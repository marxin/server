--- conflicted
+++ resolved
@@ -1085,12 +1085,7 @@
   my $ndbcluster_opts=  $opt_bench ? "" : "--small";
   if (  mtr_run("$glob_mysql_test_dir/ndb/ndbcluster",
 		["--port=$opt_ndbcluster_port",
-<<<<<<< HEAD
-		 "--data-dir=$glob_mysql_test_dir/var",
-=======
-		 "--port-base=$ndbcluster_port_base",
 		 "--data-dir=$opt_vardir",
->>>>>>> f9628329
 		 $ndbcluster_opts,
 		 "--initial"],
 		"", "", "", "") )
