#
# Test that wsrep_forced_binlog_format=ROW indeed prevents the log to be switched to STATEMENT format on a per-connection basis
# 

--source include/have_log_bin.inc
--source include/have_innodb.inc
--source include/galera_cluster.inc

--connection node_1
<<<<<<< HEAD
SEt GLOBAL wsrep_on=OFF;
RESET MASTER;
SEt GLOBAL wsrep_on=ON;
FLUSH BINARY LOGS;
=======
SET SESSION wsrep_on=OFF;
RESET MASTER;
SET SESSION wsrep_on=ON;
>>>>>>> c4ed1bee

--disable_warnings
SET SESSION binlog_format = 'STATEMENT';
--enable_warnings

CREATE TABLE t1 (f1 INTEGER PRIMARY KEY) ENGINE=InnoDB;
INSERT INTO t1 VALUES (1);

--disable_warnings
SET SESSION binlog_format = 'MIXED';
--enable_warnings

INSERT INTO t1 VALUES (2);

--replace_regex /xid=[0-9]+/xid=###/ /table_id: [0-9]+/table_id: ###/
--replace_column 2 <Pos> 5 <End_log_pos>
SHOW BINLOG EVENTS IN 'mysqld-bin.000001' FROM 256;

DROP TABLE t1;

--echo #
--echo # MDEV-9401: wsrep_forced_binlog_format with binlog causes crash
--echo #
SET SESSION binlog_format = 'ROW';
CREATE DATABASE testdb_9401;
USE testdb_9401;
CREATE TABLE t1 (f1 INTEGER PRIMARY KEY) ENGINE=InnoDB;
CREATE USER dummy@localhost;
GRANT ALL PRIVILEGES ON testdb_9401.t1 TO dummy@localhost;
FLUSH PRIVILEGES;
SHOW GRANTS FOR dummy@localhost;
# Cleanup
REVOKE ALL PRIVILEGES, GRANT OPTION FROM dummy@localhost;
DROP USER dummy@localhost;
DROP DATABASE testdb_9401;

#--source include/galera_end.inc
--echo # End of tests
<|MERGE_RESOLUTION|>--- conflicted
+++ resolved
@@ -7,16 +7,10 @@
 --source include/galera_cluster.inc
 
 --connection node_1
-<<<<<<< HEAD
-SEt GLOBAL wsrep_on=OFF;
-RESET MASTER;
-SEt GLOBAL wsrep_on=ON;
-FLUSH BINARY LOGS;
-=======
 SET SESSION wsrep_on=OFF;
 RESET MASTER;
 SET SESSION wsrep_on=ON;
->>>>>>> c4ed1bee
+FLUSH BINARY LOGS;
 
 --disable_warnings
 SET SESSION binlog_format = 'STATEMENT';
