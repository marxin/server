-- source include/have_innodb.inc
-- source include/have_file_key_management_plugin.inc
# embedded does not support restart
-- source include/not_embedded.inc

#
# MDEV-8588: Assertion failure in file ha_innodb.cc line 21140 if at least one encrypted
# table exists and encryption service is not available.
#

call mtr.add_suppression("Plugin 'file_key_management' init function returned error");
call mtr.add_suppression("Plugin 'file_key_management' registration.*failed");
call mtr.add_suppression("InnoDB: The page \\[page id: space=[1-9][0-9]*, page number=[1-9][0-9]*\\] in file '.*test.t[12]\\.ibd' cannot be decrypted\\.");
call mtr.add_suppression("File '.*mysql-test.std_data.keysbad3\\.txt' not found");

--echo # Start server with keys2.txt
-- let $restart_parameters=--file-key-management-filename=$MYSQL_TEST_DIR/std_data/keys2.txt
-- source include/restart_mysqld.inc

SET GLOBAL innodb_file_per_table = ON;

CREATE TABLE t1 (c VARCHAR(8)) ENGINE=InnoDB ENCRYPTED=YES ENCRYPTION_KEY_ID=2;
INSERT INTO t1 VALUES ('foobar');
ALTER TABLE t1 ADD COLUMN c2 INT;
INSERT INTO t1 VALUES ('foobar',2);
SELECT * FROM t1;
TRUNCATE TABLE t1;
SELECT * FROM t1;
INSERT INTO t1 VALUES ('foobar',1);
INSERT INTO t1 VALUES ('foobar',2);
FLUSH TABLE WITH READ LOCK;
SELECT * FROM t1;

--echo
--echo # Restart server with keysbad3.txt
-- let $restart_parameters=--file-key-management-filename=$MYSQL_TEST_DIR/std_data/keysbad3.txt
-- source include/restart_mysqld.inc

--disable_warnings
--error ER_GET_ERRMSG
SELECT * FROM t1;
<<<<<<< HEAD
--replace_regex /(tablespace|key_id) [1-9][0-9]*/\1 /
SHOW WARNINGS;

-- let $restart_parameters=--file-key-management-filename=$MYSQL_TEST_DIR/std_data/keysbad3.txt
-- source include/restart_mysqld.inc
--replace_regex /(tablespace|key_id) [1-9][0-9]*/\1 /
DROP TABLE t1;
--replace_regex /(tablespace|key_id) [1-9][0-9]*/\1 /
SHOW WARNINGS;
=======
--enable_warnings

-- let $restart_parameters=--file-key-management-filename=$MYSQL_TEST_DIR/std_data/keysbad3.txt
-- source include/restart_mysqld.inc

--disable_warnings
--replace_regex /tablespace [0-9]*/tablespace /
DROP TABLE t1;
--enable_warnings
>>>>>>> b8854268

#
# MDEV-8591: Database page corruption on disk or a failed space, Assertion failure in file buf0buf.cc
# line 2856 on querying a table using wrong default encryption key
#

--echo # Start server with keys3.txt
-- let $restart_parameters=--file-key-management-filename=$MYSQL_TEST_DIR/std_data/keys3.txt
-- source include/restart_mysqld.inc

SET GLOBAL innodb_default_encryption_key_id=5;
CREATE TABLE t2 (c VARCHAR(8), id int not null primary key, b int, key(b)) ENGINE=InnoDB ENCRYPTED=YES;
INSERT INTO t2 VALUES ('foobar',1,2);

--echo
--echo # Restart server with keys2.txt
-- let $restart_parameters=--file-key-management-filename=$MYSQL_TEST_DIR/std_data/keys2.txt
-- source include/restart_mysqld.inc

--disable_warnings
--error ER_GET_ERRMSG
SELECT * FROM t2;
<<<<<<< HEAD
--replace_regex /(tablespace|key_id) [1-9][0-9]*/\1 /
SHOW WARNINGS;
--error ER_GET_ERRMSG
SELECT * FROM t2 where id = 1;
--replace_regex /(tablespace|key_id) [1-9][0-9]*/\1 /
SHOW WARNINGS;
--error ER_GET_ERRMSG
SELECT * FROM t2 where b = 1;
--replace_regex /(tablespace|key_id) [1-9][0-9]*/\1 /
SHOW WARNINGS;
--error ER_GET_ERRMSG
INSERT INTO t2 VALUES ('tmp',3,3);
--replace_regex /(tablespace|key_id) [1-9][0-9]*/\1 /
SHOW WARNINGS;
--error ER_GET_ERRMSG
DELETE FROM t2 where b = 3;
--replace_regex /(tablespace|key_id) [1-9][0-9]*/\1 /
SHOW WARNINGS;
--error ER_GET_ERRMSG
DELETE FROM t2 where id = 3;
--replace_regex /(tablespace|key_id) [1-9][0-9]*/\1 /
SHOW WARNINGS;
--error ER_GET_ERRMSG
UPDATE t2 set b = b +1;
--replace_regex /(tablespace|key_id) [1-9][0-9]*/\1 /
SHOW WARNINGS;
OPTIMIZE TABLE t2;
--replace_regex /(tablespace|key_id) [1-9][0-9]*/\1 /
SHOW WARNINGS;
--error ER_GET_ERRMSG
ALTER TABLE t2 ADD COLUMN d INT;
--replace_regex /(tablespace|key_id) [1-9][0-9]*/\1 /
SHOW WARNINGS;
ANALYZE TABLE t2;
--replace_regex /(tablespace|key_id) [1-9][0-9]*/\1 /
SHOW WARNINGS;
--error ER_GET_ERRMSG
TRUNCATE TABLE t2;
--replace_regex /(tablespace|key_id) [1-9][0-9]*/\1 /
SHOW WARNINGS;
=======

--error ER_GET_ERRMSG
SELECT * FROM t2 where id = 1;

--error ER_GET_ERRMSG
SELECT * FROM t2 where b = 1;

--replace_regex /tablespace [0-9]*/tablespace /
--error ER_GET_ERRMSG
INSERT INTO t2 VALUES ('tmp',3,3);

--error ER_GET_ERRMSG
DELETE FROM t2 where b = 3;

--error ER_GET_ERRMSG
DELETE FROM t2 where id = 3;

--error ER_GET_ERRMSG
UPDATE t2 set b = b +1;

OPTIMIZE TABLE t2;

--error ER_GET_ERRMSG
ALTER TABLE t2 ADD COLUMN d INT;

ANALYZE TABLE t2;

--error ER_GET_ERRMSG
TRUNCATE TABLE t2;
>>>>>>> b8854268

DROP TABLE t2;
--enable_warnings

--echo
--echo # Start server with keys2.txt
-- let $restart_parameters=--file-key-management-filename=$MYSQL_TEST_DIR/std_data/keys2.txt
-- source include/restart_mysqld.inc<|MERGE_RESOLUTION|>--- conflicted
+++ resolved
@@ -39,17 +39,6 @@
 --disable_warnings
 --error ER_GET_ERRMSG
 SELECT * FROM t1;
-<<<<<<< HEAD
---replace_regex /(tablespace|key_id) [1-9][0-9]*/\1 /
-SHOW WARNINGS;
-
--- let $restart_parameters=--file-key-management-filename=$MYSQL_TEST_DIR/std_data/keysbad3.txt
--- source include/restart_mysqld.inc
---replace_regex /(tablespace|key_id) [1-9][0-9]*/\1 /
-DROP TABLE t1;
---replace_regex /(tablespace|key_id) [1-9][0-9]*/\1 /
-SHOW WARNINGS;
-=======
 --enable_warnings
 
 -- let $restart_parameters=--file-key-management-filename=$MYSQL_TEST_DIR/std_data/keysbad3.txt
@@ -59,7 +48,6 @@
 --replace_regex /tablespace [0-9]*/tablespace /
 DROP TABLE t1;
 --enable_warnings
->>>>>>> b8854268
 
 #
 # MDEV-8591: Database page corruption on disk or a failed space, Assertion failure in file buf0buf.cc
@@ -82,48 +70,6 @@
 --disable_warnings
 --error ER_GET_ERRMSG
 SELECT * FROM t2;
-<<<<<<< HEAD
---replace_regex /(tablespace|key_id) [1-9][0-9]*/\1 /
-SHOW WARNINGS;
---error ER_GET_ERRMSG
-SELECT * FROM t2 where id = 1;
---replace_regex /(tablespace|key_id) [1-9][0-9]*/\1 /
-SHOW WARNINGS;
---error ER_GET_ERRMSG
-SELECT * FROM t2 where b = 1;
---replace_regex /(tablespace|key_id) [1-9][0-9]*/\1 /
-SHOW WARNINGS;
---error ER_GET_ERRMSG
-INSERT INTO t2 VALUES ('tmp',3,3);
---replace_regex /(tablespace|key_id) [1-9][0-9]*/\1 /
-SHOW WARNINGS;
---error ER_GET_ERRMSG
-DELETE FROM t2 where b = 3;
---replace_regex /(tablespace|key_id) [1-9][0-9]*/\1 /
-SHOW WARNINGS;
---error ER_GET_ERRMSG
-DELETE FROM t2 where id = 3;
---replace_regex /(tablespace|key_id) [1-9][0-9]*/\1 /
-SHOW WARNINGS;
---error ER_GET_ERRMSG
-UPDATE t2 set b = b +1;
---replace_regex /(tablespace|key_id) [1-9][0-9]*/\1 /
-SHOW WARNINGS;
-OPTIMIZE TABLE t2;
---replace_regex /(tablespace|key_id) [1-9][0-9]*/\1 /
-SHOW WARNINGS;
---error ER_GET_ERRMSG
-ALTER TABLE t2 ADD COLUMN d INT;
---replace_regex /(tablespace|key_id) [1-9][0-9]*/\1 /
-SHOW WARNINGS;
-ANALYZE TABLE t2;
---replace_regex /(tablespace|key_id) [1-9][0-9]*/\1 /
-SHOW WARNINGS;
---error ER_GET_ERRMSG
-TRUNCATE TABLE t2;
---replace_regex /(tablespace|key_id) [1-9][0-9]*/\1 /
-SHOW WARNINGS;
-=======
 
 --error ER_GET_ERRMSG
 SELECT * FROM t2 where id = 1;
@@ -153,7 +99,6 @@
 
 --error ER_GET_ERRMSG
 TRUNCATE TABLE t2;
->>>>>>> b8854268
 
 DROP TABLE t2;
 --enable_warnings
