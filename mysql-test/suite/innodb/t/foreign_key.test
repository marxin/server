--source include/have_innodb.inc
--source include/count_sessions.inc

--echo #
--echo # Bug #19027905 ASSERT RET.SECOND DICT_CREATE_FOREIGN_CONSTRAINTS_LOW
--echo # DICT_CREATE_FOREIGN_CONSTR
--echo #

create table t1 (f1 int primary key) engine=InnoDB;
--error ER_CANT_CREATE_TABLE
create table t2 (f1 int primary key,
constraint c1 foreign key (f1) references t1(f1),
constraint c1 foreign key (f1) references t1(f1)) engine=InnoDB;
create table t2 (f1 int primary key,
   constraint c1 foreign key (f1) references t1(f1)) engine=innodb;

--error ER_CANT_CREATE_TABLE
alter table t2 add constraint c1 foreign key (f1) references t1(f1);

set foreign_key_checks = 0;
--error ER_DUP_CONSTRAINT_NAME
alter table t2 add constraint c1 foreign key (f1) references t1(f1);

drop table t2, t1;

--echo #
--echo # Bug #20031243 CREATE TABLE FAILS TO CHECK IF FOREIGN KEY COLUMN
--echo # NULL/NOT NULL MISMATCH
--echo #

set foreign_key_checks = 1;
show variables like 'foreign_key_checks';

CREATE TABLE t1
(a INT NOT NULL,
 b INT NOT NULL,
 INDEX idx(a)) ENGINE=InnoDB;

CREATE TABLE t2
(a INT KEY,
 b INT,
 INDEX ind(b),
 FOREIGN KEY (b) REFERENCES t1(a) ON DELETE CASCADE ON UPDATE CASCADE)
 ENGINE=InnoDB;

show create table t1;
show create table t2;

INSERT INTO t1 VALUES (1, 80);
INSERT INTO t1 VALUES (2, 81);
INSERT INTO t1 VALUES (3, 82);
INSERT INTO t1 VALUES (4, 83);
INSERT INTO t1 VALUES (5, 84);

INSERT INTO t2 VALUES (51, 1);
INSERT INTO t2 VALUES (52, 2);
INSERT INTO t2 VALUES (53, 3);
INSERT INTO t2 VALUES (54, 4);
INSERT INTO t2 VALUES (55, 5);

SELECT a, b FROM t1 ORDER BY a;
SELECT a, b FROM t2 ORDER BY a;

--error ER_NO_REFERENCED_ROW_2
INSERT INTO t2 VALUES (56, 6);

ALTER TABLE t1 CHANGE a id INT;

SELECT id, b FROM t1 ORDER BY id;
SELECT a, b FROM t2 ORDER BY a;

--echo # Operations on child table
--error ER_NO_REFERENCED_ROW_2
INSERT INTO t2 VALUES (56, 6);
--error ER_NO_REFERENCED_ROW_2
UPDATE t2 SET b = 99 WHERE a = 51;
DELETE FROM t2 WHERE a = 53;
SELECT id, b FROM t1 ORDER BY id;
SELECT a, b FROM t2 ORDER BY a;

--echo # Operations on parent table
DELETE FROM t1 WHERE id = 1;
UPDATE t1 SET id = 50 WHERE id = 5;
SELECT id, b FROM t1 ORDER BY id;
SELECT a, b FROM t2 ORDER BY a;

DROP TABLE t2, t1;

--echo #
--echo # bug#25126722 FOREIGN KEY CONSTRAINT NAME IS NULL AFTER RESTART
--echo # base bug#24818604 [GR]
--echo #

CREATE TABLE t1 (c1 INT PRIMARY KEY) ENGINE=InnoDB;
CREATE TABLE t2 (c1 INT PRIMARY KEY, FOREIGN KEY (c1) REFERENCES t1(c1))
ENGINE=InnoDB;

INSERT INTO t1 VALUES (1);
INSERT INTO t2 VALUES (1);

SELECT unique_constraint_name FROM information_schema.referential_constraints
WHERE table_name = 't2';

--source include/restart_mysqld.inc

SELECT unique_constraint_name FROM information_schema.referential_constraints
WHERE table_name = 't2';

SELECT * FROM t1;

SELECT unique_constraint_name FROM information_schema.referential_constraints
WHERE table_name = 't2';

DROP TABLE t2;
DROP TABLE t1;

#
# MDEV-12669 Circular foreign keys cause a loop and OOM upon LOCK TABLE
#
SET FOREIGN_KEY_CHECKS=0;
CREATE TABLE staff (
  staff_id TINYINT UNSIGNED NOT NULL AUTO_INCREMENT,
  store_id TINYINT UNSIGNED NOT NULL,
  PRIMARY KEY  (staff_id),
  KEY idx_fk_store_id (store_id),
  CONSTRAINT fk_staff_store FOREIGN KEY (store_id) REFERENCES store (store_id) ON DELETE RESTRICT ON UPDATE CASCADE
) ENGINE=InnoDB;
CREATE TABLE store (
  store_id TINYINT UNSIGNED NOT NULL AUTO_INCREMENT,
  manager_staff_id TINYINT UNSIGNED NOT NULL,
  PRIMARY KEY  (store_id),
  UNIQUE KEY idx_unique_manager (manager_staff_id),
  CONSTRAINT fk_store_staff FOREIGN KEY (manager_staff_id) REFERENCES staff (staff_id) ON DELETE RESTRICT ON UPDATE CASCADE
) ENGINE=InnoDB;
SET FOREIGN_KEY_CHECKS=DEFAULT;

LOCK TABLE staff WRITE;
UNLOCK TABLES;
DROP TABLES staff, store;

SET FOREIGN_KEY_CHECKS=1;

--echo #
--echo # MDEV-17531 Crash in RENAME TABLE with FOREIGN KEY and FULLTEXT INDEX
--echo #

--disable_query_log
call mtr.add_suppression("InnoDB: Possible reasons:");
call mtr.add_suppression("InnoDB: \\([12]\\) Table ");
call mtr.add_suppression("InnoDB: If table `test`\\.`t2` is a temporary table");
--enable_query_log

CREATE TABLE t1 (a INT PRIMARY KEY) ENGINE=InnoDB;
CREATE DATABASE best;
CREATE TABLE t3 (a INT PRIMARY KEY,
CONSTRAINT t2_ibfk_1 FOREIGN KEY (a) REFERENCES t1(a)) ENGINE=InnoDB;
CREATE TABLE best.t2 (a INT PRIMARY KEY, b TEXT, FULLTEXT INDEX(b),
FOREIGN KEY (a) REFERENCES test.t1(a)) ENGINE=InnoDB;
--replace_regex /Table '.*t2'/Table 't2'/
--error ER_TABLE_EXISTS_ERROR
RENAME TABLE best.t2 TO test.t2;
SHOW CREATE TABLE best.t2;
DROP DATABASE best;

--echo #
--echo # MDEV-17541 KILL QUERY during lock wait in FOREIGN KEY check hangs
--echo #
connect (fk, localhost, root,,);
INSERT INTO t1 SET a=1;
BEGIN;
DELETE FROM t1;

connection default;
let $ID= `SELECT @id := CONNECTION_ID()`;
send INSERT INTO t3 SET a=1;

connection fk;
# Check that the above SELECT is blocked
let $wait_condition=
  select count(*) = 1 from information_schema.processlist
  where state = 'update' and info = 'INSERT INTO t3 SET a=1';
--source include/wait_condition.inc
let $ignore= `SELECT @id := $ID`;
kill query @id;

connection default;
--error ER_QUERY_INTERRUPTED
reap;
disconnect fk;

DROP TABLE t3,t1;

--echo #
--echo # MDEV-18222 InnoDB: Failing assertion: heap->magic_n == MEM_BLOCK_MAGIC_N
--echo # or ASAN heap-use-after-free in dict_foreign_remove_from_cache upon CHANGE COLUMN
--echo #
CREATE TABLE t1 (a INT, UNIQUE(a), KEY(a)) ENGINE=InnoDB;
ALTER TABLE t1 ADD FOREIGN KEY (a) REFERENCES t1 (a);
SET SESSION FOREIGN_KEY_CHECKS = OFF;
ALTER TABLE t1 CHANGE COLUMN a a TIME NOT NULL;
ALTER TABLE t1 ADD pk INT NOT NULL AUTO_INCREMENT PRIMARY KEY;
ALTER TABLE t1 CHANGE COLUMN a b TIME;
SET SESSION FOREIGN_KEY_CHECKS = ON;
DROP TABLE t1;

--echo #
--echo # MDEV-18256 InnoDB: Failing assertion: heap->magic_n == MEM_BLOCK_MAGIC_N
--echo # upon DROP FOREIGN KEY
--echo #
CREATE TABLE t1 (a INT PRIMARY KEY) ENGINE=InnoDB;
CREATE TABLE t2 (b INT PRIMARY KEY, FOREIGN KEY fk1 (b) REFERENCES t1 (a))
ENGINE=InnoDB;
ALTER TABLE t2 DROP FOREIGN KEY fk1, DROP FOREIGN KEY fk1;
DROP TABLE t2, t1;

CREATE TABLE t1 (f VARCHAR(256)) ENGINE=InnoDB;
SET SESSION FOREIGN_KEY_CHECKS = OFF;
ALTER TABLE t1 ADD FOREIGN KEY (f) REFERENCES non_existing_table (x);
SET SESSION FOREIGN_KEY_CHECKS = ON;
ALTER TABLE t1 ADD FULLTEXT INDEX ft1 (f);
ALTER TABLE t1 ADD FULLTEXT INDEX ft2 (f);
DROP TABLE t1;

CREATE TABLE t1 (f VARCHAR(256), FTS_DOC_ID BIGINT UNSIGNED PRIMARY KEY)
ENGINE=InnoDB;
SET SESSION FOREIGN_KEY_CHECKS = OFF;
ALTER TABLE t1 ADD FOREIGN KEY (f) REFERENCES non_existing_table (x);
SET SESSION FOREIGN_KEY_CHECKS = ON;
ALTER TABLE t1 ADD FULLTEXT INDEX ft1 (f);
ALTER TABLE t1 ADD FULLTEXT INDEX ft2 (f);
DROP TABLE t1;

<<<<<<< HEAD
--echo # Start of 10.2 tests

--echo #
--echo # MDEV-13246 Stale rows despite ON DELETE CASCADE constraint
--echo #

CREATE TABLE users (
  id int unsigned AUTO_INCREMENT PRIMARY KEY,
  name varchar(32) NOT NULL DEFAULT ''
) ENGINE=InnoDB DEFAULT CHARSET=utf8;

CREATE TABLE matchmaking_groups (
  id bigint unsigned AUTO_INCREMENT PRIMARY KEY,
  host_user_id int unsigned NOT NULL UNIQUE,
  CONSTRAINT FOREIGN KEY (host_user_id) REFERENCES users (id)
  ON DELETE CASCADE ON UPDATE CASCADE
) ENGINE=InnoDB DEFAULT CHARSET=utf8;

CREATE TABLE matchmaking_group_users (
  matchmaking_group_id bigint unsigned NOT NULL,
  user_id int unsigned NOT NULL,
  PRIMARY KEY (matchmaking_group_id,user_id),
  UNIQUE KEY user_id (user_id),
  CONSTRAINT FOREIGN KEY (matchmaking_group_id)
  REFERENCES matchmaking_groups (id) ON DELETE CASCADE ON UPDATE CASCADE,
  CONSTRAINT FOREIGN KEY (user_id)
  REFERENCES users (id) ON DELETE CASCADE ON UPDATE CASCADE
) ENGINE=InnoDB DEFAULT CHARSET=utf8;

CREATE TABLE matchmaking_group_maps (
  matchmaking_group_id bigint unsigned NOT NULL,
  map_id tinyint unsigned NOT NULL,
  PRIMARY KEY (matchmaking_group_id,map_id),
  CONSTRAINT FOREIGN KEY (matchmaking_group_id)
  REFERENCES matchmaking_groups (id) ON DELETE CASCADE ON UPDATE CASCADE
) ENGINE=InnoDB DEFAULT CHARSET=utf8;

INSERT INTO users VALUES (NULL,'foo'),(NULL,'bar');
INSERT INTO matchmaking_groups VALUES (10,1),(11,2);
INSERT INTO matchmaking_group_users VALUES (10,1),(11,2);
INSERT INTO matchmaking_group_maps VALUES (10,55),(11,66);

BEGIN;
UPDATE users SET name = 'qux' WHERE id = 1;

--connect (con1,localhost,root,,)
SET innodb_lock_wait_timeout= 1;
DELETE FROM matchmaking_groups WHERE id = 10;

--connection default
COMMIT;
--sorted_result
SELECT * FROM matchmaking_group_users WHERE matchmaking_group_id NOT IN (SELECT id FROM matchmaking_groups);
--sorted_result
SELECT * FROM matchmaking_group_maps WHERE matchmaking_group_id NOT IN (SELECT id FROM matchmaking_groups);
--sorted_result
SELECT * FROM users;

DROP TABLE
matchmaking_group_maps, matchmaking_group_users, matchmaking_groups, users;

--echo #
--echo # MDEV-13331 FK DELETE CASCADE does not honor innodb_lock_wait_timeout
--echo #

CREATE TABLE t1 (id INT NOT NULL PRIMARY KEY) ENGINE=InnoDB;

CREATE TABLE t2 (
  id INT NOT NULL PRIMARY KEY,
  ref_id INT NOT NULL DEFAULT 0,
  f INT NULL,
  FOREIGN KEY (ref_id) REFERENCES t1 (id) ON DELETE CASCADE
) ENGINE=InnoDB;

INSERT INTO t1 VALUES (1),(2);
INSERT INTO t2 VALUES (1,1,10),(2,2,20);

SHOW CREATE TABLE t2;

--connection con1
BEGIN;
UPDATE t2 SET f = 11 WHERE id = 1;

--connection default
SET innodb_lock_wait_timeout= 1;
--error ER_LOCK_WAIT_TIMEOUT
DELETE FROM t1 WHERE id = 1;

--connection con1
COMMIT;

--connection default
SELECT * FROM t2;
DELETE FROM t1 WHERE id = 1;
SELECT * FROM t2;
DROP TABLE t2, t1;

--echo #
--echo # MDEV-15199 Referential integrity broken in ON DELETE CASCADE
--echo #

CREATE TABLE member (id int AUTO_INCREMENT PRIMARY KEY) ENGINE=InnoDB;
INSERT INTO member VALUES (1);
CREATE TABLE address (
  id int AUTO_INCREMENT PRIMARY KEY,
  member_id int NOT NULL,
  KEY address_FI_1 (member_id),
  CONSTRAINT address_FK_1 FOREIGN KEY (member_id) REFERENCES member (id)
  ON DELETE CASCADE ON UPDATE CASCADE
) ENGINE=InnoDB;

INSERT INTO address VALUES (2,1);
CREATE TABLE payment_method (
  id int AUTO_INCREMENT PRIMARY KEY,
  member_id int NOT NULL,
  cardholder_address_id int DEFAULT NULL,
  KEY payment_method_FI_1 (member_id),
  KEY payment_method_FI_2 (cardholder_address_id),
  CONSTRAINT payment_method_FK_1 FOREIGN KEY (member_id) REFERENCES member (id) ON DELETE CASCADE ON UPDATE CASCADE,
  CONSTRAINT payment_method_FK_2 FOREIGN KEY (cardholder_address_id) REFERENCES address (id) ON DELETE SET NULL ON UPDATE CASCADE
) ENGINE=InnoDB;

INSERT INTO payment_method VALUES (3,1,2);

BEGIN;
UPDATE member SET id=42;
SELECT * FROM member;
SELECT * FROM address;
SELECT * FROM payment_method;
DELETE FROM member;
COMMIT;
SELECT * FROM member;
SELECT * FROM address;
SELECT * FROM payment_method;

DROP TABLE payment_method,address,member;

--echo #
--echo # Bug #26958695 INNODB NESTED STORED FIELD WITH CONSTRAINT KEY
--echo # PRODUCE BROKEN TABLE (no bug in MariaDB)
--echo #
create table t1(f1 int,f2 int, primary key(f1), key(f2, f1))engine=innodb;
create table t2(f1 int, f2 int as (2) stored, f3 int as (f2) stored,
                foreign key(f1) references t1(f2) on update set NULL)
engine=innodb;
insert into t1 values(1, 1);
insert into t2(f1) values(1);
drop table t2, t1;

#
# MDEV-12669 Circular foreign keys cause a loop and OOM upon LOCK TABLE
#
SET FOREIGN_KEY_CHECKS=0;
CREATE TABLE staff (
  staff_id TINYINT UNSIGNED NOT NULL AUTO_INCREMENT,
  store_id TINYINT UNSIGNED NOT NULL,
  PRIMARY KEY  (staff_id),
  KEY idx_fk_store_id (store_id),
  CONSTRAINT fk_staff_store FOREIGN KEY (store_id) REFERENCES store (store_id) ON DELETE RESTRICT ON UPDATE CASCADE
) ENGINE=InnoDB;
CREATE TABLE store (
  store_id TINYINT UNSIGNED NOT NULL AUTO_INCREMENT,
  manager_staff_id TINYINT UNSIGNED NOT NULL,
  PRIMARY KEY  (store_id),
  UNIQUE KEY idx_unique_manager (manager_staff_id),
  CONSTRAINT fk_store_staff FOREIGN KEY (manager_staff_id) REFERENCES staff (staff_id) ON DELETE RESTRICT ON UPDATE CASCADE
) ENGINE=InnoDB;

LOCK TABLE staff WRITE;
UNLOCK TABLES;
DROP TABLES staff, store;
SET FOREIGN_KEY_CHECKS=1;

--echo #
--echo # MDEV-17541 KILL QUERY during lock wait in FOREIGN KEY check hangs
--echo #

CREATE TABLE t1 (a INT PRIMARY KEY) ENGINE=InnoDB;
CREATE TABLE t2 (a INT PRIMARY KEY, FOREIGN KEY (a) REFERENCES t1(a))
ENGINE=InnoDB;

connection con1;
INSERT INTO t1 SET a=1;
BEGIN;
DELETE FROM t1;

connection default;
let $ID= `SELECT @id := CONNECTION_ID()`;
send INSERT INTO t2 SET a=1;

connection con1;
let $wait_condition=
  select count(*) = 1 from information_schema.processlist
  where state = 'update' and info = 'INSERT INTO t2 SET a=1';
--source include/wait_condition.inc
let $ignore= `SELECT @id := $ID`;
kill query @id;

connection default;
--error ER_QUERY_INTERRUPTED
reap;
disconnect con1;

DROP TABLE t2,t1;

--echo # End of 10.2 tests

--source include/wait_until_count_sessions.inc
=======
--echo #
--echo # MDEV-18630 Conditional jump or move depends on uninitialised value
--echo # in ib_push_warning / dict_create_foreign_constraints_low
--echo #
CREATE TABLE t1 (a INT) ENGINE=InnoDB;
--replace_regex /#sql-[0-9_a-f-]*/#sql-temporary/
--error ER_CANT_CREATE_TABLE
ALTER IGNORE TABLE t1 ADD FOREIGN KEY (a) REFERENCES t2 (b);
--replace_regex /#sql-[0-9_a-f-]*/#sql-temporary/
SHOW WARNINGS;
DROP TABLE t1;
>>>>>>> 98e185ee
<|MERGE_RESOLUTION|>--- conflicted
+++ resolved
@@ -230,7 +230,17 @@
 ALTER TABLE t1 ADD FULLTEXT INDEX ft2 (f);
 DROP TABLE t1;
 
-<<<<<<< HEAD
+--echo #
+--echo # MDEV-18630 Conditional jump or move depends on uninitialised value
+--echo # in ib_push_warning / dict_create_foreign_constraints_low
+--echo #
+CREATE TABLE t1 (a INT) ENGINE=InnoDB;
+--error ER_CANT_CREATE_TABLE
+ALTER IGNORE TABLE t1 ADD FOREIGN KEY (a) REFERENCES t2 (b);
+--replace_regex /#sql-[0-9_a-f-]*/#sql-temporary/
+SHOW WARNINGS;
+DROP TABLE t1;
+
 --echo # Start of 10.2 tests
 
 --echo #
@@ -438,17 +448,4 @@
 
 --echo # End of 10.2 tests
 
---source include/wait_until_count_sessions.inc
-=======
---echo #
---echo # MDEV-18630 Conditional jump or move depends on uninitialised value
---echo # in ib_push_warning / dict_create_foreign_constraints_low
---echo #
-CREATE TABLE t1 (a INT) ENGINE=InnoDB;
---replace_regex /#sql-[0-9_a-f-]*/#sql-temporary/
---error ER_CANT_CREATE_TABLE
-ALTER IGNORE TABLE t1 ADD FOREIGN KEY (a) REFERENCES t2 (b);
---replace_regex /#sql-[0-9_a-f-]*/#sql-temporary/
-SHOW WARNINGS;
-DROP TABLE t1;
->>>>>>> 98e185ee
+--source include/wait_until_count_sessions.inc