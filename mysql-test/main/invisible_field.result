--- conflicted
+++ resolved
@@ -404,13 +404,8 @@
 c	int(11)	YES		NULL	
 explain select * from t1,t2 where t1.b = t2.c and t1.c = t2.b;
 id	select_type	table	type	possible_keys	key	key_len	ref	rows	Extra
-<<<<<<< HEAD
-1	SIMPLE	t1	ALL	b,c	NULL	NULL	NULL	10	
-1	SIMPLE	t2	ALL	NULL	NULL	NULL	NULL	10	Using where; Using join buffer (flat, BNL join)
-=======
 1	SIMPLE	t2	ALL	NULL	NULL	NULL	NULL	10	Using where
 1	SIMPLE	t1	ref	b,c	b	5	test.t2.c	1	Using where
->>>>>>> b42dbdbc
 select * from t1,t2 where t1.b = t2.c and t1.c = t2.b;
 a	a	b	c
 1	1	1	1
