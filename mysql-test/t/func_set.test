--- conflicted
+++ resolved
@@ -136,23 +136,6 @@
 
 --echo
 DROP TABLE t1;
-<<<<<<< HEAD
---echo #
---echo # Start of 5.3 tests
---echo #
-
---echo #
---echo # MDEV-4512 Valgrind warnings in my_long10_to_str_8bit on INTERVAL and DATE_ADD with incorrect types
---echo #
-CREATE TABLE t1 (pk INT PRIMARY KEY);
-INSERT INTO t1 VALUES (10),(11);
-SELECT INTERVAL( 9, 1, DATE_ADD( pk, INTERVAL pk MINUTE_SECOND ), 9, 8, 3, 5, 2, 1 ) FROM t1;
-DROP TABLE t1;
-
---echo #
---echo # End of 5.3 tests
---echo #
-=======
 
 --echo #
 --echo # MDEV-14596 Crash in INTERVAL(ROW(..),ROW(..))
@@ -163,5 +146,4 @@
 --error ER_OPERAND_COLUMNS
 SELECT INTERVAL(1,ROW(1,2));
 --error ER_OPERAND_COLUMNS
-SELECT INTERVAL(ROW(1,2),1);
->>>>>>> 924db8b4
+SELECT INTERVAL(ROW(1,2),1);