#
# time functions
#
--disable_warnings
drop table if exists t1,t2,t3;
--enable_warnings

# Set timezone to GMT-3, to make it possible to use "interval 3 hour"
set time_zone="+03:00";

select from_days(to_days("960101")),to_days(960201)-to_days("19960101"),to_days(date_add(curdate(), interval 1 day))-to_days(curdate()),weekday("1997-11-29");
select period_add("9602",-12),period_diff(199505,"9404") ;

select now()-now(),weekday(curdate())-weekday(now()),unix_timestamp()-unix_timestamp(now());
select from_unixtime(unix_timestamp("1994-03-02 10:11:12")),from_unixtime(unix_timestamp("1994-03-02 10:11:12"),"%Y-%m-%d %h:%i:%s"),from_unixtime(unix_timestamp("1994-03-02 10:11:12"))+0;
select sec_to_time(9001),sec_to_time(9001)+0,time_to_sec("15:12:22"),
  sec_to_time(time_to_sec("0:30:47")/6.21);
select sec_to_time(time_to_sec('-838:59:59'));
select now()-curdate()*1000000-curtime();
select strcmp(current_timestamp(),concat(current_date()," ",current_time()));
select strcmp(localtime(),concat(current_date()," ",current_time()));
select strcmp(localtimestamp(),concat(current_date()," ",current_time()));
select date_format("1997-01-02 03:04:05", "%M %W %D %Y %y %m %d %h %i %s %w");
select date_format("1997-01-02", concat("%M %W %D ","%Y %y %m %d %h %i %s %w"));
select dayofmonth("1997-01-02"),dayofmonth(19970323);
select month("1997-01-02"),year("98-02-03"),dayofyear("1997-12-31");
select month("2001-02-00"),year("2001-00-00");
select DAYOFYEAR("1997-03-03"), WEEK("1998-03-03"), QUARTER(980303);
select HOUR("1997-03-03 23:03:22"), MINUTE("23:03:22"), SECOND(230322);

# Test of week and yearweek
select week(19980101),week(19970101),week(19980101,1),week(19970101,1);
select week(19981231),week(19971231),week(19981231,1),week(19971231,1);
select week(19950101),week(19950101,1);
select yearweek('1981-12-31',1),yearweek('1982-01-01',1),yearweek('1982-12-31',1),yearweek('1983-01-01',1);
select yearweek('1987-01-01',1),yearweek('1987-01-01');
select week("2000-01-01",0) as '2000', week("2001-01-01",0) as '2001', week("2002-01-01",0) as '2002',week("2003-01-01",0) as '2003', week("2004-01-01",0) as '2004', week("2005-01-01",0) as '2005', week("2006-01-01",0) as '2006';
select week("2000-01-06",0) as '2000', week("2001-01-06",0) as '2001', week("2002-01-06",0) as '2002',week("2003-01-06",0) as '2003', week("2004-01-06",0) as '2004', week("2005-01-06",0) as '2005', week("2006-01-06",0) as '2006';
select week("2000-01-01",1) as '2000', week("2001-01-01",1) as '2001', week("2002-01-01",1) as '2002',week("2003-01-01",1) as '2003', week("2004-01-01",1) as '2004', week("2005-01-01",1) as '2005', week("2006-01-01",1) as '2006';
select week("2000-01-06",1) as '2000', week("2001-01-06",1) as '2001', week("2002-01-06",1) as '2002',week("2003-01-06",1) as '2003', week("2004-01-06",1) as '2004', week("2005-01-06",1) as '2005', week("2006-01-06",1) as '2006';
select yearweek("2000-01-01",0) as '2000', yearweek("2001-01-01",0) as '2001', yearweek("2002-01-01",0) as '2002',yearweek("2003-01-01",0) as '2003', yearweek("2004-01-01",0) as '2004', yearweek("2005-01-01",0) as '2005', yearweek("2006-01-01",0) as '2006';
select yearweek("2000-01-06",0) as '2000', yearweek("2001-01-06",0) as '2001', yearweek("2002-01-06",0) as '2002',yearweek("2003-01-06",0) as '2003', yearweek("2004-01-06",0) as '2004', yearweek("2005-01-06",0) as '2005', yearweek("2006-01-06",0) as '2006';
select yearweek("2000-01-01",1) as '2000', yearweek("2001-01-01",1) as '2001', yearweek("2002-01-01",1) as '2002',yearweek("2003-01-01",1) as '2003', yearweek("2004-01-01",1) as '2004', yearweek("2005-01-01",1) as '2005', yearweek("2006-01-01",1) as '2006';
select yearweek("2000-01-06",1) as '2000', yearweek("2001-01-06",1) as '2001', yearweek("2002-01-06",1) as '2002',yearweek("2003-01-06",1) as '2003', yearweek("2004-01-06",1) as '2004', yearweek("2005-01-06",1) as '2005', yearweek("2006-01-06",1) as '2006';
select week(19981231,2), week(19981231,3), week(20000101,2), week(20000101,3);
select week(20001231,2),week(20001231,3);

select week(19981231,0) as '0', week(19981231,1) as '1', week(19981231,2) as '2', week(19981231,3) as '3', week(19981231,4) as '4', week(19981231,5) as '5', week(19981231,6) as '6', week(19981231,7) as '7';
select week(20000101,0) as '0', week(20000101,1) as '1', week(20000101,2) as '2', week(20000101,3) as '3', week(20000101,4) as '4', week(20000101,5) as '5', week(20000101,6) as '6', week(20000101,7) as '7';
select week(20000106,0) as '0', week(20000106,1) as '1', week(20000106,2) as '2', week(20000106,3) as '3', week(20000106,4) as '4', week(20000106,5) as '5', week(20000106,6) as '6', week(20000106,7) as '7';
select week(20001231,0) as '0', week(20001231,1) as '1', week(20001231,2) as '2', week(20001231,3) as '3', week(20001231,4) as '4', week(20001231,5) as '5', week(20001231,6) as '6', week(20001231,7) as '7';
select week(20010101,0) as '0', week(20010101,1) as '1', week(20010101,2) as '2', week(20010101,3) as '3', week(20010101,4) as '4', week(20010101,5) as '5', week(20010101,6) as '6', week(20010101,7) as '7';

select yearweek(20001231,0), yearweek(20001231,1), yearweek(20001231,2), yearweek(20001231,3), yearweek(20001231,4), yearweek(20001231,5), yearweek(20001231,6), yearweek(20001231,7);

set default_week_format = 6;
select week(20001231), week(20001231,6);
set default_week_format = 0;

set default_week_format = 2;
select week(20001231),week(20001231,2),week(20001231,0);
set default_week_format = 0;

select date_format('1998-12-31','%x-%v'),date_format('1999-01-01','%x-%v');
select date_format('1999-12-31','%x-%v'),date_format('2000-01-01','%x-%v');

select dayname("1962-03-03"),dayname("1962-03-03")+0;
select monthname("1972-03-04"),monthname("1972-03-04")+0;
select time_format(19980131000000,'%H|%I|%k|%l|%i|%p|%r|%S|%T');
select time_format(19980131010203,'%H|%I|%k|%l|%i|%p|%r|%S|%T');
select time_format(19980131131415,'%H|%I|%k|%l|%i|%p|%r|%S|%T');
select time_format(19980131010015,'%H|%I|%k|%l|%i|%p|%r|%S|%T');
select date_format(concat('19980131',131415),'%H|%I|%k|%l|%i|%p|%r|%S|%T| %M|%W|%D|%Y|%y|%a|%b|%j|%m|%d|%h|%s|%w');
select date_format(19980021000000,'%H|%I|%k|%l|%i|%p|%r|%S|%T| %M|%W|%D|%Y|%y|%a|%b|%j|%m|%d|%h|%s|%w');
select date_add("1997-12-31 23:59:59",INTERVAL 1 SECOND);
select date_add("1997-12-31 23:59:59",INTERVAL 1 MINUTE);
select date_add("1997-12-31 23:59:59",INTERVAL 1 HOUR);
select date_add("1997-12-31 23:59:59",INTERVAL 1 DAY);
select date_add("1997-12-31 23:59:59",INTERVAL 1 MONTH);
select date_add("1997-12-31 23:59:59",INTERVAL 1 YEAR);
select date_add("1997-12-31 23:59:59",INTERVAL "1:1" MINUTE_SECOND);
select date_add("1997-12-31 23:59:59",INTERVAL "1:1" HOUR_MINUTE);
select date_add("1997-12-31 23:59:59",INTERVAL "1:1" DAY_HOUR);
select date_add("1997-12-31 23:59:59",INTERVAL "1 1" YEAR_MONTH);
select date_add("1997-12-31 23:59:59",INTERVAL "1:1:1" HOUR_SECOND);
select date_add("1997-12-31 23:59:59",INTERVAL "1 1:1" DAY_MINUTE);
select date_add("1997-12-31 23:59:59",INTERVAL "1 1:1:1" DAY_SECOND);

select date_sub("1998-01-01 00:00:00",INTERVAL 1 SECOND);
select date_sub("1998-01-01 00:00:00",INTERVAL 1 MINUTE);
select date_sub("1998-01-01 00:00:00",INTERVAL 1 HOUR);
select date_sub("1998-01-01 00:00:00",INTERVAL 1 DAY);
select date_sub("1998-01-01 00:00:00",INTERVAL 1 MONTH);
select date_sub("1998-01-01 00:00:00",INTERVAL 1 YEAR);
select date_sub("1998-01-01 00:00:00",INTERVAL "1:1" MINUTE_SECOND);
select date_sub("1998-01-01 00:00:00",INTERVAL "1:1" HOUR_MINUTE);
select date_sub("1998-01-01 00:00:00",INTERVAL "1:1" DAY_HOUR);
select date_sub("1998-01-01 00:00:00",INTERVAL "1 1" YEAR_MONTH);
select date_sub("1998-01-01 00:00:00",INTERVAL "1:1:1" HOUR_SECOND);
select date_sub("1998-01-01 00:00:00",INTERVAL "1 1:1" DAY_MINUTE);
select date_sub("1998-01-01 00:00:00",INTERVAL "1 1:1:1" DAY_SECOND);

select date_add("1997-12-31 23:59:59",INTERVAL 100000 SECOND);
select date_add("1997-12-31 23:59:59",INTERVAL -100000 MINUTE);
select date_add("1997-12-31 23:59:59",INTERVAL 100000 HOUR);
select date_add("1997-12-31 23:59:59",INTERVAL -100000 DAY);
select date_add("1997-12-31 23:59:59",INTERVAL 100000 MONTH);
select date_add("1997-12-31 23:59:59",INTERVAL -100000 YEAR);
select date_add("1997-12-31 23:59:59",INTERVAL "10000:1" MINUTE_SECOND);
select date_add("1997-12-31 23:59:59",INTERVAL "-10000:1" HOUR_MINUTE);
select date_add("1997-12-31 23:59:59",INTERVAL "10000:1" DAY_HOUR);
select date_add("1997-12-31 23:59:59",INTERVAL "-100 1" YEAR_MONTH);
select date_add("1997-12-31 23:59:59",INTERVAL "10000:99:99" HOUR_SECOND);
select date_add("1997-12-31 23:59:59",INTERVAL " -10000 99:99" DAY_MINUTE);
select date_add("1997-12-31 23:59:59",INTERVAL "10000 99:99:99" DAY_SECOND);
select "1997-12-31 23:59:59" + INTERVAL 1 SECOND;
select INTERVAL 1 DAY + "1997-12-31";
select "1998-01-01 00:00:00" - INTERVAL 1 SECOND;

select date_sub("1998-01-02",INTERVAL 31 DAY);
select date_add("1997-12-31",INTERVAL 1 SECOND);
select date_add("1997-12-31",INTERVAL 1 DAY);
select date_add(NULL,INTERVAL 100000 SECOND);
select date_add("1997-12-31 23:59:59",INTERVAL NULL SECOND);
select date_add("1997-12-31 23:59:59",INTERVAL NULL MINUTE_SECOND);
select date_add("9999-12-31 23:59:59",INTERVAL 1 SECOND);
select date_sub("0000-00-00 00:00:00",INTERVAL 1 SECOND);
select date_add('1998-01-30',Interval 1 month);
select date_add('1998-01-30',Interval '2:1' year_month);
select date_add('1996-02-29',Interval '1' year);
select extract(YEAR FROM "1999-01-02 10:11:12");
select extract(YEAR_MONTH FROM "1999-01-02");
select extract(DAY FROM "1999-01-02");
select extract(DAY_HOUR FROM "1999-01-02 10:11:12");
select extract(DAY_MINUTE FROM "02 10:11:12");
select extract(DAY_SECOND FROM "225 10:11:12");
select extract(HOUR FROM "1999-01-02 10:11:12");
select extract(HOUR_MINUTE FROM "10:11:12");
select extract(HOUR_SECOND FROM "10:11:12");
select extract(MINUTE FROM "10:11:12");
select extract(MINUTE_SECOND FROM "10:11:12");
select extract(SECOND FROM "1999-01-02 10:11:12");
select extract(MONTH FROM "2001-02-00");

#
# test EXTRACT QUARTER (Bug #18100)
#

SELECT EXTRACT(QUARTER FROM '2004-01-15') AS quarter;
SELECT EXTRACT(QUARTER FROM '2004-02-15') AS quarter;
SELECT EXTRACT(QUARTER FROM '2004-03-15') AS quarter;
SELECT EXTRACT(QUARTER FROM '2004-04-15') AS quarter;
SELECT EXTRACT(QUARTER FROM '2004-05-15') AS quarter;
SELECT EXTRACT(QUARTER FROM '2004-06-15') AS quarter;
SELECT EXTRACT(QUARTER FROM '2004-07-15') AS quarter;
SELECT EXTRACT(QUARTER FROM '2004-08-15') AS quarter;
SELECT EXTRACT(QUARTER FROM '2004-09-15') AS quarter;
SELECT EXTRACT(QUARTER FROM '2004-10-15') AS quarter;
SELECT EXTRACT(QUARTER FROM '2004-11-15') AS quarter;
SELECT EXTRACT(QUARTER FROM '2004-12-15') AS quarter;
#
# MySQL Bugs: #12356: DATE_SUB or DATE_ADD incorrectly returns null
#
SELECT DATE_SUB(str_to_date('9999-12-31 00:01:00','%Y-%m-%d %H:%i:%s'), INTERVAL 1 MINUTE);
SELECT DATE_ADD(str_to_date('9999-12-30 23:59:00','%Y-%m-%d %H:%i:%s'), INTERVAL 1 MINUTE);

#
# Test big intervals (Bug #3498)
#
SELECT "1900-01-01 00:00:00" + INTERVAL 2147483648 SECOND;
SELECT "1900-01-01 00:00:00" + INTERVAL "1:2147483647" MINUTE_SECOND;
SELECT "1900-01-01 00:00:00" + INTERVAL "100000000:214748364700" MINUTE_SECOND;SELECT "1900-01-01 00:00:00" + INTERVAL 1<<37 SECOND;
SELECT "1900-01-01 00:00:00" + INTERVAL 1<<31 MINUTE;
SELECT "1900-01-01 00:00:00" + INTERVAL 1<<20 HOUR;

SELECT "1900-01-01 00:00:00" + INTERVAL 1<<38 SECOND;
SELECT "1900-01-01 00:00:00" + INTERVAL 1<<33 MINUTE;
SELECT "1900-01-01 00:00:00" + INTERVAL 1<<30 HOUR;
SELECT "1900-01-01 00:00:00" + INTERVAL "1000000000:214748364700" MINUTE_SECOND;

#
# Bug #614 (multiple extracts in where)
#

create table t1 (ctime varchar(20));
insert into t1 values ('2001-01-12 12:23:40');
select ctime, hour(ctime) from t1;
select ctime from t1 where extract(MONTH FROM ctime) = 1 AND extract(YEAR FROM ctime) = 2001;
drop table t1;

#
# Test bug with monthname() and NULL
#

create table t1 (id int);
create table t2 (id int, date date);
insert into t1 values (1);
insert into t2 values (1, "0000-00-00");
insert into t1 values (2);
insert into t2 values (2, "2000-01-01");
select monthname(date) from t1 inner join t2 on t1.id = t2.id;
select monthname(date) from t1 inner join t2 on t1.id = t2.id order by t1.id;
drop table t1,t2;

#
# Test bug with month() and year() on text fields with wrong information

CREATE TABLE t1 (updated text) ENGINE=MyISAM;
INSERT INTO t1 VALUES ('');
SELECT month(updated) from t1;
SELECT year(updated) from t1;
drop table t1;

#
# Check that functions work identically on 0000-00-00 as a constant and on a
# column
#

create table t1 (d date, dt datetime, t timestamp, c char(10));
insert into t1 values ("0000-00-00", "0000-00-00", "0000-00-00", "0000-00-00");
select dayofyear("0000-00-00"),dayofyear(d),dayofyear(dt),dayofyear(t),dayofyear(c) from t1;
select dayofmonth("0000-00-00"),dayofmonth(d),dayofmonth(dt),dayofmonth(t),dayofmonth(c) from t1;
select month("0000-00-00"),month(d),month(dt),month(t),month(c) from t1;
select quarter("0000-00-00"),quarter(d),quarter(dt),quarter(t),quarter(c) from t1;
select week("0000-00-00"),week(d),week(dt),week(t),week(c) from t1;
select year("0000-00-00"),year(d),year(dt),year(t),year(c) from t1;
select yearweek("0000-00-00"),yearweek(d),yearweek(dt),yearweek(t),yearweek(c) from t1;
select to_days("0000-00-00"),to_days(d),to_days(dt),to_days(t),to_days(c) from t1;
select extract(MONTH FROM "0000-00-00"),extract(MONTH FROM d),extract(MONTH FROM dt),extract(MONTH FROM t),extract(MONTH FROM c) from t1;
drop table t1;


#
# Test problem with TIMESTAMP and BETWEEN
#

CREATE TABLE t1 ( start datetime default NULL);
INSERT INTO t1 VALUES ('2002-10-21 00:00:00'),('2002-10-28 00:00:00'),('2002-11-04 00:00:00');
CREATE TABLE t2 ( ctime1 timestamp NOT NULL, ctime2 timestamp NOT NULL);
INSERT INTO t2 VALUES (20021029165106,20021105164731);
CREATE TABLE t3 (ctime1 char(19) NOT NULL, ctime2 char(19) NOT NULL);
INSERT INTO t3 VALUES ("2002-10-29 16:51:06","2002-11-05 16:47:31");

# The following statement should be fixed to return a row in 4.1
select * from t1, t2 where t1.start between t2.ctime1 and t2.ctime2;
select * from t1, t2 where t1.start >= t2.ctime1 and t1.start <= t2.ctime2;
select * from t1, t3 where t1.start between t3.ctime1 and t3.ctime2;
drop table t1,t2,t3;

#
# Test unix timestamp
#
select @a:=FROM_UNIXTIME(1);
select unix_timestamp(@a);
select unix_timestamp('1969-12-01 19:00:01');

#
# Test for bug #6439 "unix_timestamp() function returns wrong datetime 
# values for too big argument" and bug #7515 "from_unixtime(0) now
# returns NULL instead of the epoch". unix_timestamp() should return error
# for too big or negative argument. It should return Epoch value for zero
# argument since it seems that many user's rely on this fact.
#
select from_unixtime(-1);
select from_unixtime(2145916800);
select from_unixtime(0);

#
# Test types from + INTERVAL
#

CREATE TABLE t1 (datetime datetime, timestamp timestamp, date date, time time);
INSERT INTO t1 values ("2001-01-02 03:04:05", "2002-01-02 03:04:05", "2003-01-02", "06:07:08");
SELECT * from t1;
select date_add("1997-12-31",INTERVAL 1 SECOND);
select date_add("1997-12-31",INTERVAL "1 1" YEAR_MONTH);

select date_add(datetime, INTERVAL 1 SECOND) from t1;
select date_add(datetime, INTERVAL 1 YEAR) from t1;

select date_add(date,INTERVAL 1 SECOND) from t1;
select date_add(date,INTERVAL 1 MINUTE) from t1;
select date_add(date,INTERVAL 1 HOUR) from t1;
select date_add(date,INTERVAL 1 DAY) from t1;
select date_add(date,INTERVAL 1 MONTH) from t1;
select date_add(date,INTERVAL 1 YEAR) from t1;
select date_add(date,INTERVAL "1:1" MINUTE_SECOND) from t1;
select date_add(date,INTERVAL "1:1" HOUR_MINUTE) from t1;
select date_add(date,INTERVAL "1:1" DAY_HOUR) from t1;
select date_add(date,INTERVAL "1 1" YEAR_MONTH) from t1;
select date_add(date,INTERVAL "1:1:1" HOUR_SECOND) from t1;
select date_add(date,INTERVAL "1 1:1" DAY_MINUTE) from t1;
select date_add(date,INTERVAL "1 1:1:1" DAY_SECOND) from t1;
select date_add(date,INTERVAL "1" WEEK) from t1;
select date_add(date,INTERVAL "1" QUARTER) from t1;
select timestampadd(MINUTE, 1, date) from t1;
select timestampadd(WEEK, 1, date) from t1;
select timestampadd(SQL_TSI_SECOND, 1, date) from t1;
# Prepared statements doesn't support FRAC_SECOND yet
--disable_ps_protocol
select timestampadd(SQL_TSI_FRAC_SECOND, 1, date) from t1;
--enable_ps_protocol

select timestampdiff(MONTH, '2001-02-01', '2001-05-01') as a;
select timestampdiff(YEAR, '2002-05-01', '2001-01-01') as a;
select timestampdiff(QUARTER, '2002-05-01', '2001-01-01') as a;
select timestampdiff(MONTH, '2000-03-28', '2000-02-29') as a;
select timestampdiff(MONTH, '1991-03-28', '2000-02-29') as a;
select timestampdiff(SQL_TSI_WEEK, '2001-02-01', '2001-05-01') as a;
select timestampdiff(SQL_TSI_HOUR, '2001-02-01', '2001-05-01') as a;
select timestampdiff(SQL_TSI_DAY, '2001-02-01', '2001-05-01') as a;
select timestampdiff(SQL_TSI_MINUTE, '2001-02-01 12:59:59', '2001-05-01 12:58:59') as a;
select timestampdiff(SQL_TSI_SECOND, '2001-02-01 12:59:59', '2001-05-01 12:58:58') as a;
select timestampdiff(SQL_TSI_FRAC_SECOND, '2001-02-01 12:59:59.120000', '2001-05-01 12:58:58.119999') as a;

select timestampdiff(SQL_TSI_DAY, '1986-02-01', '1986-03-01') as a1,
       timestampdiff(SQL_TSI_DAY, '1900-02-01', '1900-03-01') as a2,
       timestampdiff(SQL_TSI_DAY, '1996-02-01', '1996-03-01') as a3,
       timestampdiff(SQL_TSI_DAY, '2000-02-01', '2000-03-01') as a4;

# bug 16226
SELECT TIMESTAMPDIFF(day,'2006-01-10 14:30:28','2006-01-11 14:30:27');
SELECT TIMESTAMPDIFF(day,'2006-01-10 14:30:28','2006-01-11 14:30:28');
SELECT TIMESTAMPDIFF(day,'2006-01-10 14:30:28','2006-01-11 14:30:29');
SELECT TIMESTAMPDIFF(day,'2006-01-10 14:30:28','2006-01-12 14:30:27');
SELECT TIMESTAMPDIFF(day,'2006-01-10 14:30:28','2006-01-12 14:30:28');
SELECT TIMESTAMPDIFF(day,'2006-01-10 14:30:28','2006-01-12 14:30:29');

SELECT TIMESTAMPDIFF(week,'2006-01-10 14:30:28','2006-01-17 14:30:27');
SELECT TIMESTAMPDIFF(week,'2006-01-10 14:30:28','2006-01-17 14:30:28');
SELECT TIMESTAMPDIFF(week,'2006-01-10 14:30:28','2006-01-17 14:30:29');
SELECT TIMESTAMPDIFF(week,'2006-01-10 14:30:28','2006-01-24 14:30:27');
SELECT TIMESTAMPDIFF(week,'2006-01-10 14:30:28','2006-01-24 14:30:28');
SELECT TIMESTAMPDIFF(week,'2006-01-10 14:30:28','2006-01-24 14:30:29');

SELECT TIMESTAMPDIFF(month,'2006-01-10 14:30:28','2006-02-10 14:30:27');
SELECT TIMESTAMPDIFF(month,'2006-01-10 14:30:28','2006-02-10 14:30:28');
SELECT TIMESTAMPDIFF(month,'2006-01-10 14:30:28','2006-02-10 14:30:29');
SELECT TIMESTAMPDIFF(month,'2006-01-10 14:30:28','2006-03-10 14:30:27');
SELECT TIMESTAMPDIFF(month,'2006-01-10 14:30:28','2006-03-10 14:30:28');
SELECT TIMESTAMPDIFF(month,'2006-01-10 14:30:28','2006-03-10 14:30:29');

SELECT TIMESTAMPDIFF(year,'2006-01-10 14:30:28','2007-01-10 14:30:27');
SELECT TIMESTAMPDIFF(year,'2006-01-10 14:30:28','2007-01-10 14:30:28');
SELECT TIMESTAMPDIFF(year,'2006-01-10 14:30:28','2007-01-10 14:30:29');
SELECT TIMESTAMPDIFF(year,'2006-01-10 14:30:28','2008-01-10 14:30:27');
SELECT TIMESTAMPDIFF(year,'2006-01-10 14:30:28','2008-01-10 14:30:28');
SELECT TIMESTAMPDIFF(year,'2006-01-10 14:30:28','2008-01-10 14:30:29');

# end of bug

select date_add(time,INTERVAL 1 SECOND) from t1;
drop table t1;

# test for last_day
select last_day('2000-02-05') as f1, last_day('2002-12-31') as f2,
       last_day('2003-03-32') as f3, last_day('2003-04-01') as f4,
       last_day('2001-01-01 01:01:01') as f5, last_day(NULL),
       last_day('2001-02-12');

create table t1 select last_day('2000-02-05') as a,
                from_days(to_days("960101")) as b;
describe t1;
select * from t1;
drop table t1;
select last_day('2000-02-05') as a,
       from_days(to_days("960101")) as b;

select date_add(last_day("1997-12-1"), INTERVAL 1 DAY);
select length(last_day("1997-12-1"));
select last_day("1997-12-1")+0;
select last_day("1997-12-1")+0.0;

# Test SAPDB UTC_% functions. This part is TZ dependant (It is supposed that
# TZ variable set to GMT-3

select strcmp(date_sub(localtimestamp(), interval 3 hour), utc_timestamp())=0;
select strcmp(date_format(date_sub(localtimestamp(), interval 3 hour),"%T"), utc_time())=0;
select strcmp(date_format(date_sub(localtimestamp(), interval 3 hour),"%Y-%m-%d"), utc_date())=0;
select strcmp(date_format(utc_timestamp(),"%T"), utc_time())=0;
select strcmp(date_format(utc_timestamp(),"%Y-%m-%d"), utc_date())=0;
select strcmp(concat(utc_date(),' ',utc_time()),utc_timestamp())=0;

explain extended select period_add("9602",-12),period_diff(199505,"9404"),from_days(to_days("960101")),dayofmonth("1997-01-02"), month("1997-01-02"), monthname("1972-03-04"),dayofyear("0000-00-00"),HOUR("1997-03-03 23:03:22"),MINUTE("23:03:22"),SECOND(230322),QUARTER(980303),WEEK("1998-03-03"),yearweek("2000-01-01",1),week(19950101,1),year("98-02-03"),weekday(curdate())-weekday(now()),dayname("1962-03-03"),unix_timestamp(),sec_to_time(time_to_sec("0:30:47")/6.21),curtime(),utc_time(),curdate(),utc_date(),utc_timestamp(),date_format("1997-01-02 03:04:05", "%M %W %D %Y %y %m %d %h %i %s %w"),from_unixtime(unix_timestamp("1994-03-02 10:11:12")),"1997-12-31 23:59:59" + INTERVAL 1 SECOND,"1998-01-01 00:00:00" - INTERVAL 1 SECOND,INTERVAL 1 DAY + "1997-12-31", extract(YEAR FROM "1999-01-02 10:11:12"),date_add("1997-12-31 23:59:59",INTERVAL 1 SECOND);

SET @TMP=NOW();
CREATE TABLE t1 (d DATETIME);
INSERT INTO t1 VALUES (NOW());
INSERT INTO t1 VALUES (NOW());
INSERT INTO t1 VALUES (NOW());
SELECT count(*) FROM t1 WHERE d>FROM_DAYS(TO_DAYS(@TMP)) AND d<=FROM_DAYS(TO_DAYS(@TMP)+1);
DROP TABLE t1;

#
# Bug #10568
#

select last_day('2005-00-00');
select last_day('2005-00-01');
select last_day('2005-01-00');

#
# Bug #18501: monthname and NULLs
#

select monthname(str_to_date(null, '%m')), monthname(str_to_date(null, '%m')),
       monthname(str_to_date(1, '%m')), monthname(str_to_date(0, '%m'));

#
# Bug #16327: problem with timestamp < 1970
#

set time_zone='-6:00';
create table t1(a timestamp);
insert into t1 values (19691231190001);
select * from t1;
drop table t1;

#
# Bug#16377 result of DATE/TIME functions were compared as strings which
#           can lead to a wrong result.
# Now wrong dates should be compared only with CAST()
create table t1(f1 date, f2 time, f3 datetime);
insert into t1 values ("2006-01-01", "12:01:01", "2006-01-01 12:01:01");
insert into t1 values ("2006-01-02", "12:01:02", "2006-01-02 12:01:02");
select f1 from t1 where f1 between CAST("2006-1-1" as date) and CAST(20060101 as date);
select f1 from t1 where f1 between cast("2006-1-1" as date) and cast("2006.1.1" as date);
select f1 from t1 where date(f1) between cast("2006-1-1" as date) and cast("2006.1.1" as date);
select f2 from t1 where f2 between cast("12:1:2" as time) and cast("12:2:2" as time);
select f2 from t1 where time(f2) between cast("12:1:2" as time) and cast("12:2:2" as time);
select f3 from t1 where f3 between cast("2006-1-1 12:1:1" as datetime) and cast("2006-1-1 12:1:2" as datetime);
select f3 from t1 where timestamp(f3) between cast("2006-1-1 12:1:1" as datetime) and cast("2006-1-1 12:1:2" as datetime);
select f1 from t1 where cast("2006-1-1" as date) between f1 and f3;
select f1 from t1 where cast("2006-1-1" as date) between date(f1) and date(f3);
select f1 from t1 where cast("2006-1-1" as date) between f1 and 'zzz';
select f1 from t1 where makedate(2006,1) between date(f1) and date(f3);
select f1 from t1 where makedate(2006,2) between date(f1) and date(f3);
drop table t1;

#
# Bug #16546
# 

create table t1 select now() - now(), curtime() - curtime(), 
                       sec_to_time(1) + 0, from_unixtime(1) + 0;
show create table t1;
drop table t1;

#
# Bug #19844 time_format in Union truncates values
#

(select time_format(timediff(now(), DATE_SUB(now(),INTERVAL 5 DAY)),'%H') As H)
union
(select time_format(timediff(now(), DATE_SUB(now(),INTERVAL 5 DAY)),'%H') As H);
(select time_format(timediff(now(), DATE_SUB(now(),INTERVAL 5 DAY)),'%k') As H)
union
(select time_format(timediff(now(), DATE_SUB(now(),INTERVAL 5 DAY)),'%k') As H);
(select time_format(timediff(now(), DATE_SUB(now(),INTERVAL 5 HOUR)),'%H') As H)
union
(select time_format(timediff(now(), DATE_SUB(now(),INTERVAL 5 HOUR)),'%H') As H);

(select time_format(timediff(now(), DATE_SUB(now(),INTERVAL 5 HOUR)),'%k') As H)
union
(select time_format(timediff(now(), DATE_SUB(now(),INTERVAL 5 HOUR)),'%k') As H);

<<<<<<< HEAD
--echo End of 4.1 tests

explain extended select timestampdiff(SQL_TSI_WEEK, '2001-02-01', '2001-05-01') as a1,
			timestampdiff(SQL_TSI_FRAC_SECOND, '2001-02-01 12:59:59.120000', '2001-05-01 12:58:58.119999') as a2;

#
# Bug #10568
#

select last_day('2005-00-00');
select last_day('2005-00-01');
select last_day('2005-01-00');

#
# Bug #10590: %h, %I, and %l format specifies should all return results in
# the 0-11 range
#
select time_format('100:00:00', '%H %k %h %I %l');

#
# Bug #12562: Make SYSDATE behave like it does in Oracle: always the current
#             time, regardless of magic to make NOW() always the same for the
#             entirety of a statement.
create table t1 (a timestamp default '2005-05-05 01:01:01',
                 b timestamp default '2005-05-05 01:01:01');
delimiter //;
create function t_slow_sysdate() returns timestamp
begin
  do sleep(2);
  return sysdate();
end;
//

insert into t1 set a = sysdate(), b = t_slow_sysdate();//

create trigger t_before before insert on t1
for each row begin
  set new.b = t_slow_sysdate();
end
//

delimiter ;//

insert into t1 set a = sysdate();

select a != b from t1;

drop trigger t_before;
drop function t_slow_sysdate;
drop table t1;

create table t1 (a datetime, i int, b datetime);
insert into t1 select sysdate(), sleep(1), sysdate() from dual;
select a != b from t1;
drop table t1;

delimiter //;
create procedure t_sysdate()
begin
  select sysdate() into @a;
  do sleep(2);
  select sysdate() into @b;
  select @a != @b;
end;
//
delimiter ;//
call t_sysdate();
drop procedure t_sysdate;

#
# Bug #13534: timestampdiff() returned incorrect results across leap years
#
select timestampdiff(month,'2004-09-11','2004-09-11');
select timestampdiff(month,'2004-09-11','2005-09-11');
select timestampdiff(month,'2004-09-11','2006-09-11');
select timestampdiff(month,'2004-09-11','2007-09-11');
select timestampdiff(month,'2005-09-11','2004-09-11');
select timestampdiff(month,'2005-09-11','2003-09-11');

select timestampdiff(month,'2004-02-28','2005-02-28');
select timestampdiff(month,'2004-02-29','2005-02-28');
select timestampdiff(month,'2004-02-28','2005-02-28');
select timestampdiff(month,'2004-03-29','2005-03-28');
select timestampdiff(month,'2003-02-28','2004-02-29');
select timestampdiff(month,'2003-02-28','2005-02-28');

select timestampdiff(month,'1999-09-11','2001-10-10');
select timestampdiff(month,'1999-09-11','2001-9-11');

select timestampdiff(year,'1999-09-11','2001-9-11');
select timestampdiff(year,'2004-02-28','2005-02-28');
select timestampdiff(year,'2004-02-29','2005-02-28');

#
# Bug #18618: BETWEEN for dates with the second argument being a constant
#             expression and the first and the third arguments being fields 
#

CREATE TABLE t1 (id int NOT NULL PRIMARY KEY, day date);
CREATE TABLE t2 (id int NOT NULL PRIMARY KEY, day date);

INSERT INTO t1 VALUES
  (1, '2005-06-01'), (2, '2005-02-01'), (3, '2005-07-01');
INSERT INTO t2 VALUES
  (1, '2005-08-01'), (2, '2005-06-15'), (3, '2005-07-15');

SELECT * FROM t1, t2 
  WHERE t1.day BETWEEN 
               '2005.09.01' - INTERVAL 6 MONTH AND t2.day;
SELECT * FROM t1, t2 
  WHERE CAST(t1.day AS DATE) BETWEEN 
                             '2005.09.01' - INTERVAL 6 MONTH AND t2.day;
 
DROP TABLE t1,t2;

# End of 5.0 tests

# Restore timezone to default
set time_zone= @@global.time_zone;

#
# 21913: DATE_FORMAT() Crashes mysql server if I use it through
#        mysql-connector-j driver.
#

SET NAMES latin1;
SET character_set_results = NULL;
SHOW VARIABLES LIKE 'character_set_results';

CREATE TABLE testBug8868 (field1 DATE, field2 VARCHAR(32) CHARACTER SET BINARY);
INSERT INTO testBug8868 VALUES ('2006-09-04', 'abcd');

SELECT DATE_FORMAT(field1,'%b-%e %l:%i%p') as fmtddate, field2 FROM testBug8868;

DROP TABLE testBug8868;

SET NAMES DEFAULT;
=======
--echo End of 4.1 tests
>>>>>>> 325f8209
<|MERGE_RESOLUTION|>--- conflicted
+++ resolved
@@ -464,7 +464,6 @@
 union
 (select time_format(timediff(now(), DATE_SUB(now(),INTERVAL 5 HOUR)),'%k') As H);
 
-<<<<<<< HEAD
 --echo End of 4.1 tests
 
 explain extended select timestampdiff(SQL_TSI_WEEK, '2001-02-01', '2001-05-01') as a1,
@@ -601,7 +600,4 @@
 
 DROP TABLE testBug8868;
 
-SET NAMES DEFAULT;
-=======
---echo End of 4.1 tests
->>>>>>> 325f8209
+SET NAMES DEFAULT;