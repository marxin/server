--- conflicted
+++ resolved
@@ -369,7 +369,47 @@
 drop table t1;
 
 #
-<<<<<<< HEAD
+# Bug #11655: Wrong time is returning from nested selects - maximum time exists
+#
+# check if SEC_TO_TIME() handles out-of-range values correctly
+SELECT SEC_TO_TIME(3300000);
+SELECT SEC_TO_TIME(3300000)+0;
+SELECT SEC_TO_TIME(3600 * 4294967296);
+
+# check if TIME_TO_SEC() handles out-of-range values correctly
+SELECT TIME_TO_SEC('916:40:00');
+
+# check if ADDTIME() handles out-of-range values correctly
+SELECT ADDTIME('500:00:00', '416:40:00');
+SELECT ADDTIME('916:40:00', '416:40:00');
+
+# check if SUBTIME() handles out-of-range values correctly
+SELECT SUBTIME('916:40:00', '416:40:00');
+SELECT SUBTIME('-916:40:00', '416:40:00');
+
+# check if MAKETIME() handles out-of-range values correctly
+SELECT MAKETIME(916,0,0);
+SELECT MAKETIME(4294967296, 0, 0);
+SELECT MAKETIME(-4294967296, 0, 0);
+SELECT MAKETIME(0, 4294967296, 0);
+SELECT MAKETIME(0, 0, 4294967296);
+SELECT MAKETIME(CAST(-1 AS UNSIGNED), 0, 0);
+
+# check if EXTRACT() handles out-of-range values correctly
+SELECT EXTRACT(HOUR FROM '100000:02:03');
+
+# check if we get proper warnings if both input string truncation
+# and out-of-range value occur
+CREATE TABLE t1(f1 TIME);
+INSERT INTO t1 VALUES('916:00:00 a');
+SELECT * FROM t1;
+DROP TABLE t1;
+
+#
+# Bug #20927: sec_to_time treats big unsigned as signed
+#
+# check if SEC_TO_TIME() handles BIGINT UNSIGNED values correctly
+SELECT SEC_TO_TIME(CAST(-1 AS UNSIGNED));
 # 21913: DATE_FORMAT() Crashes mysql server if I use it through
 #        mysql-connector-j driver.
 #
@@ -405,48 +445,5 @@
 (select time_format(timediff(now(), DATE_SUB(now(),INTERVAL 5 HOUR)),'%k') As H)
 union
 (select time_format(timediff(now(), DATE_SUB(now(),INTERVAL 5 HOUR)),'%k') As H);
-=======
-# Bug #11655: Wrong time is returning from nested selects - maximum time exists
-#
-# check if SEC_TO_TIME() handles out-of-range values correctly
-SELECT SEC_TO_TIME(3300000);
-SELECT SEC_TO_TIME(3300000)+0;
-SELECT SEC_TO_TIME(3600 * 4294967296);
-
-# check if TIME_TO_SEC() handles out-of-range values correctly
-SELECT TIME_TO_SEC('916:40:00');
-
-# check if ADDTIME() handles out-of-range values correctly
-SELECT ADDTIME('500:00:00', '416:40:00');
-SELECT ADDTIME('916:40:00', '416:40:00');
-
-# check if SUBTIME() handles out-of-range values correctly
-SELECT SUBTIME('916:40:00', '416:40:00');
-SELECT SUBTIME('-916:40:00', '416:40:00');
-
-# check if MAKETIME() handles out-of-range values correctly
-SELECT MAKETIME(916,0,0);
-SELECT MAKETIME(4294967296, 0, 0);
-SELECT MAKETIME(-4294967296, 0, 0);
-SELECT MAKETIME(0, 4294967296, 0);
-SELECT MAKETIME(0, 0, 4294967296);
-SELECT MAKETIME(CAST(-1 AS UNSIGNED), 0, 0);
-
-# check if EXTRACT() handles out-of-range values correctly
-SELECT EXTRACT(HOUR FROM '100000:02:03');
-
-# check if we get proper warnings if both input string truncation
-# and out-of-range value occur
-CREATE TABLE t1(f1 TIME);
-INSERT INTO t1 VALUES('916:00:00 a');
-SELECT * FROM t1;
-DROP TABLE t1;
-
-#
-# Bug #20927: sec_to_time treats big unsigned as signed
-#
-# check if SEC_TO_TIME() handles BIGINT UNSIGNED values correctly
-SELECT SEC_TO_TIME(CAST(-1 AS UNSIGNED));
->>>>>>> f29045b4
 
 --echo End of 4.1 tests