#
# Problem with range optimizer
#

--disable_warnings
drop table if exists t1, t2, t3;
--enable_warnings

CREATE TABLE t1 (
  event_date date DEFAULT '0000-00-00' NOT NULL,
  type int(11) DEFAULT '0' NOT NULL,
  event_id int(11) DEFAULT '0' NOT NULL,
  PRIMARY KEY (event_date,type,event_id)
);

INSERT INTO t1 VALUES ('1999-07-10',100100,24), ('1999-07-11',100100,25),
('1999-07-13',100600,0), ('1999-07-13',100600,4), ('1999-07-13',100600,26),
('1999-07-14',100600,10), ('1999-07-15',100600,16), ('1999-07-15',100800,45),
('1999-07-15',101000,47), ('1999-07-16',100800,46), ('1999-07-20',100600,5),
('1999-07-20',100600,27), ('1999-07-21',100600,11), ('1999-07-22',100600,17),
('1999-07-23',100100,39), ('1999-07-24',100100,39), ('1999-07-24',100500,40),
('1999-07-25',100100,39), ('1999-07-27',100600,1), ('1999-07-27',100600,6),
('1999-07-27',100600,28), ('1999-07-28',100600,12), ('1999-07-29',100500,41),
('1999-07-29',100600,18), ('1999-07-30',100500,41), ('1999-07-31',100500,41),
('1999-08-01',100700,34), ('1999-08-03',100600,7), ('1999-08-03',100600,29),
('1999-08-04',100600,13), ('1999-08-05',100500,42), ('1999-08-05',100600,19),
('1999-08-06',100500,42), ('1999-08-07',100500,42), ('1999-08-08',100500,42),
('1999-08-10',100600,2), ('1999-08-10',100600,9), ('1999-08-10',100600,30),
('1999-08-11',100600,14), ('1999-08-12',100600,20), ('1999-08-17',100500,8),
('1999-08-17',100600,31), ('1999-08-18',100600,15), ('1999-08-19',100600,22),
('1999-08-24',100600,3), ('1999-08-24',100600,32), ('1999-08-27',100500,43),
('1999-08-31',100600,33), ('1999-09-17',100100,37), ('1999-09-18',100100,37),
('1999-09-19',100100,37), ('2000-12-18',100700,38);

select event_date,type,event_id from t1 WHERE event_date >= "1999-07-01" AND event_date < "1999-07-15" AND (type=100600 OR type=100100) ORDER BY event_date;
explain select event_date,type,event_id from t1 WHERE type = 100601 and event_date >= "1999-07-01" AND event_date < "1999-07-15" AND (type=100600 OR type=100100) ORDER BY event_date;
select event_date,type,event_id from t1 WHERE event_date >= "1999-07-01" AND event_date <= "1999-07-15" AND (type=100600 OR type=100100) or event_date >= "1999-07-01" AND event_date <= "1999-07-15" AND type=100099;
drop table t1;

CREATE TABLE t1 (
  PAPER_ID smallint(6) DEFAULT '0' NOT NULL,
  YEAR smallint(6) DEFAULT '0' NOT NULL,
  ISSUE smallint(6) DEFAULT '0' NOT NULL,
  CLOSED tinyint(4) DEFAULT '0' NOT NULL,
  ISS_DATE date DEFAULT '0000-00-00' NOT NULL,
  PRIMARY KEY (PAPER_ID,YEAR,ISSUE)
);
INSERT INTO t1 VALUES (3,1999,34,0,'1999-07-12'), (1,1999,111,0,'1999-03-23'),
                      (1,1999,222,0,'1999-03-23'), (3,1999,33,0,'1999-07-12'),
                      (3,1999,32,0,'1999-07-12'), (3,1999,31,0,'1999-07-12'),
                      (3,1999,30,0,'1999-07-12'), (3,1999,29,0,'1999-07-12'),
                      (3,1999,28,0,'1999-07-12'), (1,1999,40,1,'1999-05-01'),
                      (1,1999,41,1,'1999-05-01'), (1,1999,42,1,'1999-05-01'),
                      (1,1999,46,1,'1999-05-01'), (1,1999,47,1,'1999-05-01'),
                      (1,1999,48,1,'1999-05-01'), (1,1999,49,1,'1999-05-01'),
                      (1,1999,50,0,'1999-05-01'), (1,1999,51,0,'1999-05-01'),
                      (1,1999,200,0,'1999-06-28'), (1,1999,52,0,'1999-06-28'),
                      (1,1999,53,0,'1999-06-28'), (1,1999,54,0,'1999-06-28'),
                      (1,1999,55,0,'1999-06-28'), (1,1999,56,0,'1999-07-01'),
                      (1,1999,57,0,'1999-07-01'), (1,1999,58,0,'1999-07-01'),
                      (1,1999,59,0,'1999-07-01'), (1,1999,60,0,'1999-07-01'),
                      (3,1999,35,0,'1999-07-12');
select YEAR,ISSUE from t1 where PAPER_ID=3 and (YEAR>1999 or (YEAR=1999 and ISSUE>28))  order by YEAR,ISSUE;
check table t1;
repair table t1;
drop table t1;

CREATE TABLE t1 (
  id int(11) NOT NULL auto_increment,
  parent_id int(11) DEFAULT '0' NOT NULL,
  level tinyint(4) DEFAULT '0' NOT NULL,
  PRIMARY KEY (id),
  KEY parent_id (parent_id),
  KEY level (level)
);
INSERT INTO t1 VALUES (1,0,0), (3,1,1), (4,1,1), (8,2,2), (9,2,2), (17,3,2),
(22,4,2), (24,4,2), (28,5,2), (29,5,2), (30,5,2), (31,6,2), (32,6,2), (33,6,2),
(203,7,2), (202,7,2), (20,3,2), (157,0,0), (193,5,2), (40,7,2), (2,1,1),
(15,2,2), (6,1,1), (34,6,2), (35,6,2), (16,3,2), (7,1,1), (36,7,2), (18,3,2),
(26,5,2), (27,5,2), (183,4,2), (38,7,2), (25,5,2), (37,7,2), (21,4,2),
(19,3,2), (5,1,1), (179,5,2);
SELECT * FROM t1 WHERE level = 1 AND parent_id = 1;
# The following select returned 0 rows in 3.23.8
SELECT * FROM t1 WHERE level = 1 AND parent_id = 1 order by id;
drop table t1;

#
# Testing of bug in range optimizer with many key parts and > and <
#

create table t1(
		Satellite		varchar(25)	not null,
		SensorMode		varchar(25)	not null,
		FullImageCornersUpperLeftLongitude	double	not null,
		FullImageCornersUpperRightLongitude	double	not null,
		FullImageCornersUpperRightLatitude	double	not null,
		FullImageCornersLowerRightLatitude	double	not null,
	        index two (Satellite, SensorMode, FullImageCornersUpperLeftLongitude, FullImageCornersUpperRightLongitude, FullImageCornersUpperRightLatitude, FullImageCornersLowerRightLatitude));

insert into t1 values("OV-3","PAN1",91,-92,40,50);
insert into t1 values("OV-4","PAN1",91,-92,40,50);

select * from t1 where t1.Satellite = "OV-3" and t1.SensorMode = "PAN1" and t1.FullImageCornersUpperLeftLongitude > -90.000000 and t1.FullImageCornersUpperRightLongitude < -82.000000;
drop table t1;

create table t1 ( aString char(100) not null default "", key aString (aString(10)) );
insert t1 (aString) values ( "believe in myself" ), ( "believe" ), ("baaa" ), ( "believe in love");
select * from t1 where aString < "believe in myself" order by aString;
select * from t1 where aString > "believe in love" order by aString;
alter table t1 drop key aString;
select * from t1 where aString < "believe in myself" order by aString;
select * from t1 where aString > "believe in love" order by aString;
drop table t1;

#
# Problem with binary strings
#

CREATE TABLE t1 (
  t1ID int(10) unsigned NOT NULL auto_increment,
  art binary(1) NOT NULL default '',
  KNR char(5) NOT NULL default '',
  RECHNR char(6) NOT NULL default '',
  POSNR char(2) NOT NULL default '',
  ARTNR char(10) NOT NULL default '',
  TEX char(70) NOT NULL default '',
  PRIMARY KEY  (t1ID),
  KEY IdxArt (art),
  KEY IdxKnr (KNR),
  KEY IdxArtnr (ARTNR)
) ENGINE=MyISAM;

INSERT INTO t1 (art) VALUES ('j'),('J'),('j'),('J'),('j'),('J'),('j'),('J'),('j'),('J'),
('j'),('J'),('j'),('J'),('j'),('J'),('j'),('J'),('j'),('J'),('j'),('J'),('j'),('J'),('j'),('J'),
('j'),('J'),('j'),('J'),('j'),('J'),('j'),('J'),('j'),('J'),('j'),('J'),('j'),('J'),('j'),('J'),
('j'),('J'),('j'),('J'),('j'),('J'),('j'),('J'),('j'),('J'),('j'),('J'),('j'),('J'),('j'),('J'),
('j'),('J'),('j'),('J'),('j'),('J'),('j'),('J'),('j'),('J'),('j'),('J'),('j'),('J'),('j'),('J'),
('j'),('J'),('j'),('J'),('j'),('J'),('j'),('J'),('j'),('J'),('j'),('J'),('j'),('J'),('j'),('J'),
('j'),('J'),('j'),('J'),('j'),('J'),('j'),('J'),('j'),('J'),('j'),('J'),('j'),('J'),('j'),('J'),
('j'),('J'),('j'),('J'),('j'),('J'),('j'),('J'),('j'),('J'),('j'),('J'),('j'),('J'),('j'),('J'),
('j'),('J'),('j'),('J'),('j'),('J'),('j'),('J'),('j'),('J'),('j'),('J'),('j'),('J'),('j'),('J'),
('j'),('J'),('j'),('J'),('j'),('J'),('j'),('J'),('j'),('J'),('j'),('J'),('j'),('J'),('j'),('J'),
('j'),('J'),('j'),('J'),('j'),('J'),('j'),('J'),('j'),('J'),('j'),('J'),('j'),('J'),('j'),('J'),
('j'),('J'),('j'),('J'),('j'),('J'),('j'),('J'),('j'),('J'),('j'),('J'),('j'),('J'),('j'),('J'),
('j'),('J'),('j'),('J'),('j'),('J'),('j'),('J'),('j'),('J'),('j'),('J'),('j'),('J'),('j'),('J'),
('j'),('J'),('j'),('J'),('j'),('J'),('j'),('J'),('j'),('J'),('j'),('J'),('j'),('J'),('j'),('J'),
('j'),('J'),('j'),('J'),('j'),('J'),('j'),('J'),('j'),('J'),('j'),('J'),('j'),('J'),('j'),('J'),
('j'),('J'),('j'),('J'),('j'),('J'),('j'),('J'),('j'),('J'),('j'),('J'),('j'),('J'),('j'),('J'),
('j'),('J'),('j'),('J'),('j'),('J'),('j'),('J'),('j'),('J'),('j'),('J'),('j'),('J'),('j'),('J'),
('j'),('J'),('j'),('J'),('j'),('J'),('j'),('J'),('j'),('J'),('j'),('J'),('j'),('J'),('j'),('J'),
('j'),('J'),('j'),('J'),('j'),('J'),('j'),('J'),('j'),('J'),('j'),('J'),('j'),('J'),('j'),('J'),
('j'),('J'),('j'),('J'),('j'),('J'),('j'),('J'),('j'),('J'),('j'),('J'),('j'),('J'),('j'),('J'),
('j'),('J'),('j'),('J'),('j'),('J'),('j'),('J'),('j'),('J'),('j'),('J'),('j'),('J'),('j'),('J'),
('j'),('J'),('j'),('J'),('j'),('J'),('j'),('J'),('j'),('J'),('j'),('J'),('j'),('J'),('j'),('J'),
('j'),('J'),('j'),('J'),('j'),('J'),('j'),('J'),('j'),('J'),('j'),('J'),('j'),('J'),('j'),('J'),
('j'),('J'),('j'),('J'),('j'),('J'),('j'),('J'),('j'),('J'),('j'),('J'),('j'),('J'),('j'),('J'),
('j'),('J'),('j'),('J'),('j'),('J'),('j'),('J'),('j'),('J'),('j'),('J'),('j'),('J'),('j'),('J'),
('j'),('J'),('j'),('J'),('j'),('J'),('j'),('J'),('j'),('J'),('j'),('J'),('j'),('J'),('j'),('J'),
('j'),('J'),('j'),('J'),('j'),('J'),('j'),('J'),('j'),('J'),('j'),('J'),('j'),('J'),('j'),('J'),
('j'),('j'),('j'),('j'),('j'),('j'),('j'),('j'),('j'),('j'),('j'),('j'),('j'),('j'),('j'),('j'),
('j'),('j'),('j'),('j'),('j'),('j'),('j'),('j'),('j'),('j'),('j'),('j'),('j'),('j'),('j'),('j'),
('j'),('j'),('j'),('j'),('j'),('j'),('j'),('j'),('j'),('j'),('j'),('j'),('j'),('j'),('j'),('j'),
('j'),('j'),('j'),('j'),('j'),('j'),('j'),('j'),('j'),('j'),('j'),('j'),('j'),('j'),('j'),('j'),
('j'),('j'),('j'),('j'),('j'),('j'),('j'),('j'),('j'),('j'),('j'),('j'),('j'),('j'),('j'),('j'),
('j'),('j'),('j'),('j'),('j'),('j'),('j'),('j'),('j'),('j'),('j'),('j'),('j'),('j'),('j'),('j'),
('j'),('j'),('j'),('j'),('j'),('j'),('j'),('j'),('j'),('j'),('j'),('j'),('j'),('j'),('j'),('j'),
('j'),('j'),('j'),('j'),('j'),('j'),('j'),('j'),('j'),('j'),('j'),('j'),('j'),('j'),('j'),('j'),
('j'),('j'),('j'),('j'),('j'),('j'),('j'),('j'),('j'),('j'),('j'),('j'),('j'),('j'),('j'),('j'),
('j'),('j'),('j'),('j'),('j'),('j'),('j'),('j'),('j'),('j'),('j'),('j'),('j'),('j'),('j'),('j'),
('j'),('j'),('j'),('j'),('j'),('j'),('j'),('j'),('j'),('j'),('j'),('j'),('j'),('j'),('j'),('j');
select count(*) from t1 where upper(art) = 'J';
select count(*) from t1 where art = 'J' or art = 'j';
select count(*) from t1 where art = 'j' or art = 'J';
select count(*) from t1 where art = 'j';
select count(*) from t1 where art = 'J';
drop table t1;
#
# BETWEEN problems
#
create table t1 (x int, y int, index(x), index(y));
insert into t1 (x) values (1),(2),(3),(4),(5),(6),(7),(8),(9);
update t1 set y=x;
# between with only one end fixed
explain select * from t1, t1 t2 where t1.y = 8 and t2.x between 7 and t1.y+0;
explain select * from t1, t1 t2 where t1.y = 8 and t2.x >= 7 and t2.x <= t1.y+0;
# between with both expressions on both ends
explain select * from t1, t1 t2 where t1.y = 2 and t2.x between t1.y-1 and t1.y+1;
explain select * from t1, t1 t2 where t1.y = 2 and t2.x >= t1.y-1 and t2.x <= t1.y+1;
# equation propagation
explain select * from t1, t1 t2 where t1.y = 2 and t2.x between 0 and t1.y;
explain select * from t1, t1 t2 where t1.y = 2 and t2.x >= 0 and t2.x <= t1.y;
# testing IN
explain select count(*) from t1 where x in (1);
explain select count(*) from t1 where x in (1,2);
drop table t1;

#
# bug #1172: "Force index" option caused server crash
#
CREATE TABLE t1 (key1 int(11) NOT NULL default '0', KEY i1 (key1));
INSERT INTO t1 VALUES (0),(0),(0),(0),(0),(1),(1);
CREATE TABLE t2 (keya int(11) NOT NULL default '0', KEY j1 (keya));
INSERT INTO t2 VALUES (0),(0),(1),(1),(2),(2);
explain select * from t1, t2 where (t1.key1 <t2.keya + 1) and t2.keya=3;
explain select * from t1 force index(i1), t2 force index(j1) where 
 (t1.key1 <t2.keya + 1) and t2.keya=3;
DROP TABLE t1,t2;

#
# bug #1724: use RANGE on more selective column instead of REF on less
# selective

CREATE TABLE t1 (
  a int(11) default NULL,
  b int(11) default NULL,
  KEY a (a),
  KEY b (b)
) ENGINE=MyISAM;


INSERT INTO t1 VALUES
(1,1),(2,1),(3,1),(4,1),(5,1),(6,1),(7,1),(8,1),(9,1),(10,2),(10,2),
(13,2),(14,2),(15,2),(16,2),(17,3),(17,3),(16,3),(17,3),(19,3),(20,3),
(21,4),(22,5),(23,5),(24,5),(25,5),(26,5),(30,5),(31,5),(32,5),(33,5),
(33,5),(33,5),(33,5),(33,5),(34,5),(35,5);

# we expect that optimizer will choose index on A
EXPLAIN SELECT * FROM t1 WHERE a IN(1,2) AND b=5;
SELECT * FROM t1 WHERE a IN(1,2) AND b=5;
DROP TABLE t1;

#
# Test problem with range optimzer and sub ranges
#

CREATE TABLE t1 (a int, b int, c int, INDEX (c,a,b));
INSERT INTO t1 VALUES (1,0,0),(1,0,0),(1,0,0);
INSERT INTO t1 VALUES (0,1,0),(0,1,0),(0,1,0);
# -- First reports 3; second reports 6
SELECT COUNT(*) FROM t1 WHERE (c=0 and a=1) or (c=0 and b=1);
SELECT COUNT(*) FROM t1 WHERE (c=0 and b=1) or (c=0 and a=1);
DROP TABLE t1;

#
# Test problem with range optimization over overlapping ranges (#2448)
#

CREATE TABLE t1 ( a int not null, b int not null, INDEX ab(a,b) );
INSERT INTO t1 VALUES (47,1), (70,1), (15,1), (15, 4);
SELECT * FROM t1
WHERE
(
    ( b =1 AND a BETWEEN 14 AND 21 ) OR
    ( b =2 AND a BETWEEN 16 AND 18 ) OR
    ( b =3 AND a BETWEEN 15 AND 19 ) OR
    (a BETWEEN 19 AND 47)
);
DROP TABLE t1;

#
# Test of problem with IN on many different keyparts. (Bug #4157)
#

CREATE TABLE t1 (
id int( 11 ) unsigned NOT NULL AUTO_INCREMENT ,
line int( 5 ) unsigned NOT NULL default '0',
columnid int( 3 ) unsigned NOT NULL default '0',
owner int( 3 ) unsigned NOT NULL default '0',
ordinal int( 3 ) unsigned NOT NULL default '0',
showid smallint( 6 ) unsigned NOT NULL default '1',
tableid int( 1 ) unsigned NOT NULL default '1',
content int( 5 ) unsigned NOT NULL default '188',
PRIMARY KEY ( owner, id ) ,
KEY menu( owner, showid, columnid ) ,
KEY `COLUMN` ( owner, columnid, line ) ,
KEY `LINES` ( owner, tableid, content, id ) ,
KEY recount( owner, line ) 
) ENGINE = MYISAM;

INSERT into t1 (owner,id,columnid,line) values (11,15,15,1),(11,13,13,5);

SELECT id, columnid, tableid, content, showid, line, ordinal FROM t1 WHERE owner=11 AND ((columnid IN ( 15, 13, 14 ) AND line IN ( 1, 2, 5, 6, 7, 8, 9, 10, 11, 12, 13, 14, 15, 16, 17, 18, 31 )) OR (columnid IN ( 13, 14 ) AND line IN ( 15 ))) LIMIT 0 , 30;
drop table t1;

#
# test for a bug with in() and unique key
#

create  table t1 (id int(10) primary key);
insert into t1 values (1),(2),(3),(4),(5),(6),(7),(8),(9);

select id from t1 where id in (2,5,9) ;
select id from t1 where id=2 or id=5 or id=9 ;
drop table t1;
create table t1 ( id1 int not null, id2 int not null, idnull int null, c char(20), primary key (id1,id2));
insert into t1 values (0,1,NULL,"aaa"), (1,1,NULL,"aaa"), (2,1,NULL,"aaa"),
                      (3,1,NULL,"aaa"), (4,1,NULL,"aaa"), (5,1,NULL,"aaa"),
                      (6,1,NULL,"aaa"), (7,1,NULL,"aaa"), (8,1,NULL,"aaa"),
                      (9,1,NULL,"aaa"), (10,1,NULL,"aaa"), (11,1,NULL,"aaa"),
                      (12,1,NULL,"aaa"), (13,1,NULL,"aaa"), (14,1,NULL,"aaa"),
                      (15,1,NULL,"aaa"), (16,1,NULL,"aaa"), (17,1,NULL,"aaa"),
                      (18,1,NULL,"aaa"), (19,1,NULL,"aaa"), (20,1,NULL,"aaa");
select a.id1, b.idnull from t1 as a, t1 as b where a.id2=1 and a.id1=1 and b.id1=a.idnull order by b.id2 desc limit 1;
drop table t1;


#
# Problem with optimizing !=
#

create table t1 (
  id int not null auto_increment,
  name char(1) not null,
  uid int not null,
  primary key (id),
  index uid_index (uid));
  
create table t2 (
  id int not null auto_increment,
  name char(1) not null,
  uid int not null,
  primary key (id),
  index uid_index (uid));
  
insert into t1(id, uid, name) values(1, 0, ' ');
insert into t1(uid, name) values(0, ' ');

insert into t2(uid, name) select uid, name from t1;
insert into t1(uid, name) select uid, name from t2;
insert into t2(uid, name) select uid, name from t1;
insert into t1(uid, name) select uid, name from t2;
insert into t2(uid, name) select uid, name from t1;
insert into t1(uid, name) select uid, name from t2;
insert into t2(uid, name) select uid, name from t1;
insert into t1(uid, name) select uid, name from t2;
insert into t2(uid, name) select uid, name from t1;
insert into t1(uid, name) select uid, name from t2;
insert into t2(uid, name) select uid, name from t1;
insert into t2(uid, name) select uid, name from t1;
insert into t2(uid, name) select uid, name from t1;
insert into t2(uid, name) select uid, name from t1;
insert into t1(uid, name) select uid, name from t2;

delete from t2;
insert into t2(uid, name) values 
  (1, CHAR(64+1)),
  (2, CHAR(64+2)),
  (3, CHAR(64+3)),
  (4, CHAR(64+4)),
  (5, CHAR(64+5)),
  (6, CHAR(64+6)),
  (7, CHAR(64+7)),
  (8, CHAR(64+8)),
  (9, CHAR(64+9)),
  (10, CHAR(64+10)),
  (11, CHAR(64+11)),
  (12, CHAR(64+12)),
  (13, CHAR(64+13)),
  (14, CHAR(64+14)),
  (15, CHAR(64+15)),
  (16, CHAR(64+16)),
  (17, CHAR(64+17)),
  (18, CHAR(64+18)),
  (19, CHAR(64+19)),
  (20, CHAR(64+20)),
  (21, CHAR(64+21)),
  (22, CHAR(64+22)),
  (23, CHAR(64+23)),
  (24, CHAR(64+24)),
  (25, CHAR(64+25)),
  (26, CHAR(64+26));

insert into t1(uid, name) select uid, name from t2;

delete from t2;
insert into t2(id, uid, name) select id, uid, name from t1;

select count(*) from t1;  
select count(*) from t2;

analyze table t1,t2;

explain select * from t1, t2  where t1.uid=t2.uid AND t1.uid > 0;
explain select * from t1, t2  where t1.uid=t2.uid AND t2.uid > 0;
explain select * from t1, t2  where t1.uid=t2.uid AND t1.uid != 0;
explain select * from t1, t2  where t1.uid=t2.uid AND t2.uid != 0;

select * from t1, t2  where t1.uid=t2.uid AND t1.uid > 0;
select * from t1, t2  where t1.uid=t2.uid AND t1.uid != 0;

drop table t1,t2;

# Fix for bug#4488 
#
create table t1 (x bigint unsigned not null);
insert into t1(x) values (0xfffffffffffffff0);
insert into t1(x) values (0xfffffffffffffff1);
select * from t1;
select count(*) from t1 where x>0;
select count(*) from t1 where x=0;
select count(*) from t1 where x<0;
select count(*) from t1 where x < -16;
select count(*) from t1 where x = -16;
select count(*) from t1 where x > -16;
select count(*) from t1 where x = 18446744073709551601;


create table t2 (x bigint not null);
insert into t2(x) values (-16);
insert into t2(x) values (-15);
select * from t2;
select count(*) from t2 where x>0;
select count(*) from t2 where x=0;
select count(*) from t2 where x<0;
select count(*) from t2 where x < -16;
select count(*) from t2 where x = -16;
select count(*) from t2 where x > -16;
select count(*) from t2 where x = 18446744073709551601;
drop table t1,t2;

--disable_warnings
create table t1 (x bigint unsigned not null primary key) engine=innodb;
--enable_warnings
insert into t1(x) values (0xfffffffffffffff0);
insert into t1(x) values (0xfffffffffffffff1);
select * from t1;
select count(*) from t1 where x>0;
select count(*) from t1 where x=0;
select count(*) from t1 where x<0;
select count(*) from t1 where x < -16;
select count(*) from t1 where x = -16;
select count(*) from t1 where x > -16;
select count(*) from t1 where x = 18446744073709551601;

drop table t1;

#
# Bug #11185 incorrect comparison of unsigned int to signed constant
#
create table t1 (a bigint unsigned);
create index t1i on t1(a);
insert into t1 select 18446744073709551615;
insert into t1 select 18446744073709551614;

explain select * from t1 where a <> -1;
select * from t1 where a <> -1;
explain select * from t1 where a > -1 or a < -1;
select * from t1 where a > -1 or a < -1;
explain select * from t1 where a > -1;
select * from t1 where a > -1;
explain select * from t1 where a < -1;
select * from t1 where a < -1;

drop table t1;

#
# Bug #6045: Binary Comparison regression in MySQL 4.1
# Binary searches didn't use a case insensitive index.
#
set names latin1;
create table t1 (a char(10), b text, key (a)) character set latin1;
INSERT INTO t1 (a) VALUES
('111'),('222'),('222'),('222'),('222'),('444'),('aaa'),('AAA'),('bbb');
# all these three can be optimized
explain select * from t1 where a='aaa';
explain select * from t1 where a=binary 'aaa';
explain select * from t1 where a='aaa' collate latin1_bin;
# this one cannot:
explain select * from t1 where a='aaa' collate latin1_german1_ci;
drop table t1;

# Test for BUG#9348 "result for WHERE A AND (B OR C) differs from WHERE a AND (C OR B)"
--disable_warnings
CREATE TABLE t1 (
  `CLIENT` char(3) character set latin1 collate latin1_bin NOT NULL default '000',
  `ARG1` char(3) character set latin1 collate latin1_bin NOT NULL default '',
  `ARG2` char(3) character set latin1 collate latin1_bin NOT NULL default '',
  `FUNCTION` varchar(10) character set latin1 collate latin1_bin NOT NULL default '',
  `FUNCTINT` int(11) NOT NULL default '0',
  KEY `VERI_CLNT~2` (`ARG1`)
) ENGINE=InnoDB DEFAULT CHARSET=latin1;
--enable_warnings

INSERT INTO t1 VALUES ('000',' 0',' 0','Text 001',0), ('000',' 0',' 1','Text 002',0),
  ('000',' 1',' 2','Text 003',0), ('000',' 2',' 3','Text 004',0),
  ('001',' 3',' 0','Text 017',0);

SELECT count(*) FROM t1 WHERE CLIENT='000' AND (ARG1 != ' 1' OR ARG1 != ' 2');

SELECT count(*) FROM t1 WHERE CLIENT='000' AND (ARG1 != ' 2' OR ARG1 != ' 1');
drop table t1;

# BUG#16168: Wrong range optimizer results, "Use_count: Wrong count ..."
#            warnings in server stderr.
create table t1 (a int);
insert into t1 values (0),(1),(2),(3),(4),(5),(6),(7),(8),(9);

CREATE TABLE t2 (
  pk1 int(11) NOT NULL,
  pk2 int(11) NOT NULL,
  pk3 int(11) NOT NULL,
  pk4 int(11) NOT NULL,
  filler char(82),
  PRIMARY KEY (pk1,pk2,pk3,pk4)
) DEFAULT CHARSET=latin1;

insert into t2 select 1, A.a+10*B.a, 432, 44, 'fillerZ' from t1 A, t1 B;
INSERT INTO t2 VALUES (2621, 2635, 0, 0,'filler'), (2621, 2635, 1, 0,'filler'),
  (2621, 2635, 10, 0,'filler'), (2621, 2635, 11, 0,'filler'),
  (2621, 2635, 14, 0,'filler'), (2621, 2635, 1000015, 0,'filler');

SELECT * FROM t2
WHERE ((((pk4 =0) AND (pk1 =2621) AND (pk2 =2635)))
OR ((pk4 =1) AND (((pk1 IN ( 7, 2, 1 ))) OR (pk1 =522)) AND ((pk2 IN ( 0, 2635))))
) AND (pk3 >=1000000);
drop table t1, t2;

#
# Bug #20732: Partial index and long sjis search with '>' fails sometimes
#

create table t1(a char(2), key(a(1)));
insert into t1 values ('x'), ('xx');
explain select a from t1 where a > 'x';
select a from t1 where a > 'x';
drop table t1;

#
# Bug #24776: assertion abort for 'range checked for each record' 
#

CREATE TABLE t1 (
  OXID varchar(32) COLLATE latin1_german2_ci NOT NULL DEFAULT '',
  OXPARENTID varchar(32) COLLATE latin1_german2_ci NOT NULL DEFAULT 'oxrootid',
  OXLEFT int NOT NULL DEFAULT '0',
  OXRIGHT int NOT NULL DEFAULT '0',
  OXROOTID varchar(32) COLLATE latin1_german2_ci NOT NULL DEFAULT '',
  PRIMARY KEY  (OXID),
  KEY OXNID (OXID),
  KEY OXLEFT (OXLEFT),
  KEY OXRIGHT (OXRIGHT),
  KEY OXROOTID (OXROOTID)
) ENGINE=MyISAM DEFAULT CHARSET=latin1 COLLATE=latin1_german2_ci;

INSERT INTO t1 VALUES
('d8c4177d09f8b11f5.52725521','oxrootid',1,40,'d8c4177d09f8b11f5.52725521'),
('d8c4177d151affab2.81582770','d8c4177d09f8b11f5.52725521',2,3,
 'd8c4177d09f8b11f5.52725521'),
('d8c4177d206a333d2.74422679','d8c4177d09f8b11f5.52725521',4,5,
 'd8c4177d09f8b11f5.52725521'),
('d8c4177d225791924.30714720','d8c4177d09f8b11f5.52725521',6,7,
 'd8c4177d09f8b11f5.52725521'),
('d8c4177d2380fc201.39666693','d8c4177d09f8b11f5.52725521',8,9,
 'd8c4177d09f8b11f5.52725521'),
('d8c4177d24ccef970.14957924','d8c4177d09f8b11f5.52725521',10,11,
 'd8c4177d09f8b11f5.52725521');

EXPLAIN
SELECT s.oxid FROM t1 v, t1 s 
  WHERE s.oxrootid = 'd8c4177d09f8b11f5.52725521' AND
        v.oxrootid ='d8c4177d09f8b11f5.52725521' AND
        s.oxleft > v.oxleft AND s.oxleft < v.oxright;

SELECT s.oxid FROM t1 v, t1 s 
  WHERE s.oxrootid = 'd8c4177d09f8b11f5.52725521' AND
        v.oxrootid ='d8c4177d09f8b11f5.52725521' AND
        s.oxleft > v.oxleft AND s.oxleft < v.oxright;

DROP TABLE t1;

# BUG#26624 high mem usage (crash) in range optimizer (depends on order of fields in where)
create table t1 (
  c1  char(10), c2  char(10), c3  char(10), c4  char(10),
  c5  char(10), c6  char(10), c7  char(10), c8  char(10),
  c9  char(10), c10 char(10), c11 char(10), c12 char(10),
  c13 char(10), c14 char(10), c15 char(10), c16 char(10),
  index(c1, c2, c3, c4, c5, c6, c7, c8, c9, c10, c11, c12,c13,c14,c15,c16)
);
insert into t1 (c1) values ('1'),('1'),('1'),('1');

# This must run without crash and fast:
select * from t1 where
     c1 in ("abcdefgh", "123456789", "qwertyuio", "asddfgh", 
            "abcdefg1", "123456781", "qwertyui1", "asddfg1", 
            "abcdefg2", "123456782", "qwertyui2", "asddfg2", 
            "abcdefg3", "123456783", "qwertyui3", "asddfg3", 
            "abcdefg4", "123456784", "qwertyui4", "asddfg4",
            "abcdefg5", "123456785", "qwertyui5", "asddfg5",
            "abcdefg6", "123456786", "qwertyui6", "asddfg6",
            "abcdefg7", "123456787", "qwertyui7", "asddfg7",
            "abcdefg8", "123456788", "qwertyui8", "asddfg8",
            "abcdefg9", "123456789", "qwertyui9", "asddfg9",
            "abcdefgA", "12345678A", "qwertyuiA", "asddfgA",
            "abcdefgB", "12345678B", "qwertyuiB", "asddfgB",
            "abcdefgC", "12345678C", "qwertyuiC", "asddfgC")
 and c2 in ("abcdefgh", "123456789", "qwertyuio", "asddfgh", 
            "abcdefg1", "123456781", "qwertyui1", "asddfg1", 
            "abcdefg2", "123456782", "qwertyui2", "asddfg2", 
            "abcdefg3", "123456783", "qwertyui3", "asddfg3", 
            "abcdefg4", "123456784", "qwertyui4", "asddfg4", 
            "abcdefg5", "123456785", "qwertyui5", "asddfg5",
            "abcdefg6", "123456786", "qwertyui6", "asddfg6",
            "abcdefg7", "123456787", "qwertyui7", "asddfg7",
            "abcdefg8", "123456788", "qwertyui8", "asddfg8",
            "abcdefg9", "123456789", "qwertyui9", "asddfg9",
            "abcdefgA", "12345678A", "qwertyuiA", "asddfgA",
            "abcdefgB", "12345678B", "qwertyuiB", "asddfgB",
            "abcdefgC", "12345678C", "qwertyuiC", "asddfgC")
 and c3 in ("abcdefgh", "123456789", "qwertyuio", "asddfgh", 
            "abcdefg1", "123456781", "qwertyui1", "asddfg1", 
            "abcdefg2", "123456782", "qwertyui2", "asddfg2", 
            "abcdefg3", "123456783", "qwertyui3", "asddfg3", 
            "abcdefg4", "123456784", "qwertyui4", "asddfg4", 
            "abcdefg5", "123456785", "qwertyui5", "asddfg5",
            "abcdefg6", "123456786", "qwertyui6", "asddfg6",
            "abcdefg7", "123456787", "qwertyui7", "asddfg7",
            "abcdefg8", "123456788", "qwertyui8", "asddfg8",
            "abcdefg9", "123456789", "qwertyui9", "asddfg9",
            "abcdefgA", "12345678A", "qwertyuiA", "asddfgA",
            "abcdefgB", "12345678B", "qwertyuiB", "asddfgB",
            "abcdefgC", "12345678C", "qwertyuiC", "asddfgC")
 and c4 in ("abcdefgh", "123456789", "qwertyuio", "asddfgh", 
            "abcdefg1", "123456781", "qwertyui1", "asddfg1", 
            "abcdefg2", "123456782", "qwertyui2", "asddfg2", 
            "abcdefg3", "123456783", "qwertyui3", "asddfg3", 
            "abcdefg4", "123456784", "qwertyui4", "asddfg4", 
            "abcdefg5", "123456785", "qwertyui5", "asddfg5", 
            "abcdefg6", "123456786", "qwertyui6", "asddfg6",
            "abcdefg7", "123456787", "qwertyui7", "asddfg7",
            "abcdefg8", "123456788", "qwertyui8", "asddfg8",
            "abcdefg9", "123456789", "qwertyui9", "asddfg9",
            "abcdefgA", "12345678A", "qwertyuiA", "asddfgA",
            "abcdefgB", "12345678B", "qwertyuiB", "asddfgB",
            "abcdefgC", "12345678C", "qwertyuiC", "asddfgC")
 and c5 in ("abcdefgh", "123456789", "qwertyuio", "asddfgh", 
            "abcdefg1", "123456781", "qwertyui1", "asddfg1", 
            "abcdefg2", "123456782", "qwertyui2", "asddfg2", 
            "abcdefg3", "123456783", "qwertyui3", "asddfg3", 
            "abcdefg4", "123456784", "qwertyui4", "asddfg4",
            "abcdefg5", "123456785", "qwertyui5", "asddfg5",
            "abcdefg6", "123456786", "qwertyui6", "asddfg6",
            "abcdefg7", "123456787", "qwertyui7", "asddfg7",
            "abcdefg8", "123456788", "qwertyui8", "asddfg8",
            "abcdefg9", "123456789", "qwertyui9", "asddfg9",
            "abcdefgA", "12345678A", "qwertyuiA", "asddfgA",
            "abcdefgB", "12345678B", "qwertyuiB", "asddfgB",
            "abcdefgC", "12345678C", "qwertyuiC", "asddfgC")
 and c6 in ("abcdefgh", "123456789", "qwertyuio", "asddfgh", 
            "abcdefg1", "123456781", "qwertyui1", "asddfg1", 
            "abcdefg2", "123456782", "qwertyui2", "asddfg2", 
            "abcdefg3", "123456783", "qwertyui3", "asddfg3", 
            "abcdefg4", "123456784", "qwertyui4", "asddfg4",
            "abcdefg5", "123456785", "qwertyui5", "asddfg5",
            "abcdefg6", "123456786", "qwertyui6", "asddfg6",
            "abcdefg7", "123456787", "qwertyui7", "asddfg7",
            "abcdefg8", "123456788", "qwertyui8", "asddfg8",
            "abcdefg9", "123456789", "qwertyui9", "asddfg9",
            "abcdefgA", "12345678A", "qwertyuiA", "asddfgA",
            "abcdefgB", "12345678B", "qwertyuiB", "asddfgB",
            "abcdefgC", "12345678C", "qwertyuiC", "asddfgC")
 and c7 in ("abcdefgh", "123456789", "qwertyuio", "asddfgh", 
            "abcdefg1", "123456781", "qwertyui1", "asddfg1", 
            "abcdefg2", "123456782", "qwertyui2", "asddfg2", 
            "abcdefg3", "123456783", "qwertyui3", "asddfg3", 
            "abcdefg4", "123456784", "qwertyui4", "asddfg4", 
            "abcdefg5", "123456785", "qwertyui5", "asddfg5",
            "abcdefg6", "123456786", "qwertyui6", "asddfg6",
            "abcdefg7", "123456787", "qwertyui7", "asddfg7",
            "abcdefg8", "123456788", "qwertyui8", "asddfg8",
            "abcdefg9", "123456789", "qwertyui9", "asddfg9",
            "abcdefgA", "12345678A", "qwertyuiA", "asddfgA",
            "abcdefgB", "12345678B", "qwertyuiB", "asddfgB",
            "abcdefgC", "12345678C", "qwertyuiC", "asddfgC")
 and c8 in ("abcdefgh", "123456789", "qwertyuio", "asddfgh", 
            "abcdefg1", "123456781", "qwertyui1", "asddfg1", 
            "abcdefg2", "123456782", "qwertyui2", "asddfg2", 
            "abcdefg3", "123456783", "qwertyui3", "asddfg3", 
            "abcdefg4", "123456784", "qwertyui4", "asddfg4", 
            "abcdefg5", "123456785", "qwertyui5", "asddfg5",
            "abcdefg6", "123456786", "qwertyui6", "asddfg6",
            "abcdefg7", "123456787", "qwertyui7", "asddfg7",
            "abcdefg8", "123456788", "qwertyui8", "asddfg8",
            "abcdefg9", "123456789", "qwertyui9", "asddfg9",
            "abcdefgA", "12345678A", "qwertyuiA", "asddfgA",
            "abcdefgB", "12345678B", "qwertyuiB", "asddfgB",
            "abcdefgC", "12345678C", "qwertyuiC", "asddfgC")
 and c9 in ("abcdefgh", "123456789", "qwertyuio", "asddfgh", 
            "abcdefg1", "123456781", "qwertyui1", "asddfg1", 
            "abcdefg2", "123456782", "qwertyui2", "asddfg2", 
            "abcdefg3", "123456783", "qwertyui3", "asddfg3", 
            "abcdefg4", "123456784", "qwertyui4", "asddfg4", 
            "abcdefg5", "123456785", "qwertyui5", "asddfg5",
            "abcdefg6", "123456786", "qwertyui6", "asddfg6",
            "abcdefg7", "123456787", "qwertyui7", "asddfg7",
            "abcdefg8", "123456788", "qwertyui8", "asddfg8",
            "abcdefg9", "123456789", "qwertyui9", "asddfg9",
            "abcdefgA", "12345678A", "qwertyuiA", "asddfgA",
            "abcdefgB", "12345678B", "qwertyuiB", "asddfgB",
            "abcdefgC", "12345678C", "qwertyuiC", "asddfgC")
 and c10 in ("abcdefgh", "123456789", "qwertyuio", "asddfgh", 
            "abcdefg1", "123456781", "qwertyui1", "asddfg1", 
            "abcdefg2", "123456782", "qwertyui2", "asddfg2", 
            "abcdefg3", "123456783", "qwertyui3", "asddfg3", 
            "abcdefg4", "123456784", "qwertyui4", "asddfg4", 
            "abcdefg5", "123456785", "qwertyui5", "asddfg5",
            "abcdefg6", "123456786", "qwertyui6", "asddfg6",
            "abcdefg7", "123456787", "qwertyui7", "asddfg7",
            "abcdefg8", "123456788", "qwertyui8", "asddfg8",
            "abcdefg9", "123456789", "qwertyui9", "asddfg9",
            "abcdefgA", "12345678A", "qwertyuiA", "asddfgA",
            "abcdefgB", "12345678B", "qwertyuiB", "asddfgB",
            "abcdefgC", "12345678C", "qwertyuiC", "asddfgC");
drop table t1;
--echo End of 4.1 tests

#
# Test for optimization request #10561: to use keys for
# NOT IN (c1,...,cn) and NOT BETWEEN c1 AND c2
#

CREATE TABLE t1 (
  id int(11) NOT NULL auto_increment,
  status varchar(20),
  PRIMARY KEY  (id),
  KEY (status)
);

INSERT INTO t1 VALUES
(1,'B'), (2,'B'), (3,'B'), (4,'B'), (5,'B'), (6,'B'),
(7,'B'), (8,'B'), (9,'B'), (10,'B'), (11,'B'), (12,'B'),
(13,'B'), (14,'B'), (15,'B'), (16,'B'), (17,'B'), (18,'B'),
(19,'B'), (20,'B'), (21,'B'), (22,'B'), (23,'B'), (24,'B'), 
(25,'A'), (26,'A'), (27,'A'), (28,'A'), (29,'A'), (30,'A'),
(31,'A'), (32,'A'), (33,'A'), (34,'A'), (35,'A'), (36,'A'),
(37,'A'), (38,'A'), (39,'A'), (40,'A'), (41,'A'), (42,'A'),
(43,'A'), (44,'A'), (45,'A'), (46,'A'), (47,'A'), (48,'A'),
(49,'A'), (50,'A'), (51,'A'), (52,'A'), (53,'C'), (54,'C'),
(55,'C'), (56,'C'), (57,'C'), (58,'C'), (59,'C'), (60,'C');

EXPLAIN SELECT * FROM t1 WHERE status <> 'A' AND status <> 'B';
EXPLAIN SELECT * FROM t1 WHERE status NOT IN ('A','B');

SELECT * FROM t1 WHERE status <> 'A' AND status <> 'B';
SELECT * FROM t1 WHERE status NOT IN ('A','B');

EXPLAIN SELECT status FROM t1 WHERE status <> 'A' AND status <> 'B';
EXPLAIN SELECT status FROM t1 WHERE status NOT IN ('A','B');

EXPLAIN SELECT * FROM t1 WHERE status NOT BETWEEN 'A' AND 'B';
EXPLAIN SELECT * FROM t1 WHERE status < 'A' OR status > 'B';

SELECT * FROM t1 WHERE status NOT BETWEEN 'A' AND 'B';
SELECT * FROM t1 WHERE status < 'A' OR status > 'B';

DROP TABLE t1;

#
# Test for bug #10031: range to be used over a view
#

CREATE TABLE  t1 (a int, b int, primary key(a,b));

INSERT INTO  t1 VALUES
  (1,1),(1,2),(1,3),(2,1),(2,2),(2,3),(3,1),(3,2),(3,3),(4,1),(4,2),(4,3);

CREATE VIEW v1 as SELECT a,b FROM t1 WHERE b=3;

EXPLAIN SELECT a,b FROM t1 WHERE a < 2 and b=3;
EXPLAIN SELECT a,b FROM v1 WHERE a < 2 and b=3;

EXPLAIN SELECT a,b FROM t1 WHERE a < 2;
EXPLAIN SELECT a,b FROM v1 WHERE a < 2;

SELECT a,b FROM t1 WHERE a < 2 and b=3;
SELECT a,b FROM v1 WHERE a < 2 and b=3; 

DROP VIEW v1;
DROP TABLE t1;

#
# Bug #11853: DELETE statement with a NOT (LIKE/<=>) where condition
#             for an indexed attribute              
#             

CREATE TABLE t1 (name varchar(15) NOT NULL, KEY idx(name));
INSERT INTO t1 VALUES ('Betty'), ('Anna');

SELECT * FROM t1;
DELETE FROM t1 WHERE name NOT LIKE 'A%a';
SELECT * FROM t1;

DROP TABLE t1;

CREATE TABLE t1 (a int, KEY idx(a));
INSERT INTO t1 VALUES (NULL), (1), (2), (3);

SELECT * FROM t1;
DELETE FROM t1 WHERE NOT(a <=> 2);
SELECT * FROM t1;

DROP TABLE t1;

#
# BUG#13317: range optimization doesn't work for IN over VIEW.
#
create table t1 (a int, b int, primary key(a,b));
create view v1 as select a, b from t1;

INSERT INTO `t1` VALUES
(0,0),(1,0),(2,0),(3,0),(4,0),(5,1),(6,1),(7,1),(8,1),(9,1),(10,2),(11,2),(12,2)
,(13,2),(14,2),(15,3),(16,3),(17,3),(18,3),(19,3);

--replace_column 9 #
explain select * from t1 where a in (3,4)  and b in (1,2,3);
--replace_column 9 #
explain select * from v1 where a in (3,4)  and b in (1,2,3);
--replace_column 9 #
explain select * from t1 where a between 3 and 4 and b between 1 and 2;
--replace_column 9 #
explain select * from v1 where a between 3 and 4 and b between 1 and 2;
 
drop view v1;
drop table t1;

# BUG#13455: 
create table t3 (a int);
insert into t3 values (0),(1),(2),(3),(4),(5),(6),(7),(8),(9);

create table t1 (a varchar(10), filler char(200), key(a)) charset=binary;
insert into t1 values ('a','');
insert into t1 values ('a ','');
insert into t1 values ('a  ', '');
insert into t1 select concat('a', 1000 + A.a + 10 * (B.a + 10 * C.a)), ''
  from t3 A, t3 B, t3 C;

create table t2 (a varchar(10), filler char(200), key(a));
insert into t2 select * from t1;

--replace_column 9 #
explain select * from t1 where a between 'a' and 'a '; 
--replace_column 9 #
explain select * from t1 where a = 'a' or a='a ';

--replace_column 9 #
explain select * from t2 where a between 'a' and 'a '; 
--replace_column 9 #
explain select * from t2 where a = 'a' or a='a ';

update t1 set a='b' where a<>'a';
--replace_column 9 #
explain select * from t1 where a not between 'b' and 'b'; 
select a, hex(filler) from t1 where a not between 'b' and 'b'; 

drop table t1,t2,t3;

#
# BUG#21282
#
create table t1 (a int);
insert into t1 values (0),(1),(2),(3),(4),(5),(6),(7),(8),(9);
create table t2 (a int, key(a));
insert into t2 select 2*(A.a + 10*(B.a + 10*C.a)) from t1 A, t1 B, t1 C;

set @a="select * from t2 force index (a) where a NOT IN(0";
select count(*) from (select @a:=concat(@a, ',', a) from t2 ) Z;
set @a=concat(@a, ')');

insert into t2 values (11),(13),(15);

set @b= concat("explain ", @a);

prepare stmt1 from @b;
execute stmt1;

prepare stmt1 from @a;
execute stmt1;

drop table t1, t2;

#
# Bug #18165: range access for BETWEEN with a constant for the first argument 
#

CREATE TABLE t1 (
  id int NOT NULL DEFAULT '0',
  b int NOT NULL DEFAULT '0',
  c int NOT NULL DEFAULT '0', 
  INDEX idx1(b,c), INDEX idx2(c));

INSERT INTO t1(id) VALUES (1), (2), (3), (4), (5), (6), (7), (8);

INSERT INTO t1(b,c) VALUES (3,4), (3,4);

SELECT * FROM t1 WHERE b<=3 AND 3<=c;
SELECT * FROM t1 WHERE 3 BETWEEN b AND c;

EXPLAIN  SELECT * FROM t1 WHERE b<=3 AND 3<=c;
EXPLAIN  SELECT * FROM t1 WHERE 3 BETWEEN b AND c;

SELECT * FROM t1 WHERE 0 < b OR 0 > c;
SELECT * FROM t1 WHERE 0 NOT BETWEEN b AND c;

EXPLAIN SELECT * FROM t1 WHERE 0 < b OR 0 > c;
EXPLAIN SELECT * FROM t1 WHERE 0 NOT BETWEEN b AND c;

DROP TABLE t1;

#
# Bug #16249: different results for a range with an without index 
#             when a range condition use an invalid datetime constant 
#

CREATE TABLE t1 (                                      
  item char(20) NOT NULL default '',                          
  started datetime NOT NULL default '0000-00-00 00:00:00', 
  price decimal(16,3) NOT NULL default '0.000',                 
  PRIMARY KEY (item,started)                     
) ENGINE=MyISAM;   

INSERT INTO t1 VALUES
('A1','2005-11-01 08:00:00',1000),
('A1','2005-11-15 00:00:00',2000),
('A1','2005-12-12 08:00:00',3000),
('A2','2005-12-01 08:00:00',1000);

EXPLAIN SELECT * FROM t1 WHERE item='A1' AND started<='2005-12-01 24:00:00';
SELECT * FROM t1 WHERE item='A1' AND started<='2005-12-01 24:00:00';
SELECT * FROM t1 WHERE item='A1' AND started<='2005-12-02 00:00:00';

DROP INDEX `PRIMARY` ON t1;

EXPLAIN SELECT * FROM t1 WHERE item='A1' AND started<='2005-12-01 24:00:00';
SELECT * FROM t1 WHERE item='A1' AND started<='2005-12-01 24:00:00';
SELECT * FROM t1 WHERE item='A1' AND started<='2005-12-02 00:00:00';

DROP TABLE t1;

--echo
--echo BUG#32198 "Comparison of DATE with DATETIME still not using indexes correctly"
--echo
CREATE TABLE t1 (
  id int(11) NOT NULL auto_increment,
  dateval date default NULL,
  PRIMARY KEY  (id),
  KEY dateval (dateval)
) AUTO_INCREMENT=173;

INSERT INTO t1 VALUES
(1,'2007-01-01'),(2,'2007-01-02'),(3,'2007-01-03'),(4,'2007-01-04'),
(5,'2007-01-05'),(6,'2007-01-06'),(7,'2007-01-07'),(8,'2007-01-08'),
(9,'2007-01-09'),(10,'2007-01-10'),(11,'2007-01-11');

--echo This must use range access:
explain select * from t1 where dateval >= '2007-01-01 00:00:00' and dateval <= '2007-01-02 23:59:59';

drop table t1;

<<<<<<< HEAD
#
# Bug #33833: different or-ed predicates were erroneously merged into one that
# resulted in ref access instead of range access and  a wrong result set
#

CREATE TABLE t1 (
  a varchar(32), index (a)
) DEFAULT CHARSET=latin1 COLLATE=latin1_bin;

INSERT INTO t1 VALUES
  ('B'), ('A'), ('A'), ('C'), ('B'), ('A'), ('A');

SELECT a FROM t1 WHERE a='b' OR a='B';
EXPLAIN SELECT a FROM t1 WHERE a='b' OR a='B';
=======

#
# Bug #34731: highest possible value for INT erroneously filtered by WHERE
#

# test UNSIGNED. only occurs when indexed.
CREATE TABLE t1 (f1 TINYINT(11) UNSIGNED NOT NULL, PRIMARY KEY (f1));

INSERT INTO t1 VALUES (127),(254),(0),(1),(255);

# test upper bound
# count 5
SELECT SQL_NO_CACHE COUNT(*) FROM t1 WHERE f1 < 256;
SELECT SQL_NO_CACHE COUNT(*) FROM t1 WHERE f1 < 256.0;
# count 4
SELECT SQL_NO_CACHE COUNT(*) FROM t1 WHERE f1 < 255;

# show we don't fiddle with lower bound on UNSIGNED
# count 0
SELECT SQL_NO_CACHE COUNT(*) FROM t1 WHERE f1 < -1;
# count 5
SELECT SQL_NO_CACHE COUNT(*) FROM t1 WHERE f1 > -1;

DROP TABLE t1;


# test signed. only occurs when index.
CREATE TABLE t1 ( f1 TINYINT(11) NOT NULL, PRIMARY KEY (f1));

INSERT INTO t1 VALUES (127),(126),(0),(-128),(-127);

# test upper bound
# count 5
SELECT SQL_NO_CACHE COUNT(*) FROM t1 WHERE f1 < 128;
SELECT SQL_NO_CACHE COUNT(*) FROM t1 WHERE f1 < 128.0;
# count 4
SELECT SQL_NO_CACHE COUNT(*) FROM t1 WHERE f1 < 127;

# test lower bound
# count 5
SELECT SQL_NO_CACHE COUNT(*) FROM t1 WHERE f1 > -129;
SELECT SQL_NO_CACHE COUNT(*) FROM t1 WHERE f1 > -129.0;
# count 4
SELECT SQL_NO_CACHE COUNT(*) FROM t1 WHERE f1 > -128;
>>>>>>> ec62aba3

DROP TABLE t1;

# End of 5.0 tests<|MERGE_RESOLUTION|>--- conflicted
+++ resolved
@@ -955,7 +955,6 @@
 
 drop table t1;
 
-<<<<<<< HEAD
 #
 # Bug #33833: different or-ed predicates were erroneously merged into one that
 # resulted in ref access instead of range access and  a wrong result set
@@ -970,7 +969,8 @@
 
 SELECT a FROM t1 WHERE a='b' OR a='B';
 EXPLAIN SELECT a FROM t1 WHERE a='b' OR a='B';
-=======
+
+DROP TABLE t1;
 
 #
 # Bug #34731: highest possible value for INT erroneously filtered by WHERE
@@ -1015,7 +1015,6 @@
 SELECT SQL_NO_CACHE COUNT(*) FROM t1 WHERE f1 > -129.0;
 # count 4
 SELECT SQL_NO_CACHE COUNT(*) FROM t1 WHERE f1 > -128;
->>>>>>> ec62aba3
 
 DROP TABLE t1;
 
