--- conflicted
+++ resolved
@@ -231,7 +231,6 @@
 
 SELECT * from t1;
 
-<<<<<<< HEAD
 connection slave;
 
 --echo On slave: Check the tables for correct data and it matches master
@@ -287,8 +286,70 @@
 
 --echo On slave: Check the tables for correct data and it matches master
 
-=======
---echo End of 4.1 tests.
+SELECT * from t1;
+SELECT * from t2;
+
+connection master;
+
+# Cleanup
+
+DROP TABLE t1;
+DROP TABLE t2;
+
+# This test uses a stored function that uses user-defined variables to return data 
+# The test ensures the value of the user-defined variable is replicated correctly 
+# and in the correct order of assignment.
+
+# This test was constructed for BUG#20141
+
+--disable_warnings
+DROP TABLE IF EXISTS t1;
+DROP FUNCTION IF EXISTS f1;
+DROP FUNCTION IF EXISTS f2;
+--enable_warnings
+
+CREATE TABLE t1 (i INT);
+
+# Create two functions. One simply returns the user-defined variable. The other 
+# returns a value based on the user-defined variable.
+
+CREATE FUNCTION f1() RETURNS INT RETURN @a; DELIMITER |; CREATE 
+FUNCTION f2() RETURNS INT BEGIN
+  INSERT INTO t1 VALUES (10 + @a);
+  RETURN 0;
+END|
+DELIMITER ;|
+
+sync_slave_with_master;
+connection master;
+
+# Set the variable and execute the functions.
+
+SET @a:=123;
+SELECT f1(), f2();
+
+--echo On master: Check to see that data was inserted correctly
+
+INSERT INTO t1 VALUES(f1());
+SELECT * FROM t1;
+
+sync_slave_with_master;
+
+--echo On slave: Check the table for correct data and it matches master
+
+SELECT * FROM t1;
+
+connection master;
+
+# Cleanup
+
+DROP FUNCTION f1;
+DROP FUNCTION f2;
+DROP TABLE t1;
+
+save_master_pos;
+connection slave;
+sync_with_master;
 
 # BUG#20141
 # The following tests ensure that if user-defined variables are used in SF/Triggers
@@ -523,7 +584,6 @@
 
 --echo On slave: Check the tables for correct data and it matches master
 
->>>>>>> 0ddc3250
 SELECT * from t1;
 SELECT * from t2;
 
@@ -536,16 +596,9 @@
 DROP TABLE t1;
 DROP TABLE t2;
 
-<<<<<<< HEAD
-# This test uses a stored function that uses user-defined variables to return data 
-# The test ensures the value of the user-defined variable is replicated correctly 
-# and in the correct order of assignment.
-
-=======
 # This test uses a stored function that uses user-defined variables to return data
 # The test ensures the value of the user-defined variable is replicated correctly
 # and in the correct order of assignment.
->>>>>>> 0ddc3250
 # This test was constructed for BUG#20141
 
 --disable_warnings
@@ -556,13 +609,6 @@
 
 CREATE TABLE t1 (i INT);
 
-<<<<<<< HEAD
-# Create two functions. One simply returns the user-defined variable. The other 
-# returns a value based on the user-defined variable.
-
-CREATE FUNCTION f1() RETURNS INT RETURN @a; DELIMITER |; CREATE 
-FUNCTION f2() RETURNS INT BEGIN
-=======
 # Create two functions. One simply returns the user-defined variable. The other
 # returns a value based on the user-defined variable.
 
@@ -570,7 +616,6 @@
 DELIMITER |;
 CREATE FUNCTION f2() RETURNS INT
 BEGIN
->>>>>>> 0ddc3250
   INSERT INTO t1 VALUES (10 + @a);
   RETURN 0;
 END|
@@ -584,11 +629,7 @@
 SET @a:=123;
 SELECT f1(), f2();
 
-<<<<<<< HEAD
---echo On master: Check to see that data was inserted correctly
-=======
 --echo On master: Check to see that data was inserted correctly 
->>>>>>> 0ddc3250
 
 INSERT INTO t1 VALUES(f1());
 SELECT * FROM t1;
@@ -609,7 +650,4 @@
 
 sync_slave_with_master;
 stop slave;
-<<<<<<< HEAD
- 
-=======
->>>>>>> 0ddc3250
+ 