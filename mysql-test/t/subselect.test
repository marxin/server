--- conflicted
+++ resolved
@@ -2765,14 +2765,6 @@
 DROP TABLE t1,t2;
 
 #
-<<<<<<< HEAD
-# Bug#20835 (literal string with =any values)
-#
-CREATE TABLE t1 (s1 char(1));
-INSERT INTO t1 VALUES ('a');
-SELECT * FROM t1 WHERE _utf8'a' = ANY (SELECT s1 FROM t1);
-DROP TABLE t1;
-=======
 # Bug #27229: GROUP_CONCAT in subselect with COUNT() as an argument 
 #  
 
@@ -2790,4 +2782,11 @@
   FROM t1 GROUP BY a;
 
 DROP table t1,t2;
->>>>>>> 79b19994
+
+#
+# Bug#20835 (literal string with =any values)
+#
+CREATE TABLE t1 (s1 char(1));
+INSERT INTO t1 VALUES ('a');
+SELECT * FROM t1 WHERE _utf8'a' = ANY (SELECT s1 FROM t1);
+DROP TABLE t1;