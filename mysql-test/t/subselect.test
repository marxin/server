# Initialise
--disable_warnings
drop table if exists t1,t2,t3,t4,t5,t6,t7,t8,t11,t12;
--enable_warnings

select (select 2);
explain extended select (select 2);
SELECT (SELECT 1) UNION SELECT (SELECT 2);
explain extended SELECT (SELECT 1) UNION SELECT (SELECT 2);
SELECT (SELECT (SELECT 0 UNION SELECT 0));
explain extended SELECT (SELECT (SELECT 0 UNION SELECT 0));
-- error 1247
SELECT (SELECT 1 FROM (SELECT 1) as b HAVING a=1) as a;
-- error 1247
SELECT (SELECT 1 FROM (SELECT 1) as b HAVING b=1) as a,(SELECT 1 FROM (SELECT 1) as c HAVING a=1) as b;
SELECT (SELECT 1),MAX(1) FROM (SELECT 1) as a;
-- error 1247
SELECT (SELECT a) as a;
EXPLAIN EXTENDED SELECT 1 FROM (SELECT 1 as a) as b  HAVING (SELECT a)=1;
SELECT 1 FROM (SELECT 1 as a) as b HAVING (SELECT a)=1;
-- error 1054
SELECT (SELECT 1), a;
SELECT 1 as a FROM (SELECT 1) as b HAVING (SELECT a)=1;
-- error 1054
SELECT 1 FROM (SELECT (SELECT a) b) c;
SELECT * FROM (SELECT 1 as id) b WHERE id IN (SELECT * FROM (SELECT 1 as id) c ORDER BY id);
-- error 1241
SELECT * FROM (SELECT 1) a  WHERE 1 IN (SELECT 1,1);
SELECT 1 IN (SELECT 1);
SELECT 1 FROM (SELECT 1 as a) b WHERE 1 IN (SELECT (SELECT a));
-- error 1221
select (SELECT 1 FROM (SELECT 1) a PROCEDURE ANALYSE(1));
-- error 1108
SELECT 1 FROM (SELECT 1) a PROCEDURE ANALYSE((SELECT 1));
SELECT (SELECT 1) as a FROM (SELECT 1) b WHERE (SELECT a) IS NULL;
SELECT (SELECT 1) as a FROM (SELECT 1) b WHERE (SELECT a) IS NOT NULL;
SELECT (SELECT 1,2,3) = ROW(1,2,3);
SELECT (SELECT 1,2,3) = ROW(1,2,1);
SELECT (SELECT 1,2,3) < ROW(1,2,1);
SELECT (SELECT 1,2,3) > ROW(1,2,1);
SELECT (SELECT 1,2,3) = ROW(1,2,NULL);
SELECT ROW(1,2,3) = (SELECT 1,2,3);
SELECT ROW(1,2,3) = (SELECT 1,2,1);
SELECT ROW(1,2,3) < (SELECT 1,2,1);
SELECT ROW(1,2,3) > (SELECT 1,2,1);
SELECT ROW(1,2,3) = (SELECT 1,2,NULL);
SELECT (SELECT 1.5,2,'a') = ROW(1.5,2,'a');
SELECT (SELECT 1.5,2,'a') = ROW(1.5,2,'b');
SELECT (SELECT 1.5,2,'a') = ROW('1.5b',2,'b');
SELECT (SELECT 'b',2,'a') = ROW(1.5,2,'a');
SELECT (SELECT 1.5,2,'a') = ROW(1.5,'2','a');
SELECT (SELECT 1.5,'c','a') = ROW(1.5,2,'a');

-- error 1241
SELECT (SELECT * FROM (SELECT 'test' a,'test' b) a);

SELECT 1 as a,(SELECT a+a) b,(SELECT b);

create table t1 (a int);
create table t2 (a int, b int);
create table t3 (a int);
create table t4 (a int not null, b int not null);
insert into t1 values (2);
insert into t2 values (1,7),(2,7);
insert into t4 values (4,8),(3,8),(5,9);
-- error 1247
select (select a from t1 where t1.a = a1) as a2, (select b from t2 where t2.b=a2) as a1;
select (select a from t1 where t1.a=t2.a), a from t2;
select (select a from t1 where t1.a=t2.b), a from t2;
select (select a from t1), a, (select 1 union select 2 limit 1) from t2;
select (select a from t3), a from t2;
select * from t2 where t2.a=(select a from t1);
insert into t3 values (6),(7),(3);
select * from t2 where t2.b=(select a from t3 order by 1 desc limit 1);
(select * from t2 where t2.b=(select a from t3 order by 1 desc limit 1)) union (select * from t4 order by a limit 2) limit 3;
(select * from t2 where t2.b=(select a from t3 order by 1 desc limit 1)) union (select * from t4 where t4.b=(select max(t2.a)*4 from t2) order by a);
explain extended (select * from t2 where t2.b=(select a from t3 order by 1 desc limit 1)) union (select * from t4 where t4.b=(select max(t2.a)*4 from t2) order by a);
select (select a from t3 where a<t2.a*4 order by 1 desc limit 1), a from t2;
select (select t3.a from t3 where a<8 order by 1 desc limit 1), a from 
(select * from t2 where a>1) as tt;
explain extended select (select t3.a from t3 where a<8 order by 1 desc limit 1), a from 
(select * from t2 where a>1) as tt;
select * from t1 where t1.a=(select t2.a from t2 where t2.b=(select max(a) from t3) order by 1 desc limit 1);
select * from t1 where t1.a=(select t2.a from t2 where t2.b=(select max(a) from t3 where t3.a > t1.a) order by 1 desc limit 1);
select * from t1 where t1.a=(select t2.a from t2 where t2.b=(select max(a) from t3 where t3.a < t1.a) order by 1 desc limit 1);
select b,(select avg(t2.a+(select min(t3.a) from t3 where t3.a >= t4.a)) from t2) from t4;
explain extended select b,(select avg(t2.a+(select min(t3.a) from t3 where t3.a >= t4.a)) from t2) from t4;
select * from t3 where exists (select * from t2 where t2.b=t3.a);
select * from t3 where not exists (select * from t2 where t2.b=t3.a);
select * from t3 where a in (select b from t2);
select * from t3 where a not in (select b from t2);
select * from t3 where a = some (select b from t2);
select * from t3 where a <> any (select b from t2);

# Rewrite: select * from t3 where not exists (select b from t2 where a <> b);
select * from t3 where a = all (select b from t2);

select * from t3 where a <> all (select b from t2);
insert into t2 values (100, 5);
select * from t3 where a < any (select b from t2);
select * from t3 where a < all (select b from t2);
select * from t3 where a >= any (select b from t2);
explain extended select * from t3 where a >= any (select b from t2);
select * from t3 where a >= all (select b from t2);
delete from t2 where a=100;
-- error 1241
select * from t3 where a in (select a,b from t2);
-- error 1241
select * from t3 where a in (select * from t2);
insert into t4 values (12,7),(1,7),(10,9),(9,6),(7,6),(3,9),(1,10);
# empty set
select b,max(a) as ma from t4 group by b having b < (select max(t2.a) from t2 where t2.b=t4.b);
insert into t2 values (2,10);
select b,max(a) as ma from t4 group by b having ma < (select max(t2.a) from t2 where t2.b=t4.b);
delete from t2 where a=2 and b=10;
select b,max(a) as ma from t4 group by b having b >= (select max(t2.a) from t2 where t2.b=t4.b);
create table t5 (a int);
select (select a from t1 where t1.a=t2.a union select a from t5 where t5.a=t2.a), a from t2;
insert into t5 values (5);
select (select a from t1 where t1.a=t2.a union select a from t5 where t5.a=t2.a), a from t2;
insert into t5 values (2);
select (select a from t1 where t1.a=t2.a union select a from t5 where t5.a=t2.a), a from t2;
explain extended select (select a from t1 where t1.a=t2.a union select a from t5 where t5.a=t2.a), a from t2;
-- error 1242
select (select a from t1 where t1.a=t2.a union all select a from t5 where t5.a=t2.a), a from t2;
create table t6 (patient_uq int, clinic_uq int, index i1 (clinic_uq));
create table t7( uq int primary key, name char(25));
insert into t7 values(1,"Oblastnaia bolnitsa"),(2,"Bolnitsa Krasnogo Kresta");
insert into t6 values (1,1),(1,2),(2,2),(1,3);
select * from t6 where exists (select * from t7 where uq = clinic_uq);
explain extended select * from t6 where exists (select * from t7 where uq = clinic_uq);

# not unique fields
-- error 1052
select * from t1 where a= (select a from t2,t4 where t2.b=t4.b);

# different tipes & group functions
drop table t1,t2,t3;

CREATE TABLE t3 (a varchar(20),b char(1) NOT NULL default '0');
INSERT INTO t3 VALUES ('W','a'),('A','c'),('J','b');
CREATE TABLE t2 (a varchar(20),b int NOT NULL default '0');
INSERT INTO t2 VALUES ('W','1'),('A','3'),('J','2');
CREATE TABLE t1 (a varchar(20),b date NOT NULL default '0000-00-00');
INSERT INTO t1 VALUES ('W','1732-02-22'),('A','1735-10-30'),('J','1743-04-13');
SELECT * FROM t1 WHERE b = (SELECT MIN(b) FROM t1);
SELECT * FROM t2 WHERE b = (SELECT MIN(b) FROM t2);
SELECT * FROM t3 WHERE b = (SELECT MIN(b) FROM t3);

CREATE TABLE `t8` (
  `pseudo` varchar(35) character set latin1 NOT NULL default '',
  `email` varchar(60) character set latin1 NOT NULL default '',
  PRIMARY KEY  (`pseudo`),
  UNIQUE KEY `email` (`email`)
) ENGINE=MyISAM CHARSET=latin1 ROW_FORMAT=DYNAMIC;

INSERT INTO t8 (pseudo,email) VALUES ('joce','test');
INSERT INTO t8 (pseudo,email) VALUES ('joce1','test1');
INSERT INTO t8 (pseudo,email) VALUES ('2joce1','2test1');
EXPLAIN EXTENDED SELECT pseudo,(SELECT email FROM t8 WHERE pseudo=(SELECT pseudo FROM t8 WHERE pseudo='joce')) FROM t8 WHERE pseudo=(SELECT pseudo FROM t8 WHERE pseudo='joce');
-- error 1241
SELECT pseudo FROM t8 WHERE pseudo=(SELECT pseudo,email FROM
t8 WHERE pseudo='joce');
-- error 1241
SELECT pseudo FROM t8 WHERE pseudo=(SELECT * FROM t8 WHERE
pseudo='joce');
SELECT pseudo FROM t8 WHERE pseudo=(SELECT pseudo FROM t8 WHERE pseudo='joce');
-- error 1242
SELECT pseudo FROM t8 WHERE pseudo=(SELECT pseudo FROM t8 WHERE pseudo LIKE '%joce%');

drop table if exists t1,t2,t3,t4,t5,t6,t7,t8;

#searchconthardwarefr3 forumconthardwarefr7
CREATE TABLE `t1` (
  `topic` mediumint(8) unsigned NOT NULL default '0',
  `date` date NOT NULL default '0000-00-00',
  `pseudo` varchar(35) character set latin1 NOT NULL default '',
  PRIMARY KEY  (`pseudo`,`date`,`topic`),
  KEY `topic` (`topic`)
) ENGINE=MyISAM ROW_FORMAT=DYNAMIC;
INSERT INTO t1 (topic,date,pseudo) VALUES
('43506','2002-10-02','joce'),('40143','2002-08-03','joce');
EXPLAIN EXTENDED SELECT DISTINCT date FROM t1 WHERE date='2002-08-03';
EXPLAIN EXTENDED SELECT (SELECT DISTINCT date FROM t1 WHERE date='2002-08-03');
SELECT DISTINCT date FROM t1 WHERE date='2002-08-03';
SELECT (SELECT DISTINCT date FROM t1 WHERE date='2002-08-03');
SELECT 1 FROM t1 WHERE 1=(SELECT 1 UNION SELECT 1) UNION ALL SELECT 1;
-- error 1242
SELECT 1 FROM t1 WHERE 1=(SELECT 1 UNION ALL SELECT 1) UNION SELECT 1;
EXPLAIN EXTENDED SELECT 1 FROM t1 WHERE 1=(SELECT 1 UNION SELECT 1);
drop table t1;

#forumconthardwarefr7 searchconthardwarefr7
CREATE TABLE `t1` (
  `numeropost` mediumint(8) unsigned NOT NULL auto_increment,
  `maxnumrep` int(10) unsigned NOT NULL default '0',
  PRIMARY KEY  (`numeropost`),
  UNIQUE KEY `maxnumrep` (`maxnumrep`)
) ENGINE=MyISAM ROW_FORMAT=FIXED;

INSERT INTO t1 (numeropost,maxnumrep) VALUES (40143,1),(43506,2);

CREATE TABLE `t2` (
      `mot` varchar(30) NOT NULL default '',
      `topic` mediumint(8) unsigned NOT NULL default '0',
      `date` date NOT NULL default '0000-00-00',
      `pseudo` varchar(35) NOT NULL default '',
       PRIMARY KEY  (`mot`,`pseudo`,`date`,`topic`)
    ) ENGINE=MyISAM ROW_FORMAT=DYNAMIC;

INSERT INTO t2 (mot,topic,date,pseudo) VALUES ('joce','40143','2002-10-22','joce'), ('joce','43506','2002-10-22','joce');
select numeropost as a FROM t1 GROUP BY (SELECT 1 FROM t1 HAVING a=1);
SELECT numeropost,maxnumrep FROM t1 WHERE exists (SELECT 1 FROM t2 WHERE (mot='joce') AND date >= '2002-10-21' AND t1.numeropost = t2.topic) ORDER BY maxnumrep DESC LIMIT 0, 20;
-- error 1054
SELECT (SELECT 1) as a FROM (SELECT 1 FROM t1 HAVING a=1) b;
-- error 1054
SELECT 1 IN (SELECT 1 FROM t2 HAVING a);

SELECT * from t2 where topic IN (SELECT topic FROM t2 GROUP BY topic);
SELECT * from t2 where topic IN (SELECT topic FROM t2 GROUP BY topic HAVING topic < 4100);
SELECT * from t2 where topic IN (SELECT SUM(topic) FROM t1);
SELECT * from t2 where topic = any (SELECT topic FROM t2 GROUP BY topic);
SELECT * from t2 where topic = any (SELECT topic FROM t2 GROUP BY topic HAVING topic < 4100);
SELECT * from t2 where topic = any (SELECT SUM(topic) FROM t1);
SELECT * from t2 where topic = all (SELECT topic FROM t2 GROUP BY topic);
SELECT * from t2 where topic = all (SELECT topic FROM t2 GROUP BY topic HAVING topic < 4100);
SELECT *, topic = all (SELECT topic FROM t2 GROUP BY topic HAVING topic < 4100) from t2;
SELECT * from t2 where topic = all (SELECT SUM(topic) FROM t2);
SELECT * from t2 where topic <> any (SELECT SUM(topic) FROM t2);
SELECT * from t2 where topic IN (SELECT topic FROM t2 GROUP BY topic HAVING topic < 41000);
SELECT * from t2 where topic = any (SELECT topic FROM t2 GROUP BY topic HAVING topic < 41000);
SELECT * from t2 where topic = all (SELECT topic FROM t2 GROUP BY topic HAVING topic < 41000);
SELECT *, topic = all (SELECT topic FROM t2 GROUP BY topic HAVING topic < 41000) from t2;
drop table t1,t2;

#forumconthardwarefr7
CREATE TABLE `t1` (
  `numeropost` mediumint(8) unsigned NOT NULL auto_increment,
  `maxnumrep` int(10) unsigned NOT NULL default '0',
  PRIMARY KEY  (`numeropost`),
  UNIQUE KEY `maxnumrep` (`maxnumrep`)
) ENGINE=MyISAM ROW_FORMAT=FIXED;

INSERT INTO t1 (numeropost,maxnumrep) VALUES (1,0),(2,1);
-- error 1242
select numeropost as a FROM t1 GROUP BY (SELECT 1 FROM t1 HAVING a=1);
-- error 1242
select numeropost as a FROM t1 ORDER BY (SELECT 1 FROM t1 HAVING a=1);
drop table t1;

create table t1 (a int);
insert into t1 values (1),(2),(3);
(select * from t1) union (select * from t1) order by (select a from t1 limit 1);
drop table t1;

#iftest
CREATE TABLE t1 (field char(1) NOT NULL DEFAULT 'b');
INSERT INTO t1 VALUES ();
-- error 1242
SELECT field FROM t1 WHERE 1=(SELECT 1 UNION ALL SELECT 1 FROM (SELECT 1) a HAVING field='b');
drop table t1;

# threadhardwarefr7
CREATE TABLE `t1` (
  `numeropost` mediumint(8) unsigned NOT NULL default '0',
  `numreponse` int(10) unsigned NOT NULL auto_increment,
  `pseudo` varchar(35) NOT NULL default '',
  PRIMARY KEY  (`numeropost`,`numreponse`),
  UNIQUE KEY `numreponse` (`numreponse`),
  KEY `pseudo` (`pseudo`,`numeropost`)
) ENGINE=MyISAM;
-- error 1247
SELECT (SELECT numeropost FROM t1 HAVING numreponse=a),numreponse FROM (SELECT * FROM t1) as a;
-- error 1054
SELECT numreponse, (SELECT numeropost FROM t1 HAVING numreponse=a) FROM (SELECT * FROM t1) as a;
SELECT numreponse, (SELECT numeropost FROM t1 HAVING numreponse=1) FROM (SELECT * FROM t1) as a;
INSERT INTO t1 (numeropost,numreponse,pseudo) VALUES (1,1,'joce'),(1,2,'joce'),(1,3,'test');
-- error 1242
EXPLAIN EXTENDED SELECT numreponse FROM t1 WHERE numeropost='1' AND numreponse=(SELECT 1 FROM t1 WHERE numeropost='1');
EXPLAIN EXTENDED SELECT MAX(numreponse) FROM t1 WHERE numeropost='1';
EXPLAIN EXTENDED SELECT numreponse FROM t1 WHERE numeropost='1' AND numreponse=(SELECT MAX(numreponse) FROM t1 WHERE numeropost='1');
drop table t1;

CREATE TABLE t1 (a int(1));
INSERT INTO t1 VALUES (1);
SELECT 1 FROM (SELECT a FROM t1) b HAVING (SELECT b.a)=1;
drop table t1;

#update with subselects
create table t1 (a int NOT NULL, b int, primary key (a));
create table t2 (a int NOT NULL, b int, primary key (a));
insert into t1 values (0, 10),(1, 11),(2, 12);
insert into t2 values (1, 21),(2, 22),(3, 23);
select * from t1;
-- error 1093
update t1 set b= (select b from t1);
-- error 1242
update t1 set b= (select b from t2);
update t1 set b= (select b from t2 where t1.a = t2.a);
select * from t1;
drop table t1, t2;

#delete with subselects
create table t1 (a int NOT NULL, b int, primary key (a));
create table t2 (a int NOT NULL, b int, primary key (a));
insert into t1 values (0, 10),(1, 11),(2, 12);
insert into t2 values (1, 21),(2, 12),(3, 23);
select * from t1;
select * from t1 where b = (select b from t2 where t1.a = t2.a);
-- error 1093
delete from t1 where b = (select b from t1);
-- error 1242
delete from t1 where b = (select b from t2);
delete from t1 where b = (select b from t2 where t1.a = t2.a);
select * from t1;
drop table t1, t2;

#multi-delete with subselects

create table t11 (a int NOT NULL, b int, primary key (a));
create table t12 (a int NOT NULL, b int, primary key (a));
create table t2 (a int NOT NULL, b int, primary key (a));
insert into t11 values (0, 10),(1, 11),(2, 12);
insert into t12 values (33, 10),(22, 11),(2, 12);
insert into t2 values (1, 21),(2, 12),(3, 23);
select * from t11;
select * from t12;
-- error 1093
delete t11.*, t12.* from t11,t12 where t11.a = t12.a and t11.b = (select b from t12 where t11.a = t12.a);
-- error 1242
delete t11.*, t12.* from t11,t12 where t11.a = t12.a and t11.b = (select b from t2);
delete t11.*, t12.* from t11,t12 where t11.a = t12.a and t11.b = (select b from t2 where t11.a = t2.a);
select * from t11;
select * from t12;
drop table t11, t12, t2;

#insert with subselects
CREATE TABLE t1 (x int);
create table t2 (a int);
create table t3 (b int);
insert into t2 values (1);
insert into t3 values (1),(2);
-- error 1093
INSERT INTO t1 (x) VALUES ((SELECT x FROM t1));
-- error 1242
INSERT INTO t1 (x) VALUES ((SELECT b FROM t3));
INSERT INTO t1 (x) VALUES ((SELECT a FROM t2));
select * from t1;
insert into t2 values (1);
INSERT DELAYED INTO t1 (x) VALUES ((SELECT SUM(a) FROM t2));
-- sleep 1
select * from t1;
INSERT INTO t1 (x) select (SELECT SUM(a)+1 FROM t2) FROM t2;
select * from t1;
# After this, only data based on old t1 records should have been added.
INSERT INTO t1 (x) select (SELECT SUM(x)+2 FROM t1) FROM t2;
select * from t1;
-- error 1054
INSERT DELAYED INTO t1 (x) VALUES ((SELECT SUM(x) FROM t2));
INSERT DELAYED INTO t1 (x) VALUES ((SELECT SUM(a) FROM t2));
-- sleep 1
select * from t1;
#
#TODO: should be uncommented after bug 380 fix pushed
#INSERT INTO t1 (x) SELECT (SELECT SUM(a)+b FROM t2) from t3;
#select * from t1;
drop table t1, t2, t3;

#replace with subselects
CREATE TABLE t1 (x int not null, y int, primary key (x));
create table t2 (a int);
create table t3 (a int);
insert into t2 values (1);
insert into t3 values (1),(2);
select * from t1;
-- error 1093
replace into t1 (x, y) VALUES ((SELECT x FROM t1), (SELECT a+1 FROM t2));
-- error 1242
replace into t1 (x, y) VALUES ((SELECT a FROM t3), (SELECT a+1 FROM t2));
replace into t1 (x, y) VALUES ((SELECT a FROM t2), (SELECT a+1 FROM t2));
select * from t1;
replace into t1 (x, y) VALUES ((SELECT a FROM t2), (SELECT a+2 FROM t2));
select * from t1;
replace DELAYED into t1 (x, y) VALUES ((SELECT a+3 FROM t2), (SELECT a FROM t2));
-- sleep 1
select * from t1;
replace DELAYED into t1 (x, y) VALUES ((SELECT a+3 FROM t2), (SELECT a+1 FROM t2));
-- sleep 1
select * from t1;
replace LOW_PRIORITY into t1 (x, y) VALUES ((SELECT a+1 FROM t2), (SELECT a FROM t2));
select * from t1;
drop table t1, t2, t3;

-- error 1096
SELECT * FROM (SELECT 1) b WHERE 1 IN (SELECT *);

CREATE TABLE t2 (id int(11) default NULL, KEY id (id)) ENGINE=MyISAM CHARSET=latin1;
INSERT INTO t2 VALUES (1),(2);
SELECT * FROM t2 WHERE id IN (SELECT 1);
EXPLAIN EXTENDED SELECT * FROM t2 WHERE id IN (SELECT 1);
SELECT * FROM t2 WHERE id IN (SELECT 1 UNION SELECT 3);
SELECT * FROM t2 WHERE id IN (SELECT 1+(select 1));
EXPLAIN EXTENDED SELECT * FROM t2 WHERE id IN (SELECT 1+(select 1));
EXPLAIN EXTENDED SELECT * FROM t2 WHERE id IN (SELECT 1 UNION SELECT 3);
SELECT * FROM t2 WHERE id IN (SELECT 5 UNION SELECT 3);
SELECT * FROM t2 WHERE id IN (SELECT 5 UNION SELECT 2);
-- error 1093
INSERT INTO t2 VALUES ((SELECT * FROM t2));
-- error 1093
INSERT INTO t2 VALUES ((SELECT id FROM t2));
SELECT * FROM t2;
CREATE TABLE t1 (id int(11) default NULL, KEY id (id)) ENGINE=MyISAM CHARSET=latin1;
INSERT INTO t1 values (1),(1);
-- error 1242
UPDATE t2 SET id=(SELECT * FROM t1);
drop table t2, t1;

#NULL test
create table t1 (a int);
insert into t1 values (1),(2),(3);
select 1 IN (SELECT * from t1);
select 10 IN (SELECT * from t1);
select NULL IN (SELECT * from t1);
update t1 set a=NULL where a=2;
select 1 IN (SELECT * from t1);
select 3 IN (SELECT * from t1);
select 10 IN (SELECT * from t1);
select 1 > ALL (SELECT * from t1);
select 10 > ALL (SELECT * from t1);
select 1 > ANY (SELECT * from t1);
select 10 > ANY (SELECT * from t1);
drop table t1;
create table t1 (a varchar(20));
insert into t1 values ('A'),('BC'),('DEF');
select 'A' IN (SELECT * from t1);
select 'XYZS' IN (SELECT * from t1);
select NULL IN (SELECT * from t1);
update t1 set a=NULL where a='BC';
select 'A' IN (SELECT * from t1);
select 'DEF' IN (SELECT * from t1);
select 'XYZS' IN (SELECT * from t1);
select 'A' > ALL (SELECT * from t1);
select 'XYZS' > ALL (SELECT * from t1);
select 'A' > ANY (SELECT * from t1);
select 'XYZS' > ANY (SELECT * from t1);
drop table t1;
create table t1 (a float);
insert into t1 values (1.5),(2.5),(3.5);
select 1.5 IN (SELECT * from t1);
select 10.5 IN (SELECT * from t1);
select NULL IN (SELECT * from t1);
update t1 set a=NULL where a=2.5;
select 1.5 IN (SELECT * from t1);
select 3.5 IN (SELECT * from t1);
select 10.5 IN (SELECT * from t1);
select 1.5 > ALL (SELECT * from t1);
select 10.5 > ALL (SELECT * from t1);
select 1.5 > ANY (SELECT * from t1);
select 10.5 > ANY (SELECT * from t1);
explain extended select (select a+1) from t1;
select (select a+1) from t1;
drop table t1;

#
# Null with keys
#

CREATE TABLE t1 (a int(11) NOT NULL default '0', PRIMARY KEY  (a));
CREATE TABLE t2 (a int(11) default '0', INDEX (a));
INSERT INTO t1 VALUES (1),(2),(3),(4);
INSERT INTO t2 VALUES (1),(2),(3);
SELECT t1.a, t1.a in (select t2.a from t2) FROM t1;
explain extended SELECT t1.a, t1.a in (select t2.a from t2) FROM t1;
CREATE TABLE t3 (a int(11) default '0');
INSERT INTO t3 VALUES (1),(2),(3);
SELECT t1.a, t1.a in (select t2.a from t2,t3 where t3.a=t2.a) FROM t1;
explain extended SELECT t1.a, t1.a in (select t2.a from t2,t3 where t3.a=t2.a) FROM t1;
drop table t1,t2,t3;

#LIMIT is not supported now
create table t1 (a float);
-- error 1235
select 10.5 IN (SELECT * from t1 LIMIT 1);
-- error 1235
select 10.5 IN (SELECT * from t1 LIMIT 1 UNION SELECT 1.5);
drop table t1;

create table t1 (a int, b int, c varchar(10));
create table t2 (a int);
insert into t1 values (1,2,'a'),(2,3,'b'),(3,4,'c');
insert into t2 values (1),(2),(NULL);
select a, (select a,b,c from t1 where t1.a=t2.a) = ROW(a,2,'a'),(select c from t1 where a=t2.a)  from t2;
select a, (select a,b,c from t1 where t1.a=t2.a) = ROW(a,3,'b'),(select c from t1 where a=t2.a) from t2;
select a, (select a,b,c from t1 where t1.a=t2.a) = ROW(a,4,'c'),(select c from t1 where a=t2.a) from t2;
drop table t1,t2;

create table t1 (a int, b real, c varchar(10));
insert into t1 values (1, 1, 'a'), (2,2,'b'), (NULL, 2, 'b');
select ROW(1, 1, 'a') IN (select a,b,c from t1);
select ROW(1, 2, 'a') IN (select a,b,c from t1);
select ROW(1, 1, 'a') IN (select b,a,c from t1);
select ROW(1, 1, 'a') IN (select a,b,c from t1 where a is not null);
select ROW(1, 2, 'a') IN (select a,b,c from t1 where a is not null);
select ROW(1, 1, 'a') IN (select b,a,c from t1 where a is not null);
select ROW(1, 1, 'a') IN (select a,b,c from t1 where c='b' or c='a');
select ROW(1, 2, 'a') IN (select a,b,c from t1 where c='b' or c='a');
select ROW(1, 1, 'a') IN (select b,a,c from t1 where c='b' or c='a');
-- error 1235
select ROW(1, 1, 'a') IN (select b,a,c from t1 limit 2);
drop table t1;

#
# DO & SET
#
create table t1 (a int);
insert into t1 values (1);
do @a:=(SELECT a from t1);
select @a;
set @a:=2;
set @a:=(SELECT a from t1);
select @a;
drop table t1;
-- error 1146
do (SELECT a from t1);
-- error 1146
set @a:=(SELECT a from t1);

CREATE TABLE t1 (a int, KEY(a)); 
HANDLER t1 OPEN;
-- error 1064
HANDLER t1 READ a=((SELECT 1));
HANDLER t1 CLOSE;
drop table t1;

create table t1 (a int);
create table t2 (b int);
insert into t1 values (1),(2);
insert into t2 values (1);
select a from t1 where a in (select a from t1 where a in (select b from t2));
drop table t1, t2;

create table t1 (a int, b int);
create table t2 like t1;
insert into t1 values (1,2),(1,3),(1,4),(1,5);
insert into t2 values (1,2),(1,3);
select * from t1 where row(a,b) in (select a,b from t2);
drop table t1, t2;

CREATE TABLE `t1` (`i` int(11) NOT NULL default '0',PRIMARY KEY  (`i`)) ENGINE=MyISAM CHARSET=latin1;
INSERT INTO t1 VALUES (1);
UPDATE t1 SET i=i+1 WHERE i=(SELECT MAX(i));
select * from t1;
drop table t1;

#test of uncacheable subqueries
CREATE TABLE t1 (a int(1));
EXPLAIN EXTENDED SELECT (SELECT RAND() FROM t1) FROM t1;
EXPLAIN EXTENDED SELECT (SELECT ENCRYPT('test') FROM t1) FROM t1;
EXPLAIN EXTENDED SELECT (SELECT BENCHMARK(1,1) FROM t1) FROM t1;
drop table t1;


CREATE TABLE `t1` (
  `mot` varchar(30) character set latin1 NOT NULL default '',
  `topic` mediumint(8) unsigned NOT NULL default '0',
  `date` date NOT NULL default '0000-00-00',
  `pseudo` varchar(35) character set latin1 NOT NULL default '',
  PRIMARY KEY  (`mot`,`pseudo`,`date`,`topic`),
  KEY `pseudo` (`pseudo`,`date`,`topic`),
  KEY `topic` (`topic`)
) ENGINE=MyISAM CHARSET=latin1 ROW_FORMAT=DYNAMIC;

CREATE TABLE `t2` (
  `mot` varchar(30) character set latin1 NOT NULL default '',
  `topic` mediumint(8) unsigned NOT NULL default '0',
  `date` date NOT NULL default '0000-00-00',
  `pseudo` varchar(35) character set latin1 NOT NULL default '',
  PRIMARY KEY  (`mot`,`pseudo`,`date`,`topic`),
  KEY `pseudo` (`pseudo`,`date`,`topic`),
  KEY `topic` (`topic`)
) ENGINE=MyISAM CHARSET=latin1 ROW_FORMAT=DYNAMIC;

CREATE TABLE `t3` (
  `numeropost` mediumint(8) unsigned NOT NULL auto_increment,
  `maxnumrep` int(10) unsigned NOT NULL default '0',
  PRIMARY KEY  (`numeropost`),
  UNIQUE KEY `maxnumrep` (`maxnumrep`)
) ENGINE=MyISAM CHARSET=latin1;
INSERT INTO t1 VALUES ('joce','1','','joce'),('test','2','','test');

INSERT INTO t2 VALUES ('joce','1','','joce'),('test','2','','test');

INSERT INTO t3 VALUES (1,1);

SELECT DISTINCT topic FROM t2 WHERE NOT EXISTS(SELECT * FROM t3 WHERE
numeropost=topic);
select * from t1;
DELETE FROM t1 WHERE topic IN (SELECT DISTINCT topic FROM t2 WHERE NOT
EXISTS(SELECT * FROM t3 WHERE numeropost=topic));
select * from t1;

drop table t1, t2, t3;

SELECT * FROM (SELECT 1 as a,(SELECT a)) a;
CREATE TABLE t1 SELECT * FROM (SELECT 1 as a,(SELECT 1)) a;
SHOW CREATE TABLE t1;
drop table t1;
CREATE TABLE t1 SELECT * FROM (SELECT 1 as a,(SELECT a)) a;
SHOW CREATE TABLE t1;
drop table t1;
CREATE TABLE t1 SELECT * FROM (SELECT 1 as a,(SELECT a+0)) a;
SHOW CREATE TABLE t1;
drop table t1;
CREATE TABLE t1 SELECT (SELECT 1 as a UNION SELECT 1+1 limit 1,1) as a;
select * from t1;
SHOW CREATE TABLE t1;
drop table t1;

create table t1 (a int);
insert into t1 values (1), (2), (3);
explain extended select a,(select (select rand() from t1 limit 1)  from t1 limit 1)
from t1;
drop table t1;

#
# error in IN
#
-- error 1146
select t1.Continent, t2.Name, t2.Population from t1 LEFT JOIN t2 ON t1.Code = t2.Country  where t2.Population IN (select max(t2.Population) AS Population from t2, t1 where t2.Country = t1.Code group by Continent);

#
# complex subquery
#

CREATE TABLE t1 (
  ID int(11) NOT NULL auto_increment,
  name char(35) NOT NULL default '',
  t2 char(3) NOT NULL default '',
  District char(20) NOT NULL default '',
  Population int(11) NOT NULL default '0',
  PRIMARY KEY  (ID)
) ENGINE=MyISAM;

INSERT INTO t1 VALUES (130,'Sydney','AUS','New South Wales',3276207);
INSERT INTO t1 VALUES (131,'Melbourne','AUS','Victoria',2865329);
INSERT INTO t1 VALUES (132,'Brisbane','AUS','Queensland',1291117);

CREATE TABLE t2 (
  Code char(3) NOT NULL default '',
  Name char(52) NOT NULL default '',
  Continent enum('Asia','Europe','North America','Africa','Oceania','Antarctica','South America') NOT NULL default 'Asia',
  Region char(26) NOT NULL default '',
  SurfaceArea float(10,2) NOT NULL default '0.00',
  IndepYear smallint(6) default NULL,
  Population int(11) NOT NULL default '0',
  LifeExpectancy float(3,1) default NULL,
  GNP float(10,2) default NULL,
  GNPOld float(10,2) default NULL,
  LocalName char(45) NOT NULL default '',
  GovernmentForm char(45) NOT NULL default '',
  HeadOfState char(60) default NULL,
  Capital int(11) default NULL,
  Code2 char(2) NOT NULL default '',
  PRIMARY KEY  (Code)
) ENGINE=MyISAM;

INSERT INTO t2 VALUES ('AUS','Australia','Oceania','Australia and New Zealand',7741220.00,1901,18886000,79.8,351182.00,392911.00,'Australia','Constitutional Monarchy, Federation','Elisabeth II',135,'AU');
INSERT INTO t2 VALUES ('AZE','Azerbaijan','Asia','Middle East',86600.00,1991,7734000,62.9,4127.00,4100.00,'Azärbaycan','Federal Republic','Heydär Äliyev',144,'AZ');

select t2.Continent, t1.Name, t1.Population from t2 LEFT JOIN t1 ON t2.Code = t1.t2  where t1.Population IN (select max(t1.Population) AS Population from t1, t2 where t1.t2 = t2.Code group by Continent); 

drop table t1, t2;

#
# constants in IN
#
CREATE TABLE `t1` (
  `id` mediumint(8) unsigned NOT NULL auto_increment,
  `pseudo` varchar(35) character set latin1 NOT NULL default '',
  PRIMARY KEY  (`id`),
  UNIQUE KEY `pseudo` (`pseudo`)
) ENGINE=MyISAM PACK_KEYS=1 ROW_FORMAT=DYNAMIC;
INSERT INTO t1 (pseudo) VALUES ('test');
SELECT 0 IN (SELECT 1 FROM t1 a);
EXPLAIN EXTENDED SELECT 0 IN (SELECT 1 FROM t1 a);
INSERT INTO t1 (pseudo) VALUES ('test1');
SELECT 0 IN (SELECT 1 FROM t1 a);
EXPLAIN EXTENDED SELECT 0 IN (SELECT 1 FROM t1 a);
drop table t1;

CREATE TABLE `t1` (
  `i` int(11) NOT NULL default '0',
  PRIMARY KEY  (`i`)
) ENGINE=MyISAM CHARSET=latin1;

INSERT INTO t1 VALUES (1);
UPDATE t1 SET i=i+(SELECT MAX(i) FROM (SELECT 1) t) WHERE i=(SELECT MAX(i));
UPDATE t1 SET i=i+1 WHERE i=(SELECT MAX(i));
-- error 1054
UPDATE t1 SET t.i=i+(SELECT MAX(i) FROM (SELECT 1) t);
select * from t1;
drop table t1;

#
# Multi update test
#
CREATE TABLE t1 (
  id int(11) default NULL
) ENGINE=MyISAM CHARSET=latin1;
INSERT INTO t1 VALUES (1),(1),(2),(2),(1),(3);
CREATE TABLE t2 (
  id int(11) default NULL,
  name varchar(15) default NULL
) ENGINE=MyISAM CHARSET=latin1;

INSERT INTO t2 VALUES (4,'vita'), (1,'vita'), (2,'vita'), (1,'vita');
update t1, t2 set t2.name='lenka' where t2.id in (select id from t1);
select * from t2;
drop table t1,t2;

#
# correct NULL in <CONSTANT> IN (SELECT ...)
#
create table t1 (a int, unique index indexa (a)); 
insert into t1 values (-1), (-4), (-2), (NULL); 
select -10 IN (select a from t1 FORCE INDEX (indexa)); 
drop table t1;

#
# Test optimization for sub selects
#
create table t1 (id int not null auto_increment primary key, salary int, key(salary));
insert into t1 (salary) values (100),(1000),(10000),(10),(500),(5000),(50000);
explain extended SELECT id FROM t1 where salary = (SELECT MAX(salary) FROM t1);
drop table t1;

CREATE TABLE t1 (
  ID int(10) unsigned NOT NULL auto_increment,
  SUB_ID int(3) unsigned NOT NULL default '0',
  REF_ID int(10) unsigned default NULL,
  REF_SUB int(3) unsigned default '0',
  PRIMARY KEY (ID,SUB_ID),
  UNIQUE KEY t1_PK (ID,SUB_ID),
  KEY t1_FK (REF_ID,REF_SUB),
  KEY t1_REFID (REF_ID)
) ENGINE=MyISAM CHARSET=cp1251;
INSERT INTO t1 VALUES (1,0,NULL,NULL),(2,0,NULL,NULL);
SELECT DISTINCT REF_ID FROM t1 WHERE ID= (SELECT DISTINCT REF_ID FROM t1 WHERE ID=2);
DROP TABLE t1;

#
# uninterruptable update
#
create table t1 (a int, b int);
create table t2 (a int, b int);

insert into t1 values (1,0), (2,0), (3,0);
insert into t2 values (1,1), (2,1), (3,1), (2,2);

update ignore t1 set b=(select b from t2 where t1.a=t2.a);
select * from t1;

drop table t1, t2;

#
# reduced subselect in ORDER BY & GROUP BY clauses
#

CREATE TABLE `t1` (
  `id` mediumint(8) unsigned NOT NULL auto_increment,
  `pseudo` varchar(35) NOT NULL default '',
  `email` varchar(60) NOT NULL default '',
  PRIMARY KEY  (`id`),
  UNIQUE KEY `email` (`email`),
  UNIQUE KEY `pseudo` (`pseudo`)
) ENGINE=MyISAM CHARSET=latin1 PACK_KEYS=1 ROW_FORMAT=DYNAMIC;
INSERT INTO t1 (id,pseudo,email) VALUES (1,'test','test'),(2,'test1','test1');
SELECT pseudo as a, pseudo as b FROM t1 GROUP BY (SELECT a) ORDER BY (SELECT id*1);
drop table if exists t1;

(SELECT 1 as a) UNION (SELECT 1) ORDER BY (SELECT a+0);

#
# IN subselect optimization test
#
create table t1 (a int not null, b int, primary key (a));
create table t2 (a int not null, primary key (a));
create table t3 (a int not null, b int, primary key (a));
insert into t1 values (1,10), (2,20), (3,30),  (4,40);
insert into t2 values (2), (3), (4), (5);
insert into t3 values (10,3), (20,4), (30,5);
select * from t2 where t2.a in (select a from t1);
explain extended select * from t2 where t2.a in (select a from t1);
select * from t2 where t2.a in (select a from t1 where t1.b <> 30);
explain extended select * from t2 where t2.a in (select a from t1 where t1.b <> 30);
select * from t2 where t2.a in (select t1.a from t1,t3 where t1.b=t3.a);
explain extended select * from t2 where t2.a in (select t1.a from t1,t3 where t1.b=t3.a);
drop table t1, t2, t3;
create table t1 (a int, b int, index a (a,b));
create table t2 (a int, index a (a));
create table t3 (a int, b int, index a (a));
insert into t1 values (1,10), (2,20), (3,30), (4,40);
disable_query_log;
# making table large enough
let $1 = 10000;
while ($1)
 {
  eval insert into t1 values (rand()*100000+200,rand()*100000); 
  dec $1;
 }
enable_query_log;
insert into t2 values (2), (3), (4), (5);
insert into t3 values (10,3), (20,4), (30,5);
select * from t2 where t2.a in (select a from t1);
explain extended select * from t2 where t2.a in (select a from t1);
select * from t2 where t2.a in (select a from t1 where t1.b <> 30);
explain extended select * from t2 where t2.a in (select a from t1 where t1.b <> 30);
select * from t2 where t2.a in (select t1.a from t1,t3 where t1.b=t3.a);
explain extended select * from t2 where t2.a in (select t1.a from t1,t3 where t1.b=t3.a);
insert into t1 values (3,31);
select * from t2 where t2.a in (select a from t1 where t1.b <> 30);
select * from t2 where t2.a in (select a from t1 where t1.b <> 30 and t1.b <> 31);
explain extended select * from t2 where t2.a in (select a from t1 where t1.b <> 30);
drop table t1, t2, t3;

#
# alloc_group_fields() working
#
create table t1 (a int, b int);
create table t2 (a int, b int);
create table t3 (a int, b int);
insert into t1 values (0,100),(1,2), (1,3), (2,2), (2,7), (2,-1), (3,10);
insert into t2 values (0,0), (1,1), (2,1), (3,1), (4,1);
insert into t3 values (3,3), (2,2), (1,1); 
select a,(select count(distinct t1.b) as sum from t1,t2 where t1.a=t2.a and t2.b > 0 and t1.a <= t3.b group by t1.a order by sum limit 1) from t3;
drop table t1,t2,t3;

#
# aggregate functions in HAVING test
#
create table t1 (s1 int);
create table t2 (s1 int);
insert into t1 values (1);
insert into t2 values (1);
select * from t1 where exists (select s1 from t2 having max(t2.s1)=t1.s1);
drop table t1,t2;

#
# update subquery with wrong field (to force name resolving
# in UPDATE name space)
#
create table t1 (s1 int);
create table t2 (s1 int);
insert into t1 values (1);
insert into t2 values (1);
-- error 1054
update t1 set  s1 = s1 + 1 where 1 = (select x.s1 as A from t2 WHERE t2.s1 > t1.s1 order by A);
DROP TABLE t1, t2;

#
# collation test
#
CREATE TABLE t1 (s1 CHAR(5) COLLATE latin1_german1_ci,
                 s2 CHAR(5) COLLATE latin1_swedish_ci);
INSERT INTO t1 VALUES ('z','?');
-- error 1267
select * from t1 where s1 > (select max(s2) from t1);
-- error 1267
select * from t1 where s1 > any (select max(s2) from t1);
drop table t1;

#
# aggregate functions reinitialization
#
create table t1(toid int,rd int);
create table t2(userid int,pmnew int,pmtotal int);
insert into t2 values(1,0,0),(2,0,0);
insert into t1 values(1,0),(1,0),(1,0),(1,12),(1,15),(1,123),(1,12312),(1,12312),(1,123),(2,0),(2,0),(2,1),(2,2);
select userid,pmtotal,pmnew, (select count(rd) from t1 where toid=t2.userid) calc_total, (select count(rd) from t1 where rd=0 and toid=t2.userid) calc_new from t2 where userid in (select distinct toid from t1);
drop table t1, t2;

#
# row union
#
create table t1 (s1 char(5));
-- error 1241
select (select 'a','b' from t1 union select 'a','b' from t1) from t1;
insert into t1 values ('tttt');
select * from t1 where ('a','b')=(select 'a','b' from t1 union select 'a','b' from t1);
explain extended (select * from t1);
(select * from t1);
drop table t1;

#
# IN optimisation test results
#
create table t1 (s1 char(5), index s1(s1));
create table t2 (s1 char(5), index s1(s1));
insert into t1 values ('a1'),('a2'),('a3');
insert into t2 values ('a1'),('a2');
select s1, s1 NOT IN (SELECT s1 FROM t2) from t1;
select s1, s1 = ANY (SELECT s1 FROM t2) from t1;
select s1, s1 <> ALL (SELECT s1 FROM t2) from t1;
select s1, s1 NOT IN (SELECT s1 FROM t2 WHERE s1 < 'a2') from t1;
explain extended select s1, s1 NOT IN (SELECT s1 FROM t2) from t1;
explain extended select s1, s1 = ANY (SELECT s1 FROM t2) from t1;
explain extended select s1, s1 <> ALL (SELECT s1 FROM t2) from t1;
explain extended select s1, s1 NOT IN (SELECT s1 FROM t2 WHERE s1 < 'a2') from t1;
drop table t1,t2;

#
# correct ALL optimisation
#
create table t2 (a int, b int);
create table t3 (a int);
insert into t3 values (6),(7),(3);
select * from t3 where a >= all (select b from t2);
explain extended select * from t3 where a >= all (select b from t2);
select * from t3 where a >= some (select b from t2);
explain extended select * from t3 where a >= some (select b from t2);
select * from t3 where a >= all (select b from t2 group by 1);
explain extended select * from t3 where a >= all (select b from t2 group by 1);
select * from t3 where a >= some (select b from t2 group by 1);
explain extended select * from t3 where a >= some (select b from t2 group by 1);
select * from t3 where NULL >= any (select b from t2);
explain extended select * from t3 where NULL >= any (select b from t2);
select * from t3 where NULL >= any (select b from t2 group by 1);
explain extended select * from t3 where NULL >= any (select b from t2 group by 1);
select * from t3 where NULL >= some (select b from t2);
explain extended select * from t3 where NULL >= some (select b from t2);
select * from t3 where NULL >= some (select b from t2 group by 1);
explain extended select * from t3 where NULL >= some (select b from t2 group by 1);
#
# optimized static ALL/ANY with grouping
#
insert into t2 values (2,2), (2,1), (3,3), (3,1);
select * from t3 where a > all (select max(b) from t2 group by a);
explain extended select * from t3 where a > all (select max(b) from t2 group by a);
drop table t2, t3;

#
# correct used_tables()
#

CREATE TABLE `t1` ( `id` mediumint(9) NOT NULL auto_increment, `taskid` bigint(20) NOT NULL default '0', `dbid` int(11) NOT NULL default '0', `create_date` datetime NOT NULL default '0000-00-00 00:00:00', `last_update` datetime NOT NULL default '0000-00-00 00:00:00', PRIMARY KEY  (`id`)) ENGINE=MyISAM CHARSET=latin1 AUTO_INCREMENT=3 ;
INSERT INTO `t1` (`id`, `taskid`, `dbid`, `create_date`,`last_update`) VALUES (1, 1, 15, '2003-09-29 10:31:36', '2003-09-29 10:31:36'), (2, 1, 21, now(), now());
CREATE TABLE `t2` (`db_id` int(11) NOT NULL auto_increment,`name` varchar(200) NOT NULL default '',`primary_uid` smallint(6) NOT NULL default '0',`secondary_uid` smallint(6) NOT NULL default '0',PRIMARY KEY  (`db_id`),UNIQUE KEY `name_2` (`name`),FULLTEXT KEY `name` (`name`)) ENGINE=MyISAM CHARSET=latin1 AUTO_INCREMENT=2147483647;
INSERT INTO `t2` (`db_id`, `name`, `primary_uid`, `secondary_uid`) VALUES (18, 'Not Set 1', 0, 0),(19, 'Valid', 1, 2),(20, 'Valid 2', 1, 2),(21, 'Should Not Return', 1, 2),(26, 'Not Set 2', 0, 0),(-1, 'ALL DB\'S', 0, 0);
CREATE TABLE `t3` (`taskgenid` mediumint(9) NOT NULL auto_increment,`dbid` int(11) NOT NULL default '0',`taskid` int(11) NOT NULL default '0',`mon` tinyint(4) NOT NULL default '1',`tues` tinyint(4) NOT NULL default '1',`wed` tinyint(4) NOT NULL default '1',`thur` tinyint(4) NOT NULL default '1',`fri` tinyint(4) NOT NULL default '1',`sat` tinyint(4) NOT NULL default '0',`sun` tinyint(4) NOT NULL default '0',`how_often` smallint(6) NOT NULL default '1',`userid` smallint(6) NOT NULL default '0',`active` tinyint(4) NOT NULL default '1',PRIMARY KEY  (`taskgenid`)) ENGINE=MyISAM CHARSET=latin1 AUTO_INCREMENT=2 ;
INSERT INTO `t3` (`taskgenid`, `dbid`, `taskid`, `mon`, `tues`,`wed`, `thur`, `fri`, `sat`, `sun`, `how_often`, `userid`, `active`) VALUES (1,-1, 1, 1, 1, 1, 1, 1, 0, 0, 1, 0, 1);
CREATE TABLE `t4` (`task_id` smallint(6) NOT NULL default '0',`description` varchar(200) NOT NULL default '') ENGINE=MyISAM CHARSET=latin1;
INSERT INTO `t4` (`task_id`, `description`) VALUES (1, 'Daily Check List'),(2, 'Weekly Status');
select  dbid, name, (date_format(now() , '%Y-%m-%d') - INTERVAL how_often DAY) >= ifnull((SELECT date_format(max(create_date),'%Y-%m-%d') FROM t1 WHERE dbid = b.db_id AND taskid = a.taskgenid), '1950-01-01') from t3 a, t2 b, t4  WHERE dbid = - 1 AND primary_uid = '1' AND t4.task_id = taskid;
SELECT dbid, name FROM t3 a, t2 b, t4 WHERE dbid = - 1 AND primary_uid = '1' AND ((date_format(now() , '%Y-%m-%d') - INTERVAL how_often DAY) >= ifnull((SELECT date_format(max(create_date),'%Y-%m-%d') FROM t1 WHERE dbid = b.db_id AND taskid = a.taskgenid), '1950-01-01')) AND t4.task_id = taskid;
drop table t1,t2,t3,t4;

#
# cardinality check
#
CREATE TABLE t1 (id int(11) default NULL) ENGINE=MyISAM CHARSET=latin1;
INSERT INTO t1 VALUES (1),(5);
CREATE TABLE t2 (id int(11) default NULL) ENGINE=MyISAM CHARSET=latin1;
INSERT INTO t2 VALUES (2),(6);
-- error 1241
select * from t1 where (1,2,6) in (select * from t2);
DROP TABLE t1,t2;

#
# DO and SET with errors
#
create table t1 (s1 int);
insert into t1 values (1);
insert into t1 values (2);
-- error 1242
set sort_buffer_size = (select s1 from t1);
do (select * from t1);
drop table t1;

#
# optimized ALL/ANY with union
#
create table t1 (s1 char);
insert into t1 values ('e');
select * from t1 where 'f' > any (select s1 from t1);
select * from t1 where 'f' > any (select s1 from t1 union select s1 from t1);
explain extended select * from t1 where 'f' > any (select s1 from t1 union select s1 from t1);
drop table t1;

#
# filesort in subquery (restoring join_tab)
#
CREATE TABLE t1 (number char(11) NOT NULL default '') ENGINE=MyISAM CHARSET=latin1;
INSERT INTO t1 VALUES ('69294728265'),('18621828126'),('89356874041'),('95895001874');
CREATE TABLE t2 (code char(5) NOT NULL default '',UNIQUE KEY code (code)) ENGINE=MyISAM CHARSET=latin1;
INSERT INTO t2 VALUES ('1'),('1226'),('1245'),('1862'),('18623'),('1874'),('1967'),('6');
select c.number as phone,(select p.code from t2 p where c.number like concat(p.code, '%') order by length(p.code) desc limit 1) as code from t1 c;
drop table t1, t2;

#
# unresolved field error
#
create table t1 (s1 int); 
create table t2 (s1 int);
-- error 1054
select * from t1 where (select count(*) from t2 where t1.s2) = 1;
-- error 1054
select * from t1 where (select count(*) from t2 group by t1.s2) = 1;
-- error 1054
select count(*) from t2 group by t1.s2;
drop table t1, t2;

#
# fix_fields() in add_ref_to_table_cond()
#
CREATE TABLE t1(COLA FLOAT NOT NULL,COLB FLOAT NOT NULL,COLC VARCHAR(20) DEFAULT NULL,PRIMARY KEY (COLA, COLB));
CREATE TABLE t2(COLA FLOAT NOT NULL,COLB FLOAT NOT NULL,COLC CHAR(1) NOT NULL,PRIMARY KEY (COLA));
INSERT INTO t1 VALUES (1,1,'1A3240'), (1,2,'4W2365');
INSERT INTO t2 VALUES (100, 200, 'C');
SELECT DISTINCT COLC FROM t1 WHERE COLA = (SELECT COLA FROM t2 WHERE COLB = 200 AND COLC ='C' LIMIT 1);
DROP TABLE t1, t2;

CREATE TABLE t1 (a int(1));
INSERT INTO t1 VALUES (1),(1),(1),(1),(1),(2),(3),(4),(5);
SELECT DISTINCT (SELECT a) FROM t1 LIMIT 100;
DROP TABLE t1;

#
# Bug 2198
#

create table t1 (a int, b decimal(13, 3)); 
insert into t1 values (1, 0.123);
select a, (select max(b) from t1) into outfile "subselect.out.file.1" from t1;
delete from t1;
load data infile "subselect.out.file.1" into table t1;
select * from t1;
drop table t1;

#
# Bug 2479
#

CREATE TABLE `t1` (
  `id` int(11) NOT NULL auto_increment,
  `id_cns` tinyint(3) unsigned NOT NULL default '0',
  `tipo` enum('','UNO','DUE') NOT NULL default '',
  `anno_dep` smallint(4) unsigned zerofill NOT NULL default '0000',
  `particolare` mediumint(8) unsigned NOT NULL default '0',
  `generale` mediumint(8) unsigned NOT NULL default '0',
  `bis` tinyint(3) unsigned NOT NULL default '0',
  PRIMARY KEY  (`id`),
  UNIQUE KEY `idx_cns_gen_anno` (`anno_dep`,`id_cns`,`generale`,`particolare`),
  UNIQUE KEY `idx_cns_par_anno` (`id_cns`,`anno_dep`,`tipo`,`particolare`,`bis`)
);
INSERT INTO `t1` VALUES (1,16,'UNO',1987,2048,9681,0),(2,50,'UNO',1987,1536,13987,0),(3,16,'UNO',1987,2432,14594,0),(4,16,'UNO',1987,1792,13422,0),(5,16,'UNO',1987,1025,10240,0),(6,16,'UNO',1987,1026,7089,0);
CREATE TABLE `t2` (
  `id` tinyint(3) unsigned NOT NULL auto_increment,
  `max_anno_dep` smallint(6) unsigned NOT NULL default '0',
  PRIMARY KEY  (`id`)
);
INSERT INTO `t2` VALUES (16,1987),(50,1990),(51,1990);

SELECT cns.id, cns.max_anno_dep, cns.max_anno_dep = (SELECT s.anno_dep FROM t1 AS s WHERE s.id_cns = cns.id ORDER BY s.anno_dep DESC LIMIT 1) AS PIPPO FROM t2 AS cns;

DROP TABLE t1, t2;

#
# GLOBAL LIMIT
#
create table t1 (a int);
insert into t1 values (1), (2), (3);
SET SQL_SELECT_LIMIT=1;
select sum(a) from (select * from t1) as a;
select 2 in (select * from t1);
SET SQL_SELECT_LIMIT=default;
drop table t1;

#
# Bug #3118: subselect + order by
#

CREATE TABLE t1 (a int, b int, INDEX (a));
INSERT INTO t1 VALUES (1, 1), (1, 2), (1, 3);
SELECT * FROM t1 WHERE a = (SELECT MAX(a) FROM t1 WHERE a = 1) ORDER BY b;
DROP TABLE t1;

# Item_cond fix field
#
create table t1(val varchar(10));
insert into t1 values ('aaa'), ('bbb'),('eee'),('mmm'),('ppp');
select count(*) from t1 as w1 where w1.val in (select w2.val from t1 as w2 where w2.val like 'm%') and w1.val in (select w3.val from t1 as w3 where w3.val like 'e%');
drop table t1;

#
# ref_or_null replacing with ref
#
create table t1 (id int not null, text varchar(20) not null default '', primary key (id));
insert into t1 (id, text) values (1, 'text1'), (2, 'text2'), (3, 'text3'), (4, 'text4'), (5, 'text5'), (6, 'text6'), (7, 'text7'), (8, 'text8'), (9, 'text9'), (10, 'text10'), (11, 'text11'), (12, 'text12');
select * from t1 where id not in (select id from t1 where id < 8);
select * from t1 as tt where not exists (select id from t1 where id < 8 and (id = tt.id or id is null) having id is not null);
explain extended select * from t1 where id not in (select id from t1 where id < 8);
explain extended select * from t1 as tt where not exists (select id from t1 where id < 8 and (id = tt.id or id is null) having id is not null);
insert into t1 (id, text) values (1000, 'text1000'), (1001, 'text1001');
create table t2 (id int not null, text varchar(20) not null default '', primary key (id));
insert into t2 (id, text) values (1, 'text1'), (2, 'text2'), (3, 'text3'), (4, 'text4'), (5, 'text5'), (6, 'text6'), (7, 'text7'), (8, 'text8'), (9, 'text9'), (10, 'text10'), (11, 'text1'), (12, 'text2'), (13, 'text3'), (14, 'text4'), (15, 'text5'), (16, 'text6'), (17, 'text7'), (18, 'text8'), (19, 'text9'), (20, 'text10'),(21, 'text1'), (22, 'text2'), (23, 'text3'), (24, 'text4'), (25, 'text5'), (26, 'text6'), (27, 'text7'), (28, 'text8'), (29, 'text9'), (30, 'text10'), (31, 'text1'), (32, 'text2'), (33, 'text3'), (34, 'text4'), (35, 'text5'), (36, 'text6'), (37, 'text7'), (38, 'text8'), (39, 'text9'), (40, 'text10'), (41, 'text1'), (42, 'text2'), (43, 'text3'), (44, 'text4'), (45, 'text5'), (46, 'text6'), (47, 'text7'), (48, 'text8'), (49, 'text9'), (50, 'text10');
select * from t1 a left join t2 b on (a.id=b.id or b.id is null) join t1 c on (if(isnull(b.id), 1000, b.id)=c.id);
explain extended select * from t1 a left join t2 b on (a.id=b.id or b.id is null) join t1 c on (if(isnull(b.id), 1000, b.id)=c.id);
drop table t1,t2;

#
# Static tables & rund() in subqueries
#
create table t1 (a int);
insert into t1 values (1);
explain select benchmark(1000, (select a from t1 where a=sha(rand())));
drop table t1;

#
# bug 3188
#
create table t1(id int);
create table t2(id int);
create table t3(flag int);
-- error 1064
select (select * from t3 where id not null) from t1, t2;
drop table t1,t2,t3;

#
# aggregate functions (Bug #3505)
#
CREATE TABLE t1 (id INT);
CREATE TABLE t2 (id INT);
INSERT INTO t1 VALUES (1), (2);
INSERT INTO t2 VALUES (1);
SELECT t1.id, ( SELECT COUNT(t.id) FROM t2 AS t WHERE t.id = t1.id ) AS c FROM t1 LEFT JOIN t2 USING (id);
SELECT id, ( SELECT COUNT(t.id) FROM t2 AS t WHERE t.id = t1.id ) AS c FROM t1 LEFT JOIN t2 USING (id);
SELECT t1.id, ( SELECT COUNT(t.id) FROM t2 AS t WHERE t.id = t1.id ) AS c FROM t1 LEFT JOIN t2 USING (id) ORDER BY t1.id;
SELECT id, ( SELECT COUNT(t.id) FROM t2 AS t WHERE t.id = t1.id ) AS c FROM t1 LEFT JOIN t2 USING (id) ORDER BY id;
DROP TABLE t1,t2;

#
# ALL/ANY test
#
CREATE TABLE t1 ( a int, b int );
INSERT INTO t1 VALUES (1,1),(2,2),(3,3);
SELECT a FROM t1 WHERE a > ANY ( SELECT a FROM t1 WHERE b = 2 );
SELECT a FROM t1 WHERE a < ANY ( SELECT a FROM t1 WHERE b = 2 );
SELECT a FROM t1 WHERE a = ANY ( SELECT a FROM t1 WHERE b = 2 );
SELECT a FROM t1 WHERE a >= ANY ( SELECT a FROM t1 WHERE b = 2 );
SELECT a FROM t1 WHERE a <= ANY ( SELECT a FROM t1 WHERE b = 2 );
SELECT a FROM t1 WHERE a <> ANY ( SELECT a FROM t1 WHERE b = 2 );
SELECT a FROM t1 WHERE a > ALL ( SELECT a FROM t1 WHERE b = 2 );
SELECT a FROM t1 WHERE a < ALL ( SELECT a FROM t1 WHERE b = 2 );
SELECT a FROM t1 WHERE a = ALL ( SELECT a FROM t1 WHERE b = 2 );
SELECT a FROM t1 WHERE a >= ALL ( SELECT a FROM t1 WHERE b = 2 );
SELECT a FROM t1 WHERE a <= ALL ( SELECT a FROM t1 WHERE b = 2 );
SELECT a FROM t1 WHERE a <> ALL ( SELECT a FROM t1 WHERE b = 2 );
# with index
ALTER TABLE t1 ADD INDEX (a);
SELECT a FROM t1 WHERE a > ANY ( SELECT a FROM t1 WHERE b = 2 );
SELECT a FROM t1 WHERE a < ANY ( SELECT a FROM t1 WHERE b = 2 );
SELECT a FROM t1 WHERE a = ANY ( SELECT a FROM t1 WHERE b = 2 );
SELECT a FROM t1 WHERE a >= ANY ( SELECT a FROM t1 WHERE b = 2 );
SELECT a FROM t1 WHERE a <= ANY ( SELECT a FROM t1 WHERE b = 2 );
SELECT a FROM t1 WHERE a <> ANY ( SELECT a FROM t1 WHERE b = 2 );
SELECT a FROM t1 WHERE a > ALL ( SELECT a FROM t1 WHERE b = 2 );
SELECT a FROM t1 WHERE a < ALL ( SELECT a FROM t1 WHERE b = 2 );
SELECT a FROM t1 WHERE a = ALL ( SELECT a FROM t1 WHERE b = 2 );
SELECT a FROM t1 WHERE a >= ALL ( SELECT a FROM t1 WHERE b = 2 );
SELECT a FROM t1 WHERE a <= ALL ( SELECT a FROM t1 WHERE b = 2 );
SELECT a FROM t1 WHERE a <> ALL ( SELECT a FROM t1 WHERE b = 2 );
# having clause test
SELECT a FROM t1 WHERE a > ANY (SELECT a FROM t1 HAVING a = 2);
SELECT a FROM t1 WHERE a < ANY (SELECT a FROM t1 HAVING a = 2);
SELECT a FROM t1 WHERE a = ANY (SELECT a FROM t1 HAVING a = 2);
SELECT a FROM t1 WHERE a >= ANY (SELECT a FROM t1 HAVING a = 2);
SELECT a FROM t1 WHERE a <= ANY (SELECT a FROM t1 HAVING a = 2);
SELECT a FROM t1 WHERE a <> ANY (SELECT a FROM t1 HAVING a = 2);
SELECT a FROM t1 WHERE a > ALL (SELECT a FROM t1 HAVING a = 2);
SELECT a FROM t1 WHERE a < ALL (SELECT a FROM t1 HAVING a = 2);
SELECT a FROM t1 WHERE a = ALL (SELECT a FROM t1 HAVING a = 2);
SELECT a FROM t1 WHERE a >= ALL (SELECT a FROM t1 HAVING a = 2);
SELECT a FROM t1 WHERE a <= ALL (SELECT a FROM t1 HAVING a = 2);
SELECT a FROM t1 WHERE a <> ALL (SELECT a FROM t1 HAVING a = 2);
# union test
SELECT a FROM t1 WHERE a > ANY (SELECT a FROM t1 WHERE b = 2 UNION SELECT a FROM t1 WHERE b = 2);
SELECT a FROM t1 WHERE a < ANY (SELECT a FROM t1 WHERE b = 2 UNION SELECT a FROM t1 WHERE b = 2);
SELECT a FROM t1 WHERE a = ANY (SELECT a FROM t1 WHERE b = 2 UNION SELECT a FROM t1 WHERE b = 2);
SELECT a FROM t1 WHERE a >= ANY (SELECT a FROM t1 WHERE b = 2 UNION SELECT a FROM t1 WHERE b = 2);
SELECT a FROM t1 WHERE a <= ANY (SELECT a FROM t1 WHERE b = 2 UNION SELECT a FROM t1 WHERE b = 2);
SELECT a FROM t1 WHERE a <> ANY (SELECT a FROM t1 WHERE b = 2 UNION SELECT a FROM t1 WHERE b = 2);
SELECT a FROM t1 WHERE a > ALL (SELECT a FROM t1 WHERE b = 2 UNION SELECT a FROM t1 WHERE b = 2);
SELECT a FROM t1 WHERE a < ALL (SELECT a FROM t1 WHERE b = 2 UNION SELECT a FROM t1 WHERE b = 2);
SELECT a FROM t1 WHERE a = ALL (SELECT a FROM t1 WHERE b = 2 UNION SELECT a FROM t1 WHERE b = 2);
SELECT a FROM t1 WHERE a >= ALL (SELECT a FROM t1 WHERE b = 2 UNION SELECT a FROM t1 WHERE b = 2);
SELECT a FROM t1 WHERE a <= ALL (SELECT a FROM t1 WHERE b = 2 UNION SELECT a FROM t1 WHERE b = 2);
SELECT a FROM t1 WHERE a <> ALL (SELECT a FROM t1 WHERE b = 2 UNION SELECT a FROM t1 WHERE b = 2);
# union + having test
SELECT a FROM t1 WHERE a > ANY (SELECT a FROM t1 HAVING a = 2 UNION SELECT a FROM t1 HAVING a = 2);
SELECT a FROM t1 WHERE a < ANY (SELECT a FROM t1 HAVING a = 2 UNION SELECT a FROM t1 HAVING a = 2);
SELECT a FROM t1 WHERE a = ANY (SELECT a FROM t1 HAVING a = 2 UNION SELECT a FROM t1 HAVING a = 2);
SELECT a FROM t1 WHERE a >= ANY (SELECT a FROM t1 HAVING a = 2 UNION SELECT a FROM t1 HAVING a = 2);
SELECT a FROM t1 WHERE a <= ANY (SELECT a FROM t1 HAVING a = 2 UNION SELECT a FROM t1 HAVING a = 2);
SELECT a FROM t1 WHERE a <> ANY (SELECT a FROM t1 HAVING a = 2 UNION SELECT a FROM t1 HAVING a = 2);
SELECT a FROM t1 WHERE a > ALL (SELECT a FROM t1 HAVING a = 2 UNION SELECT a FROM t1 HAVING a = 2);
SELECT a FROM t1 WHERE a < ALL (SELECT a FROM t1 HAVING a = 2 UNION SELECT a FROM t1 HAVING a = 2);
SELECT a FROM t1 WHERE a = ALL (SELECT a FROM t1 HAVING a = 2 UNION SELECT a FROM t1 HAVING a = 2);
SELECT a FROM t1 WHERE a >= ALL (SELECT a FROM t1 HAVING a = 2 UNION SELECT a FROM t1 HAVING a = 2);
SELECT a FROM t1 WHERE a <= ALL (SELECT a FROM t1 HAVING a = 2 UNION SELECT a FROM t1 HAVING a = 2);
SELECT a FROM t1 WHERE a <> ALL (SELECT a FROM t1 HAVING a = 2 UNION SELECT a FROM t1 HAVING a = 2);
# row tests
# < > >= <= and = ALL/ <> ANY do not support row operation
-- error 1241
SELECT a FROM t1 WHERE (1,2) > ANY (SELECT a FROM t1 WHERE b = 2);
-- error 1241
SELECT a FROM t1 WHERE a > ANY (SELECT a,2 FROM t1 WHERE b = 2);
-- error 1241
SELECT a FROM t1 WHERE (1,2) > ANY (SELECT a,2 FROM t1 WHERE b = 2);
-- error 1241
SELECT a FROM t1 WHERE (1,2) > ALL (SELECT a FROM t1 WHERE b = 2);
-- error 1241
SELECT a FROM t1 WHERE a > ALL (SELECT a,2 FROM t1 WHERE b = 2);
-- error 1241
SELECT a FROM t1 WHERE (1,2) > ALL (SELECT a,2 FROM t1 WHERE b = 2);
-- error 1241
SELECT a FROM t1 WHERE (1,2) = ALL (SELECT a,2 FROM t1 WHERE b = 2);
-- error 1241
SELECT a FROM t1 WHERE (1,2) <> ANY (SELECT a,2 FROM t1 WHERE b = 2);
# following should be converted to IN
-- error 1241
SELECT a FROM t1 WHERE (1,2) = ANY (SELECT a FROM t1 WHERE b = 2);
-- error 1241
SELECT a FROM t1 WHERE a = ANY (SELECT a,2 FROM t1 WHERE b = 2);
SELECT a FROM t1 WHERE (1,2) = ANY (SELECT a,2 FROM t1 WHERE b = 2);
-- error 1241
SELECT a FROM t1 WHERE (1,2) <> ALL (SELECT a FROM t1 WHERE b = 2);
-- error 1241
SELECT a FROM t1 WHERE a <> ALL (SELECT a,2 FROM t1 WHERE b = 2);
SELECT a FROM t1 WHERE (1,2) <> ALL (SELECT a,2 FROM t1 WHERE b = 2);
SELECT a FROM t1 WHERE (a,1) = ANY (SELECT a,1 FROM t1 WHERE b = 2);
SELECT a FROM t1 WHERE (a,1) <> ALL (SELECT a,1 FROM t1 WHERE b = 2);
SELECT a FROM t1 WHERE (a,1) = ANY (SELECT a,1 FROM t1 HAVING a = 2);
SELECT a FROM t1 WHERE (a,1) <> ALL (SELECT a,1 FROM t1 HAVING a = 2);
SELECT a FROM t1 WHERE (a,1) = ANY (SELECT a,1 FROM t1 WHERE b = 2 UNION SELECT a,1 FROM t1 WHERE b = 2);
SELECT a FROM t1 WHERE (a,1) <> ALL (SELECT a,1 FROM t1 WHERE b = 2 UNION SELECT a,1 FROM t1 WHERE b = 2);
SELECT a FROM t1 WHERE (a,1) = ANY (SELECT a,1 FROM t1 HAVING a = 2 UNION SELECT a,1 FROM t1 HAVING a = 2);
SELECT a FROM t1 WHERE (a,1) <> ALL (SELECT a,1 FROM t1 HAVING a = 2 UNION SELECT a,1 FROM t1 HAVING a = 2);
# without optimisation
SELECT a FROM t1 WHERE a > ANY (SELECT a FROM t1 WHERE b = 2 group by a);
SELECT a FROM t1 WHERE a < ANY (SELECT a FROM t1 WHERE b = 2 group by a);
SELECT a FROM t1 WHERE a = ANY (SELECT a FROM t1 WHERE b = 2 group by a);
SELECT a FROM t1 WHERE a >= ANY (SELECT a FROM t1 WHERE b = 2 group by a);
SELECT a FROM t1 WHERE a <= ANY (SELECT a FROM t1 WHERE b = 2 group by a);
SELECT a FROM t1 WHERE a <> ANY (SELECT a FROM t1 WHERE b = 2 group by a);
SELECT a FROM t1 WHERE a > ALL (SELECT a FROM t1 WHERE b = 2 group by a);
SELECT a FROM t1 WHERE a < ALL (SELECT a FROM t1 WHERE b = 2 group by a);
SELECT a FROM t1 WHERE a = ALL (SELECT a FROM t1 WHERE b = 2 group by a);
SELECT a FROM t1 WHERE a >= ALL (SELECT a FROM t1 WHERE b = 2 group by a);
SELECT a FROM t1 WHERE a <= ALL (SELECT a FROM t1 WHERE b = 2 group by a);
SELECT a FROM t1 WHERE a <> ALL (SELECT a FROM t1 WHERE b = 2 group by a);
# without optimisation + having
SELECT a FROM t1 WHERE a > ANY (SELECT a FROM t1 group by a HAVING a = 2);
SELECT a FROM t1 WHERE a < ANY (SELECT a FROM t1 group by a HAVING a = 2);
SELECT a FROM t1 WHERE a = ANY (SELECT a FROM t1 group by a HAVING a = 2);
SELECT a FROM t1 WHERE a >= ANY (SELECT a FROM t1 group by a HAVING a = 2);
SELECT a FROM t1 WHERE a <= ANY (SELECT a FROM t1 group by a HAVING a = 2);
SELECT a FROM t1 WHERE a <> ANY (SELECT a FROM t1 group by a HAVING a = 2);
SELECT a FROM t1 WHERE a > ALL (SELECT a FROM t1 group by a HAVING a = 2);
SELECT a FROM t1 WHERE a < ALL (SELECT a FROM t1 group by a HAVING a = 2);
SELECT a FROM t1 WHERE a = ALL (SELECT a FROM t1 group by a HAVING a = 2);
SELECT a FROM t1 WHERE a >= ALL (SELECT a FROM t1 group by a HAVING a = 2);
SELECT a FROM t1 WHERE a <= ALL (SELECT a FROM t1 group by a HAVING a = 2);
SELECT a FROM t1 WHERE a <> ALL (SELECT a FROM t1 group by a HAVING a = 2);
# EXISTS in string contence
SELECT concat(EXISTS(SELECT a FROM t1 WHERE b = 2 and a.a > t1.a), '-') from t1 a;
SELECT concat(EXISTS(SELECT a FROM t1 WHERE b = 2 and a.a < t1.a), '-') from t1 a;
SELECT concat(EXISTS(SELECT a FROM t1 WHERE b = 2 and a.a = t1.a), '-') from t1 a;
DROP TABLE t1;
CREATE TABLE t1 ( a double, b double );
INSERT INTO t1 VALUES (1,1),(2,2),(3,3);
SELECT a FROM t1 WHERE a > ANY (SELECT a FROM t1 WHERE b = 2e0);
SELECT a FROM t1 WHERE a < ANY (SELECT a FROM t1 WHERE b = 2e0);
SELECT a FROM t1 WHERE a = ANY (SELECT a FROM t1 WHERE b = 2e0);
SELECT a FROM t1 WHERE a >= ANY (SELECT a FROM t1 WHERE b = 2e0);
SELECT a FROM t1 WHERE a <= ANY (SELECT a FROM t1 WHERE b = 2e0);
SELECT a FROM t1 WHERE a <> ANY (SELECT a FROM t1 WHERE b = 2e0);
SELECT a FROM t1 WHERE a > ALL (SELECT a FROM t1 WHERE b = 2e0);
SELECT a FROM t1 WHERE a < ALL (SELECT a FROM t1 WHERE b = 2e0);
SELECT a FROM t1 WHERE a = ALL (SELECT a FROM t1 WHERE b = 2e0);
SELECT a FROM t1 WHERE a >= ALL (SELECT a FROM t1 WHERE b = 2e0);
SELECT a FROM t1 WHERE a <= ALL (SELECT a FROM t1 WHERE b = 2e0);
SELECT a FROM t1 WHERE a <> ALL (SELECT a FROM t1 WHERE b = 2e0);
DROP TABLE t1;
CREATE TABLE t1 ( a char(1), b char(1));
INSERT INTO t1 VALUES ('1','1'),('2','2'),('3','3');
SELECT a FROM t1 WHERE a > ANY (SELECT a FROM t1 WHERE b = '2');
SELECT a FROM t1 WHERE a < ANY (SELECT a FROM t1 WHERE b = '2');
SELECT a FROM t1 WHERE a = ANY (SELECT a FROM t1 WHERE b = '2');
SELECT a FROM t1 WHERE a >= ANY (SELECT a FROM t1 WHERE b = '2');
SELECT a FROM t1 WHERE a <= ANY (SELECT a FROM t1 WHERE b = '2');
SELECT a FROM t1 WHERE a <> ANY (SELECT a FROM t1 WHERE b = '2');
SELECT a FROM t1 WHERE a > ALL (SELECT a FROM t1 WHERE b = '2');
SELECT a FROM t1 WHERE a < ALL (SELECT a FROM t1 WHERE b = '2');
SELECT a FROM t1 WHERE a = ALL (SELECT a FROM t1 WHERE b = '2');
SELECT a FROM t1 WHERE a >= ALL (SELECT a FROM t1 WHERE b = '2');
SELECT a FROM t1 WHERE a <= ALL (SELECT a FROM t1 WHERE b = '2');
SELECT a FROM t1 WHERE a <> ALL (SELECT a FROM t1 WHERE b = '2');
DROP TABLE t1;


#
# SELECT(EXISTS * ...)optimisation
#
create table t1 (a int, b int);
insert into t1 values (1,2),(3,4);
select * from t1 up where exists (select * from t1 where t1.a=up.a);
explain extended select * from t1 up where exists (select * from t1 where t1.a=up.a);
drop table t1;

#
# Bug #4102: subselect in HAVING
#

CREATE TABLE t1 (t1_a int);
INSERT INTO t1 VALUES (1);
CREATE TABLE t2 (t2_a int, t2_b int, PRIMARY KEY (t2_a, t2_b));
INSERT INTO t2 VALUES (1, 1), (1, 2);
SELECT * FROM t1, t2 table2 WHERE t1_a = 1 AND table2.t2_a = 1
  HAVING table2.t2_b = (SELECT MAX(t2_b) FROM t2 WHERE t2_a = table2.t2_a);
DROP TABLE t1, t2;

#
# Test problem with NULL and derived tables (Bug #4097)
#

CREATE TABLE t1 (id int(11) default NULL,name varchar(10) default NULL);
INSERT INTO t1 VALUES (1,'Tim'),(2,'Rebecca'),(3,NULL);
CREATE TABLE t2 (id int(11) default NULL, pet varchar(10) default NULL);
INSERT INTO t2 VALUES (1,'Fido'),(2,'Spot'),(3,'Felix');
SELECT a.*, b.* FROM (SELECT * FROM t1) AS a JOIN t2 as b on a.id=b.id;
drop table t1,t2;

#
# outer fields resolving in INSERT/REPLACE and CRETE with SELECT
#
CREATE TABLE t1 ( a int, b int );
CREATE TABLE t2 ( c int, d int );
INSERT INTO t1 VALUES (1,2), (2,3), (3,4);
SELECT a AS abc, b FROM t1 WHERE b = (SELECT MIN(b) FROM t1 WHERE a=abc);
INSERT INTO t2 SELECT a AS abc, b FROM t1 WHERE b = (SELECT MIN(b) FROM t1 WHERE a=abc);
select * from t2;
CREATE TABLE t3 SELECT a AS abc, b FROM t1 WHERE b = (SELECT MIN(b) FROM t1 WHERE a=abc);
select * from t3;
prepare stmt1 from "INSERT INTO t2 SELECT a AS abc, b FROM t1 WHERE b = (SELECT MIN(b) FROM t1 WHERE a=abc);";
execute stmt1;
deallocate prepare stmt1;
select * from t2;
drop table t3;
prepare stmt1 from "CREATE TABLE t3 SELECT a AS abc, b FROM t1 WHERE b = (SELECT MIN(b) FROM t1 WHERE a=abc);";
execute stmt1;
select * from t3;
deallocate prepare stmt1;
DROP TABLE t1, t2, t3;

#
# Aggregate function comparation with ALL/ANY/SOME subselect
#
CREATE TABLE `t1` ( `a` int(11) default NULL) ENGINE=MyISAM DEFAULT CHARSET=latin1;
insert into t1 values (1);
CREATE TABLE `t2` ( `b` int(11) default NULL, `a` int(11) default NULL) ENGINE=MyISAM DEFAULT CHARSET=latin1;
insert into t2 values (1,2);
select t000.a, count(*) `C` FROM t1 t000 GROUP BY t000.a HAVING count(*) > ALL (SELECT count(*) FROM t2 t001 WHERE t001.a=1);
drop table t1,t2;

#
# BUG#4769 - fulltext in subselect
#
create table t1 (a int not null auto_increment primary key, b varchar(40), fulltext(b)); 
insert into t1 (b) values ('ball'),('ball games'), ('games'), ('foo'), ('foobar'), ('Serg'), ('Sergei'),('Georg'), ('Patrik'),('Hakan'); 
create table t2 (a int); 
insert into t2 values (1),(3),(2),(7); 
select a,b from t1 where match(b) against ('Ball') > 0; 
select a from t2 where a in (select a from t1 where match(b) against ('Ball') > 0); 
drop table t1,t2;

#
# BUG#5003 - like in subselect
#
CREATE TABLE t1(`IZAVORGANG_ID` VARCHAR(11) CHARACTER SET latin1 COLLATE latin1_bin,`KUERZEL` VARCHAR(10) CHARACTER SET latin1 COLLATE latin1_bin,`IZAANALYSEART_ID` VARCHAR(11) CHARACTER SET latin1 COLLATE latin1_bin,`IZAPMKZ_ID` VARCHAR(11) CHARACTER SET latin1 COLLATE latin1_bin);
CREATE INDEX AK01IZAVORGANG ON t1(izaAnalyseart_id,Kuerzel);
INSERT INTO t1(`IZAVORGANG_ID`,`KUERZEL`,`IZAANALYSEART_ID`,`IZAPMKZ_ID`)VALUES('D0000000001','601','D0000000001','I0000000001');
INSERT INTO t1(`IZAVORGANG_ID`,`KUERZEL`,`IZAANALYSEART_ID`,`IZAPMKZ_ID`)VALUES('D0000000002','602','D0000000001','I0000000001');
INSERT INTO t1(`IZAVORGANG_ID`,`KUERZEL`,`IZAANALYSEART_ID`,`IZAPMKZ_ID`)VALUES('D0000000003','603','D0000000001','I0000000001');
INSERT INTO t1(`IZAVORGANG_ID`,`KUERZEL`,`IZAANALYSEART_ID`,`IZAPMKZ_ID`)VALUES('D0000000004','101','D0000000001','I0000000001');
SELECT `IZAVORGANG_ID` FROM t1 WHERE `KUERZEL` IN(SELECT MIN(`KUERZEL`)`Feld1` FROM t1 WHERE `KUERZEL` LIKE'601%'And`IZAANALYSEART_ID`='D0000000001');
drop table t1;

#
# Optimized IN with compound index
#
CREATE TABLE `t1` ( `aid` int(11) NOT NULL default '0', `bid` int(11) NOT NULL default '0', PRIMARY KEY  (`aid`,`bid`));
CREATE TABLE `t2` ( `aid` int(11) NOT NULL default '0', `bid` int(11) NOT NULL default '0', PRIMARY KEY  (`aid`,`bid`));
insert into t1 values (1,1),(1,2),(2,1),(2,2);
insert into t2 values (1,2),(2,2);
select * from t1 where t1.aid not in (select aid from t2 where bid=t1.bid);
alter table t2 drop primary key;
alter table t2 add key KEY1 (aid, bid);
select * from t1 where t1.aid not in (select aid from t2 where bid=t1.bid);
alter table t2 drop key KEY1;
alter table t2 add primary key (bid, aid);
select * from t1 where t1.aid not in (select aid from t2 where bid=t1.bid);
drop table t1,t2;

#
# resolving fields of grouped outer SELECT
#
CREATE TABLE t1 (howmanyvalues bigint, avalue int);
INSERT INTO t1 VALUES (1, 1),(2, 1),(2, 2),(3, 1),(3, 2),(3, 3),(4, 1),(4, 2),(4, 3),(4, 4);
SELECT howmanyvalues, count(*) from t1 group by howmanyvalues;
SELECT a.howmanyvalues, (SELECT count(*) from t1 b where b.howmanyvalues = a.howmanyvalues) as mycount from t1 a group by a.howmanyvalues;
CREATE INDEX t1_howmanyvalues_idx ON t1 (howmanyvalues);
SELECT a.howmanyvalues, (SELECT count(*) from t1 b where b.howmanyvalues+1 = a.howmanyvalues+1) as mycount from t1 a group by a.howmanyvalues;
SELECT a.howmanyvalues, (SELECT count(*) from t1 b where b.howmanyvalues = a.howmanyvalues) as mycount from t1 a group by a.howmanyvalues;
SELECT a.howmanyvalues, (SELECT count(*) from t1 b where b.howmanyvalues = a.avalue) as mycount from t1 a group by a.howmanyvalues;
drop table t1;

create table t1 (x int);
select  (select b.x from t1 as b where b.x=a.x) from t1 as a where a.x=2 group by a.x;
drop table t1;

#
# Test of correct maybe_null flag returning by subquwery for temporary table
# creation
#
CREATE TABLE `t1` ( `master` int(10) unsigned NOT NULL default '0', `map` smallint(6) unsigned NOT NULL default '0', `slave` int(10) unsigned NOT NULL default '0', `access` int(10) unsigned NOT NULL default '0', UNIQUE KEY `access_u` (`master`,`map`,`slave`));
INSERT INTO `t1` VALUES (1,0,0,700),(1,1,1,400),(1,5,5,400),(1,12,12,400),(1,12,32,400),(4,12,32,400);
CREATE TABLE `t2` ( `id` int(10) unsigned NOT NULL default '0', `pid` int(10) unsigned NOT NULL default '0', `map` smallint(6) unsigned NOT NULL default '0', `level` tinyint(4) unsigned NOT NULL default '0', `title` varchar(255) default NULL, PRIMARY KEY  (`id`,`pid`,`map`), KEY `level` (`level`), KEY `id` (`id`,`map`)) ;
INSERT INTO `t2` VALUES (6,5,12,7,'a'),(12,0,0,7,'a'),(12,1,0,7,'a'),(12,5,5,7,'a'),(12,5,12,7,'a');
-- error 1054
SELECT b.sc FROM (SELECT (SELECT a.access FROM t1 a WHERE a.map = op.map AND a.slave = op.pid AND a.master = 1) ac FROM t2 op WHERE op.id = 12 AND op.map = 0) b;
SELECT b.ac FROM (SELECT (SELECT a.access FROM t1 a WHERE a.map = op.map AND a.slave = op.pid AND a.master = 1) ac FROM t2 op WHERE op.id = 12 AND op.map = 0) b;
drop tables t1,t2;

#
# Test for bug #6462. "Same request on same data returns different
# results." a.k.a. "Proper cleanup of subqueries is missing for 
# SET and DO statements".
#
create table t1 (a int not null, b int not null, c int, primary key (a,b));
insert into t1 values (1,1,1), (2,2,2), (3,3,3);
set @b:= 0;
# Let us check that subquery will use covering index
explain select sum(a) from t1 where b > @b;
# This should not crash -debug server due to failing assertion
set @a:= (select sum(a) from t1 where b > @b);
# And this should not falsely report index usage
explain select a from t1 where c=2;
# Same for DO statement
do @a:= (select sum(a) from t1 where b > @b);
explain select a from t1 where c=2;
drop table t1;

#
# Subselect in non-select command just after connection
#
connect (root,localhost,root,,test,$MASTER_MYPORT,$MASTER_MYSOCK);
connection root;
set @got_val= (SELECT 1 FROM (SELECT 'A' as my_col) as T1 ) ;

#
# primary query with temporary table and subquery with groupping
#
create table t1 (a int, b int);
create table t2 (a int, b int);
insert into t1 values (1,1),(1,2),(1,3),(2,4),(2,5);
insert into t2 values (1,3),(2,1);
select distinct a,b, (select max(b) from t2 where t1.b=t2.a) from t1 order by t1.b;
drop table t1, t2;

#
# subqueries with full text search
#
create table t1 (id int);
create table t2 (id int, body text, fulltext (body));
insert into t1 values(1),(2),(3);
insert into t2 values (1,'test'), (2,'mysql'), (3,'test'), (4,'test');
select count(distinct id) from t1 where id in (select id from t2 where match(body) against ('mysql' in boolean mode));
drop table t2,t1;

#
# Equal operation under row and empty subquery
#
create table t1 (s1 int,s2 int);
insert into t1 values (20,15);
select * from t1 where  (('a',null) <=> (select 'a',s2 from t1 where s1 = 0));
drop table t1;

#
# ALL/ANY with NULL
#
create table t1 (s1 int);
insert into t1 values (1),(null);
select * from t1 where s1 < all (select s1 from t1);
select s1, s1 < all (select s1 from t1) from t1;
drop table t1;

#
# reference on changable fields from subquery
#
CREATE TABLE t1 (
  Code char(3) NOT NULL default '',
  Name char(52) NOT NULL default '',
  Continent enum('Asia','Europe','North America','Africa','Oceania','Antarctica','South America') NOT NULL default 'Asia',
  Region char(26) NOT NULL default '',
  SurfaceArea float(10,2) NOT NULL default '0.00',
  IndepYear smallint(6) default NULL,
  Population int(11) NOT NULL default '0',
  LifeExpectancy float(3,1) default NULL,
  GNP float(10,2) default NULL,
  GNPOld float(10,2) default NULL,
  LocalName char(45) NOT NULL default '',
  GovernmentForm char(45) NOT NULL default '',
  HeadOfState char(60) default NULL,
  Capital int(11) default NULL,
  Code2 char(2) NOT NULL default ''
) ENGINE=MyISAM;
INSERT INTO t1 VALUES ('XXX','Xxxxx','Oceania','Xxxxxx',26.00,0,0,0,0,0,'Xxxxx','Xxxxx','Xxxxx',NULL,'XX');
INSERT INTO t1 VALUES ('ASM','American Samoa','Oceania','Polynesia',199.00,0,68000,75.1,334.00,NULL,'Amerika Samoa','US Territory','George W. Bush',54,'AS');
INSERT INTO t1 VALUES ('ATF','French Southern territories','Antarctica','Antarctica',7780.00,0,0,NULL,0.00,NULL,'Terres australes françaises','Nonmetropolitan Territory of France','Jacques Chirac',NULL,'TF');
INSERT INTO t1 VALUES ('UMI','United States Minor Outlying Islands','Oceania','Micronesia/Caribbean',16.00,0,0,NULL,0.00,NULL,'United States Minor Outlying Islands','Dependent Territory of the US','George W. Bush',NULL,'UM');
/*!40000 ALTER TABLE t1 ENABLE KEYS */;
SELECT DISTINCT Continent AS c FROM t1 WHERE Code <> SOME ( SELECT Code FROM t1 WHERE Continent = c AND Population < 200);
drop table t1;

#
# Test for BUG#7885: Server crash when 'any' subselect compared to
# non-existant field.
#
create table t1 (a1 int);
create table t2 (b1 int);
--error 1054
select * from t1 where a2 > any(select b1 from t2);
select * from t1 where a1 > any(select b1 from t2);
drop table t1,t2;


#
# Comparison subquery with * and row
#
create table t1 (a integer, b integer);
select (select * from t1) = (select 1,2);
select (select 1,2) = (select * from t1);
# queries whih can be converted to IN
select  row(1,2) = ANY (select * from t1);
select  row(1,2) != ALL (select * from t1);
drop table t1;

#
# Comparison subquery and row with nested rows
#
create table t1 (a integer, b integer);
-- error 1241
select row(1,(2,2)) in (select * from t1 );
-- error 1241
select row(1,(2,2)) = (select * from t1 );
-- error 1241
select (select * from t1) = row(1,(2,2));
drop table t1;

#
# Forward reference detection
#
create  table t1 (a integer);
insert into t1 values (1);
-- error 1247
select 1 = ALL (select 1 from t1 where 1 = xx ), 1 as xx ;
-- error 1247
select 1 = ALL (select 1 from t1 where 1 = xx ), 1 as xx;
select 1 as xx, 1 = ALL (  select 1 from t1 where 1 = xx );
-- error 1247
select 1 = ALL (select 1 from t1 where 1 = xx ), 1 as xx;
-- error 1247
select 1 = ALL (select 1 from t1 where 1 = xx ), 1 as xx from DUAL;
drop table t1;

#
# Test for BUG#8218
#
CREATE TABLE t1 (
  categoryId int(11) NOT NULL,
  courseId int(11) NOT NULL,
  startDate datetime NOT NULL,
  endDate datetime NOT NULL,
  createDate datetime NOT NULL,
  modifyDate timestamp NOT NULL,
  attributes text NOT NULL
);
INSERT INTO t1 VALUES (1,41,'2004-02-09','2010-01-01','2004-02-09','2004-02-09',''),
(1,86,'2004-08-16','2004-08-16','2004-08-16','2004-08-16',''),
(1,87,'2004-08-16','2004-08-16','2004-08-16','2004-08-16',''),
(2,52,'2004-03-15','2004-10-01','2004-03-15','2004-09-17',''),
(2,53,'2004-03-16','2004-10-01','2004-03-16','2004-09-17',''),
(2,88,'2004-08-16','2004-08-16','2004-08-16','2004-08-16',''),
(2,89,'2004-08-16','2004-08-16','2004-08-16','2004-08-16',''),
(3,51,'2004-02-09','2010-01-01','2004-02-09','2004-02-09',''),
(5,12,'2004-02-18','2010-01-01','2004-02-18','2004-02-18','');

CREATE TABLE t2 (
  userId int(11) NOT NULL,
  courseId int(11) NOT NULL,
  date datetime NOT NULL
);
INSERT INTO t2 VALUES (5141,71,'2003-11-18'),
(5141,72,'2003-11-25'),(5141,41,'2004-08-06'),
(5141,52,'2004-08-06'),(5141,53,'2004-08-06'),
(5141,12,'2004-08-06'),(5141,86,'2004-10-21'),
(5141,87,'2004-10-21'),(5141,88,'2004-10-21'),
(5141,89,'2004-10-22'),(5141,51,'2004-10-26');


CREATE TABLE t3 (
  groupId int(11) NOT NULL,
  parentId int(11) NOT NULL,
  startDate datetime NOT NULL,
  endDate datetime NOT NULL,
  createDate datetime NOT NULL,
  modifyDate timestamp NOT NULL,
  ordering int(11)
);
INSERT INTO t3 VALUES (12,9,'1000-01-01','3999-12-31','2004-01-29','2004-01-29',NULL);

CREATE TABLE t4 (
  id int(11) NOT NULL,
  groupTypeId int(11) NOT NULL,
  groupKey varchar(50) NOT NULL,
  name text,
  ordering int(11),
  description text,
  createDate datetime NOT NULL,
  modifyDate timestamp NOT NULL
);
INSERT INTO t4 VALUES (9,5,'stationer','stationer',0,'Stationer','2004-01-29','2004-01-29'),
(12,5,'group2','group2',0,'group2','2004-01-29','2004-01-29');

CREATE TABLE t5 (
  userId int(11) NOT NULL,
  groupId int(11) NOT NULL,
  createDate datetime NOT NULL,
  modifyDate timestamp NOT NULL
);
INSERT INTO t5 VALUES (5141,12,'2004-08-06','2004-08-06');

select
  count(distinct t2.userid) pass,
  groupstuff.*,
  count(t2.courseid) crse,
  t1.categoryid, 
  t2.courseid,
  date_format(date, '%b%y') as colhead
from t2   
join t1 on t2.courseid=t1.courseid  
join
(
  select 
    t5.userid,  
    parentid,  
    parentgroup,  
    childid,  
    groupname,  
    grouptypeid  
  from t5 
  join 
  (
     select t4.id as parentid,  
       t4.name as parentgroup,  
       t4.id as childid,  
       t4.name as groupname,  
       t4.grouptypeid  
     from   t4  
  ) as gin on t5.groupid=gin.childid 
) as groupstuff on t2.userid = groupstuff.userid 
group by 
  groupstuff.groupname, colhead , t2.courseid;

drop table t1, t2, t3, t4, t5;

#
# Transformation in left expression of subquery (BUG#8888)
#
create table t1 (a int);
insert into t1 values (1), (2), (3);
SELECT 1 FROM t1 WHERE (SELECT 1) in (SELECT 1);
drop table t1;

#
# subselect into HAVING clause (code covarage improvement)
#
create table t1 (a int);
create table t2 (a int);
insert into t1 values (1),(2);
insert into t2 values (0),(1),(2),(3);
select a from t2 where a in (select a from t1);
select a from t2 having a in (select a from t1);
prepare stmt1 from "select a from t2 where a in (select a from t1)";
execute stmt1;
execute stmt1;
deallocate prepare stmt1;
prepare stmt1 from "select a from t2 having a in (select a from t1)";
execute stmt1;
execute stmt1;
deallocate prepare stmt1;
drop table t1, t2;

#
# single row subqueries and row operations (code covarage improvement)
#
create table t1 (a int, b int);
insert into t1 values (1,2);
-- error 1241
select 1 = (select * from t1);
-- error 1241
select (select * from t1) = 1;
-- error 1241
select (1,2) = (select a from t1);
-- error 1241
select (select a from t1) = (1,2);
-- error 1241
select (1,2,3) = (select * from t1);
-- error 1241
select (select * from t1) = (1,2,3);
drop table t1;

#
# Item_int_with_ref check (BUG#10020)
#
CREATE TABLE `t1` (
  `itemid` bigint(20) unsigned NOT NULL auto_increment,
  `sessionid` bigint(20) unsigned default NULL,
  `time` int(10) unsigned NOT NULL default '0',
  `type` set('A','D','E','F','G','I','L','N','U') collate latin1_general_ci NOT
NULL default '',
  `data` text collate latin1_general_ci NOT NULL,
  PRIMARY KEY  (`itemid`)
) DEFAULT CHARSET=latin1 COLLATE=latin1_general_ci;
INSERT INTO `t1` VALUES (1, 1, 1, 'D', '');
CREATE TABLE `t2` (
  `sessionid` bigint(20) unsigned NOT NULL auto_increment,
  `pid` int(10) unsigned NOT NULL default '0',
  `date` int(10) unsigned NOT NULL default '0',
  `ip` varchar(15) collate latin1_general_ci NOT NULL default '',
  PRIMARY KEY  (`sessionid`)
) DEFAULT CHARSET=latin1 COLLATE=latin1_general_ci;
INSERT INTO `t2` VALUES (1, 1, 1, '10.10.10.1');
SELECT s.ip, count( e.itemid ) FROM `t1` e JOIN t2 s ON s.sessionid = e.sessionid WHERE e.sessionid = ( SELECT sessionid FROM t2 ORDER BY sessionid DESC LIMIT 1 ) GROUP BY s.ip HAVING count( e.itemid ) >0 LIMIT 0 , 30;
drop tables t1,t2;

# BUG#11821 : Select from subselect using aggregate function on an enum
# segfaults:
create table t1 (fld enum('0','1'));
insert into t1 values ('1');
select * from (select max(fld) from t1) as foo;
drop table t1;

#
# Bug #11867: queries with ROW(,elems>) IN (SELECT DISTINCT <cols> FROM ...)
#

CREATE TABLE t1 (one int, two int, flag char(1));
CREATE TABLE t2 (one int, two int, flag char(1));
INSERT INTO t1 VALUES(1,2,'Y'),(2,3,'Y'),(3,4,'Y'),(5,6,'N'),(7,8,'N');
INSERT INTO t2 VALUES(1,2,'Y'),(2,3,'Y'),(3,4,'Y'),(5,6,'N'),(7,8,'N');

SELECT * FROM t1
  WHERE ROW(one,two) IN (SELECT DISTINCT one,two FROM t2 WHERE flag = 'N');
SELECT * FROM t1
  WHERE ROW(one,two) IN (SELECT DISTINCT one,two FROM t1 WHERE flag = 'N');

insert into t2 values (null,null,'N');
insert into t2 values (null,3,'0');
insert into t2 values (null,5,'0');
insert into t2 values (10,null,'0');
insert into t1 values (10,3,'0');
insert into t1 values (10,5,'0');
insert into t1 values (10,10,'0');
SELECT one,two,ROW(one,two) IN (SELECT one,two FROM t2 WHERE flag = 'N') as 'test' from t1;
SELECT one,two from t1 where ROW(one,two) IN (SELECT one,two FROM t2 WHERE flag = 'N');
SELECT one,two,ROW(one,two) IN (SELECT one,two FROM t2 WHERE flag = 'N' group by one,two) as 'test' from t1;
SELECT one,two,ROW(one,two) IN (SELECT one,two FROM t2 WHERE flag = '0') as 'test' from t1;
SELECT one,two,ROW(one,two) IN (SELECT one,two FROM t2 WHERE flag = '0' group by one,two) as 'test' from t1;
explain extended SELECT one,two,ROW(one,two) IN (SELECT one,two FROM t2 WHERE flag = '0') as 'test' from t1;
explain extended SELECT one,two from t1 where ROW(one,two) IN (SELECT one,two FROM t2 WHERE flag = 'N');
explain extended SELECT one,two,ROW(one,two) IN (SELECT one,two FROM t2 WHERE flag = '0' group by one,two) as 'test' from t1;
DROP TABLE t1,t2;

#
# Bug #12392: where cond with IN predicate for rows and NULL values in table 
#

CREATE TABLE t1 (a char(5), b char(5));
INSERT INTO t1 VALUES (NULL,'aaa'), ('aaa','aaa');

SELECT * FROM t1 WHERE (a,b) IN (('aaa','aaa'), ('aaa','bbb'));

DROP TABLE t1;

#
# Bug #11479: subquery over left join with an empty inner table 
#

CREATE TABLE t1 (a int);
CREATE TABLE t2 (a int, b int);
CREATE TABLE t3 (b int NOT NULL);
INSERT INTO t1 VALUES (1), (2), (3), (4);
INSERT INTO t2 VALUES (1,10), (3,30);

SELECT * FROM t2 LEFT JOIN t3 ON t2.b=t3.b
  WHERE t3.b IS NOT NULL OR t2.a > 10;
SELECT * FROM t1
  WHERE t1.a NOT IN (SELECT a FROM t2 LEFT JOIN t3 ON t2.b=t3.b
                       WHERE t3.b IS NOT NULL OR t2.a > 10);

DROP TABLE t1,t2,t3;

#
# Bug#18503: Queries with a quantified subquery returning empty set may
# return a wrong result. 
#
CREATE TABLE t1 (f1 INT);
CREATE TABLE t2 (f2 INT);
INSERT INTO t1 VALUES (1);
SELECT * FROM t1 WHERE f1 > ALL (SELECT f2 FROM t2);
SELECT * FROM t1 WHERE f1 > ALL (SELECT f2 FROM t2 WHERE 1=0);
INSERT INTO t2 VALUES (1);
INSERT INTO t2 VALUES (2);
SELECT * FROM t1 WHERE f1 > ALL (SELECT f2 FROM t2 WHERE f2=0);
DROP TABLE t1, t2;

#
# Bug#16302: Quantified subquery without any tables gives wrong results
#
select 1 from dual where 1 < any (select 2);
select 1 from dual where 1 < all (select 2);
select 1 from dual where 2 > any (select 1);
select 1 from dual where 2 > all (select 1);
select 1 from dual where 1 < any (select 2 from dual);
select 1 from dual where 1 < all (select 2 from dual where 1!=1);

# BUG#20975 Wrong query results for subqueries within NOT
create table t1 (s1 char);
insert into t1 values (1),(2);

select * from t1 where (s1 < any (select s1 from t1));
select * from t1 where not (s1 < any (select s1 from t1));

select * from t1 where (s1 < ALL (select s1+1 from t1));
select * from t1 where not(s1 < ALL (select s1+1 from t1));

select * from t1 where (s1+1 = ANY (select s1 from t1));
select * from t1 where NOT(s1+1 = ANY (select s1 from t1));

select * from t1 where (s1 = ALL (select s1/s1 from t1));
select * from t1 where NOT(s1 = ALL (select s1/s1 from t1));
drop table t1;

#
# Bug #16255: Subquery in where
#
create table t1 (
  retailerID varchar(8) NOT NULL,
  statusID   int(10) unsigned NOT NULL,
  changed    datetime NOT NULL,
  UNIQUE KEY retailerID (retailerID, statusID, changed)
);

INSERT INTO t1 VALUES("0026", "1", "2005-12-06 12:18:56");
INSERT INTO t1 VALUES("0026", "2", "2006-01-06 12:25:53");
INSERT INTO t1 VALUES("0037", "1", "2005-12-06 12:18:56");
INSERT INTO t1 VALUES("0037", "2", "2006-01-06 12:25:53");
INSERT INTO t1 VALUES("0048", "1", "2006-01-06 12:37:50");
INSERT INTO t1 VALUES("0059", "1", "2006-01-06 12:37:50");

select * from t1 r1 
  where (r1.retailerID,(r1.changed)) in 
         (SELECT r2.retailerId,(max(changed)) from t1 r2 
          group by r2.retailerId);
drop table t1;

#
# Bug #21180: Subselect with index for both WHERE and ORDER BY 
#             produces empty result
#
create table t1(a int, primary key (a));
insert into t1 values (10);

create table t2 (a int primary key, b varchar(32), c int, unique key b(c, b));
insert into t2(a, c, b) values (1,10,'359'), (2,10,'35988'), (3,10,'35989');

explain SELECT sql_no_cache t1.a, r.a, r.b FROM t1 LEFT JOIN t2 r 
  ON r.a = (SELECT t2.a FROM t2 WHERE t2.c = t1.a AND t2.b <= '359899' 
             ORDER BY t2.c DESC, t2.b DESC LIMIT 1) WHERE t1.a = 10;
SELECT sql_no_cache t1.a, r.a, r.b FROM t1 LEFT JOIN t2 r 
  ON r.a = (SELECT t2.a FROM t2 WHERE t2.c = t1.a AND t2.b <= '359899' 
            ORDER BY t2.c DESC, t2.b DESC LIMIT 1) WHERE t1.a = 10;

explain SELECT sql_no_cache t1.a, r.a, r.b FROM t1 LEFT JOIN t2 r 
  ON r.a = (SELECT t2.a FROM t2 WHERE t2.c = t1.a AND t2.b <= '359899' 
            ORDER BY t2.c, t2.b LIMIT 1) WHERE t1.a = 10;
SELECT sql_no_cache t1.a, r.a, r.b FROM t1 LEFT JOIN t2 r 
  ON r.a = (SELECT t2.a FROM t2 WHERE t2.c = t1.a AND t2.b <= '359899' 
            ORDER BY t2.c, t2.b LIMIT 1) WHERE t1.a = 10;

drop table t1,t2;

#
# Bug #21853: assert failure for a grouping query with
#             an ALL/ANY quantified subquery in HAVING 
#

CREATE TABLE t1 (                  
  field1 int NOT NULL,                 
  field2 int NOT NULL,                 
  field3 int NOT NULL,                 
  PRIMARY KEY  (field1,field2,field3)  
);
CREATE TABLE t2 (             
  fieldA int NOT NULL,            
  fieldB int NOT NULL,            
  PRIMARY KEY  (fieldA,fieldB)     
); 

INSERT INTO t1 VALUES
  (1,1,1), (1,1,2), (1,2,1), (1,2,2), (1,2,3), (1,3,1);
INSERT INTO t2 VALUES (1,1), (1,2), (1,3);

SELECT field1, field2, COUNT(*)
  FROM t1 GROUP BY field1, field2;

SELECT field1, field2
  FROM  t1
    GROUP BY field1, field2
      HAVING COUNT(*) >= ALL (SELECT fieldB 
                                FROM t2 WHERE fieldA = field1);
SELECT field1, field2
  FROM  t1
    GROUP BY field1, field2
      HAVING COUNT(*) < ANY (SELECT fieldB 
                               FROM t2 WHERE fieldA = field1);

DROP TABLE t1, t2;

#
# Bug #23478: not top-level IN subquery returning a non-empty result set
#             with possible NULL values by index access from the outer query
#

CREATE TABLE t1(a int, INDEX (a));
INSERT INTO t1 VALUES (1), (3), (5), (7);
INSERT INTO t1 VALUES (NULL);

CREATE TABLE t2(a int);
INSERT INTO t2 VALUES (1),(2),(3);

EXPLAIN SELECT a, a IN (SELECT a FROM t1) FROM t2;
SELECT a, a IN (SELECT a FROM t1) FROM t2;

DROP TABLE t1,t2;

#
# Bug #11302: getObject() returns a String for a sub-query of type datetime
#
CREATE TABLE t1 (a DATETIME);
INSERT INTO t1 VALUES ('1998-09-23'), ('2003-03-25');

CREATE TABLE t2 AS SELECT 
  (SELECT a FROM t1 WHERE a < '2000-01-01') AS sub_a 
   FROM t1 WHERE a > '2000-01-01';
SHOW CREATE TABLE t2;

CREATE TABLE t3 AS (SELECT a FROM t1 WHERE a < '2000-01-01') UNION (SELECT a FROM t1 WHERE a > '2000-01-01'); 
SHOW CREATE TABLE t3;

DROP TABLE t1,t2,t3;

#
# Bug 24670: subquery witout tables but with a WHERE clause
#

CREATE TABLE t1 (a int);
INSERT INTO t1 VALUES (1), (2);

SELECT a FROM t1 WHERE (SELECT 1 FROM DUAL WHERE 1=0) > 0;
SELECT a FROM t1 WHERE (SELECT 1 FROM DUAL WHERE 1=0) IS NULL;
EXPLAIN SELECT a FROM t1 WHERE (SELECT 1 FROM DUAL WHERE 1=0) IS NULL;

DROP TABLE t1;

#
# Bug 24653: sorting by expressions containing subselects
#            that return more than one row
#

CREATE TABLE t1 (a int);
INSERT INTO t1 VALUES (2), (4), (1), (3);

CREATE TABLE t2 (b int, c int);
INSERT INTO t2 VALUES
  (2,1), (1,3), (2,1), (4,4), (2,2), (1,4);

SELECT a FROM t1 ORDER BY (SELECT c FROM t2 WHERE b > 2 );
--error 1242
SELECT a FROM t1 ORDER BY (SELECT c FROM t2 WHERE b > 1);
SELECT a FROM t1 ORDER BY (SELECT c FROM t2 WHERE b > 2), a;
--error 1242
SELECT a FROM t1 ORDER BY (SELECT c FROM t2 WHERE b > 1), a;

SELECT b, MAX(c) FROM t2 GROUP BY b, (SELECT c FROM t2 WHERE b > 2);
--error 1242
SELECT b, MAX(c) FROM t2 GROUP BY b, (SELECT c FROM t2 WHERE b > 1);


SELECT a FROM t1 GROUP BY a
  HAVING IFNULL((SELECT b FROM t2 WHERE b > 2),
                (SELECT c FROM t2 WHERE c=a AND b > 2 ORDER BY b)) > 3;
--error 1242
SELECT a FROM t1 GROUP BY a
  HAVING IFNULL((SELECT b FROM t2 WHERE b > 1),
                (SELECT c FROM t2 WHERE c=a AND b > 2 ORDER BY b)) > 3;

SELECT a FROM t1 GROUP BY a
  HAVING IFNULL((SELECT b FROM t2 WHERE b > 4),
                (SELECT c FROM t2 WHERE c=a AND b > 2 ORDER BY b)) > 3;
--error 1242
SELECT a FROM t1 GROUP BY a
  HAVING IFNULL((SELECT b FROM t2 WHERE b > 4),
                (SELECT c FROM t2 WHERE c=a AND b > 1 ORDER BY b)) > 3;

SELECT a FROM t1
  ORDER BY IFNULL((SELECT b FROM t2 WHERE b > 2),
                  (SELECT c FROM t2 WHERE c=a AND b > 2 ORDER BY b));
--error 1242
SELECT a FROM t1
  ORDER BY IFNULL((SELECT b FROM t2 WHERE b > 1),
                  (SELECT c FROM t2 WHERE c=a AND b > 1 ORDER BY b));

SELECT a FROM t1
  ORDER BY IFNULL((SELECT b FROM t2 WHERE b > 4),
                  (SELECT c FROM t2 WHERE c=a AND b > 2 ORDER BY b));
--error 1242
SELECT a FROM t1
  ORDER BY IFNULL((SELECT b FROM t2 WHERE b > 4),
                  (SELECT c FROM t2 WHERE c=a AND b > 1 ORDER BY b));

DROP TABLE t1,t2;

# End of 4.1 tests

#
#decimal-related tests
#
create table t1 (df decimal(5,1));
insert into t1 values(1.1);
insert into t1 values(2.2);

select * from t1 where df <= all (select avg(df) from t1 group by df);
select * from t1 where df >= all (select avg(df) from t1 group by df);
drop table t1;

create table t1 (df decimal(5,1));
insert into t1 values(1.1);
select 1.1 * exists(select * from t1);
drop table t1;

CREATE TABLE t1 (
  grp int(11) default NULL,
  a decimal(10,2) default NULL);

insert into t1 values (1, 1), (2, 2), (2, 3), (3, 4), (3, 5), (3, 6), (NULL, NULL);
select * from t1;
select min(a) from t1 group by grp;
drop table t1;

#
# Test for bug #9338: lame substitution of c1 instead of c2 
#

CREATE table t1 ( c1 integer );
INSERT INTO t1 VALUES ( 1 );
INSERT INTO t1 VALUES ( 2 );
INSERT INTO t1 VALUES ( 3 );

CREATE TABLE t2 ( c2 integer );
INSERT INTO t2 VALUES ( 1 );
INSERT INTO t2 VALUES ( 4 );
INSERT INTO t2 VALUES ( 5 );

SELECT * FROM t1 LEFT JOIN t2 ON c1 = c2 WHERE c2 IN (1);

SELECT * FROM t1 LEFT JOIN t2 ON c1 = c2
  WHERE c2 IN ( SELECT c2 FROM t2 WHERE c2 IN ( 1 ) );

DROP TABLE t1,t2;

#
# Test for bug #9516: wrong evaluation of not_null_tables attribute in SQ 
#
CREATE TABLE t1 ( c1 integer );
INSERT INTO t1 VALUES ( 1 );
INSERT INTO t1 VALUES ( 2 );
INSERT INTO t1 VALUES ( 3 );
INSERT INTO t1 VALUES ( 6 ); 
 
CREATE TABLE t2 ( c2 integer );
INSERT INTO t2 VALUES ( 1 );
INSERT INTO t2 VALUES ( 4 );
INSERT INTO t2 VALUES ( 5 );
INSERT INTO t2 VALUES ( 6 );

CREATE TABLE t3 ( c3 integer );
INSERT INTO t3 VALUES ( 7 );
INSERT INTO t3 VALUES ( 8 );

SELECT c1,c2 FROM t1 LEFT JOIN t2 ON c1 = c2 
  WHERE EXISTS (SELECT c3 FROM t3 WHERE c2 IS NULL );

DROP TABLE t1,t2,t3;

#
# Item_int_with_ref check (BUG#10020)
#
CREATE TABLE `t1` (
  `itemid` bigint(20) unsigned NOT NULL auto_increment,
  `sessionid` bigint(20) unsigned default NULL,
  `time` int(10) unsigned NOT NULL default '0',
  `type` set('A','D','E','F','G','I','L','N','U') collate latin1_general_ci NOT
NULL default '',
  `data` text collate latin1_general_ci NOT NULL,
  PRIMARY KEY  (`itemid`)
) DEFAULT CHARSET=latin1 COLLATE=latin1_general_ci;
INSERT INTO `t1` VALUES (1, 1, 1, 'D', '');
CREATE TABLE `t2` (
  `sessionid` bigint(20) unsigned NOT NULL auto_increment,
  `pid` int(10) unsigned NOT NULL default '0',
  `date` int(10) unsigned NOT NULL default '0',
  `ip` varchar(15) collate latin1_general_ci NOT NULL default '',
  PRIMARY KEY  (`sessionid`)
) DEFAULT CHARSET=latin1 COLLATE=latin1_general_ci;
INSERT INTO `t2` VALUES (1, 1, 1, '10.10.10.1');
SELECT s.ip, count( e.itemid ) FROM `t1` e JOIN t2 s ON s.sessionid = e.sessionid WHERE e.sessionid = ( SELECT sessionid FROM t2 ORDER BY sessionid DESC LIMIT 1 ) GROUP BY s.ip HAVING count( e.itemid ) >0 LIMIT 0 , 30;
drop tables t1,t2;

#
# Correct building of equal fields list (do not include outer
# fields) (BUG#6384)
#
CREATE TABLE t1 (EMPNUM   CHAR(3));
CREATE TABLE t2 (EMPNUM   CHAR(3) );
INSERT INTO t1 VALUES ('E1'),('E2');
INSERT INTO t2 VALUES ('E1');
DELETE FROM t1
WHERE t1.EMPNUM NOT IN
      (SELECT t2.EMPNUM
       FROM t2
       WHERE t1.EMPNUM = t2.EMPNUM);
select * from t1;
DROP TABLE t1,t2;

#
# Test for bug #11487: range access in a subquery
#

CREATE TABLE t1(select_id BIGINT, values_id BIGINT);
INSERT INTO t1 VALUES (1, 1);
CREATE TABLE t2 (select_id BIGINT, values_id BIGINT, 
                 PRIMARY KEY(select_id,values_id));
INSERT INTO t2 VALUES (0, 1), (0, 2), (0, 3), (1, 5);

SELECT values_id FROM t1 
WHERE values_id IN (SELECT values_id FROM t2
                    WHERE select_id IN (1, 0));
SELECT values_id FROM t1 
WHERE values_id IN (SELECT values_id FROM t2
                    WHERE select_id BETWEEN 0 AND 1);
SELECT values_id FROM t1 
WHERE values_id IN (SELECT values_id FROM t2
                    WHERE select_id = 0 OR select_id = 1);

DROP TABLE t1, t2;

# BUG#11821 : Select from subselect using aggregate function on an enum
# segfaults:
create table t1 (fld enum('0','1'));
insert into t1 values ('1');
select * from (select max(fld) from t1) as foo;
drop table t1;

#
# Test for bug #11762: subquery with an aggregate function in HAVING
#

CREATE TABLE t1 (a int, b int);
CREATE TABLE t2 (c int, d int);
CREATE TABLE t3 (e int);

INSERT INTO t1 VALUES 
  (1,10), (2,10), (1,20), (2,20), (3,20), (2,30), (4,40);
INSERT INTO t2 VALUES
  (2,10), (2,20), (4,10), (5,10), (3,20), (2,40);
INSERT INTO t3 VALUES (10), (30), (10), (20) ;

SELECT a, MAX(b), MIN(b) FROM t1 GROUP BY a;
SELECT * FROM t2;
SELECT * FROM t3;

SELECT a FROM t1 GROUP BY a
  HAVING a IN (SELECT c FROM t2 WHERE MAX(b)>20);
SELECT a FROM t1 GROUP BY a
  HAVING a IN (SELECT c FROM t2 WHERE MAX(b)<d);
SELECT a FROM t1 GROUP BY a
  HAVING a IN (SELECT c FROM t2 WHERE MAX(b)>d);
SELECT a FROM t1 GROUP BY a
  HAVING a IN (SELECT c FROM t2
                 WHERE d >= SOME(SELECT e FROM t3 WHERE MAX(b)=e));
SELECT a FROM t1 GROUP BY a
  HAVING a IN (SELECT c FROM t2
                 WHERE  EXISTS(SELECT e FROM t3 WHERE MAX(b)=e AND e <= d));
SELECT a FROM t1 GROUP BY a
  HAVING a IN (SELECT c FROM t2
                 WHERE d > SOME(SELECT e FROM t3 WHERE MAX(b)=e));
SELECT a FROM t1 GROUP BY a
  HAVING a IN (SELECT c FROM t2
                 WHERE  EXISTS(SELECT e FROM t3 WHERE MAX(b)=e AND e < d));
SELECT a FROM t1 GROUP BY a
  HAVING a IN (SELECT c FROM t2
                 WHERE MIN(b) < d AND 
                       EXISTS(SELECT e FROM t3 WHERE MAX(b)=e AND e <= d));

SELECT a, SUM(a) FROM t1 GROUP BY a;

SELECT a FROM t1
   WHERE EXISTS(SELECT c FROM t2 GROUP BY c HAVING SUM(a) = c) GROUP BY a;
SELECT a FROM t1 GROUP BY a
   HAVING EXISTS(SELECT c FROM t2 GROUP BY c HAVING SUM(a) = c);

SELECT a FROM t1
   WHERE a < 3 AND
         EXISTS(SELECT c FROM t2 GROUP BY c HAVING SUM(a) != c) GROUP BY a;
SELECT a FROM t1
   WHERE a < 3 AND
         EXISTS(SELECT c FROM t2 GROUP BY c HAVING SUM(a) != c);

SELECT t1.a FROM t1 GROUP BY t1.a
  HAVING t1.a < ALL(SELECT t2.c FROM t2 GROUP BY t2.c
                       HAVING EXISTS(SELECT t3.e FROM t3 GROUP BY t3.e
                                       HAVING SUM(t1.a+t2.c) < t3.e/4));
SELECT t1.a FROM t1 GROUP BY t1.a
       HAVING t1.a > ALL(SELECT t2.c FROM t2
                           WHERE EXISTS(SELECT t3.e FROM t3 GROUP BY t3.e
                                          HAVING SUM(t1.a+t2.c) < t3.e/4));
-- error 1111
SELECT t1.a FROM t1 GROUP BY t1.a
       HAVING t1.a > ALL(SELECT t2.c FROM t2
                           WHERE EXISTS(SELECT t3.e FROM t3 
                                          WHERE SUM(t1.a+t2.c) < t3.e/4));
-- error 1111 
SELECT t1.a from t1 GROUP BY t1.a HAVING AVG(SUM(t1.b)) > 20;

SELECT t1.a FROM t1 GROUP BY t1.a
  HAVING t1.a IN (SELECT t2.c FROM t2 GROUP BY t2.c
                    HAVING AVG(t2.c+SUM(t1.b)) > 20);
SELECT t1.a FROM t1 GROUP BY t1.a
  HAVING t1.a IN (SELECT t2.c FROM t2 GROUP BY t2.c
                    HAVING AVG(SUM(t1.b)) > 20);

SELECT t1.a, SUM(b) AS sum  FROM t1 GROUP BY t1.a
  HAVING t1.a IN (SELECT t2.c FROM t2 GROUP BY t2.c
                    HAVING t2.c+sum > 20);

DROP TABLE t1,t2,t3;

#
# Test for bug #16603: GROUP BY in a row subquery with a quantifier 
#                      when an index is defined on the grouping field

CREATE TABLE t1 (a varchar(5), b varchar(10));
INSERT INTO t1 VALUES
  ('AAA', 5), ('BBB', 4), ('BBB', 1), ('CCC', 2),
  ('CCC', 7), ('AAA', 2), ('AAA', 4), ('BBB', 3), ('AAA', 8);

SELECT * FROM t1 WHERE (a,b) = ANY (SELECT a, max(b) FROM t1 GROUP BY a);
EXPLAIN
SELECT * FROM t1 WHERE (a,b) = ANY (SELECT a, max(b) FROM t1 GROUP BY a);

ALTER TABLE t1 ADD INDEX(a);

SELECT * FROM t1 WHERE (a,b) = ANY (SELECT a, max(b) FROM t1 GROUP BY a);
EXPLAIN
SELECT * FROM t1 WHERE (a,b) = ANY (SELECT a, max(b) FROM t1 GROUP BY a);

DROP TABLE t1;

#
# Bug#17366: Unchecked Item_int results in server crash
#
create table t1( f1 int,f2 int);
insert into t1 values (1,1),(2,2);
select tt.t from (select 'crash1' as t, f2 from t1) as tt left join t1 on tt.t = 'crash2' and tt.f2 = t1.f2 where tt.t = 'crash1';
drop table t1;

#
# Bug #18306: server crash on delete using subquery.
#

create table t1 (c int, key(c));                              
insert into t1 values (1142477582), (1142455969);
create table t2 (a int, b int);
insert into t2 values (2, 1), (1, 0);
delete from t1 where c <= 1140006215 and (select b from t2 where a = 2) = 1;
drop table t1, t2;

#
# Bug #7549: Missing error message for invalid view selection with subquery
#

CREATE TABLE t1 (a INT);

--error 1054
CREATE VIEW v1 AS SELECT * FROM t1 WHERE no_such_column = ANY (SELECT 1);
--error 1054
CREATE VIEW v2 AS SELECT * FROM t1 WHERE no_such_column = (SELECT 1);
--error 1054
SELECT * FROM t1 WHERE no_such_column = ANY (SELECT 1);

DROP TABLE t1;

#
# Bug#19077: A nested materialized derived table is used before being populated.
#
create table t1 (i int, j bigint);
insert into t1 values (1, 2), (2, 2), (3, 2);
select * from (select min(i) from t1 where j=(select * from (select min(j) from t1) t2)) t3;
drop table t1;

# 
# Bug#19700: subselect returning BIGINT always returned it as SIGNED
#
CREATE TABLE t1 (i BIGINT UNSIGNED);
INSERT INTO t1 VALUES (10000000000000000000); # > MAX SIGNED BIGINT 9323372036854775807
INSERT INTO t1 VALUES (1);

CREATE TABLE t2 (i BIGINT UNSIGNED);
INSERT INTO t2 VALUES (10000000000000000000); # same as first table
INSERT INTO t2 VALUES (1);

/* simple test */
SELECT t1.i FROM t1 JOIN t2 ON t1.i = t2.i;

/* subquery test */
SELECT t1.i FROM t1 WHERE t1.i = (SELECT MAX(i) FROM t2);

/* subquery test with cast*/
SELECT t1.i FROM t1 WHERE t1.i = CAST((SELECT MAX(i) FROM t2) AS UNSIGNED);

DROP TABLE t1;
DROP TABLE t2;

# 
# Bug#20519: subselect with LIMIT M, N
#

CREATE TABLE t1 (
  id bigint(20) unsigned NOT NULL auto_increment,
  name varchar(255) NOT NULL,
  PRIMARY KEY  (id)
);
INSERT INTO t1 VALUES
  (1, 'Balazs'), (2, 'Joe'), (3, 'Frank');

CREATE TABLE t2 (
  id bigint(20) unsigned NOT NULL auto_increment,
  mid bigint(20) unsigned NOT NULL,
  date date NOT NULL,
  PRIMARY KEY  (id)
);
INSERT INTO t2 VALUES 
  (1, 1, '2006-03-30'), (2, 2, '2006-04-06'), (3, 3, '2006-04-13'),
  (4, 2, '2006-04-20'), (5, 1, '2006-05-01');

SELECT *,
      (SELECT date FROM t2 WHERE mid = t1.id
         ORDER BY date DESC LIMIT 0, 1) AS date_last,
      (SELECT date FROM t2 WHERE mid = t1.id
         ORDER BY date DESC LIMIT 3, 1) AS date_next_to_last
  FROM t1;
SELECT *,
      (SELECT COUNT(*) FROM t2 WHERE mid = t1.id
         ORDER BY date DESC LIMIT 1, 1) AS date_count
  FROM t1;
SELECT *,
      (SELECT date FROM t2 WHERE mid = t1.id
         ORDER BY date DESC LIMIT 0, 1) AS date_last,
      (SELECT date FROM t2 WHERE mid = t1.id
         ORDER BY date DESC LIMIT 1, 1) AS date_next_to_last
  FROM t1;
DROP TABLE t1,t2;

#
# Bug#20869: subselect with range access by DESC
#

CREATE TABLE t1 (
  i1 int(11) NOT NULL default '0',
  i2 int(11) NOT NULL default '0',
  t datetime NOT NULL default '0000-00-00 00:00:00',
  PRIMARY KEY  (i1,i2,t)
);
INSERT INTO t1 VALUES 
(24,1,'2005-03-03 16:31:31'),(24,1,'2005-05-27 12:40:07'),
(24,1,'2005-05-27 12:40:08'),(24,1,'2005-05-27 12:40:10'),
(24,1,'2005-05-27 12:40:25'),(24,1,'2005-05-27 12:40:30'),
(24,2,'2005-03-03 13:43:05'),(24,2,'2005-03-03 16:23:31'),
(24,2,'2005-03-03 16:31:30'),(24,2,'2005-05-27 12:37:02'),
(24,2,'2005-05-27 12:40:06');

CREATE TABLE t2 (
  i1 int(11) NOT NULL default '0',
  i2 int(11) NOT NULL default '0',
  t datetime default NULL,
  PRIMARY KEY  (i1)
);
INSERT INTO t2 VALUES (24,1,'2006-06-20 12:29:40');

EXPLAIN
SELECT * FROM t1,t2
  WHERE t1.t = (SELECT t1.t FROM t1 
                  WHERE t1.t < t2.t  AND t1.i2=1 AND t2.i1=t1.i1
                    ORDER BY t1.t DESC LIMIT 1);
SELECT * FROM t1,t2
  WHERE t1.t = (SELECT t1.t FROM t1 
                  WHERE t1.t < t2.t  AND t1.i2=1 AND t2.i1=t1.i1
                    ORDER BY t1.t DESC LIMIT 1);

DROP TABLE t1, t2;

#
# Bug#14654 : Cannot select from the same table twice within a UNION
# statement 
#
CREATE TABLE t1 (i INT);

(SELECT i FROM t1) UNION (SELECT i FROM t1);
SELECT sql_no_cache * FROM t1 WHERE NOT EXISTS 
  (
   (SELECT i FROM t1) UNION 
   (SELECT i FROM t1)
  );

SELECT * FROM t1 
WHERE NOT EXISTS (((SELECT i FROM t1) UNION (SELECT i FROM t1)));

#TODO:not supported
--error 1064
explain select ((select t11.i from t1 t11) union (select t12.i from t1 t12))
  from t1;
#supported
explain select * from t1 where not exists 
  ((select t11.i from t1 t11) union (select t12.i from t1 t12));

DROP TABLE t1;

#
# Bug#21798: memory leak during query execution with subquery in column 
#             list using a function
#
CREATE TABLE t1 (a VARCHAR(250), b INT auto_increment, PRIMARY KEY (b));
insert into t1 (a) values (FLOOR(rand() * 100));
insert into t1 (a) select FLOOR(rand() * 100) from t1;
insert into t1 (a) select FLOOR(rand() * 100) from t1;
insert into t1 (a) select FLOOR(rand() * 100) from t1;
insert into t1 (a) select FLOOR(rand() * 100) from t1;
insert into t1 (a) select FLOOR(rand() * 100) from t1;
insert into t1 (a) select FLOOR(rand() * 100) from t1;
insert into t1 (a) select FLOOR(rand() * 100) from t1;
insert into t1 (a) select FLOOR(rand() * 100) from t1;
insert into t1 (a) select FLOOR(rand() * 100) from t1;
insert into t1 (a) select FLOOR(rand() * 100) from t1;
insert into t1 (a) select FLOOR(rand() * 100) from t1;
insert into t1 (a) select FLOOR(rand() * 100) from t1;
insert into t1 (a) select FLOOR(rand() * 100) from t1;

SELECT a, 
       (SELECT REPEAT(' ',250) FROM t1 i1 
        WHERE i1.b=t1.a ORDER BY RAND() LIMIT 1) AS a 
FROM t1 ORDER BY a LIMIT 5;
DROP TABLE t1;

#
# Bug #21540: Subqueries with no from and aggregate functions return 
#              wrong results
CREATE TABLE t1 (a INT, b INT);
CREATE TABLE t2 (a INT);
INSERT INTO t2 values (1);
INSERT INTO t1 VALUES (1,1),(1,2),(2,3),(3,4);
SELECT (SELECT COUNT(DISTINCT t1.b) from t2) FROM t1 GROUP BY t1.a;
SELECT (SELECT COUNT(DISTINCT t1.b) from t2 union select 1 from t2 where 12 < 3)
  FROM t1 GROUP BY t1.a;
SELECT COUNT(DISTINCT t1.b), (SELECT COUNT(DISTINCT t1.b)) FROM t1 GROUP BY t1.a;
SELECT COUNT(DISTINCT t1.b), 
       (SELECT COUNT(DISTINCT t1.b) union select 1 from DUAL where 12 < 3)
  FROM t1 GROUP BY t1.a;
SELECT (
    SELECT (
      SELECT COUNT(DISTINCT t1.b)
    )
) 
FROM t1 GROUP BY t1.a;
SELECT (
  SELECT (
      SELECT (
        SELECT COUNT(DISTINCT t1.b)
      )
  ) 
  FROM t1 GROUP BY t1.a LIMIT 1) 
FROM t1 t2
GROUP BY t2.a;
DROP TABLE t1,t2;  

#
# Bug #21727: Correlated subquery that requires filesort:
#             slow with big sort_buffer_size 
#

CREATE TABLE t1 (a int, b int auto_increment, PRIMARY KEY (b));
CREATE TABLE t2 (x int auto_increment, y int, z int,
                 PRIMARY KEY (x), FOREIGN KEY (y) REFERENCES t1 (b));

disable_query_log;
let $1=3000;
while ($1)
{
  eval INSERT INTO t1(a) VALUES(RAND()*1000);
  eval SELECT MAX(b) FROM t1 INTO @id;
  let $2=10;
  while ($2)
  {
    eval INSERT INTO t2(y,z) VALUES(@id,RAND()*1000);
    dec $2;
  } 
  dec $1;
}
enable_query_log;

SET SESSION sort_buffer_size = 32 * 1024;
SELECT SQL_NO_CACHE COUNT(*) 
  FROM (SELECT  a, b, (SELECT x FROM t2 WHERE y=b ORDER BY z DESC LIMIT 1) c
          FROM t1) t;

SET SESSION sort_buffer_size = 8 * 1024 * 1024;
SELECT SQL_NO_CACHE COUNT(*) 
  FROM (SELECT  a, b, (SELECT x FROM t2 WHERE y=b ORDER BY z DESC LIMIT 1) c
          FROM t1) t;

DROP TABLE t1,t2;

#
# Bug #25219: EXIST subquery with UNION over a mix of
#             correlated and uncorrelated selects
#

CREATE TABLE t1 (id char(4) PRIMARY KEY, c int);
CREATE TABLE t2 (c int);

INSERT INTO t1 VALUES ('aa', 1);
INSERT INTO t2 VALUES (1);

SELECT * FROM t1
  WHERE EXISTS (SELECT c FROM t2 WHERE c=1
                UNION
                SELECT c from t2 WHERE c=t1.c);

INSERT INTO t1 VALUES ('bb', 2), ('cc', 3), ('dd',1);

SELECT * FROM t1
  WHERE EXISTS (SELECT c FROM t2 WHERE c=1
                UNION
                SELECT c from t2 WHERE c=t1.c);

INSERT INTO t2 VALUES (2);
CREATE TABLE t3 (c int);
INSERT INTO t3 VALUES (1);

SELECT * FROM t1
  WHERE EXISTS (SELECT t2.c FROM t2 JOIN t3 ON t2.c=t3.c WHERE t2.c=1
                UNION
                SELECT c from t2 WHERE c=t1.c);

DROP TABLE t1,t2,t3;

#                                                                             
# Bug#23800: Outer fields in correlated subqueries is used in a temporary     
#            table created for sorting.                                       
#                                                                             
CREATE TABLE t1(f1 int);
CREATE TABLE t2(f2 int, f21 int, f3 timestamp);
INSERT INTO t1 VALUES (1),(1),(2),(2);
INSERT INTO t2 VALUES (1,1,"2004-02-29 11:11:11"), (2,2,"2004-02-29 11:11:11");
SELECT ((SELECT f2 FROM t2 WHERE f21=f1 LIMIT 1) * COUNT(f1)) AS sq FROM t1 GROUP BY f1;
SELECT (SELECT SUM(1) FROM t2 ttt GROUP BY t2.f3 LIMIT 1) AS tt FROM t2;
PREPARE stmt1 FROM 'SELECT ((SELECT f2 FROM t2 WHERE f21=f1 LIMIT 1) * COUNT(f1)) AS sq FROM t1 GROUP BY f1';
EXECUTE stmt1;
EXECUTE stmt1;
DEALLOCATE PREPARE stmt1;
SELECT f2, AVG(f21), 
      (SELECT t.f3 FROM t2 AS t WHERE t2.f2=t.f2 AND t.f3=MAX(t2.f3)) AS test
  FROM t2 GROUP BY f2;
DROP TABLE t1,t2;                                                             
CREATE TABLE t1 (a int, b INT, c CHAR(10) NOT NULL);                          
INSERT INTO t1 VALUES                                                         
  (1,1,'a'), (1,2,'b'), (1,3,'c'), (1,4,'d'), (1,5,'e'),                      
  (2,1,'f'), (2,2,'g'), (2,3,'h'), (3,4,'i'), (3,3,'j'),                      
  (3,2,'k'), (3,1,'l'), (1,9,'m');                                            
SELECT a, MAX(b),                                                             
      (SELECT t.c FROM t1 AS t WHERE t1.a=t.a AND t.b=MAX(t1.b)) AS test      
  FROM t1 GROUP BY a;                                                         
DROP TABLE t1;      

#
# Bug#21904 (parser problem when using IN with a double "(())")
#

--disable_warnings
DROP TABLE IF EXISTS t1;
DROP TABLE IF EXISTS t2;
DROP TABLE IF EXISTS t1xt2;
--enable_warnings

CREATE TABLE t1 (
  id_1 int(5) NOT NULL,
  t varchar(4) DEFAULT NULL
);

CREATE TABLE t2 (
  id_2 int(5) NOT NULL,
  t varchar(4) DEFAULT NULL
);

CREATE TABLE t1xt2 (
  id_1 int(5) NOT NULL,
  id_2 int(5) NOT NULL
);

INSERT INTO t1 VALUES (1, 'a'), (2, 'b'), (3, 'c'), (4, 'd');

INSERT INTO t2 VALUES (2, 'bb'), (3, 'cc'), (4, 'dd'), (12, 'aa');

INSERT INTO t1xt2 VALUES (2, 2), (3, 3), (4, 4);

# subselect returns 0 rows

SELECT DISTINCT t1.id_1 FROM t1 WHERE
(12 IN (SELECT t1xt2.id_2 FROM t1xt2 WHERE t1.id_1 = t1xt2.id_1));

SELECT DISTINCT t1.id_1 FROM t1 WHERE
(12 IN ((SELECT t1xt2.id_2 FROM t1xt2 WHERE t1.id_1 = t1xt2.id_1)));

SELECT DISTINCT t1.id_1 FROM t1 WHERE
(12 IN (((SELECT t1xt2.id_2 FROM t1xt2 WHERE t1.id_1 = t1xt2.id_1))));

SELECT DISTINCT t1.id_1 FROM t1 WHERE
(12 NOT IN (SELECT t1xt2.id_2 FROM t1xt2 WHERE t1.id_1 = t1xt2.id_1));

SELECT DISTINCT t1.id_1 FROM t1 WHERE
(12 NOT IN ((SELECT t1xt2.id_2 FROM t1xt2 where t1.id_1 = t1xt2.id_1)));

SELECT DISTINCT t1.id_1 FROM t1 WHERE
(12 NOT IN (((SELECT t1xt2.id_2 FROM t1xt2 where t1.id_1 = t1xt2.id_1))));

insert INTO t1xt2 VALUES (1, 12);

# subselect returns 1 row

SELECT DISTINCT t1.id_1 FROM t1 WHERE
(12 IN (SELECT t1xt2.id_2 FROM t1xt2 WHERE t1.id_1 = t1xt2.id_1));

SELECT DISTINCT t1.id_1 FROM t1 WHERE
(12 IN ((SELECT t1xt2.id_2 FROM t1xt2 WHERE t1.id_1 = t1xt2.id_1)));

SELECT DISTINCT t1.id_1 FROM t1 WHERE
(12 IN (((SELECT t1xt2.id_2 FROM t1xt2 WHERE t1.id_1 = t1xt2.id_1))));

SELECT DISTINCT t1.id_1 FROM t1 WHERE
(12 NOT IN (SELECT t1xt2.id_2 FROM t1xt2 WHERE t1.id_1 = t1xt2.id_1));

SELECT DISTINCT t1.id_1 FROM t1 WHERE
(12 NOT IN ((SELECT t1xt2.id_2 FROM t1xt2 WHERE t1.id_1 = t1xt2.id_1)));

SELECT DISTINCT t1.id_1 FROM t1 WHERE
(12 NOT IN (((SELECT t1xt2.id_2 FROM t1xt2 WHERE t1.id_1 = t1xt2.id_1))));

insert INTO t1xt2 VALUES (2, 12);

# subselect returns more than 1 row

SELECT DISTINCT t1.id_1 FROM t1 WHERE
(12 IN (SELECT t1xt2.id_2 FROM t1xt2 WHERE t1.id_1 = t1xt2.id_1));

SELECT DISTINCT t1.id_1 FROM t1 WHERE
(12 IN ((SELECT t1xt2.id_2 FROM t1xt2 WHERE t1.id_1 = t1xt2.id_1)));

SELECT DISTINCT t1.id_1 FROM t1 WHERE
(12 IN (((SELECT t1xt2.id_2 FROM t1xt2 WHERE t1.id_1 = t1xt2.id_1))));

SELECT DISTINCT t1.id_1 FROM t1 WHERE
(12 NOT IN (SELECT t1xt2.id_2 FROM t1xt2 WHERE t1.id_1 = t1xt2.id_1));

SELECT DISTINCT t1.id_1 FROM t1 WHERE
(12 NOT IN ((SELECT t1xt2.id_2 FROM t1xt2 WHERE t1.id_1 = t1xt2.id_1)));

SELECT DISTINCT t1.id_1 FROM t1 WHERE
(12 NOT IN (((SELECT t1xt2.id_2 FROM t1xt2 WHERE t1.id_1 = t1xt2.id_1))));

DROP TABLE t1;
DROP TABLE t2;
DROP TABLE t1xt2;

#
# Bug #26728: derived table with concatanation of literals in select list
#  

CREATE TABLE t1 (a int);
INSERT INTO t1 VALUES (3), (1), (2);           

SELECT 'this is ' 'a test.' AS col1, a AS col2 FROM t1;
SELECT * FROM (SELECT 'this is ' 'a test.' AS col1, a AS t2 FROM t1) t;

DROP table t1;

#
# Bug #27257: COUNT(*) aggregated in outer query
#  

CREATE TABLE t1 (a int, b int);
CREATE TABLE t2 (m int, n int);
INSERT INTO t1 VALUES (2,2), (2,2), (3,3), (3,3), (3,3), (4,4);
INSERT INTO t2 VALUES (1,11), (2,22), (3,32), (4,44), (4,44);

SELECT COUNT(*), a,
       (SELECT m FROM t2 WHERE m = count(*) LIMIT 1)
  FROM t1 GROUP BY a;

SELECT COUNT(*), a,
       (SELECT MIN(m) FROM t2 WHERE m = count(*))
  FROM t1 GROUP BY a;

SELECT COUNT(*), a       
  FROM t1 GROUP BY a
    HAVING (SELECT MIN(m) FROM t2 WHERE m = count(*)) > 1;

DROP TABLE t1,t2;

#
# Bug #27229: GROUP_CONCAT in subselect with COUNT() as an argument 
#  

CREATE TABLE t1 (a int, b int);
CREATE TABLE t2 (m int, n int);
INSERT INTO t1 VALUES (2,2), (2,2), (3,3), (3,3), (3,3), (4,4);
INSERT INTO t2 VALUES (1,11), (2,22), (3,32), (4,44), (4,44);

SELECT COUNT(*) c, a,
       (SELECT GROUP_CONCAT(COUNT(a)) FROM t2 WHERE m = a)
  FROM t1 GROUP BY a;

SELECT COUNT(*) c, a,
       (SELECT GROUP_CONCAT(COUNT(a)+1) FROM t2 WHERE m = a)
  FROM t1 GROUP BY a;

DROP table t1,t2;

#
# Bug#27321: Wrong subquery result in a grouping select
#
CREATE TABLE t1 (a int, b INT, d INT, c CHAR(10) NOT NULL, PRIMARY KEY (a, b));
INSERT INTO t1 VALUES (1,1,0,'a'), (1,2,0,'b'), (1,3,0,'c'), (1,4,0,'d'),
(1,5,0,'e'), (2,1,0,'f'), (2,2,0,'g'), (2,3,0,'h'), (3,4,0,'i'), (3,3,0,'j'),
(3,2,0,'k'), (3,1,0,'l'), (1,9,0,'m'), (1,0,10,'n'), (2,0,5,'o'), (3,0,7,'p');

SELECT a, MAX(b),
  (SELECT t.c FROM t1 AS t WHERE t1.a=t.a AND t.b=MAX(t1.b + 0)) as test 
  FROM t1 GROUP BY a;
SELECT a x, MAX(b),
  (SELECT t.c FROM t1 AS t WHERE x=t.a AND t.b=MAX(t1.b + 0)) as test
  FROM t1 GROUP BY a;
SELECT a, AVG(b),
  (SELECT t.c FROM t1 AS t WHERE t1.a=t.a AND t.b=AVG(t1.b)) AS test
  FROM t1 WHERE t1.d=0 GROUP BY a;

SELECT tt.a,
 (SELECT (SELECT c FROM t1 as t WHERE t1.a=t.a AND t.d=MAX(t1.b + tt.a)
  LIMIT 1) FROM t1 WHERE t1.a=tt.a GROUP BY a LIMIT 1) as test 
  FROM t1 as tt;

SELECT tt.a,
 (SELECT (SELECT t.c FROM t1 AS t WHERE t1.a=t.a AND t.d=MAX(t1.b + tt.a)
  LIMIT 1)
  FROM t1 WHERE t1.a=tt.a GROUP BY a LIMIT 1) as test 
  FROM t1 as tt GROUP BY tt.a;

SELECT tt.a, MAX(
 (SELECT (SELECT t.c FROM t1 AS t WHERE t1.a=t.a AND t.d=MAX(t1.b + tt.a)
  LIMIT 1)
  FROM t1 WHERE t1.a=tt.a GROUP BY a LIMIT 1)) as test 
  FROM t1 as tt GROUP BY tt.a;

DROP TABLE t1;
#
# Bug #27348: SET FUNCTION used in  a subquery from WHERE condition 
#  

CREATE TABLE t1 (a int, b int);
INSERT INTO t1 VALUES (2,22),(1,11),(2,22);

SELECT a FROM t1 WHERE (SELECT COUNT(b) FROM DUAL) > 0 GROUP BY a;
SELECT a FROM t1 WHERE (SELECT COUNT(b) FROM DUAL) > 1 GROUP BY a;

SELECT a FROM t1 t0
  WHERE (SELECT COUNT(t0.b) FROM t1 t WHERE t.b>20) GROUP BY a;

SET @@sql_mode='ansi';
--error 1111
SELECT a FROM t1 WHERE (SELECT COUNT(b) FROM DUAL) > 0 GROUP BY a;
--error 1111
SELECT a FROM t1 WHERE (SELECT COUNT(b) FROM DUAL) > 1 GROUP BY a;

--error 1111
SELECT a FROM t1 t0
  WHERE (SELECT COUNT(t0.b) FROM t1 t WHERE t.b>20) GROUP BY a;

SET @@sql_mode=default;

DROP TABLE t1;

#
# Bug #27363: nested aggregates in outer, subquery / sum(select
# count(outer))
#
CREATE TABLE t1 (a INT); INSERT INTO t1 values (1),(1),(1),(1);
CREATE TABLE t2 (x INT); INSERT INTO t1 values (1000),(1001),(1002);

--error ER_INVALID_GROUP_FUNC_USE
SELECT SUM( (SELECT COUNT(a) FROM t2) ) FROM t1;
--error ER_INVALID_GROUP_FUNC_USE
SELECT SUM( (SELECT SUM(COUNT(a)) FROM t2) ) FROM t1;
SELECT COUNT(1) FROM DUAL;

--error ER_INVALID_GROUP_FUNC_USE
SELECT SUM( (SELECT AVG( (SELECT t1.a FROM t2) ) FROM DUAL) ) FROM t1;

--error ER_INVALID_GROUP_FUNC_USE
SELECT 
  SUM( (SELECT AVG( (SELECT COUNT(*) FROM t1 t HAVING t1.a < 12) ) FROM t2) )
FROM t1;

--error ER_INVALID_GROUP_FUNC_USE
SELECT t1.a as XXA, 
   SUM( (SELECT AVG( (SELECT COUNT(*) FROM t1 t HAVING XXA < 12) ) FROM t2) )
FROM t1;

DROP TABLE t1,t2;

#
# Bug #27807: Server crash when executing subquery with EXPLAIN
#  
CREATE TABLE t1 (a int, b int, KEY (a)); 
INSERT INTO t1 VALUES (1,1),(2,1);
EXPLAIN SELECT 1 FROM t1 WHERE a = (SELECT COUNT(*) FROM t1 GROUP BY b);
DROP TABLE t1;

#
# Bug #28377: grouping query with a correlated subquery in WHERE condition
#  

CREATE TABLE t1 (id int NOT NULL, st CHAR(2), INDEX idx(id));
INSERT INTO t1 VALUES
  (3,'FL'), (2,'GA'), (4,'FL'), (1,'GA'), (5,'NY'), (7,'FL'), (6,'NY');
CREATE TABLE t2 (id int NOT NULL, INDEX idx(id));
INSERT INTO t2 VALUES (7), (5), (1), (3);

SELECT id, st FROM t1 
  WHERE st IN ('GA','FL') AND EXISTS(SELECT 1 FROM t2 WHERE t2.id=t1.id);
SELECT id, st FROM t1 
  WHERE st IN ('GA','FL') AND EXISTS(SELECT 1 FROM t2 WHERE t2.id=t1.id)
    GROUP BY id;

SELECT id, st FROM t1 
  WHERE st IN ('GA','FL') AND NOT EXISTS(SELECT 1 FROM t2 WHERE t2.id=t1.id);
SELECT id, st FROM t1 
  WHERE st IN ('GA','FL') AND NOT EXISTS(SELECT 1 FROM t2 WHERE t2.id=t1.id)
    GROUP BY id;

DROP TABLE t1,t2;

#
# Bug #28728: crash with EXPLAIN EXTENDED for a query with a derived table
#             over a grouping subselect
# 

CREATE TABLE t1 (a int);

INSERT INTO t1 VALUES (1), (2);

EXPLAIN EXTENDED
SELECT * FROM (SELECT count(*) FROM t1 GROUP BY a) as res;

DROP TABLE t1;

<<<<<<< HEAD
--echo End of 5.0 tests.

#
# Bug #27348: SET FUNCTION used in  a subquery from WHERE condition 
#  

CREATE TABLE t1 (a int, b int);
INSERT INTO t1 VALUES (2,22),(1,11),(2,22);

SELECT a FROM t1 WHERE (SELECT COUNT(b) FROM DUAL) > 0 GROUP BY a;
SELECT a FROM t1 WHERE (SELECT COUNT(b) FROM DUAL) > 1 GROUP BY a;

SELECT a FROM t1 t0
  WHERE (SELECT COUNT(t0.b) FROM t1 t WHERE t.b>20) GROUP BY a;

SET @@sql_mode='ansi';
--error 1111
SELECT a FROM t1 WHERE (SELECT COUNT(b) FROM DUAL) > 0 GROUP BY a;
--error 1111
SELECT a FROM t1 WHERE (SELECT COUNT(b) FROM DUAL) > 1 GROUP BY a;

--error 1111
SELECT a FROM t1 t0
  WHERE (SELECT COUNT(t0.b) FROM t1 t WHERE t.b>20) GROUP BY a;

SET @@sql_mode=default;
DROP TABLE t1;

# Bug#20835 (literal string with =any values)
#
CREATE TABLE t1 (s1 char(1));
INSERT INTO t1 VALUES ('a');
SELECT * FROM t1 WHERE _utf8'a' = ANY (SELECT s1 FROM t1);
DROP TABLE t1;
=======
#
# Bug #28811: crash for query containing subquery with ORDER BY and LIMIT 1 
#
 
CREATE TABLE t1 (
  a varchar(255) default NULL,
  b timestamp NOT NULL default CURRENT_TIMESTAMP on update CURRENT_TIMESTAMP,
  INDEX idx(a,b)
);
CREATE TABLE t2 (
  a varchar(255) default NULL
);

INSERT INTO t1 VALUES ('abcdefghijk','2007-05-07 06:00:24');
INSERT INTO t1 SELECT * FROM t1;
INSERT INTO t1 SELECT * FROM t1;
INSERT INTO t1 SELECT * FROM t1;
INSERT INTO t1 SELECT * FROM t1;
INSERT INTO t1 SELECT * FROM t1;
INSERT INTO t1 SELECT * FROM t1;
INSERT INTO t1 SELECT * FROM t1;
INSERT INTO t1 SELECT * FROM t1;
INSERT INTO `t1` VALUES ('asdf','2007-02-08 01:11:26');
INSERT INTO `t2` VALUES ('abcdefghijk');
INSERT INTO `t2` VALUES ('asdf');

SET session sort_buffer_size=8192;

SELECT (SELECT 1 FROM  t1 WHERE t1.a=t2.a ORDER BY t1.b LIMIT 1) AS d1 FROM t2;

DROP TABLE t1,t2;

--echo End of 5.0 tests.
>>>>>>> d8e2f262
<|MERGE_RESOLUTION|>--- conflicted
+++ resolved
@@ -2913,42 +2913,6 @@
 
 DROP TABLE t1;
 
-<<<<<<< HEAD
---echo End of 5.0 tests.
-
-#
-# Bug #27348: SET FUNCTION used in  a subquery from WHERE condition 
-#  
-
-CREATE TABLE t1 (a int, b int);
-INSERT INTO t1 VALUES (2,22),(1,11),(2,22);
-
-SELECT a FROM t1 WHERE (SELECT COUNT(b) FROM DUAL) > 0 GROUP BY a;
-SELECT a FROM t1 WHERE (SELECT COUNT(b) FROM DUAL) > 1 GROUP BY a;
-
-SELECT a FROM t1 t0
-  WHERE (SELECT COUNT(t0.b) FROM t1 t WHERE t.b>20) GROUP BY a;
-
-SET @@sql_mode='ansi';
---error 1111
-SELECT a FROM t1 WHERE (SELECT COUNT(b) FROM DUAL) > 0 GROUP BY a;
---error 1111
-SELECT a FROM t1 WHERE (SELECT COUNT(b) FROM DUAL) > 1 GROUP BY a;
-
---error 1111
-SELECT a FROM t1 t0
-  WHERE (SELECT COUNT(t0.b) FROM t1 t WHERE t.b>20) GROUP BY a;
-
-SET @@sql_mode=default;
-DROP TABLE t1;
-
-# Bug#20835 (literal string with =any values)
-#
-CREATE TABLE t1 (s1 char(1));
-INSERT INTO t1 VALUES ('a');
-SELECT * FROM t1 WHERE _utf8'a' = ANY (SELECT s1 FROM t1);
-DROP TABLE t1;
-=======
 #
 # Bug #28811: crash for query containing subquery with ORDER BY and LIMIT 1 
 #
@@ -2982,4 +2946,36 @@
 DROP TABLE t1,t2;
 
 --echo End of 5.0 tests.
->>>>>>> d8e2f262
+
+#
+# Bug #27348: SET FUNCTION used in  a subquery from WHERE condition 
+#  
+
+CREATE TABLE t1 (a int, b int);
+INSERT INTO t1 VALUES (2,22),(1,11),(2,22);
+
+SELECT a FROM t1 WHERE (SELECT COUNT(b) FROM DUAL) > 0 GROUP BY a;
+SELECT a FROM t1 WHERE (SELECT COUNT(b) FROM DUAL) > 1 GROUP BY a;
+
+SELECT a FROM t1 t0
+  WHERE (SELECT COUNT(t0.b) FROM t1 t WHERE t.b>20) GROUP BY a;
+
+SET @@sql_mode='ansi';
+--error 1111
+SELECT a FROM t1 WHERE (SELECT COUNT(b) FROM DUAL) > 0 GROUP BY a;
+--error 1111
+SELECT a FROM t1 WHERE (SELECT COUNT(b) FROM DUAL) > 1 GROUP BY a;
+
+--error 1111
+SELECT a FROM t1 t0
+  WHERE (SELECT COUNT(t0.b) FROM t1 t WHERE t.b>20) GROUP BY a;
+
+SET @@sql_mode=default;
+DROP TABLE t1;
+
+# Bug#20835 (literal string with =any values)
+#
+CREATE TABLE t1 (s1 char(1));
+INSERT INTO t1 VALUES ('a');
+SELECT * FROM t1 WHERE _utf8'a' = ANY (SELECT s1 FROM t1);
+DROP TABLE t1;