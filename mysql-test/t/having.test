--- conflicted
+++ resolved
@@ -759,7 +759,24 @@
 
 DROP TABLE t1,t2;
 
-<<<<<<< HEAD
+--echo #
+--echo # MDEV-6736: Valgrind warnings 'Invalid read' in subselect_engine::calc_const_tables with SQ 
+--echo # in WHERE and HAVING, ORDER BY, materialization+semijoin
+--echo #
+
+CREATE TABLE t1 (a INT) ENGINE=MyISAM;
+INSERT INTO t1 VALUES (3),(8);
+
+CREATE TABLE t2 (b INT) ENGINE=MyISAM;
+INSERT INTO t2 VALUES (2),(1);
+
+SELECT a FROM t1
+WHERE 9 IN ( SELECT MIN( a ) FROM t1 )
+HAVING a <> ( SELECT COUNT(*) FROM t2 ) 
+ORDER BY a;
+
+DROP TABLE t1,t2;
+
 --echo End of 10.0 tests
 
 --echo #
@@ -775,25 +792,4 @@
 DROP VIEW v1;
 DROP TABLE t1;
 
---echo End of 10.1 tests
-=======
---echo #
---echo # MDEV-6736: Valgrind warnings 'Invalid read' in subselect_engine::calc_const_tables with SQ 
---echo # in WHERE and HAVING, ORDER BY, materialization+semijoin
---echo #
-
-CREATE TABLE t1 (a INT) ENGINE=MyISAM;
-INSERT INTO t1 VALUES (3),(8);
-
-CREATE TABLE t2 (b INT) ENGINE=MyISAM;
-INSERT INTO t2 VALUES (2),(1);
-
-SELECT a FROM t1
-WHERE 9 IN ( SELECT MIN( a ) FROM t1 )
-HAVING a <> ( SELECT COUNT(*) FROM t2 ) 
-ORDER BY a;
-
-DROP TABLE t1,t2;
-
---echo End of 10.0 tests
->>>>>>> 04921000
+--echo End of 10.1 tests