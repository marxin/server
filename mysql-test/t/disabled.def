##############################################################################
#
#  List the test cases that are to be disabled temporarily.
#
#  Separate the test case name and the comment with ':'.
#
#      <testcasename>  : Comment test
#
#  Do not use any TAB characters for whitespace.
#
##############################################################################
#ndb_alter_table_row    : sometimes wrong error 1015!=1046
events_bugs             : test case unstable (race conditions). andrey will fix
events_stress           : test case unstable. andrey will fix
events                  : test case unstable. andrey will fix
ndb_autodiscover        : Needs to be fixed w.r.t binlog
ndb_autodiscover2       : Needs to be fixed w.r.t binlog
ndb_binlog_basic        : Results are not deterministic, Tomas will fix
ndb_binlog_ddl_multi    : Bug#17038 [PATCH PENDING]
ndb_load                : Bug#17233
partition_03ndb         : Bug#16385
ps_7ndb                 : dbug assert in RBR mode when executing test suite
rpl_bit_npk             : Bug#13418
rpl_ddl                 : Bug#15963 SBR does not show "Definer" correctly
rpl_ndb_auto_inc        : Bug#17086
rpl_ndb_basic           : Bug#16228 [IN REVIEW]
rpl_ndb_blob            : Bug #17505
rpl_ndb_blob2           : Bug #17505
rpl_ndb_charset         : Bug#17246
rpl_ndb_ddl             : Bug#17400: delete & update of rows in table without pk fails
rpl_ndb_delete_nowhere  : Bug#17400: delete & update of rows in table without pk fails
rpl_ndb_insert_ignore   : Bugs: #17431: INSERT IGNORE INTO returns failed: 1296
rpl_ndb_log             : result not deterministic
rpl_ndb_relay_space     : Bug#16993
rpl_ndb_multi_update3   : Bug#17400: delete & update of rows in table without pk fails
rpl_ndb_sp007           : Bug #17290
rpl_sp                  : Bug#16456
rpl_until               : Unstable test case, bug#15886
sp-goto                 : GOTO is currently is disabled - will be fixed in the future
<<<<<<< HEAD
rpl_ndb_log             : results are not deterministic
mysqldump               : Bug#17443 mysqlimport --use-threads=5 gives crashes
=======
subselect               : Bug#15706 (ps mode) [PATCH PENDING]
>>>>>>> 73fb491d
<|MERGE_RESOLUTION|>--- conflicted
+++ resolved
@@ -37,9 +37,4 @@
 rpl_sp                  : Bug#16456
 rpl_until               : Unstable test case, bug#15886
 sp-goto                 : GOTO is currently is disabled - will be fixed in the future
-<<<<<<< HEAD
-rpl_ndb_log             : results are not deterministic
-mysqldump               : Bug#17443 mysqlimport --use-threads=5 gives crashes
-=======
-subselect               : Bug#15706 (ps mode) [PATCH PENDING]
->>>>>>> 73fb491d
+mysqldump               : Bug#17443 mysqlimport --use-threads=5 gives crashes