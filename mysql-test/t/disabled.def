--- conflicted
+++ resolved
@@ -10,7 +10,6 @@
 #
 ##############################################################################
 user_limits     : Bug#23921 random failure of user_limits.test
-<<<<<<< HEAD
 
 concurrent_innodb        : BUG#21579 2006-08-11 mleich innodb_concurrent random failures with varying differences
 ctype_big5               : BUG#26711 2007-06-21 Lars Test has never worked on Double Whopper
@@ -23,16 +22,4 @@
 grant3               : Bug#32723: grant3.test fails
 innodb_mysql         : Bug#32724: innodb_mysql.test fails randomly
 wait_timeout         : Bug#32801 wait_timeout.test fails randomly
-=======
-im_life_cycle        : Bug#27851: Instance manager test im_life_cycle fails randomly
-im_daemon_life_cycle : Bug#20294: Instance manager tests fail randomly
-im_options_set       : Bug#20294: Instance manager tests fail randomly
-im_options_unset     : Bug#20294: Instance manager tests fail randomly
-im_utils             : Bug#20294: Instance manager tests fail randomly
-grant_cache          : Bug#32651: grant_cache.test fails
-rpl_log              : Bug#32653: rpl_log.test fails randomly
-rpl_view             : Bug#32654: rpl_view.test fails randomly
-ndb_backup_print     : Bug#32357: ndb_backup_print test fails sometimes in pushbuild
-rpl_log_pos          : Bug#8693 Test 'rpl_log_pos' fails sometimes
-kill                 : Bug#29149 Test "kill" fails on Windows
->>>>>>> 02e321d3
+kill                 : Bug#29149 Test "kill" fails on Windows