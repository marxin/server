drop table if exists t1,t2,t3,t4,t5,t6,t7,t8,t11,t12;
select (select 2);
(select 2)
2
explain select (select 2);
id	select_type	table	type	possible_keys	key	key_len	ref	rows	Extra
1	PRIMARY	NULL	NULL	NULL	NULL	NULL	NULL	NULL	No tables used
Warnings:
Note	1247	Select 2 was reduced during optimisation
SELECT (SELECT 1) UNION SELECT (SELECT 2);
(SELECT 1)
1
2
explain SELECT (SELECT 1) UNION SELECT (SELECT 2);
id	select_type	table	type	possible_keys	key	key_len	ref	rows	Extra
1	PRIMARY	NULL	NULL	NULL	NULL	NULL	NULL	NULL	No tables used
3	UNION	NULL	NULL	NULL	NULL	NULL	NULL	NULL	No tables used
Warnings:
Note	1247	Select 2 was reduced during optimisation
Note	1247	Select 4 was reduced during optimisation
SELECT (SELECT (SELECT 0 UNION SELECT 0));
(SELECT (SELECT 0 UNION SELECT 0))
0
explain SELECT (SELECT (SELECT 0 UNION SELECT 0));
id	select_type	table	type	possible_keys	key	key_len	ref	rows	Extra
1	PRIMARY	NULL	NULL	NULL	NULL	NULL	NULL	NULL	No tables used
3	SUBSELECT	NULL	NULL	NULL	NULL	NULL	NULL	NULL	No tables used
4	UNION	NULL	NULL	NULL	NULL	NULL	NULL	NULL	No tables used
Warnings:
Note	1247	Select 2 was reduced during optimisation
SELECT (SELECT 1 FROM (SELECT 1) as b HAVING a=1) as a;
Reference 'a' not supported (forward reference in item list)
SELECT (SELECT 1 FROM (SELECT 1) as b HAVING b=1) as a,(SELECT 1 FROM (SELECT 1) as c HAVING a=1) as b;
Reference 'b' not supported (forward reference in item list)
SELECT (SELECT 1),MAX(1) FROM (SELECT 1) as a;
(SELECT 1)	MAX(1)
1	1
SELECT (SELECT a) as a;
Reference 'a' not supported (forward reference in item list)
EXPLAIN SELECT 1 FROM (SELECT 1 as a) as b  HAVING (SELECT a)=1;
id	select_type	table	type	possible_keys	key	key_len	ref	rows	Extra
1	PRIMARY	<derived2>	system	NULL	NULL	NULL	NULL	1	
3	DEPENDENT SUBSELECT	NULL	NULL	NULL	NULL	NULL	NULL	NULL	No tables used
2	DERIVED	NULL	NULL	NULL	NULL	NULL	NULL	NULL	No tables used
SELECT 1 FROM (SELECT 1 as a) as b HAVING (SELECT a)=1;
1
1
SELECT (SELECT 1), a;
Unknown column 'a' in 'field list'
SELECT 1 as a FROM (SELECT 1) as b HAVING (SELECT a)=1;
a
1
SELECT 1 FROM (SELECT (SELECT a) b) c;
Unknown column 'a' in 'field list'
SELECT * FROM (SELECT 1 as id) b WHERE id IN (SELECT * FROM (SELECT 1 as id) c ORDER BY id);
id
1
SELECT * FROM (SELECT 1) a  WHERE 1 IN (SELECT 1,1);
Cardinality error (more/less than 1 columns)
SELECT 1 IN (SELECT 1);
1 IN (SELECT 1)
1
SELECT 1 FROM (SELECT 1 as a) b WHERE 1 IN (SELECT (SELECT a));
1
1
select (SELECT 1 FROM (SELECT 1) a PROCEDURE ANALYSE(1));
Wrong usage of PROCEDURE and subquery
SELECT 1 FROM (SELECT 1) a PROCEDURE ANALYSE((SELECT 1));
Incorrect parameters to procedure 'ANALYSE'
SELECT (SELECT 1) as a FROM (SELECT 1) b WHERE (SELECT a) IS NULL;
a
SELECT (SELECT 1) as a FROM (SELECT 1) b WHERE (SELECT a) IS NOT NULL;
a
1
SELECT (SELECT 1,2,3) = ROW(1,2,3);
(SELECT 1,2,3) = ROW(1,2,3)
1
SELECT (SELECT 1,2,3) = ROW(1,2,1);
(SELECT 1,2,3) = ROW(1,2,1)
0
SELECT (SELECT 1,2,3) < ROW(1,2,1);
(SELECT 1,2,3) < ROW(1,2,1)
0
SELECT (SELECT 1,2,3) > ROW(1,2,1);
(SELECT 1,2,3) > ROW(1,2,1)
1
SELECT (SELECT 1,2,3) = ROW(1,2,NULL);
(SELECT 1,2,3) = ROW(1,2,NULL)
NULL
SELECT ROW(1,2,3) = (SELECT 1,2,3);
ROW(1,2,3) = (SELECT 1,2,3)
1
SELECT ROW(1,2,3) = (SELECT 1,2,1);
ROW(1,2,3) = (SELECT 1,2,1)
0
SELECT ROW(1,2,3) < (SELECT 1,2,1);
ROW(1,2,3) < (SELECT 1,2,1)
0
SELECT ROW(1,2,3) > (SELECT 1,2,1);
ROW(1,2,3) > (SELECT 1,2,1)
1
SELECT ROW(1,2,3) = (SELECT 1,2,NULL);
ROW(1,2,3) = (SELECT 1,2,NULL)
NULL
SELECT (SELECT 1.5,2,'a') = ROW(1.5,2,'a');
(SELECT 1.5,2,'a') = ROW(1.5,2,'a')
1
SELECT (SELECT 1.5,2,'a') = ROW(1.5,2,'b');
(SELECT 1.5,2,'a') = ROW(1.5,2,'b')
0
SELECT (SELECT 1.5,2,'a') = ROW('b',2,'b');
(SELECT 1.5,2,'a') = ROW('b',2,'b')
0
SELECT (SELECT 'b',2,'a') = ROW(1.5,2,'a');
(SELECT 'b',2,'a') = ROW(1.5,2,'a')
0
SELECT (SELECT 1.5,2,'a') = ROW(1.5,'c','a');
(SELECT 1.5,2,'a') = ROW(1.5,'c','a')
0
SELECT (SELECT 1.5,'c','a') = ROW(1.5,2,'a');
(SELECT 1.5,'c','a') = ROW(1.5,2,'a')
0
SELECT (SELECT * FROM (SELECT 'test' a,'test' b) a);
Cardinality error (more/less than 1 columns)
create table t1 (a int);
create table t2 (a int, b int);
create table t3 (a int);
create table t4 (a int, b int);
insert into t1 values (2);
insert into t2 values (1,7),(2,7);
insert into t4 values (4,8),(3,8),(5,9);
select (select a from t1 where t1.a = a1) as a2, (select b from t2 where t2.b=a2) as a1;
Reference 'a1' not supported (forward reference in item list)
select (select a from t1 where t1.a=t2.a), a from t2;
(select a from t1 where t1.a=t2.a)	a
NULL	1
2	2
select (select a from t1 where t1.a=t2.b), a from t2;
(select a from t1 where t1.a=t2.b)	a
NULL	1
NULL	2
select (select a from t1), a from t2;
(select a from t1)	a
2	1
2	2
select (select a from t3), a from t2;
(select a from t3)	a
NULL	1
NULL	2
select * from t2 where t2.a=(select a from t1);
a	b
2	7
insert into t3 values (6),(7),(3);
select * from t2 where t2.b=(select a from t3 order by 1 desc limit 1);
a	b
1	7
2	7
<<<<<<< HEAD
(select * from t2 where t2.b=(select a from t3 order by 1 desc limit 1))
union (select * from t4 order by a limit 2) limit 3;
=======
select * from t2 where t2.b=(select a from t3 order by 1 desc limit 1) union (select * from t4 order by a limit 2) limit 3;
>>>>>>> b2354133
a	b
1	7
2	7
3	8
<<<<<<< HEAD
(select * from t2 where t2.b=(select a from t3 order by 1 desc limit 1))
union (select * from t4 where t4.b=(select max(t2.a)*4 from t2) order by a);
=======
select * from t2 where t2.b=(select a from t3 order by 1 desc limit 1) union (select * from t4 where t4.b=(select max(t2.a)*4 from t2) order by a);
>>>>>>> b2354133
a	b
1	7
2	7
3	8
4	8
<<<<<<< HEAD
explain (select * from t2 where t2.b=(select a from t3 order by 1 desc limit 1))
union (select * from t4 where t4.b=(select max(t2.a)*4 from t2) order by a);
=======
explain select * from t2 where t2.b=(select a from t3 order by 1 desc limit 1) union (select * from t4 where t4.b=(select max(t2.a)*4 from t2) order by a);
>>>>>>> b2354133
id	select_type	table	type	possible_keys	key	key_len	ref	rows	Extra
1	PRIMARY	t2	ALL	NULL	NULL	NULL	NULL	2	Using where
2	SUBSELECT	t3	ALL	NULL	NULL	NULL	NULL	3	Using filesort
3	UNION	t4	ALL	NULL	NULL	NULL	NULL	3	Using where; Using filesort
4	SUBSELECT	t2	ALL	NULL	NULL	NULL	NULL	2	
select (select a from t3 where a<t2.a*4 order by 1 desc limit 1), a from t2;
(select a from t3 where a<t2.a*4 order by 1 desc limit 1)	a
3	1
7	2
select (select t3.a from t3 where a<8 order by 1 desc limit 1), a from 
(select * from t2 where a>1) as tt;
(select t3.a from t3 where a<8 order by 1 desc limit 1)	a
7	2
explain select (select t3.a from t3 where a<8 order by 1 desc limit 1), a from 
(select * from t2 where a>1) as tt;
id	select_type	table	type	possible_keys	key	key_len	ref	rows	Extra
1	PRIMARY	<derived3>	system	NULL	NULL	NULL	NULL	1	
3	DERIVED	t2	ALL	NULL	NULL	NULL	NULL	2	Using where
2	SUBSELECT	t3	ALL	NULL	NULL	NULL	NULL	3	Using where; Using filesort
select * from t1 where t1.a=(select t2.a from t2 where t2.b=(select max(a) from t3) order by 1 desc limit 1);
a
2
select * from t1 where t1.a=(select t2.a from t2 where t2.b=(select max(a) from t3 where t3.a > t1.a) order by 1 desc limit 1);
a
2
select * from t1 where t1.a=(select t2.a from t2 where t2.b=(select max(a) from t3 where t3.a < t1.a) order by 1 desc limit 1);
a
select b,(select avg(t2.a+(select min(t3.a) from t3 where t3.a >= t4.a)) from t2) from t4;
b	(select avg(t2.a+(select min(t3.a) from t3 where t3.a >= t4.a)) from t2)
8	7.5000
8	4.5000
9	7.5000
explain select b,(select avg(t2.a+(select min(t3.a) from t3 where t3.a >= t4.a)) from t2) from t4;
id	select_type	table	type	possible_keys	key	key_len	ref	rows	Extra
1	PRIMARY	t4	ALL	NULL	NULL	NULL	NULL	3	
2	DEPENDENT SUBSELECT	t2	ALL	NULL	NULL	NULL	NULL	2	
3	DEPENDENT SUBSELECT	t3	ALL	NULL	NULL	NULL	NULL	3	Using where
select * from t3 where exists (select * from t2 where t2.b=t3.a);
a
7
select * from t3 where not exists (select * from t2 where t2.b=t3.a);
a
6
3
select * from t3 where a in (select b from t2);
a
7
select * from t3 where a not in (select b from t2);
a
6
3
select * from t3 where a = some (select b from t2);
a
7
select * from t3 where a <> any (select b from t2);
a
6
3
select * from t3 where a = all (select b from t2);
a
7
select * from t3 where a <> all (select b from t2);
a
6
3
insert into t2 values (100, 5);
select * from t3 where a < any (select b from t2);
a
6
3
select * from t3 where a < all (select b from t2);
a
3
select * from t3 where a >= any (select b from t2);
a
6
7
select * from t3 where a >= all (select b from t2);
a
7
delete from t2 where a=100;
select * from t3 where a in (select a,b from t2);
Cardinality error (more/less than 1 columns)
select * from t3 where a in (select * from t2);
Cardinality error (more/less than 1 columns)
insert into t4 values (12,7),(1,7),(10,9),(9,6),(7,6),(3,9);
select b,max(a) as ma from t4 group by b having b < (select max(t2.a)
from t2 where t2.b=t4.b);
b	ma
select b,max(a) as ma from t4 group by b having b >= (select max(t2.a)
from t2 where t2.b=t4.b);
b	ma
7	12
create table t5 (a int);
select (select a from t1 where t1.a=t2.a union select a from t5 where t5.a=t2.a), a from t2;
(select a from t1 where t1.a=t2.a union select a from t5 where t5.a=t2.a)	a
NULL	1
2	2
insert into t5 values (5);
select (select a from t1 where t1.a=t2.a union select a from t5 where t5.a=t2.a), a from t2;
(select a from t1 where t1.a=t2.a union select a from t5 where t5.a=t2.a)	a
NULL	1
2	2
insert into t5 values (2);
select (select a from t1 where t1.a=t2.a union select a from t5 where t5.a=t2.a), a from t2;
(select a from t1 where t1.a=t2.a union select a from t5 where t5.a=t2.a)	a
NULL	1
2	2
explain select (select a from t1 where t1.a=t2.a union select a from t5 where t5.a=t2.a), a from t2;
id	select_type	table	type	possible_keys	key	key_len	ref	rows	Extra
1	PRIMARY	t2	ALL	NULL	NULL	NULL	NULL	2	
2	DEPENDENT SUBSELECT	t1	system	NULL	NULL	NULL	NULL	1	Using where
3	DEPENDENT UNION	t5	ALL	NULL	NULL	NULL	NULL	2	Using where
select (select a from t1 where t1.a=t2.a union all select a from t5 where t5.a=t2.a), a from t2;
Subselect returns more than 1 record
create table t6 (patient_uq int, clinic_uq int, index i1 (clinic_uq));
create table t7( uq int primary key, name char(25));
insert into t7 values(1,"Oblastnaia bolnitsa"),(2,"Bolnitsa Krasnogo Kresta");
insert into t6 values (1,1),(1,2),(2,2),(1,3);
select * from t6 where exists (select * from t7 where uq = clinic_uq);
patient_uq	clinic_uq
1	1
1	2
2	2
select * from t1 where a= (select a from t2,t4 where t2.b=t4.b);
Column: 'a' in field list is ambiguous
drop table if exists t1,t2,t3;
CREATE TABLE t3 (a varchar(20),b char(1) NOT NULL default '0');
INSERT INTO t3 VALUES ('W','a'),('A','c'),('J','b');
CREATE TABLE t2 (a varchar(20),b int NOT NULL default '0');
INSERT INTO t2 VALUES ('W','1'),('A','3'),('J','2');
CREATE TABLE t1 (a varchar(20),b date NOT NULL default '0000-00-00');
INSERT INTO t1 VALUES ('W','1732-02-22'),('A','1735-10-30'),('J','1743-04-13');
SELECT * FROM t1 WHERE b = (SELECT MIN(b) FROM t1);
a	b
W	1732-02-22
SELECT * FROM t2 WHERE b = (SELECT MIN(b) FROM t2);
a	b
W	1
SELECT * FROM t3 WHERE b = (SELECT MIN(b) FROM t3);
a	b
W	a
CREATE TABLE `t8` (
`pseudo` varchar(35) character set latin1 NOT NULL default '',
`email` varchar(60) character set latin1 NOT NULL default '',
PRIMARY KEY  (`pseudo`),
UNIQUE KEY `email` (`email`)
) TYPE=MyISAM CHARSET=latin1 ROW_FORMAT=DYNAMIC;
INSERT INTO t8 (pseudo,email) VALUES ('joce','test');
INSERT INTO t8 (pseudo,email) VALUES ('joce1','test1');
INSERT INTO t8 (pseudo,email) VALUES ('2joce1','2test1');
EXPLAIN SELECT pseudo,(SELECT email FROM t8 WHERE pseudo=(SELECT pseudo FROM t8 WHERE pseudo='joce')) FROM t8 WHERE pseudo=(SELECT pseudo FROM t8 WHERE pseudo='joce');
id	select_type	table	type	possible_keys	key	key_len	ref	rows	Extra
1	PRIMARY	t8	const	PRIMARY	PRIMARY	35	const	1	
4	SUBSELECT	t8	const	PRIMARY	PRIMARY	35	const	1	
2	SUBSELECT	t8	const	PRIMARY	PRIMARY	35	const	1	
3	SUBSELECT	t8	const	PRIMARY	PRIMARY	35	const	1	
SELECT pseudo FROM t8 WHERE pseudo=(SELECT pseudo,email FROM
t8 WHERE pseudo='joce');
Cardinality error (more/less than 1 columns)
SELECT pseudo FROM t8 WHERE pseudo=(SELECT * FROM t8 WHERE
pseudo='joce');
Cardinality error (more/less than 1 columns)
SELECT pseudo FROM t8 WHERE pseudo=(SELECT pseudo FROM t8 WHERE pseudo='joce');
pseudo
joce
SELECT pseudo FROM t8 WHERE pseudo=(SELECT pseudo FROM t8 WHERE pseudo LIKE '%joce%');
Subselect returns more than 1 record
drop table if exists t1,t2,t3,t4,t5,t6,t7,t8;
CREATE TABLE `t1` (
`topic` mediumint(8) unsigned NOT NULL default '0',
`date` date NOT NULL default '0000-00-00',
`pseudo` varchar(35) character set latin1 NOT NULL default '',
PRIMARY KEY  (`pseudo`,`date`,`topic`),
KEY `topic` (`topic`)
) TYPE=MyISAM ROW_FORMAT=DYNAMIC;
INSERT INTO t1 (topic,date,pseudo) VALUES
('43506','2002-10-02','joce'),('40143','2002-08-03','joce');
EXPLAIN SELECT DISTINCT date FROM t1 WHERE date='2002-08-03';
id	select_type	table	type	possible_keys	key	key_len	ref	rows	Extra
1	SIMPLE	t1	index	NULL	PRIMARY	41	NULL	2	Using where; Using index
EXPLAIN SELECT (SELECT DISTINCT date FROM t1 WHERE date='2002-08-03');
id	select_type	table	type	possible_keys	key	key_len	ref	rows	Extra
1	PRIMARY	NULL	NULL	NULL	NULL	NULL	NULL	NULL	No tables used
2	SUBSELECT	t1	index	NULL	PRIMARY	41	NULL	2	Using where; Using index
SELECT DISTINCT date FROM t1 WHERE date='2002-08-03';
date
2002-08-03
SELECT (SELECT DISTINCT date FROM t1 WHERE date='2002-08-03');
(SELECT DISTINCT date FROM t1 WHERE date='2002-08-03')
2002-08-03
SELECT 1 FROM t1 WHERE 1=(SELECT 1 UNION SELECT 1) UNION ALL SELECT 1;
1
1
1
1
SELECT 1 FROM t1 WHERE 1=(SELECT 1 UNION ALL SELECT 1) UNION SELECT 1;
Subselect returns more than 1 record
EXPLAIN SELECT 1 FROM t1 WHERE 1=(SELECT 1 UNION SELECT 1);
id	select_type	table	type	possible_keys	key	key_len	ref	rows	Extra
1	PRIMARY	t1	index	NULL	topic	3	NULL	2	Using index
2	SUBSELECT	NULL	NULL	NULL	NULL	NULL	NULL	NULL	No tables used
3	UNION	NULL	NULL	NULL	NULL	NULL	NULL	NULL	No tables used
drop table t1;
CREATE TABLE `t1` (
`numeropost` mediumint(8) unsigned NOT NULL auto_increment,
`maxnumrep` int(10) unsigned NOT NULL default '0',
PRIMARY KEY  (`numeropost`),
UNIQUE KEY `maxnumrep` (`maxnumrep`)
) TYPE=MyISAM ROW_FORMAT=FIXED;
INSERT INTO t1 (numeropost,maxnumrep) VALUES (40143,1),(43506,2);
CREATE TABLE `t2` (
`mot` varchar(30) NOT NULL default '',
`topic` mediumint(8) unsigned NOT NULL default '0',
`date` date NOT NULL default '0000-00-00',
`pseudo` varchar(35) NOT NULL default '',
PRIMARY KEY  (`mot`,`pseudo`,`date`,`topic`)
) TYPE=MyISAM ROW_FORMAT=DYNAMIC;
INSERT INTO t2 (mot,topic,date,pseudo) VALUES ('joce','40143','2002-10-22','joce'), ('joce','43506','2002-10-22','joce');
select numeropost as a FROM t1 GROUP BY (SELECT 1 FROM t1 HAVING a=1);
a
40143
SELECT numeropost,maxnumrep FROM t1 WHERE exists (SELECT 1 FROM t2 WHERE (mot='joce') AND date >= '2002-10-21' AND t1.numeropost = t2.topic) ORDER BY maxnumrep DESC LIMIT 0, 20;
numeropost	maxnumrep
43506	2
40143	1
SELECT (SELECT 1) as a FROM (SELECT 1 FROM t1 HAVING a=1) b;
Unknown column 'a' in 'having clause'
SELECT 1 IN (SELECT 1 FROM t2 HAVING a);
Unknown column 'a' in 'having clause'
SELECT * from t2 where topic IN (SELECT topic FROM t2 GROUP BY date);
mot	topic	date	pseudo
joce	40143	2002-10-22	joce
SELECT * from t2 where topic IN (SELECT topic FROM t2 GROUP BY date HAVING topic < 4100);
mot	topic	date	pseudo
SELECT * from t2 where topic IN (SELECT SUM(topic) FROM t1);
mot	topic	date	pseudo
SELECT * from t2 where topic = any (SELECT topic FROM t2 GROUP BY date);
mot	topic	date	pseudo
joce	40143	2002-10-22	joce
SELECT * from t2 where topic = any (SELECT topic FROM t2 GROUP BY date HAVING topic < 4100);
mot	topic	date	pseudo
SELECT * from t2 where topic = any (SELECT SUM(topic) FROM t1);
mot	topic	date	pseudo
SELECT * from t2 where topic = all (SELECT topic FROM t2 GROUP BY date);
mot	topic	date	pseudo
joce	40143	2002-10-22	joce
SELECT * from t2 where topic = all (SELECT topic FROM t2 GROUP BY date HAVING topic < 4100);
mot	topic	date	pseudo
joce	40143	2002-10-22	joce
joce	43506	2002-10-22	joce
SELECT * from t2 where topic = all (SELECT SUM(topic) FROM t2);
mot	topic	date	pseudo
SELECT * from t2 where topic <> any (SELECT SUM(topic) FROM t2);
mot	topic	date	pseudo
joce	40143	2002-10-22	joce
joce	43506	2002-10-22	joce
drop table t1,t2;
CREATE TABLE `t1` (
`numeropost` mediumint(8) unsigned NOT NULL auto_increment,
`maxnumrep` int(10) unsigned NOT NULL default '0',
PRIMARY KEY  (`numeropost`),
UNIQUE KEY `maxnumrep` (`maxnumrep`)
) TYPE=MyISAM ROW_FORMAT=FIXED;
INSERT INTO t1 (numeropost,maxnumrep) VALUES (1,0),(2,1);
select numeropost as a FROM t1 GROUP BY (SELECT 1 FROM t1 HAVING a=1);
Subselect returns more than 1 record
select numeropost as a FROM t1 ORDER BY (SELECT 1 FROM t1 HAVING a=1);
Subselect returns more than 1 record
drop table t1;
CREATE TABLE t1 (field char(1) NOT NULL DEFAULT 'b');
INSERT INTO t1 VALUES ();
SELECT field FROM t1 WHERE 1=(SELECT 1 UNION ALL SELECT 1 FROM (SELECT 1) a HAVING field='b');
Subselect returns more than 1 record
drop table t1;
CREATE TABLE `t1` (
`numeropost` mediumint(8) unsigned NOT NULL default '0',
`numreponse` int(10) unsigned NOT NULL auto_increment,
`pseudo` varchar(35) NOT NULL default '',
PRIMARY KEY  (`numeropost`,`numreponse`),
UNIQUE KEY `numreponse` (`numreponse`),
KEY `pseudo` (`pseudo`,`numeropost`)
) TYPE=MyISAM;
SELECT (SELECT numeropost FROM t1 HAVING numreponse=a),numreponse FROM (SELECT * FROM t1) as a;
Reference 'numreponse' not supported (forward reference in item list)
SELECT numreponse, (SELECT numeropost FROM t1 HAVING numreponse=a) FROM (SELECT * FROM t1) as a;
Unknown column 'a' in 'having clause'
SELECT numreponse, (SELECT numeropost FROM t1 HAVING numreponse=1) FROM (SELECT * FROM t1) as a;
numreponse	(SELECT numeropost FROM t1 HAVING numreponse=1)
INSERT INTO t1 (numeropost,numreponse,pseudo) VALUES (1,1,'joce'),(1,2,'joce'),(1,3,'test');
EXPLAIN SELECT numreponse FROM t1 WHERE numeropost='1' AND numreponse=(SELECT 1 FROM t1 WHERE numeropost='1');
Subselect returns more than 1 record
EXPLAIN SELECT MAX(numreponse) FROM t1 WHERE numeropost='1';
id	select_type	table	type	possible_keys	key	key_len	ref	rows	Extra
1	SIMPLE	NULL	NULL	NULL	NULL	NULL	NULL	NULL	Select tables optimized away
EXPLAIN SELECT numreponse FROM t1 WHERE numeropost='1' AND numreponse=(SELECT MAX(numreponse) FROM t1 WHERE numeropost='1');
id	select_type	table	type	possible_keys	key	key_len	ref	rows	Extra
1	PRIMARY	t1	const	PRIMARY,numreponse	PRIMARY	7	const,const	1	
2	SUBSELECT	NULL	NULL	NULL	NULL	NULL	NULL	NULL	Select tables optimized away
drop table t1;
CREATE TABLE t1 (a int(1));
INSERT INTO t1 VALUES (1);
SELECT 1 FROM (SELECT a FROM t1) b HAVING (SELECT b.a)=1;
1
1
drop table t1;
create table t1 (a int NOT NULL, b int, primary key (a));
create table t2 (a int NOT NULL, b int, primary key (a));
insert into t1 values (0, 10),(1, 11),(2, 12);
insert into t2 values (1, 21),(2, 22),(3, 23);
select * from t1;
a	b
0	10
1	11
2	12
update t1 set b= (select b from t1);
You can't specify target table 't1' for update in FROM clause
update t1 set b= (select b from t2);
Subselect returns more than 1 record
update t1 set b= (select b from t2 where t1.a = t2.a);
select * from t1;
a	b
0	NULL
1	21
2	22
drop table t1, t2;
create table t1 (a int NOT NULL, b int, primary key (a));
create table t2 (a int NOT NULL, b int, primary key (a));
insert into t1 values (0, 10),(1, 11),(2, 12);
insert into t2 values (1, 21),(2, 12),(3, 23);
select * from t1;
a	b
0	10
1	11
2	12
select * from t1 where b = (select b from t2 where t1.a = t2.a);
a	b
2	12
delete from t1 where b = (select b from t1);
You can't specify target table 't1' for update in FROM clause
delete from t1 where b = (select b from t2);
Subselect returns more than 1 record
delete from t1 where b = (select b from t2 where t1.a = t2.a);
select * from t1;
a	b
0	10
1	11
drop table t1, t2;
create table t11 (a int NOT NULL, b int, primary key (a));
create table t12 (a int NOT NULL, b int, primary key (a));
create table t2 (a int NOT NULL, b int, primary key (a));
insert into t11 values (0, 10),(1, 11),(2, 12);
insert into t12 values (33, 10),(22, 11),(2, 12);
insert into t2 values (1, 21),(2, 12),(3, 23);
select * from t11;
a	b
0	10
1	11
2	12
select * from t12;
a	b
33	10
22	11
2	12
delete t11.*, t12.* from t11,t12 where t11.a = t12.a and t11.b = (select b from t12 where t11.a = t12.a);
You can't specify target table 't12' for update in FROM clause
delete t11.*, t12.* from t11,t12 where t11.a = t12.a and t11.b = (select b from t2);
Subselect returns more than 1 record
delete t11.*, t12.* from t11,t12 where t11.a = t12.a and t11.b = (select b from t2 where t11.a = t2.a);
select * from t11;
a	b
0	10
1	11
select * from t12;
a	b
33	10
22	11
drop table t11, t12, t2;
CREATE TABLE t1 (x int);
create table t2 (a int);
create table t3 (a int);
insert into t2 values (1);
insert into t3 values (1),(2);
INSERT INTO t1 (x) VALUES ((SELECT x FROM t1));
You can't specify target table 't1' for update in FROM clause
INSERT INTO t1 (x) VALUES ((SELECT a FROM t3));
Subselect returns more than 1 record
INSERT INTO t1 (x) VALUES ((SELECT a FROM t2));
select * from t1;
x
1
insert into t2 values (1);
INSERT DELAYED INTO t1 (x) VALUES ((SELECT SUM(a) FROM t2));
select * from t1;
x
1
2
INSERT INTO t1 (x) select (SELECT SUM(a)+1 FROM t2) FROM t2;
select * from t1;
x
1
2
3
3
INSERT INTO t1 (x) select (SELECT SUM(x)+2 FROM t1) FROM t2;
You can't specify target table 't1' for update in FROM clause
INSERT DELAYED INTO t1 (x) VALUES ((SELECT SUM(x) FROM t2));
select * from t1;
x
1
2
3
3
0
drop table t1, t2, t3;
CREATE TABLE t1 (x int not null, y int, primary key (x));
create table t2 (a int);
create table t3 (a int);
insert into t2 values (1);
insert into t3 values (1),(2);
select * from t1;
x	y
replace into t1 (x, y) VALUES ((SELECT x FROM t1), (SELECT a+1 FROM t2));
You can't specify target table 't1' for update in FROM clause
replace into t1 (x, y) VALUES ((SELECT a FROM t3), (SELECT a+1 FROM t2));
Subselect returns more than 1 record
replace into t1 (x, y) VALUES ((SELECT a FROM t2), (SELECT a+1 FROM t2));
select * from t1;
x	y
1	2
replace into t1 (x, y) VALUES ((SELECT a FROM t2), (SELECT a+2 FROM t2));
select * from t1;
x	y
1	3
replace DELAYED into t1 (x, y) VALUES ((SELECT a+3 FROM t2), (SELECT a FROM t2));
select * from t1;
x	y
1	3
4	1
replace DELAYED into t1 (x, y) VALUES ((SELECT a+3 FROM t2), (SELECT a+1 FROM t2));
select * from t1;
x	y
1	3
4	2
replace LOW_PRIORITY into t1 (x, y) VALUES ((SELECT a+1 FROM t2), (SELECT a FROM t2));
select * from t1;
x	y
1	3
4	2
2	1
drop table t1, t2, t3;
SELECT * FROM (SELECT 1) b WHERE 1 IN (SELECT *);
No tables used
CREATE TABLE t (id int(11) default NULL, KEY id (id)) TYPE=MyISAM CHARSET=latin1;
INSERT INTO t VALUES (1),(2);
SELECT * FROM t WHERE id IN (SELECT 1);
id
1
EXPLAIN SELECT * FROM t WHERE id IN (SELECT 1);
id	select_type	table	type	possible_keys	key	key_len	ref	rows	Extra
1	PRIMARY	t	ref	id	id	5	const	1	Using where; Using index
Warnings:
Note	1247	Select 2 was reduced during optimisation
SELECT * FROM t WHERE id IN (SELECT 1 UNION SELECT 3);
id
1
SELECT * FROM t WHERE id IN (SELECT 1+(select 1));
id
2
EXPLAIN SELECT * FROM t WHERE id IN (SELECT 1+(select 1));
id	select_type	table	type	possible_keys	key	key_len	ref	rows	Extra
1	PRIMARY	t	ref	id	id	5	const	1	Using where; Using index
3	SUBSELECT	NULL	NULL	NULL	NULL	NULL	NULL	NULL	No tables used
Warnings:
Note	1247	Select 3 was reduced during optimisation
Note	1247	Select 2 was reduced during optimisation
EXPLAIN SELECT * FROM t WHERE id IN (SELECT 1 UNION SELECT 3);
id	select_type	table	type	possible_keys	key	key_len	ref	rows	Extra
1	PRIMARY	t	index	NULL	id	5	NULL	2	Using where; Using index
2	DEPENDENT SUBSELECT	NULL	NULL	NULL	NULL	NULL	NULL	NULL	No tables used
3	DEPENDENT UNION	NULL	NULL	NULL	NULL	NULL	NULL	NULL	No tables used
SELECT * FROM t WHERE id IN (SELECT 5 UNION SELECT 3);
id
SELECT * FROM t WHERE id IN (SELECT 5 UNION SELECT 2);
id
2
INSERT INTO t VALUES ((SELECT * FROM t));
You can't specify target table 't' for update in FROM clause
SELECT * FROM t;
id
1
2
CREATE TABLE t1 (id int(11) default NULL, KEY id (id)) TYPE=MyISAM CHARSET=latin1;
INSERT INTO t1 values (1),(1);
UPDATE t SET id=(SELECT * FROM t1);
Subselect returns more than 1 record
drop table t, t1;
create table t (a int);
insert into t values (1),(2),(3);
select 1 IN (SELECT * from t);
1 IN (SELECT * from t)
1
select 10 IN (SELECT * from t);
10 IN (SELECT * from t)
0
select NULL IN (SELECT * from t);
NULL IN (SELECT * from t)
NULL
update t set a=NULL where a=2;
select 1 IN (SELECT * from t);
1 IN (SELECT * from t)
1
select 3 IN (SELECT * from t);
3 IN (SELECT * from t)
1
select 10 IN (SELECT * from t);
10 IN (SELECT * from t)
NULL
select 1 > ALL (SELECT * from t);
1 > ALL (SELECT * from t)
0
select 10 > ALL (SELECT * from t);
10 > ALL (SELECT * from t)
NULL
select 1 > ANY (SELECT * from t);
1 > ANY (SELECT * from t)
NULL
select 10 > ANY (SELECT * from t);
10 > ANY (SELECT * from t)
1
drop table t;
create table t (a varchar(20));
insert into t values ('A'),('BC'),('DEF');
select 'A' IN (SELECT * from t);
'A' IN (SELECT * from t)
1
select 'XYZS' IN (SELECT * from t);
'XYZS' IN (SELECT * from t)
0
select NULL IN (SELECT * from t);
NULL IN (SELECT * from t)
NULL
update t set a=NULL where a='BC';
select 'A' IN (SELECT * from t);
'A' IN (SELECT * from t)
1
select 'DEF' IN (SELECT * from t);
'DEF' IN (SELECT * from t)
1
select 'XYZS' IN (SELECT * from t);
'XYZS' IN (SELECT * from t)
NULL
select 'A' > ALL (SELECT * from t);
'A' > ALL (SELECT * from t)
0
select 'XYZS' > ALL (SELECT * from t);
'XYZS' > ALL (SELECT * from t)
NULL
select 'A' > ANY (SELECT * from t);
'A' > ANY (SELECT * from t)
NULL
select 'XYZS' > ANY (SELECT * from t);
'XYZS' > ANY (SELECT * from t)
1
drop table t;
create table t (a float);
insert into t values (1.5),(2.5),(3.5);
select 1.5 IN (SELECT * from t);
1.5 IN (SELECT * from t)
1
select 10.5 IN (SELECT * from t);
10.5 IN (SELECT * from t)
0
select NULL IN (SELECT * from t);
NULL IN (SELECT * from t)
NULL
update t set a=NULL where a=2.5;
select 1.5 IN (SELECT * from t);
1.5 IN (SELECT * from t)
1
select 3.5 IN (SELECT * from t);
3.5 IN (SELECT * from t)
1
select 10.5 IN (SELECT * from t);
10.5 IN (SELECT * from t)
NULL
select 1.5 > ALL (SELECT * from t);
1.5 > ALL (SELECT * from t)
0
select 10.5 > ALL (SELECT * from t);
10.5 > ALL (SELECT * from t)
NULL
select 1.5 > ANY (SELECT * from t);
1.5 > ANY (SELECT * from t)
NULL
select 10.5 > ANY (SELECT * from t);
10.5 > ANY (SELECT * from t)
1
explain select (select a+1) from t;
id	select_type	table	type	possible_keys	key	key_len	ref	rows	Extra
1	PRIMARY	t	ALL	NULL	NULL	NULL	NULL	3	
Warnings:
Note	1247	Select 2 was reduced during optimisation
select (select a+1) from t;
(select a+1)
2.5
NULL
4.5
drop table t;
create table t (a float);
select 10.5 IN (SELECT * from t LIMIT 1);
This version of MySQL doesn't yet support 'LIMIT & IN/ALL/ANY/SOME subquery'
select 10.5 IN (SELECT * from t LIMIT 1 UNION SELECT 1.5);
This version of MySQL doesn't yet support 'LIMIT & IN/ALL/ANY/SOME subquery'
drop table t;
create table t1 (a int, b int, c varchar(10));
create table t2 (a int);
insert into t1 values (1,2,'a'),(2,3,'b'),(3,4,'c');
insert into t2 values (1),(2),(NULL);
select a, (select a,b,c from t1 where t1.a=t2.a) = ROW(a,2,'a'),(select c from t1 where a=t2.a)  from t2;
a	(select a,b,c from t1 where t1.a=t2.a) = ROW(a,2,'a')	(select c from t1 where a=t2.a)
1	1	a
2	0	b
NULL	NULL	NULL
select a, (select a,b,c from t1 where t1.a=t2.a) = ROW(a,3,'b'),(select c from t1 where a=t2.a) from t2;
a	(select a,b,c from t1 where t1.a=t2.a) = ROW(a,3,'b')	(select c from t1 where a=t2.a)
1	0	a
2	1	b
NULL	NULL	NULL
select a, (select a,b,c from t1 where t1.a=t2.a) = ROW(a,4,'c'),(select c from t1 where a=t2.a) from t2;
a	(select a,b,c from t1 where t1.a=t2.a) = ROW(a,4,'c')	(select c from t1 where a=t2.a)
1	0	a
2	0	b
NULL	NULL	NULL
drop table t1,t2;
create table t1 (a int, b real, c varchar(10));
insert into t1 values (1, 1, 'a'), (2,2,'b'), (NULL, 2, 'b');
select ROW(1, 1, 'a') IN (select a,b,c from t1);
ROW(1, 1, 'a') IN (select a,b,c from t1)
1
select ROW(1, 2, 'a') IN (select a,b,c from t1);
ROW(1, 2, 'a') IN (select a,b,c from t1)
NULL
select ROW(1, 1, 'a') IN (select b,a,c from t1);
ROW(1, 1, 'a') IN (select b,a,c from t1)
1
select ROW(1, 1, 'a') IN (select a,b,c from t1 where a is not null);
ROW(1, 1, 'a') IN (select a,b,c from t1 where a is not null)
1
select ROW(1, 2, 'a') IN (select a,b,c from t1 where a is not null);
ROW(1, 2, 'a') IN (select a,b,c from t1 where a is not null)
0
select ROW(1, 1, 'a') IN (select b,a,c from t1 where a is not null);
ROW(1, 1, 'a') IN (select b,a,c from t1 where a is not null)
1
select ROW(1, 1, 'a') IN (select a,b,c from t1 where c='b' or c='a');
ROW(1, 1, 'a') IN (select a,b,c from t1 where c='b' or c='a')
1
select ROW(1, 2, 'a') IN (select a,b,c from t1 where c='b' or c='a');
ROW(1, 2, 'a') IN (select a,b,c from t1 where c='b' or c='a')
NULL
select ROW(1, 1, 'a') IN (select b,a,c from t1 where c='b' or c='a');
ROW(1, 1, 'a') IN (select b,a,c from t1 where c='b' or c='a')
1
select ROW(1, 1, 'a') IN (select b,a,c from t1 limit 2);
This version of MySQL doesn't yet support 'LIMIT & IN/ALL/ANY/SOME subquery'
drop table t1;
create table t1 (a int);
insert into t1 values (1);
do @a:=(SELECT a from t1);
select @a;
@a
1
set @a:=2;
set @a:=(SELECT a from t1);
select @a;
@a
1
drop table t1;
do (SELECT a from t1);
Table 'test.t1' doesn't exist
set @a:=(SELECT a from t1);
Table 'test.t1' doesn't exist<|MERGE_RESOLUTION|>--- conflicted
+++ resolved
@@ -155,33 +155,18 @@
 a	b
 1	7
 2	7
-<<<<<<< HEAD
-(select * from t2 where t2.b=(select a from t3 order by 1 desc limit 1))
-union (select * from t4 order by a limit 2) limit 3;
-=======
-select * from t2 where t2.b=(select a from t3 order by 1 desc limit 1) union (select * from t4 order by a limit 2) limit 3;
->>>>>>> b2354133
+(select * from t2 where t2.b=(select a from t3 order by 1 desc limit 1)) union (select * from t4 order by a limit 2) limit 3;
 a	b
 1	7
 2	7
 3	8
-<<<<<<< HEAD
-(select * from t2 where t2.b=(select a from t3 order by 1 desc limit 1))
-union (select * from t4 where t4.b=(select max(t2.a)*4 from t2) order by a);
-=======
-select * from t2 where t2.b=(select a from t3 order by 1 desc limit 1) union (select * from t4 where t4.b=(select max(t2.a)*4 from t2) order by a);
->>>>>>> b2354133
+(select * from t2 where t2.b=(select a from t3 order by 1 desc limit 1)) union (select * from t4 where t4.b=(select max(t2.a)*4 from t2) order by a);
 a	b
 1	7
 2	7
 3	8
 4	8
-<<<<<<< HEAD
-explain (select * from t2 where t2.b=(select a from t3 order by 1 desc limit 1))
-union (select * from t4 where t4.b=(select max(t2.a)*4 from t2) order by a);
-=======
-explain select * from t2 where t2.b=(select a from t3 order by 1 desc limit 1) union (select * from t4 where t4.b=(select max(t2.a)*4 from t2) order by a);
->>>>>>> b2354133
+explain (select * from t2 where t2.b=(select a from t3 order by 1 desc limit 1)) union (select * from t4 where t4.b=(select max(t2.a)*4 from t2) order by a);
 id	select_type	table	type	possible_keys	key	key_len	ref	rows	Extra
 1	PRIMARY	t2	ALL	NULL	NULL	NULL	NULL	2	Using where
 2	SUBSELECT	t3	ALL	NULL	NULL	NULL	NULL	3	Using filesort
