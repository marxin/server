drop table if exists t1,t2,t3,t4,t11;
drop table if exists t1_1,t1_2,t9_1,t9_2,t1aa,t2aa;
drop view if exists v1;
CREATE TABLE t1 (
Period smallint(4) unsigned zerofill DEFAULT '0000' NOT NULL,
Varor_period smallint(4) unsigned DEFAULT '0' NOT NULL
);
INSERT INTO t1 VALUES (9410,9412);
select period from t1;
period
9410
select * from t1;
Period	Varor_period
9410	9412
select t1.* from t1;
Period	Varor_period
9410	9412
CREATE TABLE t2 (
auto int not null auto_increment,
fld1 int(6) unsigned zerofill DEFAULT '000000' NOT NULL,
companynr tinyint(2) unsigned zerofill DEFAULT '00' NOT NULL,
fld3 char(30) DEFAULT '' NOT NULL,
fld4 char(35) DEFAULT '' NOT NULL,
fld5 char(35) DEFAULT '' NOT NULL,
fld6 char(4) DEFAULT '' NOT NULL,
UNIQUE fld1 (fld1),
KEY fld3 (fld3),
PRIMARY KEY (auto)
);
select t2.fld3 from t2 where companynr = 58 and fld3 like "%imaginable%";
fld3
imaginable
select fld3 from t2 where fld3 like "%cultivation" ;
fld3
cultivation
select t2.fld3,companynr from t2 where companynr = 57+1 order by fld3;
fld3	companynr
concoct	58
druggists	58
engrossing	58
Eurydice	58
exclaimers	58
ferociousness	58
hopelessness	58
Huey	58
imaginable	58
judges	58
merging	58
ostrich	58
peering	58
Phelps	58
presumes	58
Ruth	58
sentences	58
Shylock	58
straggled	58
synergy	58
thanking	58
tying	58
unlocks	58
select fld3,companynr from t2 where companynr = 58 order by fld3;
fld3	companynr
concoct	58
druggists	58
engrossing	58
Eurydice	58
exclaimers	58
ferociousness	58
hopelessness	58
Huey	58
imaginable	58
judges	58
merging	58
ostrich	58
peering	58
Phelps	58
presumes	58
Ruth	58
sentences	58
Shylock	58
straggled	58
synergy	58
thanking	58
tying	58
unlocks	58
select fld3 from t2 order by fld3 desc limit 10;
fld3
youthfulness
yelped
Wotan
workers
Witt
witchcraft
Winsett
Willy
willed
wildcats
select fld3 from t2 order by fld3 desc limit 5;
fld3
youthfulness
yelped
Wotan
workers
Witt
select fld3 from t2 order by fld3 desc limit 5,5;
fld3
witchcraft
Winsett
Willy
willed
wildcats
select t2.fld3 from t2 where fld3 = 'honeysuckle';
fld3
honeysuckle
select t2.fld3 from t2 where fld3 LIKE 'honeysuckl_';
fld3
honeysuckle
select t2.fld3 from t2 where fld3 LIKE 'hon_ysuckl_';
fld3
honeysuckle
select t2.fld3 from t2 where fld3 LIKE 'honeysuckle%';
fld3
honeysuckle
select t2.fld3 from t2 where fld3 LIKE 'h%le';
fld3
honeysuckle
select t2.fld3 from t2 where fld3 LIKE 'honeysuckle_';
fld3
select t2.fld3 from t2 where fld3 LIKE 'don_t_find_me_please%';
fld3
explain select t2.fld3 from t2 where fld3 = 'honeysuckle';
id	select_type	table	type	possible_keys	key	key_len	ref	rows	Extra
1	SIMPLE	t2	ref	fld3	fld3	30	const	1	Using where; Using index
explain select fld3 from t2 ignore index (fld3) where fld3 = 'honeysuckle';
id	select_type	table	type	possible_keys	key	key_len	ref	rows	Extra
1	SIMPLE	t2	ALL	NULL	NULL	NULL	NULL	1199	Using where
explain select fld3 from t2 use index (fld1) where fld3 = 'honeysuckle';
id	select_type	table	type	possible_keys	key	key_len	ref	rows	Extra
1	SIMPLE	t2	ALL	NULL	NULL	NULL	NULL	1199	Using where
explain select fld3 from t2 use index (fld3) where fld3 = 'honeysuckle';
id	select_type	table	type	possible_keys	key	key_len	ref	rows	Extra
1	SIMPLE	t2	ref	fld3	fld3	30	const	1	Using where; Using index
explain select fld3 from t2 use index (fld1,fld3) where fld3 = 'honeysuckle';
id	select_type	table	type	possible_keys	key	key_len	ref	rows	Extra
1	SIMPLE	t2	ref	fld3	fld3	30	const	1	Using where; Using index
explain select fld3 from t2 ignore index (fld3,not_used);
ERROR 42000: Key column 'not_used' doesn't exist in table
explain select fld3 from t2 use index (not_used);
ERROR 42000: Key column 'not_used' doesn't exist in table
select t2.fld3 from t2 where fld3 >= 'honeysuckle' and fld3 <= 'honoring' order by fld3;
fld3
honeysuckle
honoring
explain select t2.fld3 from t2 where fld3 >= 'honeysuckle' and fld3 <= 'honoring' order by fld3;
id	select_type	table	type	possible_keys	key	key_len	ref	rows	Extra
1	SIMPLE	t2	range	fld3	fld3	30	NULL	2	Using where; Using index
select fld1,fld3 from t2 where fld3="Colombo" or fld3 = "nondecreasing" order by fld3;
fld1	fld3
148504	Colombo
068305	Colombo
000000	nondecreasing
select fld1,fld3 from t2 where companynr = 37 and fld3 = 'appendixes';
fld1	fld3
232605	appendixes
1232605	appendixes
1232606	appendixes
1232607	appendixes
1232608	appendixes
1232609	appendixes
select fld1 from t2 where fld1=250501 or fld1="250502";
fld1
250501
250502
explain select fld1 from t2 where fld1=250501 or fld1="250502";
id	select_type	table	type	possible_keys	key	key_len	ref	rows	Extra
1	SIMPLE	t2	range	fld1	fld1	4	NULL	2	Using where; Using index
select fld1 from t2 where fld1=250501 or fld1=250502 or fld1 >= 250505 and fld1 <= 250601 or fld1 between 250501 and 250502;
fld1
250501
250502
250505
250601
explain select fld1 from t2 where fld1=250501 or fld1=250502 or fld1 >= 250505 and fld1 <= 250601 or fld1 between 250501 and 250502;
id	select_type	table	type	possible_keys	key	key_len	ref	rows	Extra
1	SIMPLE	t2	range	fld1	fld1	4	NULL	4	Using where; Using index
select fld1,fld3 from t2 where companynr = 37 and fld3 like 'f%';
fld1	fld3
218401	faithful
018007	fanatic
228311	fated
018017	featherweight
218022	feed
088303	feminine
058004	Fenton
038017	fetched
018054	fetters
208101	fiftieth
238007	filial
013606	fingerings
218008	finishers
038205	firearm
188505	fitting
202301	Fitzpatrick
238008	fixedly
012001	flanking
018103	flint
018104	flopping
188007	flurried
013602	foldout
226205	foothill
232102	forgivably
228306	forthcoming
186002	freakish
208113	freest
231315	freezes
036002	funereal
226209	furnishings
198006	furthermore
select fld3 from t2 where fld3 like "L%" and fld3 = "ok";
fld3
select fld3 from t2 where (fld3 like "C%" and fld3 = "Chantilly");
fld3
Chantilly
select fld1,fld3 from t2 where fld1 like "25050%";
fld1	fld3
250501	poisoning
250502	Iraqis
250503	heaving
250504	population
250505	bomb
select fld1,fld3 from t2 where fld1 like "25050_";
fld1	fld3
250501	poisoning
250502	Iraqis
250503	heaving
250504	population
250505	bomb
select distinct companynr from t2;
companynr
00
37
36
50
58
29
40
53
65
41
34
68
select distinct companynr from t2 order by companynr;
companynr
00
29
34
36
37
40
41
50
53
58
65
68
select distinct companynr from t2 order by companynr desc;
companynr
68
65
58
53
50
41
40
37
36
34
29
00
select distinct t2.fld3,period from t2,t1 where companynr=37 and fld3 like "O%";
fld3	period
obliterates	9410
offload	9410
opaquely	9410
organizer	9410
overestimating	9410
overlay	9410
select distinct fld3 from t2 where companynr = 34 order by fld3;
fld3
absentee
accessed
ahead
alphabetic
Asiaticizations
attitude
aye
bankruptcies
belays
Blythe
bomb
boulevard
bulldozes
cannot
caressing
charcoal
checksumming
chess
clubroom
colorful
cosy
creator
crying
Darius
diffusing
duality
Eiffel
Epiphany
Ernestine
explorers
exterminated
famine
forked
Gershwins
heaving
Hodges
Iraqis
Italianization
Lagos
landslide
libretto
Majorca
mastering
narrowed
occurred
offerers
Palestine
Peruvianizes
pharmaceutic
poisoning
population
Pygmalion
rats
realest
recording
regimented
retransmitting
reviver
rouses
scars
sicker
sleepwalk
stopped
sugars
translatable
uncles
unexpected
uprisings
versatility
vest
select distinct fld3 from t2 limit 10;
fld3
abates
abiding
Abraham
abrogating
absentee
abut
accessed
accruing
accumulating
accuracies
select distinct fld3 from t2 having fld3 like "A%" limit 10;
fld3
abates
abiding
Abraham
abrogating
absentee
abut
accessed
accruing
accumulating
accuracies
select distinct substring(fld3,1,3) from t2 where fld3 like "A%";
substring(fld3,1,3)
aba
abi
Abr
abs
abu
acc
acq
acu
Ade
adj
Adl
adm
Ado
ads
adv
aer
aff
afi
afl
afo
agi
ahe
aim
air
Ald
alg
ali
all
alp
alr
ama
ame
amm
ana
and
ane
Ang
ani
Ann
Ant
api
app
aqu
Ara
arc
Arm
arr
Art
Asi
ask
asp
ass
ast
att
aud
Aug
aut
ave
avo
awe
aye
Azt
select distinct substring(fld3,1,3) as a from t2 having a like "A%" order by a limit 10;
a
aba
abi
Abr
abs
abu
acc
acq
acu
Ade
adj
select distinct substring(fld3,1,3) from t2 where fld3 like "A%" limit 10;
substring(fld3,1,3)
aba
abi
Abr
abs
abu
acc
acq
acu
Ade
adj
select distinct substring(fld3,1,3) as a from t2 having a like "A%" limit 10;
a
aba
abi
Abr
abs
abu
acc
acq
acu
Ade
adj
create table t3 (
period    int not null,
name      char(32) not null,
companynr int not null,
price     double(11,0),
price2     double(11,0),
key (period),
key (name)
);
create temporary table tmp engine = myisam select * from t3;
insert into t3 select * from tmp;
insert into tmp select * from t3;
insert into t3 select * from tmp;
insert into tmp select * from t3;
insert into t3 select * from tmp;
insert into tmp select * from t3;
insert into t3 select * from tmp;
insert into tmp select * from t3;
insert into t3 select * from tmp;
insert into tmp select * from t3;
insert into t3 select * from tmp;
insert into tmp select * from t3;
insert into t3 select * from tmp;
insert into tmp select * from t3;
insert into t3 select * from tmp;
insert into tmp select * from t3;
insert into t3 select * from tmp;
alter table t3 add t2nr int not null auto_increment primary key first;
drop table tmp;
SET SQL_BIG_TABLES=1;
select distinct concat(fld3," ",fld3) as namn from t2,t3 where t2.fld1=t3.t2nr order by namn limit 10;
namn
Abraham Abraham
abrogating abrogating
admonishing admonishing
Adolph Adolph
afield afield
aging aging
ammonium ammonium
analyzable analyzable
animals animals
animized animized
SET SQL_BIG_TABLES=0;
select distinct concat(fld3," ",fld3) from t2,t3 where t2.fld1=t3.t2nr order by fld3 limit 10;
concat(fld3," ",fld3)
Abraham Abraham
abrogating abrogating
admonishing admonishing
Adolph Adolph
afield afield
aging aging
ammonium ammonium
analyzable analyzable
animals animals
animized animized
select distinct fld5 from t2 limit 10;
fld5
neat
Steinberg
jarring
tinily
balled
persist
attainments
fanatic
measures
rightfulness
select distinct fld3,count(*) from t2 group by companynr,fld3 limit 10;
fld3	count(*)
affixed	1
and	1
annoyers	1
Anthony	1
assayed	1
assurers	1
attendants	1
bedlam	1
bedpost	1
boasted	1
SET SQL_BIG_TABLES=1;
select distinct fld3,count(*) from t2 group by companynr,fld3 limit 10;
fld3	count(*)
affixed	1
and	1
annoyers	1
Anthony	1
assayed	1
assurers	1
attendants	1
bedlam	1
bedpost	1
boasted	1
SET SQL_BIG_TABLES=0;
select distinct fld3,repeat("a",length(fld3)),count(*) from t2 group by companynr,fld3 limit 100,10;
fld3	repeat("a",length(fld3))	count(*)
circus	aaaaaa	1
cited	aaaaa	1
Colombo	aaaaaaa	1
congresswoman	aaaaaaaaaaaaa	1
contrition	aaaaaaaaaa	1
corny	aaaaa	1
cultivation	aaaaaaaaaaa	1
definiteness	aaaaaaaaaaaa	1
demultiplex	aaaaaaaaaaa	1
disappointing	aaaaaaaaaaaaa	1
select distinct companynr,rtrim(space(512+companynr)) from t3 order by 1,2;
companynr	rtrim(space(512+companynr))
37	
78	
101	
154	
311	
447	
512	
select distinct fld3 from t2,t3 where t2.companynr = 34 and t2.fld1=t3.t2nr order by fld3;
fld3
explain select t3.t2nr,fld3 from t2,t3 where t2.companynr = 34 and t2.fld1=t3.t2nr order by t3.t2nr,fld3;
id	select_type	table	type	possible_keys	key	key_len	ref	rows	Extra
1	SIMPLE	t2	ALL	fld1	NULL	NULL	NULL	1199	Using where; Using temporary; Using filesort
1	SIMPLE	t3	eq_ref	PRIMARY	PRIMARY	4	test.t2.fld1	1	Using where; Using index
explain select * from t3 as t1,t3 where t1.period=t3.period order by t3.period;
id	select_type	table	type	possible_keys	key	key_len	ref	rows	Extra
1	SIMPLE	t1	ALL	period	NULL	NULL	NULL	41810	Using temporary; Using filesort
1	SIMPLE	t3	ref	period	period	4	test.t1.period	4181	
explain select * from t3 as t1,t3 where t1.period=t3.period order by t3.period limit 10;
id	select_type	table	type	possible_keys	key	key_len	ref	rows	Extra
1	SIMPLE	t3	index	period	period	4	NULL	41810	
1	SIMPLE	t1	ref	period	period	4	test.t3.period	4181	
explain select * from t3 as t1,t3 where t1.period=t3.period order by t1.period limit 10;
id	select_type	table	type	possible_keys	key	key_len	ref	rows	Extra
1	SIMPLE	t1	index	period	period	4	NULL	41810	
1	SIMPLE	t3	ref	period	period	4	test.t1.period	4181	
select period from t1;
period
9410
select period from t1 where period=1900;
period
select fld3,period from t1,t2 where fld1 = 011401 order by period;
fld3	period
breaking	9410
select fld3,period from t2,t3 where t2.fld1 = 011401 and t2.fld1=t3.t2nr and t3.period=1001;
fld3	period
breaking	1001
explain select fld3,period from t2,t3 where t2.fld1 = 011401 and t3.t2nr=t2.fld1 and 1001 = t3.period;
id	select_type	table	type	possible_keys	key	key_len	ref	rows	Extra
1	SIMPLE	t2	const	fld1	fld1	4	const	1	
1	SIMPLE	t3	const	PRIMARY,period	PRIMARY	4	const	1	
select fld3,period from t2,t1 where companynr*10 = 37*10;
fld3	period
breaking	9410
Romans	9410
intercepted	9410
bewilderingly	9410
astound	9410
admonishing	9410
sumac	9410
flanking	9410
combed	9410
subjective	9410
scatterbrain	9410
Eulerian	9410
Kane	9410
overlay	9410
perturb	9410
goblins	9410
annihilates	9410
Wotan	9410
snatching	9410
concludes	9410
laterally	9410
yelped	9410
grazing	9410
Baird	9410
celery	9410
misunderstander	9410
handgun	9410
foldout	9410
mystic	9410
succumbed	9410
Nabisco	9410
fingerings	9410
aging	9410
afield	9410
ammonium	9410
boat	9410
intelligibility	9410
Augustine	9410
teethe	9410
dreaded	9410
scholastics	9410
audiology	9410
wallet	9410
parters	9410
eschew	9410
quitter	9410
neat	9410
Steinberg	9410
jarring	9410
tinily	9410
balled	9410
persist	9410
attainments	9410
fanatic	9410
measures	9410
rightfulness	9410
capably	9410
impulsive	9410
starlet	9410
terminators	9410
untying	9410
announces	9410
featherweight	9410
pessimist	9410
daughter	9410
decliner	9410
lawgiver	9410
stated	9410
readable	9410
attrition	9410
cascade	9410
motors	9410
interrogate	9410
pests	9410
stairway	9410
dopers	9410
testicle	9410
Parsifal	9410
leavings	9410
postulation	9410
squeaking	9410
contrasted	9410
leftover	9410
whiteners	9410
erases	9410
Punjab	9410
Merritt	9410
Quixotism	9410
sweetish	9410
dogging	9410
scornfully	9410
bellow	9410
bills	9410
cupboard	9410
sureties	9410
puddings	9410
fetters	9410
bivalves	9410
incurring	9410
Adolph	9410
pithed	9410
Miles	9410
trimmings	9410
tragedies	9410
skulking	9410
flint	9410
flopping	9410
relaxing	9410
offload	9410
suites	9410
lists	9410
animized	9410
multilayer	9410
standardizes	9410
Judas	9410
vacuuming	9410
dentally	9410
humanness	9410
inch	9410
Weissmuller	9410
irresponsibly	9410
luckily	9410
culled	9410
medical	9410
bloodbath	9410
subschema	9410
animals	9410
Micronesia	9410
repetitions	9410
Antares	9410
ventilate	9410
pityingly	9410
interdependent	9410
Graves	9410
neonatal	9410
chafe	9410
honoring	9410
realtor	9410
elite	9410
funereal	9410
abrogating	9410
sorters	9410
Conley	9410
lectured	9410
Abraham	9410
Hawaii	9410
cage	9410
hushes	9410
Simla	9410
reporters	9410
Dutchman	9410
descendants	9410
groupings	9410
dissociate	9410
coexist	9410
Beebe	9410
Taoism	9410
Connally	9410
fetched	9410
checkpoints	9410
rusting	9410
galling	9410
obliterates	9410
traitor	9410
resumes	9410
analyzable	9410
terminator	9410
gritty	9410
firearm	9410
minima	9410
Selfridge	9410
disable	9410
witchcraft	9410
betroth	9410
Manhattanize	9410
imprint	9410
peeked	9410
swelling	9410
interrelationships	9410
riser	9410
Gandhian	9410
peacock	9410
bee	9410
kanji	9410
dental	9410
scarf	9410
chasm	9410
insolence	9410
syndicate	9410
alike	9410
imperial	9410
convulsion	9410
railway	9410
validate	9410
normalizes	9410
comprehensive	9410
chewing	9410
denizen	9410
schemer	9410
chronicle	9410
Kline	9410
Anatole	9410
partridges	9410
brunch	9410
recruited	9410
dimensions	9410
Chicana	9410
announced	9410
praised	9410
employing	9410
linear	9410
quagmire	9410
western	9410
relishing	9410
serving	9410
scheduling	9410
lore	9410
eventful	9410
arteriole	9410
disentangle	9410
cured	9410
Fenton	9410
avoidable	9410
drains	9410
detectably	9410
husky	9410
impelling	9410
undoes	9410
evened	9410
squeezes	9410
destroyer	9410
rudeness	9410
beaner	9410
boorish	9410
Everhart	9410
encompass	9410
mushrooms	9410
Alison	9410
externally	9410
pellagra	9410
cult	9410
creek	9410
Huffman	9410
Majorca	9410
governing	9410
gadfly	9410
reassigned	9410
intentness	9410
craziness	9410
psychic	9410
squabbled	9410
burlesque	9410
capped	9410
extracted	9410
DiMaggio	9410
exclamation	9410
subdirectory	9410
Gothicism	9410
feminine	9410
metaphysically	9410
sanding	9410
Miltonism	9410
freakish	9410
index	9410
straight	9410
flurried	9410
denotative	9410
coming	9410
commencements	9410
gentleman	9410
gifted	9410
Shanghais	9410
sportswriting	9410
sloping	9410
navies	9410
leaflet	9410
shooter	9410
Joplin	9410
babies	9410
assails	9410
admiring	9410
swaying	9410
Goldstine	9410
fitting	9410
Norwalk	9410
analogy	9410
deludes	9410
cokes	9410
Clayton	9410
exhausts	9410
causality	9410
sating	9410
icon	9410
throttles	9410
communicants	9410
dehydrate	9410
priceless	9410
publicly	9410
incidentals	9410
commonplace	9410
mumbles	9410
furthermore	9410
cautioned	9410
parametrized	9410
registration	9410
sadly	9410
positioning	9410
babysitting	9410
eternal	9410
hoarder	9410
congregates	9410
rains	9410
workers	9410
sags	9410
unplug	9410
garage	9410
boulder	9410
specifics	9410
Teresa	9410
Winsett	9410
convenient	9410
buckboards	9410
amenities	9410
resplendent	9410
sews	9410
participated	9410
Simon	9410
certificates	9410
Fitzpatrick	9410
Evanston	9410
misted	9410
textures	9410
save	9410
count	9410
rightful	9410
chaperone	9410
Lizzy	9410
clenched	9410
effortlessly	9410
accessed	9410
beaters	9410
Hornblower	9410
vests	9410
indulgences	9410
infallibly	9410
unwilling	9410
excrete	9410
spools	9410
crunches	9410
overestimating	9410
ineffective	9410
humiliation	9410
sophomore	9410
star	9410
rifles	9410
dialysis	9410
arriving	9410
indulge	9410
clockers	9410
languages	9410
Antarctica	9410
percentage	9410
ceiling	9410
specification	9410
regimented	9410
ciphers	9410
pictures	9410
serpents	9410
allot	9410
realized	9410
mayoral	9410
opaquely	9410
hostess	9410
fiftieth	9410
incorrectly	9410
decomposition	9410
stranglings	9410
mixture	9410
electroencephalography	9410
similarities	9410
charges	9410
freest	9410
Greenberg	9410
tinting	9410
expelled	9410
warm	9410
smoothed	9410
deductions	9410
Romano	9410
bitterroot	9410
corset	9410
securing	9410
environing	9410
cute	9410
Crays	9410
heiress	9410
inform	9410
avenge	9410
universals	9410
Kinsey	9410
ravines	9410
bestseller	9410
equilibrium	9410
extents	9410
relatively	9410
pressure	9410
critiques	9410
befouled	9410
rightfully	9410
mechanizing	9410
Latinizes	9410
timesharing	9410
Aden	9410
embassies	9410
males	9410
shapelessly	9410
mastering	9410
Newtonian	9410
finishers	9410
abates	9410
teem	9410
kiting	9410
stodgy	9410
feed	9410
guitars	9410
airships	9410
store	9410
denounces	9410
Pyle	9410
Saxony	9410
serializations	9410
Peruvian	9410
taxonomically	9410
kingdom	9410
stint	9410
Sault	9410
faithful	9410
Ganymede	9410
tidiness	9410
gainful	9410
contrary	9410
Tipperary	9410
tropics	9410
theorizers	9410
renew	9410
already	9410
terminal	9410
Hegelian	9410
hypothesizer	9410
warningly	9410
journalizing	9410
nested	9410
Lars	9410
saplings	9410
foothill	9410
labeled	9410
imperiously	9410
reporters	9410
furnishings	9410
precipitable	9410
discounts	9410
excises	9410
Stalin	9410
despot	9410
ripeness	9410
Arabia	9410
unruly	9410
mournfulness	9410
boom	9410
slaughter	9410
Sabine	9410
handy	9410
rural	9410
organizer	9410
shipyard	9410
civics	9410
inaccuracy	9410
rules	9410
juveniles	9410
comprised	9410
investigations	9410
stabilizes	9410
seminaries	9410
Hunter	9410
sporty	9410
test	9410
weasels	9410
CERN	9410
tempering	9410
afore	9410
Galatean	9410
techniques	9410
error	9410
veranda	9410
severely	9410
Cassites	9410
forthcoming	9410
guides	9410
vanish	9410
lied	9410
sawtooth	9410
fated	9410
gradually	9410
widens	9410
preclude	9410
evenhandedly	9410
percentage	9410
disobedience	9410
humility	9410
gleaning	9410
petted	9410
bloater	9410
minion	9410
marginal	9410
apiary	9410
measures	9410
precaution	9410
repelled	9410
primary	9410
coverings	9410
Artemia	9410
navigate	9410
spatial	9410
Gurkha	9410
meanwhile	9410
Melinda	9410
Butterfield	9410
Aldrich	9410
previewing	9410
glut	9410
unaffected	9410
inmate	9410
mineral	9410
impending	9410
meditation	9410
ideas	9410
miniaturizes	9410
lewdly	9410
title	9410
youthfulness	9410
creak	9410
Chippewa	9410
clamored	9410
freezes	9410
forgivably	9410
reduce	9410
McGovern	9410
Nazis	9410
epistle	9410
socializes	9410
conceptions	9410
Kevin	9410
uncovering	9410
chews	9410
appendixes	9410
appendixes	9410
appendixes	9410
appendixes	9410
appendixes	9410
appendixes	9410
raining	9410
infest	9410
compartment	9410
minting	9410
ducks	9410
roped	9410
waltz	9410
Lillian	9410
repressions	9410
chillingly	9410
noncritical	9410
lithograph	9410
spongers	9410
parenthood	9410
posed	9410
instruments	9410
filial	9410
fixedly	9410
relives	9410
Pandora	9410
watering	9410
ungrateful	9410
secures	9410
poison	9410
dusted	9410
encompasses	9410
presentation	9410
Kantian	9410
select fld3,period,price,price2 from t2,t3 where t2.fld1=t3.t2nr and period >= 1001 and period <= 1002 and t2.companynr = 37 order by fld3,period, price;
fld3	period	price	price2
admonishing	1002	28357832	8723648
analyzable	1002	28357832	8723648
annihilates	1001	5987435	234724
Antares	1002	28357832	8723648
astound	1001	5987435	234724
audiology	1001	5987435	234724
Augustine	1002	28357832	8723648
Baird	1002	28357832	8723648
bewilderingly	1001	5987435	234724
breaking	1001	5987435	234724
Conley	1001	5987435	234724
dentally	1002	28357832	8723648
dissociate	1002	28357832	8723648
elite	1001	5987435	234724
eschew	1001	5987435	234724
Eulerian	1001	5987435	234724
flanking	1001	5987435	234724
foldout	1002	28357832	8723648
funereal	1002	28357832	8723648
galling	1002	28357832	8723648
Graves	1001	5987435	234724
grazing	1001	5987435	234724
groupings	1001	5987435	234724
handgun	1001	5987435	234724
humility	1002	28357832	8723648
impulsive	1002	28357832	8723648
inch	1001	5987435	234724
intelligibility	1001	5987435	234724
jarring	1001	5987435	234724
lawgiver	1001	5987435	234724
lectured	1002	28357832	8723648
Merritt	1002	28357832	8723648
neonatal	1001	5987435	234724
offload	1002	28357832	8723648
parters	1002	28357832	8723648
pityingly	1002	28357832	8723648
puddings	1002	28357832	8723648
Punjab	1001	5987435	234724
quitter	1002	28357832	8723648
realtor	1001	5987435	234724
relaxing	1001	5987435	234724
repetitions	1001	5987435	234724
resumes	1001	5987435	234724
Romans	1002	28357832	8723648
rusting	1001	5987435	234724
scholastics	1001	5987435	234724
skulking	1002	28357832	8723648
stated	1002	28357832	8723648
suites	1002	28357832	8723648
sureties	1001	5987435	234724
testicle	1002	28357832	8723648
tinily	1002	28357832	8723648
tragedies	1001	5987435	234724
trimmings	1001	5987435	234724
vacuuming	1001	5987435	234724
ventilate	1001	5987435	234724
wallet	1001	5987435	234724
Weissmuller	1002	28357832	8723648
Wotan	1002	28357832	8723648
select t2.fld1,fld3,period,price,price2 from t2,t3 where t2.fld1>= 18201 and t2.fld1 <= 18811 and t2.fld1=t3.t2nr and period = 1001 and t2.companynr = 37;
fld1	fld3	period	price	price2
018201	relaxing	1001	5987435	234724
018601	vacuuming	1001	5987435	234724
018801	inch	1001	5987435	234724
018811	repetitions	1001	5987435	234724
create table t4 (
companynr tinyint(2) unsigned zerofill NOT NULL default '00',
companyname char(30) NOT NULL default '',
PRIMARY KEY (companynr),
UNIQUE KEY companyname(companyname)
) ENGINE=MyISAM MAX_ROWS=50 PACK_KEYS=1 COMMENT='companynames';
select STRAIGHT_JOIN t2.companynr,companyname from t4,t2 where t2.companynr=t4.companynr group by t2.companynr;
companynr	companyname
00	Unknown
29	company 1
34	company 2
36	company 3
37	company 4
40	company 5
41	company 6
50	company 11
53	company 7
58	company 8
65	company 9
68	company 10
select SQL_SMALL_RESULT t2.companynr,companyname from t4,t2 where t2.companynr=t4.companynr group by t2.companynr;
companynr	companyname
00	Unknown
29	company 1
34	company 2
36	company 3
37	company 4
40	company 5
41	company 6
50	company 11
53	company 7
58	company 8
65	company 9
68	company 10
select * from t1,t1 t12;
Period	Varor_period	Period	Varor_period
9410	9412	9410	9412
select t2.fld1,t22.fld1 from t2,t2 t22 where t2.fld1 >= 250501 and t2.fld1 <= 250505 and t22.fld1 >= 250501 and t22.fld1 <= 250505;
fld1	fld1
250501	250501
250502	250501
250503	250501
250504	250501
250505	250501
250501	250502
250502	250502
250503	250502
250504	250502
250505	250502
250501	250503
250502	250503
250503	250503
250504	250503
250505	250503
250501	250504
250502	250504
250503	250504
250504	250504
250505	250504
250501	250505
250502	250505
250503	250505
250504	250505
250505	250505
insert into t2 (fld1, companynr) values (999999,99);
select t2.companynr,companyname from t2 left join t4 using (companynr) where t4.companynr is null;
companynr	companyname
99	NULL
select count(*) from t2 left join t4 using (companynr) where t4.companynr is not null;
count(*)
1199
explain select t2.companynr,companyname from t2 left join t4 using (companynr) where t4.companynr is null;
id	select_type	table	type	possible_keys	key	key_len	ref	rows	Extra
1	SIMPLE	t2	ALL	NULL	NULL	NULL	NULL	1200	
1	SIMPLE	t4	eq_ref	PRIMARY	PRIMARY	1	test.t2.companynr	1	Using where; Not exists
explain select t2.companynr,companyname from t4 left join t2 using (companynr) where t2.companynr is null;
id	select_type	table	type	possible_keys	key	key_len	ref	rows	Extra
1	SIMPLE	t4	ALL	NULL	NULL	NULL	NULL	12	
1	SIMPLE	t2	ALL	NULL	NULL	NULL	NULL	1200	Using where; Not exists
select companynr,companyname from t2 left join t4 using (companynr) where companynr is null;
companynr	companyname
select count(*) from t2 left join t4 using (companynr) where companynr is not null;
count(*)
1200
explain select companynr,companyname from t2 left join t4 using (companynr) where companynr is null;
id	select_type	table	type	possible_keys	key	key_len	ref	rows	Extra
1	SIMPLE	NULL	NULL	NULL	NULL	NULL	NULL	NULL	Impossible WHERE
explain select companynr,companyname from t4 left join t2 using (companynr) where companynr is null;
id	select_type	table	type	possible_keys	key	key_len	ref	rows	Extra
1	SIMPLE	NULL	NULL	NULL	NULL	NULL	NULL	NULL	Impossible WHERE
delete from t2 where fld1=999999;
explain select t2.companynr,companyname from t4 left join t2 using (companynr) where t2.companynr > 0;
id	select_type	table	type	possible_keys	key	key_len	ref	rows	Extra
1	SIMPLE	t2	ALL	NULL	NULL	NULL	NULL	1199	Using where
1	SIMPLE	t4	eq_ref	PRIMARY	PRIMARY	1	test.t2.companynr	1	
explain select t2.companynr,companyname from t4 left join t2 using (companynr) where t2.companynr > 0 or t2.companynr < 0;
id	select_type	table	type	possible_keys	key	key_len	ref	rows	Extra
1	SIMPLE	t2	ALL	NULL	NULL	NULL	NULL	1199	Using where
1	SIMPLE	t4	eq_ref	PRIMARY	PRIMARY	1	test.t2.companynr	1	
explain select t2.companynr,companyname from t4 left join t2 using (companynr) where t2.companynr > 0 and t4.companynr > 0;
id	select_type	table	type	possible_keys	key	key_len	ref	rows	Extra
1	SIMPLE	t2	ALL	NULL	NULL	NULL	NULL	1199	Using where
1	SIMPLE	t4	eq_ref	PRIMARY	PRIMARY	1	test.t2.companynr	1	
explain select companynr,companyname from t4 left join t2 using (companynr) where companynr > 0;
id	select_type	table	type	possible_keys	key	key_len	ref	rows	Extra
1	SIMPLE	t4	ALL	PRIMARY	NULL	NULL	NULL	12	Using where
1	SIMPLE	t2	ALL	NULL	NULL	NULL	NULL	1199	
explain select companynr,companyname from t4 left join t2 using (companynr) where companynr > 0 or companynr < 0;
id	select_type	table	type	possible_keys	key	key_len	ref	rows	Extra
1	SIMPLE	t4	ALL	PRIMARY	NULL	NULL	NULL	12	Using where
1	SIMPLE	t2	ALL	NULL	NULL	NULL	NULL	1199	
explain select companynr,companyname from t4 left join t2 using (companynr) where companynr > 0 and companynr > 0;
id	select_type	table	type	possible_keys	key	key_len	ref	rows	Extra
1	SIMPLE	t4	ALL	PRIMARY	NULL	NULL	NULL	12	Using where
1	SIMPLE	t2	ALL	NULL	NULL	NULL	NULL	1199	
explain select t2.companynr,companyname from t4 left join t2 using (companynr) where t2.companynr > 0 or t2.companynr is null;
id	select_type	table	type	possible_keys	key	key_len	ref	rows	Extra
1	SIMPLE	t4	ALL	NULL	NULL	NULL	NULL	12	
1	SIMPLE	t2	ALL	NULL	NULL	NULL	NULL	1199	Using where
explain select t2.companynr,companyname from t4 left join t2 using (companynr) where t2.companynr > 0 or t2.companynr < 0 or t4.companynr > 0;
id	select_type	table	type	possible_keys	key	key_len	ref	rows	Extra
1	SIMPLE	t4	ALL	PRIMARY	NULL	NULL	NULL	12	
1	SIMPLE	t2	ALL	NULL	NULL	NULL	NULL	1199	Using where
explain select t2.companynr,companyname from t4 left join t2 using (companynr) where ifnull(t2.companynr,1)>0;
id	select_type	table	type	possible_keys	key	key_len	ref	rows	Extra
1	SIMPLE	t4	ALL	NULL	NULL	NULL	NULL	12	
1	SIMPLE	t2	ALL	NULL	NULL	NULL	NULL	1199	Using where
explain select companynr,companyname from t4 left join t2 using (companynr) where companynr > 0 or companynr is null;
id	select_type	table	type	possible_keys	key	key_len	ref	rows	Extra
1	SIMPLE	t4	ALL	PRIMARY	NULL	NULL	NULL	12	Using where
1	SIMPLE	t2	ALL	NULL	NULL	NULL	NULL	1199	
explain select companynr,companyname from t4 left join t2 using (companynr) where companynr > 0 or companynr < 0 or companynr > 0;
id	select_type	table	type	possible_keys	key	key_len	ref	rows	Extra
1	SIMPLE	t4	ALL	PRIMARY	NULL	NULL	NULL	12	Using where
1	SIMPLE	t2	ALL	NULL	NULL	NULL	NULL	1199	
explain select companynr,companyname from t4 left join t2 using (companynr) where ifnull(companynr,1)>0;
id	select_type	table	type	possible_keys	key	key_len	ref	rows	Extra
1	SIMPLE	t4	ALL	NULL	NULL	NULL	NULL	12	Using where
1	SIMPLE	t2	ALL	NULL	NULL	NULL	NULL	1199	
select distinct t2.companynr,t4.companynr from t2,t4 where t2.companynr=t4.companynr+1;
companynr	companynr
37	36
41	40
explain select distinct t2.companynr,t4.companynr from t2,t4 where t2.companynr=t4.companynr+1;
id	select_type	table	type	possible_keys	key	key_len	ref	rows	Extra
1	SIMPLE	t4	index	NULL	PRIMARY	1	NULL	12	Using index; Using temporary
1	SIMPLE	t2	ALL	NULL	NULL	NULL	NULL	1199	Using where
select t2.fld1,t2.companynr,fld3,period from t3,t2 where t2.fld1 = 38208 and t2.fld1=t3.t2nr and period = 1008 or t2.fld1 = 38008 and t2.fld1 =t3.t2nr and period = 1008;
fld1	companynr	fld3	period
038008	37	reporters	1008
038208	37	Selfridge	1008
select t2.fld1,t2.companynr,fld3,period from t3,t2 where (t2.fld1 = 38208 or t2.fld1 = 38008) and t2.fld1=t3.t2nr and period>=1008 and period<=1009;
fld1	companynr	fld3	period
038008	37	reporters	1008
038208	37	Selfridge	1008
select t2.fld1,t2.companynr,fld3,period from t3,t2 where (t3.t2nr = 38208 or t3.t2nr = 38008) and t2.fld1=t3.t2nr and period>=1008 and period<=1009;
fld1	companynr	fld3	period
038008	37	reporters	1008
038208	37	Selfridge	1008
select period from t1 where (((period > 0) or period < 10000 or (period = 1900)) and (period=1900 and period <= 1901) or (period=1903 and (period=1903)) and period>=1902) or ((period=1904 or period=1905) or (period=1906 or period>1907)) or (period=1908 and period = 1909);
period
9410
select period from t1 where ((period > 0 and period < 1) or (((period > 0 and period < 100) and (period > 10)) or (period > 10)) or (period > 0 and (period > 5 or period > 6)));
period
9410
select a.fld1 from t2 as a,t2 b where ((a.fld1 = 250501 and a.fld1=b.fld1) or a.fld1=250502 or a.fld1=250503 or (a.fld1=250505 and a.fld1<=b.fld1 and b.fld1>=a.fld1)) and a.fld1=b.fld1;
fld1
250501
250502
250503
250505
select fld1 from t2 where fld1 in (250502,98005,98006,250503,250605,250606) and fld1 >=250502 and fld1 not in (250605,250606);
fld1
250502
250503
select fld1 from t2 where fld1 between 250502 and 250504;
fld1
250502
250503
250504
select fld3 from t2 where (((fld3 like "_%L%" ) or (fld3 like "%ok%")) and ( fld3 like "L%" or fld3 like "G%")) and fld3 like "L%" ;
fld3
label
labeled
labeled
landslide
laterally
leaflet
lewdly
Lillian
luckily
select count(*) from t1;
count(*)
1
select companynr,count(*),sum(fld1) from t2 group by companynr;
companynr	count(*)	sum(fld1)
00	82	10355753
29	95	14473298
34	70	17788966
36	215	22786296
37	588	83602098
40	37	6618386
41	52	12816335
50	11	1595438
53	4	793210
58	23	2254293
65	10	2284055
68	12	3097288
select companynr,count(*) from t2 group by companynr order by companynr desc limit 5;
companynr	count(*)
68	12
65	10
58	23
53	4
50	11
select count(*),min(fld4),max(fld4),sum(fld1),avg(fld1),std(fld1),variance(fld1) from t2 where companynr = 34 and fld4<>"";
count(*)	min(fld4)	max(fld4)	sum(fld1)	avg(fld1)	std(fld1)	variance(fld1)
70	absentee	vest	17788966	254128.0857	3272.5940	10709871.3069
explain extended select count(*),min(fld4),max(fld4),sum(fld1),avg(fld1),std(fld1),variance(fld1) from t2 where companynr = 34 and fld4<>"";
id	select_type	table	type	possible_keys	key	key_len	ref	rows	Extra
1	SIMPLE	t2	ALL	NULL	NULL	NULL	NULL	1199	Using where
Warnings:
Note	1003	select count(0) AS `count(*)`,min(`test`.`t2`.`fld4`) AS `min(fld4)`,max(`test`.`t2`.`fld4`) AS `max(fld4)`,sum(`test`.`t2`.`fld1`) AS `sum(fld1)`,avg(`test`.`t2`.`fld1`) AS `avg(fld1)`,std(`test`.`t2`.`fld1`) AS `std(fld1)`,variance(`test`.`t2`.`fld1`) AS `variance(fld1)` from `test`.`t2` where ((`test`.`t2`.`companynr` = 34) and (`test`.`t2`.`fld4` <> _latin1''))
select companynr,count(*),min(fld4),max(fld4),sum(fld1),avg(fld1),std(fld1),variance(fld1) from t2 group by companynr limit 3;
companynr	count(*)	min(fld4)	max(fld4)	sum(fld1)	avg(fld1)	std(fld1)	variance(fld1)
00	82	Anthony	windmills	10355753	126289.6707	115550.9757	13352027981.7087
29	95	abut	wetness	14473298	152350.5053	8368.5480	70032594.9026
34	70	absentee	vest	17788966	254128.0857	3272.5940	10709871.3069
select companynr,t2nr,count(price),sum(price),min(price),max(price),avg(price) from t3 where companynr = 37 group by companynr,t2nr limit 10;
companynr	t2nr	count(price)	sum(price)	min(price)	max(price)	avg(price)
37	1	1	5987435	5987435	5987435	5987435.0000
37	2	1	28357832	28357832	28357832	28357832.0000
37	3	1	39654943	39654943	39654943	39654943.0000
37	11	1	5987435	5987435	5987435	5987435.0000
37	12	1	28357832	28357832	28357832	28357832.0000
37	13	1	39654943	39654943	39654943	39654943.0000
37	21	1	5987435	5987435	5987435	5987435.0000
37	22	1	28357832	28357832	28357832	28357832.0000
37	23	1	39654943	39654943	39654943	39654943.0000
37	31	1	5987435	5987435	5987435	5987435.0000
select /*! SQL_SMALL_RESULT */ companynr,t2nr,count(price),sum(price),min(price),max(price),avg(price) from t3 where companynr = 37 group by companynr,t2nr limit 10;
companynr	t2nr	count(price)	sum(price)	min(price)	max(price)	avg(price)
37	1	1	5987435	5987435	5987435	5987435.0000
37	2	1	28357832	28357832	28357832	28357832.0000
37	3	1	39654943	39654943	39654943	39654943.0000
37	11	1	5987435	5987435	5987435	5987435.0000
37	12	1	28357832	28357832	28357832	28357832.0000
37	13	1	39654943	39654943	39654943	39654943.0000
37	21	1	5987435	5987435	5987435	5987435.0000
37	22	1	28357832	28357832	28357832	28357832.0000
37	23	1	39654943	39654943	39654943	39654943.0000
37	31	1	5987435	5987435	5987435	5987435.0000
select companynr,count(price),sum(price),min(price),max(price),avg(price) from t3 group by companynr ;
companynr	count(price)	sum(price)	min(price)	max(price)	avg(price)
37	12543	309394878010	5987435	39654943	24666736.6667
78	8362	414611089292	726498	98439034	49582766.0000
101	4181	3489454238	834598	834598	834598.0000
154	4181	4112197254950	983543950	983543950	983543950.0000
311	4181	979599938	234298	234298	234298.0000
447	4181	9929180954	2374834	2374834	2374834.0000
512	4181	3288532102	786542	786542	786542.0000
select distinct mod(companynr,10) from t4 group by companynr;
mod(companynr,10)
0
9
4
6
7
1
3
8
5
select distinct 1 from t4 group by companynr;
1
1
select count(distinct fld1) from t2;
count(distinct fld1)
1199
select companynr,count(distinct fld1) from t2 group by companynr;
companynr	count(distinct fld1)
00	82
29	95
34	70
36	215
37	588
40	37
41	52
50	11
53	4
58	23
65	10
68	12
select companynr,count(*) from t2 group by companynr;
companynr	count(*)
00	82
29	95
34	70
36	215
37	588
40	37
41	52
50	11
53	4
58	23
65	10
68	12
select companynr,count(distinct concat(fld1,repeat(65,1000))) from t2 group by companynr;
companynr	count(distinct concat(fld1,repeat(65,1000)))
00	82
29	95
34	70
36	215
37	588
40	37
41	52
50	11
53	4
58	23
65	10
68	12
select companynr,count(distinct concat(fld1,repeat(65,200))) from t2 group by companynr;
companynr	count(distinct concat(fld1,repeat(65,200)))
00	82
29	95
34	70
36	215
37	588
40	37
41	52
50	11
53	4
58	23
65	10
68	12
select companynr,count(distinct floor(fld1/100)) from t2 group by companynr;
companynr	count(distinct floor(fld1/100))
00	47
29	35
34	14
36	69
37	108
40	16
41	11
50	9
53	1
58	1
65	1
68	1
select companynr,count(distinct concat(repeat(65,1000),floor(fld1/100))) from t2 group by companynr;
companynr	count(distinct concat(repeat(65,1000),floor(fld1/100)))
00	47
29	35
34	14
36	69
37	108
40	16
41	11
50	9
53	1
58	1
65	1
68	1
select sum(fld1),fld3 from t2 where fld3="Romans" group by fld1 limit 10;
sum(fld1)	fld3
11402	Romans
select name,count(*) from t3 where name='cloakroom' group by name;
name	count(*)
cloakroom	4181
select name,count(*) from t3 where name='cloakroom' and price>10 group by name;
name	count(*)
cloakroom	4181
select count(*) from t3 where name='cloakroom' and price2=823742;
count(*)
4181
select name,count(*) from t3 where name='cloakroom' and price2=823742 group by name;
name	count(*)
cloakroom	4181
select name,count(*) from t3 where name >= "extramarital" and price <= 39654943 group by name;
name	count(*)
extramarital	4181
gazer	4181
gems	4181
Iranizes	4181
spates	4181
tucked	4181
violinist	4181
select t2.fld3,count(*) from t2,t3 where t2.fld1=158402 and t3.name=t2.fld3 group by t3.name;
fld3	count(*)
spates	4181
select companynr|0,companyname from t4 group by 1;
companynr|0	companyname
0	Unknown
29	company 1
34	company 2
36	company 3
37	company 4
40	company 5
41	company 6
50	company 11
53	company 7
58	company 8
65	company 9
68	company 10
select t2.companynr,companyname,count(*) from t2,t4 where t2.companynr=t4.companynr group by t2.companynr order by companyname;
companynr	companyname	count(*)
29	company 1	95
68	company 10	12
50	company 11	11
34	company 2	70
36	company 3	215
37	company 4	588
40	company 5	37
41	company 6	52
53	company 7	4
58	company 8	23
65	company 9	10
00	Unknown	82
select t2.fld1,count(*) from t2,t3 where t2.fld1=158402 and t3.name=t2.fld3 group by t3.name;
fld1	count(*)
158402	4181
select sum(Period)/count(*) from t1;
sum(Period)/count(*)
9410.0000
select companynr,count(price) as "count",sum(price) as "sum" ,abs(sum(price)/count(price)-avg(price)) as "diff",(0+count(price))*companynr as func from t3 group by companynr;
companynr	count	sum	diff	func
37	12543	309394878010	0.0000	464091
78	8362	414611089292	0.0000	652236
101	4181	3489454238	0.0000	422281
154	4181	4112197254950	0.0000	643874
311	4181	979599938	0.0000	1300291
447	4181	9929180954	0.0000	1868907
512	4181	3288532102	0.0000	2140672
select companynr,sum(price)/count(price) as avg from t3 group by companynr having avg > 70000000 order by avg;
companynr	avg
154	983543950.0000
select companynr,count(*) from t2 group by companynr order by 2 desc;
companynr	count(*)
37	588
36	215
29	95
00	82
34	70
41	52
40	37
58	23
68	12
50	11
65	10
53	4
select companynr,count(*) from t2 where companynr > 40 group by companynr order by 2 desc;
companynr	count(*)
41	52
58	23
68	12
50	11
65	10
53	4
select t2.fld4,t2.fld1,count(price),sum(price),min(price),max(price),avg(price) from t3,t2 where t3.companynr = 37 and t2.fld1 = t3.t2nr group by fld1,t2.fld4;
fld4	fld1	count(price)	sum(price)	min(price)	max(price)	avg(price)
teethe	000001	1	5987435	5987435	5987435	5987435.0000
dreaded	011401	1	5987435	5987435	5987435	5987435.0000
scholastics	011402	1	28357832	28357832	28357832	28357832.0000
audiology	011403	1	39654943	39654943	39654943	39654943.0000
wallet	011501	1	5987435	5987435	5987435	5987435.0000
parters	011701	1	5987435	5987435	5987435	5987435.0000
eschew	011702	1	28357832	28357832	28357832	28357832.0000
quitter	011703	1	39654943	39654943	39654943	39654943.0000
neat	012001	1	5987435	5987435	5987435	5987435.0000
Steinberg	012003	1	39654943	39654943	39654943	39654943.0000
balled	012301	1	5987435	5987435	5987435	5987435.0000
persist	012302	1	28357832	28357832	28357832	28357832.0000
attainments	012303	1	39654943	39654943	39654943	39654943.0000
capably	012501	1	5987435	5987435	5987435	5987435.0000
impulsive	012602	1	28357832	28357832	28357832	28357832.0000
starlet	012603	1	39654943	39654943	39654943	39654943.0000
featherweight	012701	1	5987435	5987435	5987435	5987435.0000
pessimist	012702	1	28357832	28357832	28357832	28357832.0000
daughter	012703	1	39654943	39654943	39654943	39654943.0000
lawgiver	013601	1	5987435	5987435	5987435	5987435.0000
stated	013602	1	28357832	28357832	28357832	28357832.0000
readable	013603	1	39654943	39654943	39654943	39654943.0000
testicle	013801	1	5987435	5987435	5987435	5987435.0000
Parsifal	013802	1	28357832	28357832	28357832	28357832.0000
leavings	013803	1	39654943	39654943	39654943	39654943.0000
squeaking	013901	1	5987435	5987435	5987435	5987435.0000
contrasted	016001	1	5987435	5987435	5987435	5987435.0000
leftover	016201	1	5987435	5987435	5987435	5987435.0000
whiteners	016202	1	28357832	28357832	28357832	28357832.0000
erases	016301	1	5987435	5987435	5987435	5987435.0000
Punjab	016302	1	28357832	28357832	28357832	28357832.0000
Merritt	016303	1	39654943	39654943	39654943	39654943.0000
sweetish	018001	1	5987435	5987435	5987435	5987435.0000
dogging	018002	1	28357832	28357832	28357832	28357832.0000
scornfully	018003	1	39654943	39654943	39654943	39654943.0000
fetters	018012	1	28357832	28357832	28357832	28357832.0000
bivalves	018013	1	39654943	39654943	39654943	39654943.0000
skulking	018021	1	5987435	5987435	5987435	5987435.0000
flint	018022	1	28357832	28357832	28357832	28357832.0000
flopping	018023	1	39654943	39654943	39654943	39654943.0000
Judas	018032	1	28357832	28357832	28357832	28357832.0000
vacuuming	018033	1	39654943	39654943	39654943	39654943.0000
medical	018041	1	5987435	5987435	5987435	5987435.0000
bloodbath	018042	1	28357832	28357832	28357832	28357832.0000
subschema	018043	1	39654943	39654943	39654943	39654943.0000
interdependent	018051	1	5987435	5987435	5987435	5987435.0000
Graves	018052	1	28357832	28357832	28357832	28357832.0000
neonatal	018053	1	39654943	39654943	39654943	39654943.0000
sorters	018061	1	5987435	5987435	5987435	5987435.0000
epistle	018062	1	28357832	28357832	28357832	28357832.0000
Conley	018101	1	5987435	5987435	5987435	5987435.0000
lectured	018102	1	28357832	28357832	28357832	28357832.0000
Abraham	018103	1	39654943	39654943	39654943	39654943.0000
cage	018201	1	5987435	5987435	5987435	5987435.0000
hushes	018202	1	28357832	28357832	28357832	28357832.0000
Simla	018402	1	28357832	28357832	28357832	28357832.0000
reporters	018403	1	39654943	39654943	39654943	39654943.0000
coexist	018601	1	5987435	5987435	5987435	5987435.0000
Beebe	018602	1	28357832	28357832	28357832	28357832.0000
Taoism	018603	1	39654943	39654943	39654943	39654943.0000
Connally	018801	1	5987435	5987435	5987435	5987435.0000
fetched	018802	1	28357832	28357832	28357832	28357832.0000
checkpoints	018803	1	39654943	39654943	39654943	39654943.0000
gritty	018811	1	5987435	5987435	5987435	5987435.0000
firearm	018812	1	28357832	28357832	28357832	28357832.0000
minima	019101	1	5987435	5987435	5987435	5987435.0000
Selfridge	019102	1	28357832	28357832	28357832	28357832.0000
disable	019103	1	39654943	39654943	39654943	39654943.0000
witchcraft	019201	1	5987435	5987435	5987435	5987435.0000
betroth	030501	1	5987435	5987435	5987435	5987435.0000
Manhattanize	030502	1	28357832	28357832	28357832	28357832.0000
imprint	030503	1	39654943	39654943	39654943	39654943.0000
swelling	031901	1	5987435	5987435	5987435	5987435.0000
interrelationships	036001	1	5987435	5987435	5987435	5987435.0000
riser	036002	1	28357832	28357832	28357832	28357832.0000
bee	038001	1	5987435	5987435	5987435	5987435.0000
kanji	038002	1	28357832	28357832	28357832	28357832.0000
dental	038003	1	39654943	39654943	39654943	39654943.0000
railway	038011	1	5987435	5987435	5987435	5987435.0000
validate	038012	1	28357832	28357832	28357832	28357832.0000
normalizes	038013	1	39654943	39654943	39654943	39654943.0000
Kline	038101	1	5987435	5987435	5987435	5987435.0000
Anatole	038102	1	28357832	28357832	28357832	28357832.0000
partridges	038103	1	39654943	39654943	39654943	39654943.0000
recruited	038201	1	5987435	5987435	5987435	5987435.0000
dimensions	038202	1	28357832	28357832	28357832	28357832.0000
Chicana	038203	1	39654943	39654943	39654943	39654943.0000
select t3.companynr,fld3,sum(price) from t3,t2 where t2.fld1 = t3.t2nr and t3.companynr = 512 group by companynr,fld3;
companynr	fld3	sum(price)
512	boat	786542
512	capably	786542
512	cupboard	786542
512	decliner	786542
512	descendants	786542
512	dopers	786542
512	erases	786542
512	Micronesia	786542
512	Miles	786542
512	skies	786542
select t2.companynr,count(*),min(fld3),max(fld3),sum(price),avg(price) from t2,t3 where t3.companynr >= 30 and t3.companynr <= 58 and t3.t2nr = t2.fld1 and 1+1=2 group by t2.companynr;
companynr	count(*)	min(fld3)	max(fld3)	sum(price)	avg(price)
00	1	Omaha	Omaha	5987435	5987435.0000
36	1	dubbed	dubbed	28357832	28357832.0000
37	83	Abraham	Wotan	1908978016	22999735.1325
50	2	scribbled	tapestry	68012775	34006387.5000
select t3.companynr+0,t3.t2nr,fld3,sum(price) from t3,t2 where t2.fld1 = t3.t2nr and t3.companynr = 37 group by 1,t3.t2nr,fld3,fld3,fld3,fld3,fld3 order by fld1;
t3.companynr+0	t2nr	fld3	sum(price)
37	1	Omaha	5987435
37	11401	breaking	5987435
37	11402	Romans	28357832
37	11403	intercepted	39654943
37	11501	bewilderingly	5987435
37	11701	astound	5987435
37	11702	admonishing	28357832
37	11703	sumac	39654943
37	12001	flanking	5987435
37	12003	combed	39654943
37	12301	Eulerian	5987435
37	12302	dubbed	28357832
37	12303	Kane	39654943
37	12501	annihilates	5987435
37	12602	Wotan	28357832
37	12603	snatching	39654943
37	12701	grazing	5987435
37	12702	Baird	28357832
37	12703	celery	39654943
37	13601	handgun	5987435
37	13602	foldout	28357832
37	13603	mystic	39654943
37	13801	intelligibility	5987435
37	13802	Augustine	28357832
37	13803	teethe	39654943
37	13901	scholastics	5987435
37	16001	audiology	5987435
37	16201	wallet	5987435
37	16202	parters	28357832
37	16301	eschew	5987435
37	16302	quitter	28357832
37	16303	neat	39654943
37	18001	jarring	5987435
37	18002	tinily	28357832
37	18003	balled	39654943
37	18012	impulsive	28357832
37	18013	starlet	39654943
37	18021	lawgiver	5987435
37	18022	stated	28357832
37	18023	readable	39654943
37	18032	testicle	28357832
37	18033	Parsifal	39654943
37	18041	Punjab	5987435
37	18042	Merritt	28357832
37	18043	Quixotism	39654943
37	18051	sureties	5987435
37	18052	puddings	28357832
37	18053	tapestry	39654943
37	18061	trimmings	5987435
37	18062	humility	28357832
37	18101	tragedies	5987435
37	18102	skulking	28357832
37	18103	flint	39654943
37	18201	relaxing	5987435
37	18202	offload	28357832
37	18402	suites	28357832
37	18403	lists	39654943
37	18601	vacuuming	5987435
37	18602	dentally	28357832
37	18603	humanness	39654943
37	18801	inch	5987435
37	18802	Weissmuller	28357832
37	18803	irresponsibly	39654943
37	18811	repetitions	5987435
37	18812	Antares	28357832
37	19101	ventilate	5987435
37	19102	pityingly	28357832
37	19103	interdependent	39654943
37	19201	Graves	5987435
37	30501	neonatal	5987435
37	30502	scribbled	28357832
37	30503	chafe	39654943
37	31901	realtor	5987435
37	36001	elite	5987435
37	36002	funereal	28357832
37	38001	Conley	5987435
37	38002	lectured	28357832
37	38003	Abraham	39654943
37	38011	groupings	5987435
37	38012	dissociate	28357832
37	38013	coexist	39654943
37	38101	rusting	5987435
37	38102	galling	28357832
37	38103	obliterates	39654943
37	38201	resumes	5987435
37	38202	analyzable	28357832
37	38203	terminator	39654943
select sum(price) from t3,t2 where t2.fld1 = t3.t2nr and t3.companynr = 512 and t3.t2nr = 38008 and t2.fld1 = 38008 or t2.fld1= t3.t2nr and t3.t2nr = 38008 and t2.fld1 = 38008;
sum(price)
234298
select t2.fld1,sum(price) from t3,t2 where t2.fld1 = t3.t2nr and t3.companynr = 512 and t3.t2nr = 38008 and t2.fld1 = 38008 or t2.fld1 = t3.t2nr and t3.t2nr = 38008 and t2.fld1 = 38008 or t3.t2nr = t2.fld1 and t2.fld1 = 38008 group by t2.fld1;
fld1	sum(price)
038008	234298
explain select fld3 from t2 where 1>2 or 2>3;
id	select_type	table	type	possible_keys	key	key_len	ref	rows	Extra
1	SIMPLE	NULL	NULL	NULL	NULL	NULL	NULL	NULL	Impossible WHERE
explain select fld3 from t2 where fld1=fld1;
id	select_type	table	type	possible_keys	key	key_len	ref	rows	Extra
1	SIMPLE	t2	ALL	NULL	NULL	NULL	NULL	1199	
select companynr,fld1 from t2 HAVING fld1=250501 or fld1=250502;
companynr	fld1
34	250501
34	250502
select companynr,fld1 from t2 WHERE fld1>=250501 HAVING fld1<=250502;
companynr	fld1
34	250501
34	250502
select companynr,count(*) as count,sum(fld1) as sum from t2 group by companynr having count > 40 and sum/count >= 120000;
companynr	count	sum
00	82	10355753
29	95	14473298
34	70	17788966
37	588	83602098
41	52	12816335
select companynr from t2 group by companynr having count(*) > 40 and sum(fld1)/count(*) >= 120000 ;
companynr
00
29
34
37
41
select t2.companynr,companyname,count(*) from t2,t4 where t2.companynr=t4.companynr group by companyname having t2.companynr >= 40;
companynr	companyname	count(*)
68	company 10	12
50	company 11	11
40	company 5	37
41	company 6	52
53	company 7	4
58	company 8	23
65	company 9	10
select count(*) from t2;
count(*)
1199
select count(*) from t2 where fld1 < 098024;
count(*)
387
select min(fld1) from t2 where fld1>= 098024;
min(fld1)
98024
select max(fld1) from t2 where fld1>= 098024;
max(fld1)
1232609
select count(*) from t3 where price2=76234234;
count(*)
4181
select count(*) from t3 where companynr=512 and price2=76234234;
count(*)
4181
explain select min(fld1),max(fld1),count(*) from t2;
id	select_type	table	type	possible_keys	key	key_len	ref	rows	Extra
1	SIMPLE	NULL	NULL	NULL	NULL	NULL	NULL	NULL	Select tables optimized away
select min(fld1),max(fld1),count(*) from t2;
min(fld1)	max(fld1)	count(*)
0	1232609	1199
select min(t2nr),max(t2nr) from t3 where t2nr=2115 and price2=823742;
min(t2nr)	max(t2nr)
2115	2115
select count(*),min(t2nr),max(t2nr) from t3 where name='spates' and companynr=78;
count(*)	min(t2nr)	max(t2nr)
4181	4	41804
select t2nr,count(*) from t3 where name='gems' group by t2nr limit 20;
t2nr	count(*)
9	1
19	1
29	1
39	1
49	1
59	1
69	1
79	1
89	1
99	1
109	1
119	1
129	1
139	1
149	1
159	1
169	1
179	1
189	1
199	1
select max(t2nr) from t3 where price=983543950;
max(t2nr)
41807
select t1.period from t3 = t1 limit 1;
period
1001
select t1.period from t1 as t1 limit 1;
period
9410
select t1.period as "Nuvarande period" from t1 as t1 limit 1;
Nuvarande period
9410
select period as ok_period from t1 limit 1;
ok_period
9410
select period as ok_period from t1 group by ok_period limit 1;
ok_period
9410
select 1+1 as summa from t1 group by summa limit 1;
summa
2
select period as "Nuvarande period" from t1 group by "Nuvarande period" limit 1;
Nuvarande period
9410
show tables;
Tables_in_test
t1
t2
t3
t4
show tables from test like "s%";
Tables_in_test (s%)
show tables from test like "t?";
Tables_in_test (t?)
show full columns from t2;
Field	Type	Collation	Null	Key	Default	Extra	Privileges	Comment
auto	int(11)	NULL	NO	PRI	NULL	auto_increment	#	
fld1	int(6) unsigned zerofill	NULL	NO	UNI	000000		#	
companynr	tinyint(2) unsigned zerofill	NULL	NO		00		#	
fld3	char(30)	latin1_swedish_ci	NO	MUL			#	
fld4	char(35)	latin1_swedish_ci	NO				#	
fld5	char(35)	latin1_swedish_ci	NO				#	
fld6	char(4)	latin1_swedish_ci	NO				#	
show full columns from t2 from test like 'f%';
Field	Type	Collation	Null	Key	Default	Extra	Privileges	Comment
fld1	int(6) unsigned zerofill	NULL	NO	UNI	000000		#	
fld3	char(30)	latin1_swedish_ci	NO	MUL			#	
fld4	char(35)	latin1_swedish_ci	NO				#	
fld5	char(35)	latin1_swedish_ci	NO				#	
fld6	char(4)	latin1_swedish_ci	NO				#	
show full columns from t2 from test like 's%';
Field	Type	Collation	Null	Key	Default	Extra	Privileges	Comment
show keys from t2;
Table	Non_unique	Key_name	Seq_in_index	Column_name	Collation	Cardinality	Sub_part	Packed	Null	Index_type	Comment
t2	0	PRIMARY	1	auto	A	1199	NULL	NULL		BTREE	
t2	0	fld1	1	fld1	A	1199	NULL	NULL		BTREE	
t2	1	fld3	1	fld3	A	NULL	NULL	NULL		BTREE	
drop table t4, t3, t2, t1;
DO 1;
DO benchmark(100,1+1),1,1;
do default;
ERROR 42000: You have an error in your SQL syntax; check the manual that corresponds to your MySQL server version for the right syntax to use near '' at line 1
do foobar;
ERROR 42S22: Unknown column 'foobar' in 'field list'
CREATE TABLE t1 (
id mediumint(8) unsigned NOT NULL auto_increment,
pseudo varchar(35) NOT NULL default '',
PRIMARY KEY  (id),
UNIQUE KEY pseudo (pseudo)
);
INSERT INTO t1 (pseudo) VALUES ('test');
INSERT INTO t1 (pseudo) VALUES ('test1');
SELECT 1 as rnd1 from t1 where rand() > 2;
rnd1
DROP TABLE t1;
CREATE TABLE t1 (gvid int(10) unsigned default NULL,  hmid int(10) unsigned default NULL,  volid int(10) unsigned default NULL,  mmid int(10) unsigned default NULL,  hdid int(10) unsigned default NULL,  fsid int(10) unsigned default NULL,  ctid int(10) unsigned default NULL,  dtid int(10) unsigned default NULL,  cost int(10) unsigned default NULL,  performance int(10) unsigned default NULL,  serialnumber bigint(20) unsigned default NULL,  monitored tinyint(3) unsigned default '1',  removed tinyint(3) unsigned default '0',  target tinyint(3) unsigned default '0',  dt_modified timestamp NOT NULL,  name varchar(255) binary default NULL,  description varchar(255) default NULL,  UNIQUE KEY hmid (hmid,volid)) ENGINE=MyISAM;
INSERT INTO t1 VALUES (200001,2,1,1,100,1,1,1,0,0,0,1,0,1,20020425060057,'\\\\ARKIVIO-TESTPDC\\E$',''),(200002,2,2,1,101,1,1,1,0,0,0,1,0,1,20020425060057,'\\\\ARKIVIO-TESTPDC\\C$',''),(200003,1,3,2,NULL,NULL,NULL,NULL,NULL,NULL,NULL,1,0,1,20020425060427,'c:',NULL);
CREATE TABLE t2 (  hmid int(10) unsigned default NULL,  volid int(10) unsigned default NULL,  sampletid smallint(5) unsigned default NULL,  sampletime datetime default NULL,  samplevalue bigint(20) unsigned default NULL,  KEY idx1 (hmid,volid,sampletid,sampletime)) ENGINE=MyISAM;
INSERT INTO t2 VALUES (1,3,10,'2002-06-01 08:00:00',35),(1,3,1010,'2002-06-01 12:00:01',35);
SELECT a.gvid, (SUM(CASE b.sampletid WHEN 140 THEN b.samplevalue ELSE 0 END)) as the_success,(SUM(CASE b.sampletid WHEN 141 THEN b.samplevalue ELSE 0 END)) as the_fail,(SUM(CASE b.sampletid WHEN 142 THEN b.samplevalue ELSE 0 END)) as the_size,(SUM(CASE b.sampletid WHEN 143 THEN b.samplevalue ELSE 0 END)) as the_time FROM t1 a, t2 b WHERE a.hmid = b.hmid AND a.volid = b.volid AND b.sampletime >= 'wrong-date-value' AND b.sampletime < 'wrong-date-value' AND b.sampletid IN (140, 141, 142, 143) GROUP BY a.gvid;
gvid	the_success	the_fail	the_size	the_time
Warnings:
Warning	1292	Incorrect datetime value: 'wrong-date-value' for column 'sampletime' at row 1
Warning	1292	Incorrect datetime value: 'wrong-date-value' for column 'sampletime' at row 1
SELECT a.gvid, (SUM(CASE b.sampletid WHEN 140 THEN b.samplevalue ELSE 0 END)) as the_success,(SUM(CASE b.sampletid WHEN 141 THEN b.samplevalue ELSE 0 END)) as the_fail,(SUM(CASE b.sampletid WHEN 142 THEN b.samplevalue ELSE 0 END)) as the_size,(SUM(CASE b.sampletid WHEN 143 THEN b.samplevalue ELSE 0 END)) as the_time FROM t1 a, t2 b WHERE a.hmid = b.hmid AND a.volid = b.volid AND b.sampletime >= NULL AND b.sampletime < NULL AND b.sampletid IN (140, 141, 142, 143) GROUP BY a.gvid;
gvid	the_success	the_fail	the_size	the_time
DROP TABLE t1,t2;
create table  t1 (  A_Id bigint(20) NOT NULL default '0',  A_UpdateBy char(10) NOT NULL default '',  A_UpdateDate bigint(20) NOT NULL default '0',  A_UpdateSerial int(11) NOT NULL default '0',  other_types bigint(20) NOT NULL default '0',  wss_type bigint(20) NOT NULL default '0');
INSERT INTO t1 VALUES (102935998719055004,'brade',1029359987,2,102935229116544068,102935229216544093);
select wss_type from t1 where wss_type ='102935229216544106';
wss_type
select wss_type from t1 where wss_type ='102935229216544105';
wss_type
select wss_type from t1 where wss_type ='102935229216544104';
wss_type
select wss_type from t1 where wss_type ='102935229216544093';
wss_type
102935229216544093
select wss_type from t1 where wss_type =102935229216544093;
wss_type
102935229216544093
drop table t1;
select 1+2,"aaaa",3.13*2.0 into @a,@b,@c;
select @a;
@a
3
select @b;
@b
aaaa
select @c;
@c
6.260
create table t1 (a int not null auto_increment primary key);
insert into t1 values ();
insert into t1 values ();
insert into t1 values ();
select * from (t1 as t2 left join t1 as t3 using (a)), t1;
a	a
1	1
2	1
3	1
1	2
2	2
3	2
1	3
2	3
3	3
select * from t1, (t1 as t2 left join t1 as t3 using (a));
a	a
1	1
2	1
3	1
1	2
2	2
3	2
1	3
2	3
3	3
select * from (t1 as t2 left join t1 as t3 using (a)) straight_join t1;
a	a
1	1
2	1
3	1
1	2
2	2
3	2
1	3
2	3
3	3
select * from t1 straight_join (t1 as t2 left join t1 as t3 using (a));
a	a
1	1
2	1
3	1
1	2
2	2
3	2
1	3
2	3
3	3
select * from (t1 as t2 left join t1 as t3 using (a)) inner join t1 on t1.a>1;
a	a
1	2
2	2
3	2
1	3
2	3
3	3
select * from t1 inner join (t1 as t2 left join t1 as t3 using (a)) on t1.a>1;
a	a
2	1
3	1
2	2
3	2
2	3
3	3
select * from (t1 as t2 left join t1 as t3 using (a)) inner join t1 using ( a );
a
1
2
3
select * from t1 inner join (t1 as t2 left join t1 as t3 using (a)) using ( a );
a
1
2
3
select * from (t1 as t2 left join t1 as t3 using (a)) left outer join t1 on t1.a>1;
a	a
1	2
1	3
2	2
2	3
3	2
3	3
select * from t1 left outer join (t1 as t2 left join t1 as t3 using (a)) on t1.a>1;
a	a
1	NULL
2	1
2	2
2	3
3	1
3	2
3	3
select * from (t1 as t2 left join t1 as t3 using (a)) left join t1 using ( a );
a
1
2
3
select * from t1 left join (t1 as t2 left join t1 as t3 using (a)) using ( a );
a
1
2
3
select * from (t1 as t2 left join t1 as t3 using (a)) natural left join t1;
a
1
2
3
select * from t1 natural left join (t1 as t2 left join t1 as t3 using (a));
a
1
2
3
select * from (t1 as t2 left join t1 as t3 using (a)) right join t1 on t1.a>1;
a	a
NULL	1
1	2
2	2
3	2
1	3
2	3
3	3
select * from t1 right join (t1 as t2 left join t1 as t3 using (a)) on t1.a>1;
a	a
2	1
3	1
2	2
3	2
2	3
3	3
select * from (t1 as t2 left join t1 as t3 using (a)) right outer join t1 using ( a );
a
1
2
3
select * from t1 right outer join (t1 as t2 left join t1 as t3 using (a)) using ( a );
a
1
2
3
select * from (t1 as t2 left join t1 as t3 using (a)) natural right join t1;
a
1
2
3
select * from t1 natural right join (t1 as t2 left join t1 as t3 using (a));
a
1
2
3
select * from t1 natural join (t1 as t2 left join t1 as t3 using (a));
a
1
2
3
select * from (t1 as t2 left join t1 as t3 using (a)) natural join t1;
a
1
2
3
drop table t1;
CREATE TABLE t1 (  aa char(2),  id int(11) NOT NULL auto_increment,  t2_id int(11) NOT NULL default '0',  PRIMARY KEY  (id),  KEY replace_id (t2_id)) ENGINE=MyISAM;
INSERT INTO t1 VALUES ("1",8264,2506),("2",8299,2517),("3",8301,2518),("4",8302,2519),("5",8303,2520),("6",8304,2521),("7",8305,2522);
CREATE TABLE t2 ( id int(11) NOT NULL auto_increment,  PRIMARY KEY  (id)) ENGINE=MyISAM;
INSERT INTO t2 VALUES (2517), (2518), (2519), (2520), (2521), (2522);
select * from t1, t2 WHERE t1.t2_id = t2.id and t1.t2_id > 0   order by t1.id   LIMIT 0, 5;
aa	id	t2_id	id
2	8299	2517	2517
3	8301	2518	2518
4	8302	2519	2519
5	8303	2520	2520
6	8304	2521	2521
drop table t1,t2;
create table t1 (id1 int NOT NULL);
create table t2 (id2 int NOT NULL);
create table t3 (id3 int NOT NULL);
create table t4 (id4 int NOT NULL, id44 int NOT NULL, KEY (id4));
insert into t1 values (1);
insert into t1 values (2);
insert into t2 values (1);
insert into t4 values (1,1);
explain select * from t1 left join t2 on id1 = id2 left join t3 on id1 = id3
left join t4 on id3 = id4 where id2 = 1 or id4 = 1;
id	select_type	table	type	possible_keys	key	key_len	ref	rows	Extra
1	SIMPLE	t3	system	NULL	NULL	NULL	NULL	0	const row not found
1	SIMPLE	t1	ALL	NULL	NULL	NULL	NULL	2	
1	SIMPLE	t2	ALL	NULL	NULL	NULL	NULL	1	
1	SIMPLE	t4	ALL	id4	NULL	NULL	NULL	1	Using where
select * from t1 left join t2 on id1 = id2 left join t3 on id1 = id3
left join t4 on id3 = id4 where id2 = 1 or id4 = 1;
id1	id2	id3	id4	id44
1	1	NULL	NULL	NULL
drop table t1,t2,t3,t4;
create table t1(s varchar(10) not null);
create table t2(s varchar(10) not null primary key);
create table t3(s varchar(10) not null primary key);
insert into t1 values ('one\t'), ('two\t');
insert into t2 values ('one\r'), ('two\t');
insert into t3 values ('one '), ('two\t');
select * from t1 where s = 'one';
s
select * from t2 where s = 'one';
s
select * from t3 where s = 'one';
s
one 
select * from t1,t2 where t1.s = t2.s;
s	s
two		two	
select * from t2,t3 where t2.s = t3.s;
s	s
two		two	
drop table t1, t2, t3;
create table t1 (a integer,  b integer, index(a), index(b));
create table t2 (c integer,  d integer, index(c), index(d));
insert into t1 values (1,2), (2,2), (3,2), (4,2);
insert into t2 values (1,3), (2,3), (3,4), (4,4);
explain select * from t1 left join t2 on a=c where d in (4);
id	select_type	table	type	possible_keys	key	key_len	ref	rows	Extra
1	SIMPLE	t2	ref	c,d	d	5	const	2	Using where
1	SIMPLE	t1	ALL	a	NULL	NULL	NULL	3	Using where
select * from t1 left join t2 on a=c where d in (4);
a	b	c	d
3	2	3	4
4	2	4	4
explain select * from t1 left join t2 on a=c where d = 4;
id	select_type	table	type	possible_keys	key	key_len	ref	rows	Extra
1	SIMPLE	t2	ref	c,d	d	5	const	2	Using where
1	SIMPLE	t1	ALL	a	NULL	NULL	NULL	3	Using where
select * from t1 left join t2 on a=c where d = 4;
a	b	c	d
3	2	3	4
4	2	4	4
drop table t1, t2;
CREATE TABLE t1 (
i int(11) NOT NULL default '0',
c char(10) NOT NULL default '',
PRIMARY KEY  (i),
UNIQUE KEY c (c)
) ENGINE=MyISAM;
INSERT INTO t1 VALUES (1,'a');
INSERT INTO t1 VALUES (2,'b');
INSERT INTO t1 VALUES (3,'c');
EXPLAIN SELECT i FROM t1 WHERE i=1;
id	select_type	table	type	possible_keys	key	key_len	ref	rows	Extra
1	SIMPLE	t1	const	PRIMARY	PRIMARY	4	const	1	Using index
DROP TABLE t1;
CREATE TABLE t1 ( a BLOB, INDEX (a(20)) );
CREATE TABLE t2 ( a BLOB, INDEX (a(20)) );
INSERT INTO t1 VALUES ('one'),('two'),('three'),('four'),('five');
INSERT INTO t2 VALUES ('one'),('two'),('three'),('four'),('five');
EXPLAIN SELECT * FROM t1 LEFT JOIN t2 USE INDEX (a) ON t1.a=t2.a;
id	select_type	table	type	possible_keys	key	key_len	ref	rows	Extra
1	SIMPLE	t1	ALL	NULL	NULL	NULL	NULL	5	
1	SIMPLE	t2	ref	a	a	23	test.t1.a	2	
EXPLAIN SELECT * FROM t1 LEFT JOIN t2 FORCE INDEX (a) ON t1.a=t2.a;
id	select_type	table	type	possible_keys	key	key_len	ref	rows	Extra
1	SIMPLE	t1	ALL	NULL	NULL	NULL	NULL	5	
1	SIMPLE	t2	ref	a	a	23	test.t1.a	2	
DROP TABLE t1, t2;
CREATE TABLE t1 ( city char(30) );
INSERT INTO t1 VALUES ('London');
INSERT INTO t1 VALUES ('Paris');
SELECT * FROM t1 WHERE city='London';
city
London
SELECT * FROM t1 WHERE city='london';
city
London
EXPLAIN SELECT * FROM t1 WHERE city='London' AND city='london';
id	select_type	table	type	possible_keys	key	key_len	ref	rows	Extra
1	SIMPLE	t1	ALL	NULL	NULL	NULL	NULL	2	Using where
SELECT * FROM t1 WHERE city='London' AND city='london';
city
London
EXPLAIN SELECT * FROM t1 WHERE city LIKE '%london%' AND city='London';
id	select_type	table	type	possible_keys	key	key_len	ref	rows	Extra
1	SIMPLE	t1	ALL	NULL	NULL	NULL	NULL	2	Using where
SELECT * FROM t1 WHERE city LIKE '%london%' AND city='London';
city
London
DROP TABLE t1;
create table t1 (a int(11) unsigned, b int(11) unsigned);
insert into t1 values (1,0), (1,1), (1,2);
select a-b  from t1 order by 1;
a-b
0
1
18446744073709551615
select a-b , (a-b < 0)  from t1 order by 1;
a-b	(a-b < 0)
0	0
1	0
18446744073709551615	0
select a-b as d, (a-b >= 0), b from t1 group by b having d >= 0;
d	(a-b >= 0)	b
1	1	0
0	1	1
18446744073709551615	1	2
select cast((a - b) as unsigned) from t1 order by 1;
cast((a - b) as unsigned)
0
1
18446744073709551615
drop table t1;
create table t1 (a int(11));
select all all * from t1;
a
select distinct distinct * from t1;
a
select all distinct * from t1;
ERROR HY000: Incorrect usage of ALL and DISTINCT
select distinct all * from t1;
ERROR HY000: Incorrect usage of ALL and DISTINCT
drop table t1;
CREATE TABLE t1 (
kunde_intern_id int(10) unsigned NOT NULL default '0',
kunde_id int(10) unsigned NOT NULL default '0',
FK_firma_id int(10) unsigned NOT NULL default '0',
aktuell enum('Ja','Nein') NOT NULL default 'Ja',
vorname varchar(128) NOT NULL default '',
nachname varchar(128) NOT NULL default '',
geloescht enum('Ja','Nein') NOT NULL default 'Nein',
firma varchar(128) NOT NULL default ''
);
INSERT INTO t1 VALUES 
(3964,3051,1,'Ja','Vorname1','1Nachname','Nein','Print Schau XXXX'),
(3965,3051111,1,'Ja','Vorname1111','1111Nachname','Nein','Print Schau XXXX');
SELECT kunde_id ,FK_firma_id ,aktuell, vorname, nachname, geloescht FROM t1
WHERE
(
(
( '' != '' AND firma LIKE CONCAT('%', '', '%'))
OR
(vorname LIKE CONCAT('%', 'Vorname1', '%') AND 
nachname LIKE CONCAT('%', '1Nachname', '%') AND 
'Vorname1' != '' AND 'xxxx' != '')
)
AND
(
aktuell = 'Ja' AND geloescht = 'Nein' AND FK_firma_id = 2
)
)
;
kunde_id	FK_firma_id	aktuell	vorname	nachname	geloescht
SELECT kunde_id ,FK_firma_id ,aktuell, vorname, nachname,
geloescht FROM t1
WHERE
(
(
aktuell = 'Ja' AND geloescht = 'Nein' AND FK_firma_id = 2
)
AND
(
( '' != '' AND firma LIKE CONCAT('%', '', '%')  )
OR
(  vorname LIKE CONCAT('%', 'Vorname1', '%') AND
nachname LIKE CONCAT('%', '1Nachname', '%') AND 'Vorname1' != '' AND
'xxxx' != '')
)
)
;
kunde_id	FK_firma_id	aktuell	vorname	nachname	geloescht
SELECT COUNT(*) FROM t1 WHERE 
( 0 OR (vorname LIKE '%Vorname1%' AND nachname LIKE '%1Nachname%' AND 1)) 
AND FK_firma_id = 2;
COUNT(*)
0
drop table t1;
CREATE TABLE t1 (b BIGINT(20) UNSIGNED NOT NULL, PRIMARY KEY (b));
INSERT INTO t1 VALUES (0x8000000000000000);
SELECT b FROM t1 WHERE b=0x8000000000000000;
b
9223372036854775808
DROP TABLE t1;
CREATE TABLE `t1` ( `gid` int(11) default NULL, `uid` int(11) default NULL);
CREATE TABLE `t2` ( `ident` int(11) default NULL, `level` char(16) default NULL);
INSERT INTO `t2` VALUES (0,'READ');
CREATE TABLE `t3` ( `id` int(11) default NULL, `name` char(16) default NULL);
INSERT INTO `t3` VALUES (1,'fs');
select * from t3 left join t1 on t3.id = t1.uid, t2 where t2.ident in (0, t1.gid, t3.id, 0);
id	name	gid	uid	ident	level
1	fs	NULL	NULL	0	READ
drop table t1,t2,t3;
CREATE TABLE t1 (
acct_id int(11) NOT NULL default '0',
profile_id smallint(6) default NULL,
UNIQUE KEY t1$acct_id (acct_id),
KEY t1$profile_id (profile_id)
);
INSERT INTO t1 VALUES (132,17),(133,18);
CREATE TABLE t2 (
profile_id smallint(6) default NULL,
queue_id int(11) default NULL,
seq int(11) default NULL,
KEY t2$queue_id (queue_id)
);
INSERT INTO t2 VALUES (17,31,4),(17,30,3),(17,36,2),(17,37,1);
CREATE TABLE t3 (
id int(11) NOT NULL default '0',
qtype int(11) default NULL,
seq int(11) default NULL,
warn_lvl int(11) default NULL,
crit_lvl int(11) default NULL,
rr1 tinyint(4) NOT NULL default '0',
rr2 int(11) default NULL,
default_queue tinyint(4) NOT NULL default '0',
KEY t3$qtype (qtype),
KEY t3$id (id)
);
INSERT INTO t3 VALUES (30,1,29,NULL,NULL,0,NULL,0),(31,1,28,NULL,NULL,0,NULL,0),
(36,1,34,NULL,NULL,0,NULL,0),(37,1,35,NULL,NULL,0,121,0);
SELECT COUNT(*) FROM t1 a STRAIGHT_JOIN t2 pq STRAIGHT_JOIN t3 q 
WHERE 
(pq.profile_id = a.profile_id) AND (a.acct_id = 132) AND 
(pq.queue_id = q.id) AND (q.rr1 <> 1);
COUNT(*)
4
drop table t1,t2,t3;
create table t1 (f1 int);
insert into t1 values (1),(NULL);
create table t2 (f2 int, f3 int, f4 int);
create index idx1 on t2 (f4);
insert into t2 values (1,2,3),(2,4,6);
select A.f2 from t1 left join t2 A on A.f2 = f1 where A.f3=(select min(f3)
from  t2 C where A.f4 = C.f4) or A.f3 IS NULL;
f2
1
NULL
drop table t1,t2;
create table t2 (a tinyint unsigned);
create index t2i on t2(a);
insert into t2 values (0), (254), (255);
explain select * from t2 where a > -1;
id	select_type	table	type	possible_keys	key	key_len	ref	rows	Extra
1	SIMPLE	t2	index	t2i	t2i	2	NULL	3	Using where; Using index
select * from t2 where a > -1;
a
0
254
255
drop table t2;
CREATE TABLE t1 (a int, b int, c int);
INSERT INTO t1
SELECT 50, 3, 3 FROM DUAL
WHERE NOT EXISTS
(SELECT * FROM t1 WHERE a = 50 AND b = 3);
SELECT * FROM t1;
a	b	c
50	3	3
INSERT INTO t1
SELECT 50, 3, 3 FROM DUAL
WHERE NOT EXISTS
(SELECT * FROM t1 WHERE a = 50 AND b = 3);
select found_rows();
found_rows()
0
SELECT * FROM t1;
a	b	c
50	3	3
select count(*) from t1;
count(*)
1
select found_rows();
found_rows()
1
select count(*) from t1 limit 2,3;
count(*)
select found_rows();
found_rows()
0
select SQL_CALC_FOUND_ROWS count(*) from t1 limit 2,3;
count(*)
select found_rows();
found_rows()
1
DROP TABLE t1;
CREATE TABLE t1 (a INT, b INT);
(SELECT a, b AS c FROM t1) ORDER BY c+1;
a	c
(SELECT a, b AS c FROM t1) ORDER BY b+1;
a	c
SELECT a, b AS c FROM t1 ORDER BY c+1;
a	c
SELECT a, b AS c FROM t1 ORDER BY b+1;
a	c
drop table t1;
create table t1(f1 int, f2 int);
create table t2(f3 int);
select f1 from t1,t2 where f1=f2 and (f1,f2) = ((1,1));
f1
select f1 from t1,t2 where f1=f2 and (f1,NULL) = ((1,1));
f1
select f1 from t1,t2 where f1=f2 and (f1,f2) = ((1,NULL));
f1
insert into t1 values(1,1),(2,null);
insert into t2 values(2);
select * from t1,t2 where f1=f3 and (f1,f2) = (2,null);
f1	f2	f3
select * from t1,t2 where f1=f3 and (f1,f2) <=> (2,null);
f1	f2	f3
2	NULL	2
drop table t1,t2;
create table t1 (f1 int not null auto_increment primary key, f2 varchar(10));
create table t11 like t1;
insert into t1 values(1,""),(2,"");
show table status like 't1%';
Name	Engine	Version	Row_format	Rows	Avg_row_length	Data_length	Max_data_length	Index_length	Data_free	Auto_increment	Create_time	Update_time	Check_time	Collation	Checksum	Create_options	Comment
t1	MyISAM	10	Dynamic	2	20	X	X	X	X	X	X	X	X	latin1_swedish_ci	NULL		
t11	MyISAM	10	Dynamic	0	0	X	X	X	X	X	X	X	X	latin1_swedish_ci	NULL		
select 123 as a from t1 where f1 is null;
a
drop table t1,t11;
CREATE TABLE t1 (a INT, b INT);
(SELECT a, b AS c FROM t1) ORDER BY c+1;
a	c
(SELECT a, b AS c FROM t1) ORDER BY b+1;
a	c
SELECT a, b AS c FROM t1 ORDER BY c+1;
a	c
SELECT a, b AS c FROM t1 ORDER BY b+1;
a	c
drop table t1;
CREATE TABLE t1 ( a INT NOT NULL, b INT NOT NULL, UNIQUE idx (a,b) );
INSERT INTO t1 VALUES (1,1),(1,2),(1,3),(1,4);
CREATE TABLE t2 ( a INT NOT NULL, b INT NOT NULL, e INT );
INSERT INTO t2 VALUES ( 1,10,1), (1,10,2), (1,11,1), (1,11,2), (1,2,1), (1,2,2),(1,2,3);
SELECT t2.a, t2.b, IF(t1.b IS NULL,'',e) AS c, COUNT(*) AS d FROM t2 LEFT JOIN
t1 ON t2.a = t1.a AND t2.b = t1.b GROUP BY a, b, c;
a	b	c	d
1	2	1	1
1	2	2	1
1	2	3	1
1	10		2
1	11		2
SELECT t2.a, t2.b, IF(t1.b IS NULL,'',e) AS c, COUNT(*) AS d FROM t2 LEFT JOIN
t1 ON t2.a = t1.a AND t2.b = t1.b GROUP BY t1.a, t1.b, c;
a	b	c	d
1	10		4
1	2	1	1
1	2	2	1
1	2	3	1
SELECT t2.a, t2.b, IF(t1.b IS NULL,'',e) AS c, COUNT(*) AS d FROM t2 LEFT JOIN
t1 ON t2.a = t1.a AND t2.b = t1.b GROUP BY t2.a, t2.b, c;
a	b	c	d
1	2	1	1
1	2	2	1
1	2	3	1
1	10		2
1	11		2
SELECT t2.a, t2.b, IF(t1.b IS NULL,'',e) AS c, COUNT(*) AS d FROM t2,t1
WHERE t2.a = t1.a AND t2.b = t1.b GROUP BY a, b, c;
a	b	c	d
1	2	1	1
1	2	2	1
1	2	3	1
DROP TABLE IF EXISTS t1, t2;
create table t1 (f1 int primary key, f2 int);
create table t2 (f3 int, f4 int, primary key(f3,f4));
insert into t1 values (1,1);
insert into t2 values (1,1),(1,2);
select distinct count(f2) >0 from t1 left join t2 on f1=f3 group by f1;
count(f2) >0
1
drop table t1,t2;
create table t1 (f1 int,f2 int);
insert into t1 values(1,1);
create table t2 (f3 int, f4 int, primary key(f3,f4));
insert into t2 values(1,1);
select * from t1 where f1 in (select f3 from t2 where (f3,f4)= (select f3,f4 from t2));
f1	f2
1	1
drop table t1,t2;
<<<<<<< HEAD
CREATE TABLE t1 ( city char(30) );
INSERT INTO t1 VALUES ('London');
INSERT INTO t1 VALUES ('Paris');
SELECT * FROM t1 WHERE city='London';
city
London
SELECT * FROM t1 WHERE city='london';
city
London
EXPLAIN SELECT * FROM t1 WHERE city='London' AND city='london';
id	select_type	table	type	possible_keys	key	key_len	ref	rows	Extra
1	SIMPLE	t1	ALL	NULL	NULL	NULL	NULL	2	Using where
SELECT * FROM t1 WHERE city='London' AND city='london';
city
London
EXPLAIN SELECT * FROM t1 WHERE city LIKE '%london%' AND city='London';
id	select_type	table	type	possible_keys	key	key_len	ref	rows	Extra
1	SIMPLE	t1	ALL	NULL	NULL	NULL	NULL	2	Using where
SELECT * FROM t1 WHERE city LIKE '%london%' AND city='London';
city
London
DROP TABLE t1;
create table t1 (a int(11) unsigned, b int(11) unsigned);
insert into t1 values (1,0), (1,1), (1,2);
select a-b  from t1 order by 1;
a-b
0
1
18446744073709551615
select a-b , (a-b < 0)  from t1 order by 1;
a-b	(a-b < 0)
0	0
1	0
18446744073709551615	0
select a-b as d, (a-b >= 0), b from t1 group by b having d >= 0;
d	(a-b >= 0)	b
1	1	0
0	1	1
18446744073709551615	1	2
select cast((a - b) as unsigned) from t1 order by 1;
cast((a - b) as unsigned)
0
1
18446744073709551615
drop table t1;
create table t1 (a int(11));
select all all * from t1;
a
select distinct distinct * from t1;
a
select all distinct * from t1;
ERROR HY000: Incorrect usage of ALL and DISTINCT
select distinct all * from t1;
ERROR HY000: Incorrect usage of ALL and DISTINCT
drop table t1;
CREATE TABLE t1 ( 
K2C4 varchar(4) character set latin1 collate latin1_bin NOT NULL default '', 
K4N4 varchar(4) character set latin1 collate latin1_bin NOT NULL default '0000', 
F2I4 int(11) NOT NULL default '0' 
) ENGINE=MyISAM DEFAULT CHARSET=latin1;
INSERT INTO t1 VALUES 
('W%RT', '0100',  1), 
('W-RT', '0100', 1), 
('WART', '0100', 1), 
('WART', '0200', 1), 
('WERT', '0100', 2), 
('WORT','0200', 2), 
('WT', '0100', 2), 
('W_RT', '0100', 2), 
('WaRT', '0100', 3), 
('WART', '0300', 3), 
('WRT' , '0400', 3), 
('WURM', '0500', 3), 
('W%T', '0600', 4), 
('WA%T', '0700', 4), 
('WA_T', '0800', 4);
SELECT K2C4, K4N4, F2I4 FROM t1
WHERE  K2C4 = 'WART' AND 
(F2I4 = 2 AND K2C4 = 'WART' OR (F2I4 = 2 OR K4N4 = '0200'));
K2C4	K4N4	F2I4
WART	0200	1
SELECT K2C4, K4N4, F2I4 FROM t1
WHERE  K2C4 = 'WART' AND (K2C4 = 'WART' OR K4N4 = '0200');
K2C4	K4N4	F2I4
WART	0100	1
WART	0200	1
WART	0300	3
DROP TABLE t1;
CREATE TABLE t1 ( a BLOB, INDEX (a(20)) );
CREATE TABLE t2 ( a BLOB, INDEX (a(20)) );
INSERT INTO t1 VALUES ('one'),('two'),('three'),('four'),('five');
INSERT INTO t2 VALUES ('one'),('two'),('three'),('four'),('five');
EXPLAIN SELECT * FROM t1 LEFT JOIN t2 USE INDEX (a) ON t1.a=t2.a;
id	select_type	table	type	possible_keys	key	key_len	ref	rows	Extra
1	SIMPLE	t1	ALL	NULL	NULL	NULL	NULL	5	
1	SIMPLE	t2	ref	a	a	23	test.t1.a	2	
EXPLAIN SELECT * FROM t1 LEFT JOIN t2 FORCE INDEX (a) ON t1.a=t2.a;
id	select_type	table	type	possible_keys	key	key_len	ref	rows	Extra
1	SIMPLE	t1	ALL	NULL	NULL	NULL	NULL	5	
1	SIMPLE	t2	ref	a	a	23	test.t1.a	2	
DROP TABLE t1, t2;
create table t1 (a int, b int);
create table t2 like t1;
select t1.a from (t1 inner join t2 on t1.a=t2.a) where t2.a=1;
a
select t1.a from ((t1 inner join t2 on t1.a=t2.a)) where t2.a=1;
a
select x.a, y.a, z.a from ( (t1 x inner join t2 y on x.a=y.a) inner join t2 z on y.a=z.a) WHERE x.a=1;
a	a	a
drop table t1,t2;
create table t1 (s1 varchar(5));
insert into t1 values ('Wall');
select min(s1) from t1 group by s1 with rollup;
min(s1)
Wall
Wall
drop table t1;
create table t1 (s1 int) engine=myisam;
insert into t1 values (0);
select avg(distinct s1) from t1 group by s1 with rollup;
avg(distinct s1)
0.0000
0.0000
drop table t1;
create table t1 (s1 int);
insert into t1 values (null),(1);
select distinct avg(s1) as x from t1 group by s1 with rollup;
x
NULL
1.0000
drop table t1;
create table t1 (a int(11));
select all all * from t1;
a
select distinct distinct * from t1;
a
select all distinct * from t1;
ERROR HY000: Incorrect usage of ALL and DISTINCT
select distinct all * from t1;
ERROR HY000: Incorrect usage of ALL and DISTINCT
drop table t1;
CREATE TABLE t1 ( a BLOB, INDEX (a(20)) );
CREATE TABLE t2 ( a BLOB, INDEX (a(20)) );
INSERT INTO t1 VALUES ('one'),('two'),('three'),('four'),('five');
INSERT INTO t2 VALUES ('one'),('two'),('three'),('four'),('five');
EXPLAIN SELECT * FROM t1 LEFT JOIN t2 USE INDEX (a) ON t1.a=t2.a;
id	select_type	table	type	possible_keys	key	key_len	ref	rows	Extra
1	SIMPLE	t1	ALL	NULL	NULL	NULL	NULL	5	
1	SIMPLE	t2	ref	a	a	23	test.t1.a	2	
EXPLAIN SELECT * FROM t1 LEFT JOIN t2 FORCE INDEX (a) ON t1.a=t2.a;
id	select_type	table	type	possible_keys	key	key_len	ref	rows	Extra
1	SIMPLE	t1	ALL	NULL	NULL	NULL	NULL	5	
1	SIMPLE	t2	ref	a	a	23	test.t1.a	2	
DROP TABLE t1, t2;
CREATE TABLE t1 (a int);
CREATE TABLE t2 (a int);
INSERT INTO t1 VALUES (1), (2), (3), (4), (5);
INSERT INTO t2 VALUES (2), (4), (6);
SELECT t1.a FROM t1 STRAIGHT_JOIN t2 ON t1.a=t2.a;
a
2
4
EXPLAIN SELECT t1.a FROM t1 STRAIGHT_JOIN t2 ON t1.a=t2.a;
id	select_type	table	type	possible_keys	key	key_len	ref	rows	Extra
1	SIMPLE	t1	ALL	NULL	NULL	NULL	NULL	5	
1	SIMPLE	t2	ALL	NULL	NULL	NULL	NULL	3	Using where
EXPLAIN SELECT t1.a FROM t1 INNER JOIN t2 ON t1.a=t2.a;
id	select_type	table	type	possible_keys	key	key_len	ref	rows	Extra
1	SIMPLE	t2	ALL	NULL	NULL	NULL	NULL	3	
1	SIMPLE	t1	ALL	NULL	NULL	NULL	NULL	5	Using where
DROP TABLE t1,t2;
select x'10' + 0, X'10' + 0, b'10' + 0, B'10' + 0;
x'10' + 0	X'10' + 0	b'10' + 0	B'10' + 0
16	16	2	2
create table t1 (f1 varchar(6) default NULL, f2 int(6) primary key not null);
create table t2 (f3 varchar(5) not null, f4 varchar(5) not null, UNIQUE KEY UKEY (f3,f4));
insert into t1 values (" 2", 2);
insert into t2 values (" 2", " one "),(" 2", " two ");
select * from t1 left join t2 on f1 = f3;
f1	f2	f3	f4
 2	2	 2	 one 
 2	2	 2	 two 
drop table t1,t2;
create table t1 (empnum smallint, grp int);
create table t2 (empnum int, name char(5));
insert into t1 values(1,1);
insert into t2 values(1,'bob');
create view v1 as select * from t2 inner join t1 using (empnum);
select * from v1;
empnum	name	grp
1	bob	1
drop table t1,t2;
drop view v1;
create table t1 (pk int primary key, b int);
create table t2 (pk int primary key, c int);
select pk from t1 inner join t2 using (pk);
pk
drop table t1,t2;
create table t1 (s1 int, s2 char(5), s3 decimal(10));
create view v1 as select s1, s2, 'x' as s3 from t1;
select * from t1 natural join v1;
s1	s2	s3
insert into t1 values (1,'x',5);
select * from t1 natural join v1;
s1	s2	s3
Warnings:
Warning	1292	Truncated incorrect DOUBLE value: 'x'
drop table t1;
drop view v1;
create table t1(a1 int);
create table t2(a2 int);
insert into t1 values(1),(2);
insert into t2 values(1),(2);
create view v2 (c) as select a1 from t1;
select * from t1 natural left join t2;
a1	a2
1	1
1	2
2	1
2	2
select * from t1 natural right join t2;
a2	a1
1	1
1	2
2	1
2	2
select * from v2 natural left join t2;
c	a2
1	1
1	2
2	1
2	2
select * from v2 natural right join t2;
a2	c
1	1
1	2
2	1
2	2
drop table t1, t2;
drop view v2;
create table t1 (a int(10), t1_val int(10));
create table t2 (b int(10), t2_val int(10));
create table t3 (a int(10), b int(10));
insert into t1 values (1,1),(2,2);
insert into t2 values (1,1),(2,2),(3,3);
insert into t3 values (1,1),(2,1),(3,1),(4,1);
select * from t1 natural join t2 natural join t3;
a	b	t1_val	t2_val
1	1	1	1
2	1	2	1
select * from t1 natural join t3 natural join t2;
b	a	t1_val	t2_val
1	1	1	1
1	2	2	1
drop table t1, t2, t3;
DO IFNULL(NULL, NULL);
SELECT CAST(IFNULL(NULL, NULL) AS DECIMAL);
CAST(IFNULL(NULL, NULL) AS DECIMAL)
NULL
SELECT ABS(IFNULL(NULL, NULL));
ABS(IFNULL(NULL, NULL))
NULL
SELECT IFNULL(NULL, NULL);
IFNULL(NULL, NULL)
NULL
SET @OLD_SQL_MODE12595=@@SQL_MODE, @@SQL_MODE='';
SHOW LOCAL VARIABLES LIKE 'SQL_MODE';
Variable_name	Value
sql_mode	
CREATE TABLE BUG_12595(a varchar(100));
INSERT INTO BUG_12595 VALUES ('hakan%'), ('hakank'), ("ha%an");
SELECT * FROM BUG_12595 WHERE a LIKE 'hakan\%';
a
hakan%
SELECT * FROM BUG_12595 WHERE a LIKE 'hakan*%' ESCAPE '*';
a
hakan%
SELECT * FROM BUG_12595 WHERE a LIKE 'hakan**%' ESCAPE '**';
ERROR HY000: Incorrect arguments to ESCAPE
SELECT * FROM BUG_12595 WHERE a LIKE 'hakan%' ESCAPE '';
a
hakan%
hakank
SELECT * FROM BUG_12595 WHERE a LIKE 'hakan\%' ESCAPE '';
a
SELECT * FROM BUG_12595 WHERE a LIKE 'ha\%an' ESCAPE 0x5c;
a
ha%an
SELECT * FROM BUG_12595 WHERE a LIKE 'ha%%an' ESCAPE '%';
a
ha%an
SELECT * FROM BUG_12595 WHERE a LIKE 'ha\%an' ESCAPE '\\';
a
ha%an
SELECT * FROM BUG_12595 WHERE a LIKE 'ha|%an' ESCAPE '|';
a
ha%an
SET @@SQL_MODE='NO_BACKSLASH_ESCAPES';
SHOW LOCAL VARIABLES LIKE 'SQL_MODE';
Variable_name	Value
sql_mode	NO_BACKSLASH_ESCAPES
SELECT * FROM BUG_12595 WHERE a LIKE 'hakan\%';
a
SELECT * FROM BUG_12595 WHERE a LIKE 'hakan*%' ESCAPE '*';
a
hakan%
SELECT * FROM BUG_12595 WHERE a LIKE 'hakan**%' ESCAPE '**';
ERROR HY000: Incorrect arguments to ESCAPE
SELECT * FROM BUG_12595 WHERE a LIKE 'hakan\%' ESCAPE '\\';
ERROR HY000: Incorrect arguments to ESCAPE
SELECT * FROM BUG_12595 WHERE a LIKE 'hakan%' ESCAPE '';
ERROR HY000: Incorrect arguments to ESCAPE
SELECT * FROM BUG_12595 WHERE a LIKE 'ha\%an' ESCAPE 0x5c;
a
ha%an
SELECT * FROM BUG_12595 WHERE a LIKE 'ha|%an' ESCAPE '|';
a
ha%an
SELECT * FROM BUG_12595 WHERE a LIKE 'hakan\n%' ESCAPE '\n';
ERROR HY000: Incorrect arguments to ESCAPE
SET @@SQL_MODE=@OLD_SQL_MODE12595;
DROP TABLE BUG_12595;
create table t1 (a char(1));
create table t2 (a char(1));
insert into t1 values ('a'),('b'),('c');
insert into t2 values ('b'),('c'),('d');
select a from t1 natural join t2;
a
b
c
select * from t1 natural join t2 where a = 'b';
a
b
drop table t1, t2;
CREATE TABLE t1 (`id` TINYINT);
CREATE TABLE t2 (`id` TINYINT);
CREATE TABLE t3 (`id` TINYINT);
INSERT INTO t1 VALUES (1),(2),(3);
INSERT INTO t2 VALUES (2);
INSERT INTO t3 VALUES (3);
SELECT t1.id,t3.id FROM t1 JOIN t2 ON (t2.id=t1.id) LEFT JOIN t3 USING (id);
ERROR 23000: Column 'id' in from clause is ambiguous
SELECT t1.id,t3.id FROM t1 JOIN t2 ON (t2.notacolumn=t1.id) LEFT JOIN t3 USING (id);
ERROR 23000: Column 'id' in from clause is ambiguous
SELECT id,t3.id FROM t1 JOIN t2 ON (t2.id=t1.id) LEFT JOIN t3 USING (id);
ERROR 23000: Column 'id' in from clause is ambiguous
SELECT id,t3.id FROM (t1 JOIN t2 ON (t2.id=t1.id)) LEFT JOIN t3 USING (id);
ERROR 23000: Column 'id' in from clause is ambiguous
drop table t1, t2, t3;
create table t1 (a int(10),b int(10));
create table t2 (a int(10),b int(10));
insert into t1 values (1,10),(2,20),(3,30);
insert into t2 values (1,10);
select * from t1 inner join t2 using (A);
a	b	b
1	10	10
select * from t1 inner join t2 using (a);
a	b	b
1	10	10
drop table t1, t2;
create table t1 (a int, c int);
create table t2 (b int);
create table t3 (b int, a int);
create table t4 (c int);
insert into t1 values (1,1);
insert into t2 values (1);
insert into t3 values (1,1);
insert into t4 values (1);
select * from t1 join t2 join t3 on (t2.b = t3.b and t1.a = t3.a);
a	c	b	b	a
1	1	1	1	1
select * from t1, t2 join t3 on (t2.b = t3.b and t1.a = t3.a);
ERROR 42S22: Unknown column 't1.a' in 'on clause'
select * from t1 join t2 join t3 join t4 on (t1.a = t4.c and t2.b = t4.c);
a	c	b	b	a	c
1	1	1	1	1	1
select * from t1 join t2 join t4 using (c);
c	a	b
1	1	1
drop table t1, t2, t3, t4;
create table t1(x int, y int);
create table t2(x int, y int);
create table t3(x int, primary key(x));
insert into t1 values (1, 1), (2, 1), (3, 1), (4, 3), (5, 6), (6, 6);
insert into t2 values (1, 1), (2, 1), (3, 3), (4, 6), (5, 6);
insert into t3 values (1), (2), (3), (4), (5);
select t1.x, t3.x from t1, t2, t3  where t1.x = t2.x and t3.x >= t1.y and t3.x <= t2.y;
x	x
1	1
2	1
3	1
3	2
3	3
4	3
4	4
4	5
drop table t1,t2,t3;
create table t1 (id char(16) not null default '', primary key  (id));
insert into t1 values ('100'),('101'),('102');
create table t2 (id char(16) default null);
insert into t2 values (1);
create view v1 as select t1.id from t1;
create view v2 as select t2.id from t2;
create view v3 as select (t1.id+2) as id from t1 natural left join t2;
select t1.id from t1 left join v2 using (id);
id
100
101
102
select t1.id from v2 right join t1 using (id);
id
100
101
102
select t1.id from t1 left join v3 using (id);
id
100
101
102
select * from t1 left join v2 using (id);
id
100
101
102
select * from v2 right join t1 using (id);
id
100
101
102
select * from t1 left join v3 using (id);
id
100
101
102
select v1.id from v1 left join v2 using (id);
id
100
101
102
select v1.id from v2 right join v1 using (id);
id
100
101
102
select v1.id from v1 left join v3 using (id);
id
100
101
102
select * from v1 left join v2 using (id);
id
100
101
102
select * from v2 right join v1 using (id);
id
100
101
102
select * from v1 left join v3 using (id);
id
100
101
102
drop table t1, t2;
drop view v1, v2, v3;
create table t1 (id int(11) not null default '0');
insert into t1 values (123),(191),(192);
create table t2 (id char(16) character set utf8 not null);
insert into t2 values ('58013'),('58014'),('58015'),('58016');
create table t3 (a_id int(11) not null, b_id char(16) character set utf8);
insert into t3 values (123,null),(123,null),(123,null),(123,null),(123,null),(123,'58013');
select count(*)
from t1 inner join (t3 left join t2 on t2.id = t3.b_id) on t1.id = t3.a_id;
count(*)
6
select count(*)
from t1 inner join (t2 right join t3 on t2.id = t3.b_id) on t1.id = t3.a_id;
count(*)
6
drop table t1,t2,t3;
create table t1 (a int);
create table t2 (b int);
create table t3 (c int);
select * from t1 join t2 join t3 on (t1.a=t3.c);
a	b	c
select * from t1 join t2 left join t3 on (t1.a=t3.c);
a	b	c
select * from t1 join t2 right join t3 on (t1.a=t3.c);
a	b	c
select * from t1 join t2 straight_join t3 on (t1.a=t3.c);
a	b	c
drop table t1, t2 ,t3;
create table t1(f1 int, f2 date);
insert into t1 values(1,'2005-01-01'),(2,'2005-09-01'),(3,'2005-09-30'),
(4,'2005-10-01'),(5,'2005-12-30');
select * from t1 where f2 >= 0;
f1	f2
1	2005-01-01
2	2005-09-01
3	2005-09-30
4	2005-10-01
5	2005-12-30
select * from t1 where f2 >= '0000-00-00';
f1	f2
1	2005-01-01
2	2005-09-01
3	2005-09-30
4	2005-10-01
5	2005-12-30
select * from t1 where f2 >= '2005-09-31';
f1	f2
4	2005-10-01
5	2005-12-30
select * from t1 where f2 >= '2005-09-3a';
f1	f2
4	2005-10-01
5	2005-12-30
Warnings:
Warning	1292	Incorrect date value: '2005-09-3a' for column 'f2' at row 1
select * from t1 where f2 <= '2005-09-31';
f1	f2
1	2005-01-01
2	2005-09-01
3	2005-09-30
select * from t1 where f2 <= '2005-09-3a';
f1	f2
1	2005-01-01
2	2005-09-01
3	2005-09-30
Warnings:
Warning	1292	Incorrect date value: '2005-09-3a' for column 'f2' at row 1
drop table t1;
create table t1 (f1 int, f2 int);
insert into t1 values (1, 30), (2, 20), (3, 10);
create algorithm=merge view v1 as select f1, f2 from t1;
create algorithm=merge view v2 (f2, f1) as select f1, f2 from t1;
create algorithm=merge view v3 as select t1.f1 as f2, t1.f2 as f1 from t1;
select t1.f1 as x1, f1 from t1 order by t1.f1;
x1	f1
1	1
2	2
3	3
select v1.f1 as x1, f1 from v1 order by v1.f1;
x1	f1
1	1
2	2
3	3
select v2.f1 as x1, f1 from v2 order by v2.f1;
x1	f1
10	10
20	20
30	30
select v3.f1 as x1, f1 from v3 order by v3.f1;
x1	f1
10	10
20	20
30	30
select f1, f2, v1.f1 as x1 from v1 order by v1.f1;
f1	f2	x1
1	30	1
2	20	2
3	10	3
select f1, f2, v2.f1 as x1 from v2 order by v2.f1;
f1	f2	x1
10	3	10
20	2	20
30	1	30
select f1, f2, v3.f1 as x1 from v3 order by v3.f1;
f1	f2	x1
10	3	10
20	2	20
30	1	30
drop table t1;
drop view v1, v2, v3;
CREATE TABLE t1(key_a int4 NOT NULL, optimus varchar(32), PRIMARY KEY(key_a));
CREATE TABLE t2(key_a int4 NOT NULL, prime varchar(32), PRIMARY KEY(key_a));
CREATE table t3(key_a int4 NOT NULL, key_b int4 NOT NULL, foo varchar(32),
PRIMARY KEY(key_a,key_b));
INSERT INTO t1 VALUES (0,'');
INSERT INTO t1 VALUES (1,'i');
INSERT INTO t1 VALUES (2,'j');
INSERT INTO t1 VALUES (3,'k');
INSERT INTO t2 VALUES (1,'r');
INSERT INTO t2 VALUES (2,'s');
INSERT INTO t2 VALUES (3,'t');
INSERT INTO t3 VALUES (1,5,'x');
INSERT INTO t3 VALUES (1,6,'y');
INSERT INTO t3 VALUES (2,5,'xx');
INSERT INTO t3 VALUES (2,6,'yy');
INSERT INTO t3 VALUES (2,7,'zz');
INSERT INTO t3 VALUES (3,5,'xxx');
SELECT t2.key_a,foo 
FROM t1 INNER JOIN t2 ON t1.key_a = t2.key_a
INNER JOIN t3 ON t1.key_a = t3.key_a
WHERE t2.key_a=2 and key_b=5;
key_a	foo
2	xx
EXPLAIN SELECT t2.key_a,foo 
FROM t1 INNER JOIN t2 ON t1.key_a = t2.key_a
INNER JOIN t3 ON t1.key_a = t3.key_a
WHERE t2.key_a=2 and key_b=5;
id	select_type	table	type	possible_keys	key	key_len	ref	rows	Extra
1	SIMPLE	t1	const	PRIMARY	PRIMARY	4	const	1	Using index
1	SIMPLE	t2	const	PRIMARY	PRIMARY	4	const	1	Using index
1	SIMPLE	t3	const	PRIMARY	PRIMARY	8	const,const	1	
SELECT t2.key_a,foo 
FROM t1 INNER JOIN t2 ON t2.key_a = t1.key_a
INNER JOIN t3 ON t1.key_a = t3.key_a
WHERE t2.key_a=2 and key_b=5;
key_a	foo
2	xx
EXPLAIN SELECT t2.key_a,foo 
FROM t1 INNER JOIN t2 ON t2.key_a = t1.key_a
INNER JOIN t3 ON t1.key_a = t3.key_a
WHERE t2.key_a=2 and key_b=5;
id	select_type	table	type	possible_keys	key	key_len	ref	rows	Extra
1	SIMPLE	t1	const	PRIMARY	PRIMARY	4	const	1	Using index
1	SIMPLE	t2	const	PRIMARY	PRIMARY	4	const	1	Using index
1	SIMPLE	t3	const	PRIMARY	PRIMARY	8	const,const	1	
DROP TABLE t1,t2,t3;
create  table t1 (f1 int);
insert into t1 values(1),(2);
create table t2 (f2 int, f3 int, key(f2));
insert into t2 values(1,1),(2,2);
create table t3 (f4 int not null);
insert into t3 values (2),(2),(2);
select f1,(select count(*) from t2,t3 where f2=f1 and f3=f4) as count from t1;
f1	count
1	0
2	3
drop table t1,t2,t3;
create table t1 (f1 int unique);
create table t2 (f2 int unique);
create table t3 (f3 int unique);
insert into t1 values(1),(2);
insert into t2 values(1),(2);
insert into t3 values(1),(NULL);
select * from t3 where f3 is null;
f3
NULL
select t2.f2 from t1 left join t2 on f1=f2 join t3 on f1=f3 where f1=1;
f2
1
drop table t1,t2,t3;
create table t1(f1 char, f2 char not null);
insert into t1 values(null,'a');
create table t2 (f2 char not null);
insert into t2 values('b');
select * from t1 left join t2 on f1=t2.f2 where t1.f2='a';
f1	f2	f2
NULL	a	NULL
drop table t1,t2;
select * from (select * left join t on f1=f2) tt;
ERROR 42000: You have an error in your SQL syntax; check the manual that corresponds to your MySQL server version for the right syntax to use near 'on f1=f2) tt' at line 1
CREATE TABLE t1 (sku int PRIMARY KEY, pr int);
CREATE TABLE t2 (sku int PRIMARY KEY, sppr int, name varchar(255));
INSERT INTO t1 VALUES
(10, 10), (20, 10), (30, 20), (40, 30), (50, 10), (60, 10);
INSERT INTO t2 VALUES 
(10, 10, 'aaa'), (20, 10, 'bbb'), (30, 10, 'ccc'), (40, 20, 'ddd'),
(50, 10, 'eee'), (60, 20, 'fff'), (70, 20, 'ggg'), (80, 30, 'hhh');
SELECT t2.sku, t2.sppr, t2.name, t1.sku, t1.pr
FROM t2, t1 WHERE t2.sku=20 AND (t2.sku=t1.sku OR t2.sppr=t1.sku);
sku	sppr	name	sku	pr
20	10	bbb	10	10
20	10	bbb	20	10
EXPLAIN
SELECT t2.sku, t2.sppr, t2.name, t1.sku, t1.pr
FROM t2, t1 WHERE t2.sku=20 AND (t2.sku=t1.sku OR t2.sppr=t1.sku);
id	select_type	table	type	possible_keys	key	key_len	ref	rows	Extra
1	SIMPLE	t2	const	PRIMARY	PRIMARY	4	const	1	
1	SIMPLE	t1	range	PRIMARY	PRIMARY	4	NULL	2	Using where
DROP TABLE t1,t2;
CREATE TABLE t1 (i TINYINT UNSIGNED NOT NULL);
INSERT t1 SET i = 0;
UPDATE t1 SET i = -1;
Warnings:
Warning	1264	Out of range value adjusted for column 'i' at row 1
SELECT * FROM t1;
i
0
UPDATE t1 SET i = CAST(i - 1 AS SIGNED);
Warnings:
Warning	1264	Out of range value adjusted for column 'i' at row 1
SELECT * FROM t1;
i
0
UPDATE t1 SET i = i - 1;
Warnings:
Warning	1264	Out of range value adjusted for column 'i' at row 1
SELECT * FROM t1;
i
255
DROP TABLE t1;
create table t1 (a int);
insert into t1 values (0),(1),(2),(3),(4),(5),(6),(7),(8),(9);
create table t2 (a int, b int, c int, e int, primary key(a,b,c));
insert into t2 select A.a, B.a, C.a, C.a from t1 A, t1 B, t1 C;
analyze table t2;
Table	Op	Msg_type	Msg_text
test.t2	analyze	status	OK
select 'In next EXPLAIN, B.rows must be exactly 10:' Z;
Z
In next EXPLAIN, B.rows must be exactly 10:
explain select * from t2 A, t2 B where A.a=5 and A.b=5 and A.C<5
and B.a=5 and B.b=A.e and (B.b =1 or B.b = 3 or B.b=5);
id	select_type	table	type	possible_keys	key	key_len	ref	rows	Extra
1	SIMPLE	A	range	PRIMARY	PRIMARY	12	NULL	3	Using where
1	SIMPLE	B	ref	PRIMARY	PRIMARY	8	const,test.A.e	10	
drop table t1, t2;
CREATE TABLE t1 (a int PRIMARY KEY, b int, INDEX(b));
INSERT INTO t1 VALUES (1, 3), (9,4), (7,5), (4,5), (6,2),
(3,1), (5,1), (8,9), (2,2), (0,9);
CREATE TABLE t2 (c int, d int, f int, INDEX(c,f));
INSERT INTO t2 VALUES
(1,0,0), (1,0,1), (2,0,0), (2,0,1), (3,0,0), (4,0,1),
(5,0,0), (5,0,1), (6,0,0), (0,0,1), (7,0,0), (7,0,1),
(0,0,0), (0,0,1), (8,0,0), (8,0,1), (9,0,0), (9,0,1);
EXPLAIN
SELECT a, c, d, f FROM t1,t2 WHERE a=c AND b BETWEEN 4 AND 6;
id	select_type	table	type	possible_keys	key	key_len	ref	rows	Extra
1	SIMPLE	t1	range	PRIMARY,b	b	5	NULL	3	Using where
1	SIMPLE	t2	ref	c	c	5	test.t1.a	2	Using where
EXPLAIN
SELECT a, c, d, f FROM t1,t2 WHERE a=c AND b BETWEEN 4 AND 6 AND a > 0;
id	select_type	table	type	possible_keys	key	key_len	ref	rows	Extra
1	SIMPLE	t1	range	PRIMARY,b	b	5	NULL	3	Using where
1	SIMPLE	t2	ref	c	c	5	test.t1.a	2	Using where
DROP TABLE t1, t2;
=======
CREATE TABLE t1(a int, b int, c int, KEY b(b), KEY c(c));
insert into t1 values (1,0,0),(2,0,0);
CREATE TABLE t2 (a int, b varchar(2), c varchar(2), PRIMARY KEY(a));
insert into t2 values (1,'',''), (2,'','');
CREATE TABLE t3 (a int, b int, PRIMARY KEY (a,b), KEY a (a), KEY b (b));
insert into t3 values (1,1),(1,2);
explain select straight_join DISTINCT t2.a,t2.b, t1.c from t1, t3, t2 
where (t1.c=t2.a or (t1.c=t3.a and t2.a=t3.b)) and t1.b=556476786 and 
t2.b like '%%' order by t2.b limit 0,1;
id	select_type	table	type	possible_keys	key	key_len	ref	rows	Extra
1	SIMPLE	t1	ref	b,c	b	5	const	1	Using where; Using temporary; Using filesort
1	SIMPLE	t3	index	PRIMARY,a,b	PRIMARY	8	NULL	2	Using index
1	SIMPLE	t2	ALL	PRIMARY	NULL	NULL	NULL	2	Range checked for each record (index map: 0x1)
DROP TABLE t1,t2,t3;
>>>>>>> 3390eaa0
<|MERGE_RESOLUTION|>--- conflicted
+++ resolved
@@ -2716,7 +2716,6 @@
 f1	f2
 1	1
 drop table t1,t2;
-<<<<<<< HEAD
 CREATE TABLE t1 ( city char(30) );
 INSERT INTO t1 VALUES ('London');
 INSERT INTO t1 VALUES ('Paris');
@@ -3447,7 +3446,6 @@
 1	SIMPLE	t1	range	PRIMARY,b	b	5	NULL	3	Using where
 1	SIMPLE	t2	ref	c	c	5	test.t1.a	2	Using where
 DROP TABLE t1, t2;
-=======
 CREATE TABLE t1(a int, b int, c int, KEY b(b), KEY c(c));
 insert into t1 values (1,0,0),(2,0,0);
 CREATE TABLE t2 (a int, b varchar(2), c varchar(2), PRIMARY KEY(a));
@@ -3461,5 +3459,4 @@
 1	SIMPLE	t1	ref	b,c	b	5	const	1	Using where; Using temporary; Using filesort
 1	SIMPLE	t3	index	PRIMARY,a,b	PRIMARY	8	NULL	2	Using index
 1	SIMPLE	t2	ALL	PRIMARY	NULL	NULL	NULL	2	Range checked for each record (index map: 0x1)
-DROP TABLE t1,t2,t3;
->>>>>>> 3390eaa0
+DROP TABLE t1,t2,t3;