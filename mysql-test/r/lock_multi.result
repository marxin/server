drop table if exists t1,t2;
create table t1(n int);
insert into t1 values (1);
lock tables t1 write;
update low_priority t1 set n = 4;
select n from t1;
unlock tables;
n
4
drop table t1;
create table t1(n int);
insert into t1 values (1);
lock tables t1 read;
update low_priority t1 set n = 4;
select n from t1;
n
1
unlock tables;
drop table t1;
create table t1 (a int, b int);
create table t2 (c int, d int);
insert into t1 values(1,1);
insert into t1 values(2,2);
insert into t2 values(1,2);
lock table t1 read;
update t1,t2 set c=a where b=d;
select c from t2;
c
2
drop table t1;
drop table t2;
create table t1 (a int);
create table t2 (a int);
lock table t1 write, t2 write;
insert t1 select * from t2;
drop table t2;
ERROR 42S02: Table 'test.t2' doesn't exist
drop table t1;
create table t1 (a int);
create table t2 (a int);
lock table t1 write, t2 write, t1 as t1_2 write, t2 as t2_2 write;
insert t1 select * from t2;
drop table t2;
ERROR 42S02: Table 'test.t2' doesn't exist
drop table t1;
End of 4.1 tests
create table t1(a int);
lock tables t1 write;
show columns from t1;
Field	Type	Null	Key	Default	Extra
a	int(11)	YES		NULL	
unlock tables;
drop table t1;
<<<<<<< HEAD
=======
CREATE DATABASE mysqltest_1;
FLUSH TABLES WITH READ LOCK;
DROP DATABASE mysqltest_1;
DROP DATABASE mysqltest_1;
ERROR HY000: Can't execute the query because you have a conflicting read lock
UNLOCK TABLES;
DROP DATABASE mysqltest_1;
ERROR HY000: Can't drop database 'mysqltest_1'; database doesn't exist
>>>>>>> 3e89ac01
USE mysql;
LOCK TABLES columns_priv WRITE, db WRITE, host WRITE, user WRITE;
FLUSH TABLES;
USE mysql;
SELECT user.Select_priv FROM user, db WHERE user.user = db.user LIMIT 1;
OPTIMIZE TABLES columns_priv, db, host, user;
Table	Op	Msg_type	Msg_text
mysql.columns_priv	optimize	status	OK
mysql.db	optimize	status	OK
mysql.host	optimize	status	OK
mysql.user	optimize	status	OK
UNLOCK TABLES;
Select_priv
N
USE test;
use test;
CREATE TABLE t1 (c1 int);
LOCK TABLE t1 WRITE;
FLUSH TABLES WITH READ LOCK;
CREATE TABLE t2 (c1 int);
UNLOCK TABLES;
UNLOCK TABLES;
DROP TABLE t1, t2;
CREATE TABLE t1 (c1 int);
LOCK TABLE t1 WRITE;
FLUSH TABLES WITH READ LOCK;
CREATE TABLE t2 AS SELECT * FROM t1;
ERROR HY000: Table 't2' was not locked with LOCK TABLES
UNLOCK TABLES;
UNLOCK TABLES;
DROP TABLE t1;
CREATE DATABASE mysqltest_1;
FLUSH TABLES WITH READ LOCK;
DROP DATABASE mysqltest_1;
DROP DATABASE mysqltest_1;
ERROR HY000: Can't execute the query because you have a conflicting read lock
UNLOCK TABLES;
DROP DATABASE mysqltest_1;
ERROR HY000: Can't drop database 'mysqltest_1'; database doesn't exist
create table t1 (f1 int(12) unsigned not null auto_increment, primary key(f1)) engine=innodb;
lock tables t1 write;
<<<<<<< HEAD
alter table t1 auto_increment=0;
alter table t1 auto_increment=0;
unlock tables;
drop table t1;
CREATE TABLE t1 (
a int(11) unsigned default NULL,
b varchar(255) default NULL,
UNIQUE KEY a (a),
KEY b (b)
);
INSERT INTO t1 VALUES (1, 1), (2, 2), (3, 3);
CREATE TABLE t2 SELECT * FROM t1;
CREATE TABLE t3 SELECT * FROM t1;
# test altering of columns that multiupdate doesn't use
# normal mode
# PS mode
# test altering of columns that multiupdate uses
# normal mode
# PS mode
DROP TABLE t1, t2, t3;
CREATE TABLE t1( a INT, b INT );
INSERT INTO t1 VALUES (1, 1), (2, 2), (3, 3), (4, 4);
# 1. test regular tables
# 1.1. test altering of columns that multiupdate doesn't use
# 1.1.1. normal mode
# 1.1.2. PS mode
# 1.2. test altering of columns that multiupdate uses
# 1.2.1. normal mode
# 1.2.2. PS mode
ALTER TABLE t1 ADD COLUMN a INT;
# 2. test UNIONs
# 2.1. test altering of columns that multiupdate doesn't use
# 2.1.1. normal mode
# 2.1.2. PS mode
# 2.2. test altering of columns that multiupdate uses
# 2.2.1. normal mode
# 2.2.2. PS mode
DROP TABLE t1;
End of 5.0 tests
create table t1 (i int);
lock table t1 read;
update t1 set i= 10;
select * from t1;
kill query ID;
i
ERROR 70100: Query execution was interrupted
unlock tables;
drop table t1;
drop table if exists t1;
create table t1 (a int) ENGINE=MEMORY;
--> client 2
handler t1 open;
ERROR HY000: Table storage engine for 't1' doesn't have this option
--> client 1
drop table t1;
drop table if exists t1;
create table t1 (i int);
connection: default
lock tables t1 write;
connection: flush
flush tables with read lock;;
connection: default
alter table t1 add column j int;
connection: insert
insert into t1 values (1,2);;
connection: default
unlock tables;
connection: flush
select * from t1;
i	j
unlock tables;
select * from t1;
i	j
1	2
drop table t1;
drop table if exists t1;
create table t1 (i int);
connection: default
lock tables t1 write;
connection: flush
flush tables with read lock;;
connection: default
flush tables;
unlock tables;
drop table t1;
drop table if exists t1,t2;
create table t1 (a int);
flush status;
lock tables t1 read;
insert into t1 values(1);;
unlock tables;
drop table t1;
select @tlwa < @tlwb;
@tlwa < @tlwb
1
End of 5.1 tests
=======
alter table t1 auto_increment=0; alter table t1 auto_increment=0; alter table t1 auto_increment=0; alter table t1 auto_increment=0; alter table t1 auto_increment=0; //
alter table t1 auto_increment=0; alter table t1 auto_increment=0; alter table t1 auto_increment=0; alter table t1 auto_increment=0; alter table t1 auto_increment=0; //
unlock tables;
drop table t1;
drop table if exists t1;
create table t1 (a int);
connection: locker
lock tables t1 read;
connection: writer
create table t2 like t1;
connection: default
kill query
ERROR 70100: Query execution was interrupted
unlock tables;
drop table t1;
>>>>>>> 3e89ac01
<|MERGE_RESOLUTION|>--- conflicted
+++ resolved
@@ -51,17 +51,6 @@
 a	int(11)	YES		NULL	
 unlock tables;
 drop table t1;
-<<<<<<< HEAD
-=======
-CREATE DATABASE mysqltest_1;
-FLUSH TABLES WITH READ LOCK;
-DROP DATABASE mysqltest_1;
-DROP DATABASE mysqltest_1;
-ERROR HY000: Can't execute the query because you have a conflicting read lock
-UNLOCK TABLES;
-DROP DATABASE mysqltest_1;
-ERROR HY000: Can't drop database 'mysqltest_1'; database doesn't exist
->>>>>>> 3e89ac01
 USE mysql;
 LOCK TABLES columns_priv WRITE, db WRITE, host WRITE, user WRITE;
 FLUSH TABLES;
@@ -103,45 +92,10 @@
 ERROR HY000: Can't drop database 'mysqltest_1'; database doesn't exist
 create table t1 (f1 int(12) unsigned not null auto_increment, primary key(f1)) engine=innodb;
 lock tables t1 write;
-<<<<<<< HEAD
 alter table t1 auto_increment=0;
 alter table t1 auto_increment=0;
 unlock tables;
 drop table t1;
-CREATE TABLE t1 (
-a int(11) unsigned default NULL,
-b varchar(255) default NULL,
-UNIQUE KEY a (a),
-KEY b (b)
-);
-INSERT INTO t1 VALUES (1, 1), (2, 2), (3, 3);
-CREATE TABLE t2 SELECT * FROM t1;
-CREATE TABLE t3 SELECT * FROM t1;
-# test altering of columns that multiupdate doesn't use
-# normal mode
-# PS mode
-# test altering of columns that multiupdate uses
-# normal mode
-# PS mode
-DROP TABLE t1, t2, t3;
-CREATE TABLE t1( a INT, b INT );
-INSERT INTO t1 VALUES (1, 1), (2, 2), (3, 3), (4, 4);
-# 1. test regular tables
-# 1.1. test altering of columns that multiupdate doesn't use
-# 1.1.1. normal mode
-# 1.1.2. PS mode
-# 1.2. test altering of columns that multiupdate uses
-# 1.2.1. normal mode
-# 1.2.2. PS mode
-ALTER TABLE t1 ADD COLUMN a INT;
-# 2. test UNIONs
-# 2.1. test altering of columns that multiupdate doesn't use
-# 2.1.1. normal mode
-# 2.1.2. PS mode
-# 2.2. test altering of columns that multiupdate uses
-# 2.2.1. normal mode
-# 2.2.2. PS mode
-DROP TABLE t1;
 End of 5.0 tests
 create table t1 (i int);
 lock table t1 read;
@@ -199,21 +153,4 @@
 select @tlwa < @tlwb;
 @tlwa < @tlwb
 1
-End of 5.1 tests
-=======
-alter table t1 auto_increment=0; alter table t1 auto_increment=0; alter table t1 auto_increment=0; alter table t1 auto_increment=0; alter table t1 auto_increment=0; //
-alter table t1 auto_increment=0; alter table t1 auto_increment=0; alter table t1 auto_increment=0; alter table t1 auto_increment=0; alter table t1 auto_increment=0; //
-unlock tables;
-drop table t1;
-drop table if exists t1;
-create table t1 (a int);
-connection: locker
-lock tables t1 read;
-connection: writer
-create table t2 like t1;
-connection: default
-kill query
-ERROR 70100: Query execution was interrupted
-unlock tables;
-drop table t1;
->>>>>>> 3e89ac01
+End of 5.1 tests