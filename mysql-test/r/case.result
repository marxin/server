drop table if exists t1;
select CASE "b" when "a" then 1 when "b" then 2 END;
CASE "b" when "a" then 1 when "b" then 2 END
2
select CASE "c" when "a" then 1 when "b" then 2 END;
CASE "c" when "a" then 1 when "b" then 2 END
NULL
select CASE "c" when "a" then 1 when "b" then 2 ELSE 3 END;
CASE "c" when "a" then 1 when "b" then 2 ELSE 3 END
3
select CASE BINARY "b" when "a" then 1 when "B" then 2 WHEN "b" then "ok" END;
CASE BINARY "b" when "a" then 1 when "B" then 2 WHEN "b" then "ok" END
ok
select CASE "b" when "a" then 1 when binary "B" then 2 WHEN "b" then "ok" END;
CASE "b" when "a" then 1 when binary "B" then 2 WHEN "b" then "ok" END
ok
select CASE concat("a","b") when concat("ab","") then "a" when "b" then "b" end;
CASE concat("a","b") when concat("ab","") then "a" when "b" then "b" end
a
select CASE when 1=0 then "true" else "false" END;
CASE when 1=0 then "true" else "false" END
false
select CASE 1 when 1 then "one" WHEN 2 then "two" ELSE "more" END;
CASE 1 when 1 then "one" WHEN 2 then "two" ELSE "more" END
one
select CASE 2.0 when 1 then "one" WHEN 2.0 then "two" ELSE "more" END;
CASE 2.0 when 1 then "one" WHEN 2.0 then "two" ELSE "more" END
two
select (CASE "two" when "one" then "1" WHEN "two" then "2" END) | 0;
(CASE "two" when "one" then "1" WHEN "two" then "2" END) | 0
2
select (CASE "two" when "one" then 1.00 WHEN "two" then 2.00 END) +0.0;
(CASE "two" when "one" then 1.00 WHEN "two" then 2.00 END) +0.0
2.00
select case 1/0 when "a" then "true" else "false" END;
case 1/0 when "a" then "true" else "false" END
false
select case 1/0 when "a" then "true" END;
case 1/0 when "a" then "true" END
NULL
select (case 1/0 when "a" then "true" END) | 0;
(case 1/0 when "a" then "true" END) | 0
NULL
select (case 1/0 when "a" then "true" END) + 0.0;
(case 1/0 when "a" then "true" END) + 0.0
NULL
select case when 1>0 then "TRUE" else "FALSE" END;
case when 1>0 then "TRUE" else "FALSE" END
TRUE
select case when 1<0 then "TRUE" else "FALSE" END;
case when 1<0 then "TRUE" else "FALSE" END
FALSE
create table t1 (a int);
insert into t1 values(1),(2),(3),(4);
select case a when 1 then 2 when 2 then 3 else 0 end as fcase, count(*) from t1 group by fcase;
fcase	count(*)
0	2
2	1
3	1
select case a when 1 then "one" when 2 then "two" else "nothing" end as fcase, count(*) from t1 group by fcase;
fcase	count(*)
nothing	2
one	1
two	1
<<<<<<< HEAD
drop table t1;
=======
color
orange
yellow
green
>>>>>>> 4f83e3fa
<|MERGE_RESOLUTION|>--- conflicted
+++ resolved
@@ -62,11 +62,8 @@
 nothing	2
 one	1
 two	1
-<<<<<<< HEAD
 drop table t1;
-=======
 color
 orange
 yellow
-green
->>>>>>> 4f83e3fa
+green