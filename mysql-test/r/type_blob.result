drop table if exists t1,t2,t3,t4,t5,t6,t7;
CREATE TABLE t1 (a blob, b text, c blob(250), d text(70000), e text(70000000));
show columns from t1;
Field	Type	Null	Key	Default	Extra
a	blob	YES		NULL	
b	text	YES		NULL	
c	tinyblob	YES		NULL	
d	mediumtext	YES		NULL	
e	longtext	YES		NULL	
CREATE TABLE t2 (a char(255), b varbinary(70000), c varchar(70000000));
Warnings:
Note	1246	Converting column 'b' from VARBINARY to BLOB
Note	1246	Converting column 'c' from VARCHAR to TEXT
CREATE TABLE t4 (c varchar(65530) character set utf8 not null);
Warnings:
Note	1246	Converting column 'c' from VARCHAR to TEXT
show columns from t2;
Field	Type	Null	Key	Default	Extra
a	char(255)	YES		NULL	
b	mediumblob	YES		NULL	
c	longtext	YES		NULL	
create table t3 (a long, b long byte);
show create TABLE t3;
Table	Create Table
t3	CREATE TABLE `t3` (
  `a` mediumtext,
  `b` mediumblob
) ENGINE=MyISAM DEFAULT CHARSET=latin1
show create TABLE t4;
Table	Create Table
t4	CREATE TABLE `t4` (
  `c` mediumtext CHARACTER SET utf8 NOT NULL
) ENGINE=MyISAM DEFAULT CHARSET=latin1
drop table t1,t2,t3,t4;
CREATE TABLE t1 (a char(257) default "hello");
ERROR 42000: Column length too big for column 'a' (max = 255); use BLOB or TEXT instead
CREATE TABLE t2 (a char(256));
ERROR 42000: Column length too big for column 'a' (max = 255); use BLOB or TEXT instead
CREATE TABLE t1 (a varchar(70000) default "hello");
ERROR 42000: Column length too big for column 'a' (max = 65535); use BLOB or TEXT instead
CREATE TABLE t2 (a blob default "hello");
ERROR 42000: BLOB/TEXT column 'a' can't have a default value
drop table if exists t1,t2;
create table t1 (nr int(5) not null auto_increment,b blob,str char(10), primary key (nr));
insert into t1 values (null,"a","A");
insert into t1 values (null,"bbb","BBB");
insert into t1 values (null,"ccc","CCC");
select last_insert_id();
last_insert_id()
3
select * from t1,t1 as t2;
nr	b	str	nr	b	str
1	a	A	1	a	A
2	bbb	BBB	1	a	A
3	ccc	CCC	1	a	A
1	a	A	2	bbb	BBB
2	bbb	BBB	2	bbb	BBB
3	ccc	CCC	2	bbb	BBB
1	a	A	3	ccc	CCC
2	bbb	BBB	3	ccc	CCC
3	ccc	CCC	3	ccc	CCC
drop table t1;
create table t1 (a text);
insert into t1 values ('where');
update t1 set a='Where';
select * from t1;
a
Where
drop table t1;
create table t1 (t text,c char(10),b blob, d varbinary(10));
insert into t1 values (NULL,NULL,NULL,NULL);
insert into t1 values ("","","","");
insert into t1 values ("hello","hello","hello","hello");
insert into t1 values ("HELLO","HELLO","HELLO","HELLO");
insert into t1 values ("HELLO MY","HELLO MY","HELLO MY","HELLO MY");
insert into t1 values ("a","a","a","a");
insert into t1 values (1,1,1,1);
insert into t1 values (NULL,NULL,NULL,NULL);
update t1 set c="",b=null where c="1";
lock tables t1 READ;
show full fields from t1;
Field	Type	Collation	Null	Key	Default	Extra	Privileges	Comment
t	text	latin1_swedish_ci	YES		NULL		#	
c	char(10)	latin1_swedish_ci	YES		NULL		#	
b	blob	NULL	YES		NULL		#	
d	varbinary(10)	NULL	YES		NULL		#	
lock tables t1 WRITE;
show full fields from t1;
Field	Type	Collation	Null	Key	Default	Extra	Privileges	Comment
t	text	latin1_swedish_ci	YES		NULL		#	
c	char(10)	latin1_swedish_ci	YES		NULL		#	
b	blob	NULL	YES		NULL		#	
d	varbinary(10)	NULL	YES		NULL		#	
unlock tables;
select t from t1 where t like "hello";
t
hello
HELLO
select c from t1 where c like "hello";
c
hello
HELLO
select b from t1 where b like "hello";
b
hello
select d from t1 where d like "hello";
d
hello
select c from t1 having c like "hello";
c
hello
HELLO
select d from t1 having d like "hello";
d
hello
select t from t1 where t like "%HELLO%";
t
hello
HELLO
HELLO MY
select c from t1 where c like "%HELLO%";
c
hello
HELLO
HELLO MY
select b from t1 where b like "%HELLO%";
b
HELLO
HELLO MY
select d from t1 where d like "%HELLO%";
d
HELLO
HELLO MY
select c from t1 having c like "%HELLO%";
c
hello
HELLO
HELLO MY
select d from t1 having d like "%HELLO%";
d
HELLO
HELLO MY
select d from t1 having d like "%HE%LLO%";
d
HELLO
HELLO MY
select t from t1 order by t;
t
NULL
NULL

1
a
hello
HELLO
HELLO MY
select c from t1 order by c;
c
NULL
NULL


a
hello
HELLO
HELLO MY
select b from t1 order by b;
b
NULL
NULL
NULL

HELLO
HELLO MY
a
hello
select d from t1 order by d;
d
NULL
NULL

1
HELLO
HELLO MY
a
hello
select distinct t from t1;
t
NULL

hello
HELLO MY
a
1
select distinct b from t1;
b
NULL

hello
HELLO
HELLO MY
a
select distinct t from t1 order by t;
t
NULL

1
a
hello
HELLO MY
select distinct b from t1 order by b;
b
NULL

HELLO
HELLO MY
a
hello
select t from t1 group by t;
t
NULL

1
a
hello
HELLO MY
select b from t1 group by b;
b
NULL

HELLO
HELLO MY
a
hello
set option sql_big_tables=1;
select distinct t from t1;
t
NULL

hello
HELLO MY
a
1
select distinct b from t1;
b
NULL

hello
HELLO
HELLO MY
a
select distinct t from t1 order by t;
t
NULL

1
a
hello
HELLO MY
select distinct b from t1 order by b;
b
NULL

HELLO
HELLO MY
a
hello
select distinct c from t1;
c
NULL

hello
HELLO MY
a
select distinct d from t1;
d
NULL

hello
HELLO
HELLO MY
a
1
select distinct c from t1 order by c;
c
NULL

a
hello
HELLO MY
select distinct d from t1 order by d;
d
NULL

1
HELLO
HELLO MY
a
hello
select c from t1 group by c;
c
NULL

a
hello
HELLO MY
select d from t1 group by d;
d
NULL

1
HELLO
HELLO MY
a
hello
set option sql_big_tables=0;
select distinct * from t1;
t	c	b	d
NULL	NULL	NULL	NULL
			
hello	hello	hello	hello
HELLO	HELLO	HELLO	HELLO
HELLO MY	HELLO MY	HELLO MY	HELLO MY
a	a	a	a
1		NULL	1
select t,count(*) from t1 group by t;
t	count(*)
NULL	2
	1
1	1
a	1
hello	2
HELLO MY	1
select b,count(*) from t1 group by b;
b	count(*)
NULL	3
	1
HELLO	1
HELLO MY	1
a	1
hello	1
select c,count(*) from t1 group by c;
c	count(*)
NULL	2
	2
a	1
hello	2
HELLO MY	1
select d,count(*) from t1 group by d;
d	count(*)
NULL	2
	1
1	1
HELLO	1
HELLO MY	1
a	1
hello	1
drop table t1;
create table t1 (a text, unique (a(2100)));
ERROR 42000: Specified key was too long; max key length is 1000 bytes
create table t1 (a text, key (a(2100)));
Warnings:
Warning	1071	Specified key was too long; max key length is 1000 bytes
show create table t1;
Table	Create Table
t1	CREATE TABLE `t1` (
  `a` text,
  KEY `a` (`a`(1000))
) ENGINE=MyISAM DEFAULT CHARSET=latin1
drop table t1;
CREATE TABLE t1 (
t1_id bigint(21) NOT NULL auto_increment,
_field_72 varchar(128) DEFAULT '' NOT NULL,
_field_95 varchar(32),
_field_115 tinyint(4) DEFAULT '0' NOT NULL,
_field_122 tinyint(4) DEFAULT '0' NOT NULL,
_field_126 tinyint(4),
_field_134 tinyint(4),
PRIMARY KEY (t1_id),
UNIQUE _field_72 (_field_72),
KEY _field_115 (_field_115),
KEY _field_122 (_field_122)
);
INSERT INTO t1 VALUES (1,'admin','21232f297a57a5a743894a0e4a801fc3',0,1,NULL,NULL);
INSERT INTO t1 VALUES (2,'hroberts','7415275a8c95952901e42b13a6b78566',0,1,NULL,NULL);
INSERT INTO t1 VALUES (3,'guest','d41d8cd98f00b204e9800998ecf8427e',1,0,NULL,NULL);
CREATE TABLE t2 (
seq_0_id bigint(21) DEFAULT '0' NOT NULL,
seq_1_id bigint(21) DEFAULT '0' NOT NULL,
PRIMARY KEY (seq_0_id,seq_1_id)
);
INSERT INTO t2 VALUES (1,1);
INSERT INTO t2 VALUES (2,1);
INSERT INTO t2 VALUES (2,2);
CREATE TABLE t3 (
t3_id bigint(21) NOT NULL auto_increment,
_field_131 varchar(128),
_field_133 tinyint(4) DEFAULT '0' NOT NULL,
_field_135 datetime DEFAULT '0000-00-00 00:00:00' NOT NULL,
_field_137 tinyint(4),
_field_139 datetime DEFAULT '0000-00-00 00:00:00' NOT NULL,
_field_140 blob,
_field_142 tinyint(4) DEFAULT '0' NOT NULL,
_field_145 tinyint(4) DEFAULT '0' NOT NULL,
_field_148 tinyint(4) DEFAULT '0' NOT NULL,
PRIMARY KEY (t3_id),
KEY _field_133 (_field_133),
KEY _field_135 (_field_135),
KEY _field_139 (_field_139),
KEY _field_142 (_field_142),
KEY _field_145 (_field_145),
KEY _field_148 (_field_148)
);
INSERT INTO t3 VALUES (1,'test job 1',0,'0000-00-00 00:00:00',0,'1999-02-25 22:43:32','test\r\njob\r\n1',0,0,0);
INSERT INTO t3 VALUES (2,'test job 2',0,'0000-00-00 00:00:00',0,'1999-02-26 21:08:04','',0,0,0);
CREATE TABLE t4 (
seq_0_id bigint(21) DEFAULT '0' NOT NULL,
seq_1_id bigint(21) DEFAULT '0' NOT NULL,
PRIMARY KEY (seq_0_id,seq_1_id)
);
INSERT INTO t4 VALUES (1,1);
INSERT INTO t4 VALUES (2,1);
CREATE TABLE t5 (
t5_id bigint(21) NOT NULL auto_increment,
_field_149 tinyint(4),
_field_156 varchar(128) DEFAULT '' NOT NULL,
_field_157 varchar(128) DEFAULT '' NOT NULL,
_field_158 varchar(128) DEFAULT '' NOT NULL,
_field_159 varchar(128) DEFAULT '' NOT NULL,
_field_160 varchar(128) DEFAULT '' NOT NULL,
_field_161 varchar(128) DEFAULT '' NOT NULL,
PRIMARY KEY (t5_id),
KEY _field_156 (_field_156),
KEY _field_157 (_field_157),
KEY _field_158 (_field_158),
KEY _field_159 (_field_159),
KEY _field_160 (_field_160),
KEY _field_161 (_field_161)
);
INSERT INTO t5 VALUES (1,0,'tomato','','','','','');
INSERT INTO t5 VALUES (2,0,'cilantro','','','','','');
CREATE TABLE t6 (
seq_0_id bigint(21) DEFAULT '0' NOT NULL,
seq_1_id bigint(21) DEFAULT '0' NOT NULL,
PRIMARY KEY (seq_0_id,seq_1_id)
);
INSERT INTO t6 VALUES (1,1);
INSERT INTO t6 VALUES (1,2);
INSERT INTO t6 VALUES (2,2);
CREATE TABLE t7 (
t7_id bigint(21) NOT NULL auto_increment,
_field_143 tinyint(4),
_field_165 varchar(32),
_field_166 smallint(6) DEFAULT '0' NOT NULL,
PRIMARY KEY (t7_id),
KEY _field_166 (_field_166)
);
INSERT INTO t7 VALUES (1,0,'High',1);
INSERT INTO t7 VALUES (2,0,'Medium',2);
INSERT INTO t7 VALUES (3,0,'Low',3);
select replace(t3._field_140, "\r","^M"),t3_id,min(t3._field_131), min(t3._field_135), min(t3._field_139), min(t3._field_137), min(link_alias_142._field_165), min(link_alias_133._field_72), min(t3._field_145), min(link_alias_148._field_156), replace(min(t3._field_140), "\r","^M"),t3.t3_id from t3 left join t4 on t4.seq_0_id = t3.t3_id left join t7 link_alias_142 on t4.seq_1_id = link_alias_142.t7_id left join t6 on t6.seq_0_id = t3.t3_id left join t1 link_alias_133 on t6.seq_1_id = link_alias_133.t1_id left join t2 on t2.seq_0_id = t3.t3_id left join t5 link_alias_148 on t2.seq_1_id = link_alias_148.t5_id where t3.t3_id in (1) group by t3.t3_id order by link_alias_142._field_166, _field_139, link_alias_133._field_72, _field_135, link_alias_148._field_156;
replace(t3._field_140, "\r","^M")	t3_id	min(t3._field_131)	min(t3._field_135)	min(t3._field_139)	min(t3._field_137)	min(link_alias_142._field_165)	min(link_alias_133._field_72)	min(t3._field_145)	min(link_alias_148._field_156)	replace(min(t3._field_140), "\r","^M")	t3_id
test^M
job^M
1	1	test job 1	0000-00-00 00:00:00	1999-02-25 22:43:32	0	High	admin	0	tomato	test^M
job^M
1	1
drop table t1,t2,t3,t4,t5,t6,t7;
create table t1 (a blob);
insert into t1 values ("empty"),("");
select a,reverse(a) from t1;
a	reverse(a)
empty	ytpme
	
drop table t1;
create table t1 (a blob, key (a(10)));
insert into t1 values ("bye"),("hello"),("hello"),("hello word");
select * from t1 where a like "hello%";
a
hello
hello
hello word
drop table t1;
CREATE TABLE t1 (
f1 int(11) DEFAULT '0' NOT NULL,
f2 varchar(16) DEFAULT '' NOT NULL,
f5 text,
KEY index_name (f1,f2,f5(16))
);
INSERT INTO t1 VALUES (0,'traktor','1111111111111');
INSERT INTO t1 VALUES (1,'traktor','1111111111111111111111111');
select count(*) from t1 where f2='traktor';
count(*)
2
drop table t1;
create table t1 (foobar tinyblob not null, boggle smallint not null, key (foobar(32), boggle));
insert into t1 values ('fish', 10),('bear', 20);
select foobar, boggle from t1 where foobar = 'fish';
foobar	boggle
fish	10
select foobar, boggle from t1 where foobar = 'fish' and boggle = 10;
foobar	boggle
fish	10
drop table t1;
create table t1 (id integer auto_increment unique,imagem LONGBLOB not null default '');
Warnings:
Warning	1101	BLOB/TEXT column 'imagem' can't have a default value
insert into t1 (id) values (1);
select
charset(load_file('../std_data_ln/words.dat')),
collation(load_file('../std_data_ln/words.dat')),
coercibility(load_file('../std_data_ln/words.dat'));
charset(load_file('../std_data_ln/words.dat'))	collation(load_file('../std_data_ln/words.dat'))	coercibility(load_file('../std_data_ln/words.dat'))
binary	binary	4
explain extended select
charset(load_file('MYSQLTEST_VARDIR/std_data_ln/words.dat')),
collation(load_file('MYSQLTEST_VARDIR/std_data_ln/words.dat')),
coercibility(load_file('MYSQLTEST_VARDIR/std_data_ln/words.dat'));
id	select_type	table	type	possible_keys	key	key_len	ref	rows	filtered	Extra
1	SIMPLE	NULL	NULL	NULL	NULL	NULL	NULL	NULL	NULL	No tables used
Warnings:
Note	1003	select charset(load_file('MYSQLTEST_VARDIR/std_data_ln/words.dat')) AS `charset(load_file('MYSQLTEST_VARDIR/std_data_ln/words.dat'))`,collation(load_file('MYSQLTEST_VARDIR/std_data_ln/words.dat')) AS `collation(load_file('MYSQLTEST_VARDIR/std_data_ln/words.dat'))`,coercibility(load_file('MYSQLTEST_VARDIR/std_data_ln/words.dat')) AS `coercibility(load_file('MYSQLTEST_VARDIR/std_data_ln/words.dat'))`
update t1 set imagem=load_file('MYSQLTEST_VARDIR/std_data_ln/words.dat') where id=1;
select if(imagem is null, "ERROR", "OK"),length(imagem) from t1 where id = 1;
if(imagem is null, "ERROR", "OK")	length(imagem)
OK	581
drop table t1;
create table t1 select load_file('MYSQLTEST_VARDIR/std_data_ln/words.dat') l;
show full fields from t1;
Field	Type	Collation	Null	Key	Default	Extra	Privileges	Comment
l	longblob	NULL	YES		NULL		#	
drop table t1;
create table t1 (id integer primary key auto_increment, txt text not null, unique index txt_index (txt (20)));
insert into t1 (txt) values ('Chevy'), ('Chevy ');
ERROR 23000: Duplicate entry 'Chevy ' for key 'txt_index'
insert into t1 (txt) values ('Chevy'), ('CHEVY');
ERROR 23000: Duplicate entry 'Chevy' for key 'txt_index'
alter table t1 drop index txt_index, add index txt_index (txt(20));
insert into t1 (txt) values ('Chevy ');
select * from t1 where txt='Chevy';
id	txt
1	Chevy
2	Chevy 
select * from t1 where txt='Chevy ';
id	txt
1	Chevy
2	Chevy 
select * from t1 where txt='Chevy ' or txt='Chevy';
id	txt
1	Chevy
2	Chevy 
select * from t1 where txt='Chevy' or txt='Chevy ';
id	txt
1	Chevy
2	Chevy 
select * from t1 where id='1' or id='2';
id	txt
1	Chevy
2	Chevy 
insert into t1 (txt) values('Ford');
select * from t1 where txt='Chevy' or txt='Chevy ' or txt='Ford';
id	txt
1	Chevy
2	Chevy 
3	Ford
select * from t1 where txt='Chevy' or txt='Chevy ';
id	txt
1	Chevy
2	Chevy 
select * from t1 where txt='Chevy' or txt='Chevy ' or txt=' Chevy';
id	txt
1	Chevy
2	Chevy 
select * from t1 where txt in ('Chevy ','Chevy');
id	txt
1	Chevy
2	Chevy 
select * from t1 where txt in ('Chevy');
id	txt
1	Chevy
2	Chevy 
select * from t1 where txt between 'Chevy' and 'Chevy';
id	txt
1	Chevy
2	Chevy 
select * from t1 where txt between 'Chevy' and 'Chevy' or txt='Chevy ';
id	txt
1	Chevy
2	Chevy 
select * from t1 where txt between 'Chevy' and 'Chevy ';
id	txt
1	Chevy
2	Chevy 
select * from t1 where txt < 'Chevy ';
id	txt
select * from t1 where txt <= 'Chevy';
id	txt
1	Chevy
2	Chevy 
select * from t1 where txt > 'Chevy';
id	txt
3	Ford
select * from t1 where txt >= 'Chevy';
id	txt
1	Chevy
2	Chevy 
3	Ford
drop table t1;
create table t1 (id integer primary key auto_increment, txt text, index txt_index (txt (20)));
insert into t1 (txt) values ('Chevy'), ('Chevy '), (NULL);
select * from t1 where txt='Chevy' or txt is NULL;
id	txt
1	Chevy
2	Chevy 
3	NULL
explain select * from t1 where txt='Chevy' or txt is NULL;
id	select_type	table	type	possible_keys	key	key_len	ref	rows	Extra
1	SIMPLE	t1	ref_or_null	txt_index	txt_index	23	const	2	Using where
select * from t1 where txt='Chevy ';
id	txt
1	Chevy
2	Chevy 
select * from t1 where txt='Chevy ' or txt='Chevy';
id	txt
1	Chevy
2	Chevy 
select * from t1 where txt='Chevy' or txt='Chevy ';
id	txt
1	Chevy
2	Chevy 
select * from t1 where id='1' or id='2';
id	txt
1	Chevy
2	Chevy 
insert into t1 (txt) values('Ford');
select * from t1 where txt='Chevy' or txt='Chevy ' or txt='Ford';
id	txt
1	Chevy
2	Chevy 
4	Ford
select * from t1 where txt='Chevy' or txt='Chevy ';
id	txt
1	Chevy
2	Chevy 
select * from t1 where txt='Chevy' or txt='Chevy ' or txt=' Chevy';
id	txt
1	Chevy
2	Chevy 
select * from t1 where txt in ('Chevy ','Chevy');
id	txt
1	Chevy
2	Chevy 
select * from t1 where txt in ('Chevy');
id	txt
1	Chevy
2	Chevy 
select * from t1 where txt between 'Chevy' and 'Chevy';
id	txt
1	Chevy
2	Chevy 
select * from t1 where txt between 'Chevy' and 'Chevy' or txt='Chevy ';
id	txt
1	Chevy
2	Chevy 
select * from t1 where txt between 'Chevy' and 'Chevy ';
id	txt
1	Chevy
2	Chevy 
select * from t1 where txt < 'Chevy ';
id	txt
select * from t1 where txt < 'Chevy ' or txt is NULL;
id	txt
3	NULL
select * from t1 where txt <= 'Chevy';
id	txt
1	Chevy
2	Chevy 
select * from t1 where txt > 'Chevy';
id	txt
4	Ford
select * from t1 where txt >= 'Chevy';
id	txt
1	Chevy
2	Chevy 
4	Ford
alter table t1 modify column txt blob;
explain select * from t1 where txt='Chevy' or txt is NULL;
id	select_type	table	type	possible_keys	key	key_len	ref	rows	Extra
1	SIMPLE	t1	ref_or_null	txt_index	txt_index	23	const	2	Using where
select * from t1 where txt='Chevy' or txt is NULL;
id	txt
1	Chevy
3	NULL
explain select * from t1 where txt='Chevy' or txt is NULL order by txt;
id	select_type	table	type	possible_keys	key	key_len	ref	rows	Extra
1	SIMPLE	t1	ref_or_null	txt_index	txt_index	23	const	2	Using where; Using filesort
select * from t1 where txt='Chevy' or txt is NULL order by txt;
id	txt
3	NULL
1	Chevy
drop table t1;
CREATE TABLE t1 ( i int(11) NOT NULL default '0',    c text NOT NULL, d varchar(1) NOT NULL DEFAULT ' ', PRIMARY KEY  (i), KEY (c(1),d));
INSERT t1 (i, c) VALUES (1,''),(2,''),(3,'asdfh'),(4,'');
select max(i) from t1 where c = '';
max(i)
4
drop table t1;
create table t1 (a int, b int, c tinyblob, d int, e int);
alter table t1 add primary key (a,b,c(255),d);
alter table t1 add key (a,b,d,e);
show create table t1;
Table	Create Table
t1	CREATE TABLE `t1` (
  `a` int(11) NOT NULL DEFAULT '0',
  `b` int(11) NOT NULL DEFAULT '0',
  `c` tinyblob NOT NULL,
  `d` int(11) NOT NULL DEFAULT '0',
  `e` int(11) DEFAULT NULL,
  PRIMARY KEY (`a`,`b`,`c`(255),`d`),
  KEY `a` (`a`,`b`,`d`,`e`)
) ENGINE=MyISAM DEFAULT CHARSET=latin1
drop table t1;
CREATE table t1 (a blob);
insert into t1 values ('b'),('a\0'),('a'),('a '),('aa'),(NULL);
select hex(a) from t1 order by a;
hex(a)
NULL
61
6100
6120
6161
62
select hex(concat(a,'\0')) as b from t1 order by concat(a,'\0');
b
NULL
6100
610000
612000
616100
6200
alter table t1 modify a varbinary(5);
select hex(a) from t1 order by a;
hex(a)
NULL
61
6100
6120
6161
62
select hex(concat(a,'\0')) as b from t1 order by concat(a,'\0');
b
NULL
6100
610000
612000
616100
6200
alter table t1 modify a char(5);
select hex(a) from t1 order by a;
hex(a)
NULL
6100
61
61
6161
62
select hex(concat(a,'\0')) as b from t1 order by concat(a,'\0');
b
NULL
610000
6100
6100
616100
6200
alter table t1 modify a binary(5);
select hex(a) from t1 order by a;
hex(a)
NULL
6100000000
6100000000
6100000000
6161000000
6200000000
select hex(concat(a,'\0')) as b from t1 order by concat(a,'\0');
b
NULL
610000000000
610000000000
610000000000
616100000000
620000000000
drop table t1;
create table t1 (a text default '');
Warnings:
Warning	1101	BLOB/TEXT column 'a' can't have a default value
show create table t1;
Table	Create Table
t1	CREATE TABLE `t1` (
  `a` text
) ENGINE=MyISAM DEFAULT CHARSET=latin1
insert into t1 values (default);
select * from t1;
a
NULL
drop table t1;
set @@sql_mode='TRADITIONAL';
create table t1 (a text default '');
ERROR 42000: BLOB/TEXT column 'a' can't have a default value
set @@sql_mode='';
CREATE TABLE t (c TEXT CHARSET ASCII);
INSERT INTO t (c) VALUES (REPEAT('1',65537));
Warnings:
Warning	1265	Data truncated for column 'c' at row 1
INSERT INTO t (c) VALUES (REPEAT('2',65536));
Warnings:
Warning	1265	Data truncated for column 'c' at row 1
INSERT INTO t (c) VALUES (REPEAT('3',65535));
SELECT LENGTH(c), CHAR_LENGTH(c) FROM t;
LENGTH(c)	CHAR_LENGTH(c)
65535	65535
65535	65535
65535	65535
DROP TABLE t;
drop table if exists b15776;
create table b15776 (data blob(2147483647));
drop table b15776;
create table b15776 (data blob(-1));
ERROR 42000: You have an error in your SQL syntax; check the manual that corresponds to your MySQL server version for the right syntax to use near '-1))' at line 1
create table b15776 (data blob(2147483648));
drop table b15776;
create table b15776 (data blob(4294967294));
drop table b15776;
create table b15776 (data blob(4294967295));
drop table b15776;
create table b15776 (data blob(4294967296));
ERROR 42000: Display width out of range for column 'data' (max = 4294967295)
CREATE TABLE b15776 (a blob(2147483647), b blob(2147483648), c blob(4294967295), a1 text(2147483647), b1 text(2147483648), c1 text(4294967295) );
show columns from b15776;
Field	Type	Null	Key	Default	Extra
a	longblob	YES		NULL	
b	longblob	YES		NULL	
c	longblob	YES		NULL	
a1	longtext	YES		NULL	
b1	longtext	YES		NULL	
c1	longtext	YES		NULL	
drop table b15776;
CREATE TABLE b15776 (a blob(4294967296));
ERROR 42000: Display width out of range for column 'a' (max = 4294967295)
CREATE TABLE b15776 (a text(4294967296));
ERROR 42000: Display width out of range for column 'a' (max = 4294967295)
CREATE TABLE b15776 (a blob(999999999999999999999999999999999999999999999999999999999999999999999999999999999999999999999999999999999999999999999999999999999999999999999999999999999999999999999999999999999999999999999999999999999999999999999999999999999999999999999999999999999999999999));
ERROR 42000: Display width out of range for column 'a' (max = 4294967295)
CREATE TABLE b15776 (a text(999999999999999999999999999999999999999999999999999999999999999999999999999999999999999999999999999999999999999999999999999999999999999999999999999999999999999999999999999999999999999999999999999999999999999999999999999999999999999999999999999999999999999999));
ERROR 42000: Display width out of range for column 'a' (max = 4294967295)
CREATE TABLE b15776 (a int(0));
INSERT INTO b15776 values (NULL), (1), (42), (654);
SELECT * from b15776 ORDER BY a;
a
NULL
1
42
654
DROP TABLE b15776;
CREATE TABLE b15776 (a int(-1));
ERROR 42000: You have an error in your SQL syntax; check the manual that corresponds to your MySQL server version for the right syntax to use near '-1))' at line 1
CREATE TABLE b15776 (a int(255));
DROP TABLE b15776;
CREATE TABLE b15776 (a int(256));
ERROR 42000: Display width out of range for column 'a' (max = 255)
CREATE TABLE b15776 (data blob(-1));
ERROR 42000: You have an error in your SQL syntax; check the manual that corresponds to your MySQL server version for the right syntax to use near '-1))' at line 1
CREATE TABLE b15776 (a char(2147483647));
ERROR 42000: Column length too big for column 'a' (max = 255); use BLOB or TEXT instead
CREATE TABLE b15776 (a char(2147483648));
ERROR 42000: Column length too big for column 'a' (max = 255); use BLOB or TEXT instead
CREATE TABLE b15776 (a char(4294967295));
ERROR 42000: Column length too big for column 'a' (max = 255); use BLOB or TEXT instead
CREATE TABLE b15776 (a char(4294967296));
ERROR 42000: Display width out of range for column 'a' (max = 4294967295)
CREATE TABLE b15776 (a year(4294967295));
INSERT INTO b15776 VALUES (42);
SELECT * FROM b15776;
a
2042
DROP TABLE b15776;
CREATE TABLE b15776 (a year(4294967296));
ERROR 42000: Display width out of range for column 'a' (max = 4294967295)
CREATE TABLE b15776 (a year(0));
DROP TABLE b15776;
CREATE TABLE b15776 (a year(-2));
ERROR 42000: You have an error in your SQL syntax; check the manual that corresponds to your MySQL server version for the right syntax to use near '-2))' at line 1
CREATE TABLE b15776 (a timestamp(4294967294));
Warnings:
<<<<<<< HEAD
Warning	1287	The syntax 'TIMESTAMP(4294967294)' is deprecated and will be removed in MySQL 5.2. Please use 'TIMESTAMP' instead
DROP TABLE b15776;
CREATE TABLE b15776 (a timestamp(4294967295));
ERROR 42000: Display width out of range for column 'a' (max = 255)
CREATE TABLE b15776 (a timestamp(4294967296));
ERROR 42000: Display width out of range for column 'a' (max = 4294967295)
=======
Warning	1287	'TIMESTAMP(4294967294)' is deprecated; use 'TIMESTAMP' instead
DROP TABLE b15776;
CREATE TABLE b15776 (a timestamp(4294967295));
Warnings:
Warning	1287	'TIMESTAMP(4294967295)' is deprecated; use 'TIMESTAMP' instead
DROP TABLE b15776;
CREATE TABLE b15776 (a timestamp(4294967296));
ERROR 42000: Display width out of range for column 'a' (max = 4294967295)
CREATE TABLE b15776 (a timestamp(-1));
ERROR 42000: You have an error in your SQL syntax; check the manual that corresponds to your MySQL server version for the right syntax to use near '-1))' at line 1
>>>>>>> 7cce56b2
CREATE TABLE b15776 (a timestamp(-2));
ERROR 42000: You have an error in your SQL syntax; check the manual that corresponds to your MySQL server version for the right syntax to use near '-2))' at line 1
CREATE TABLE b15776 (a int(999999999999999999999999999999999999999999999999999999999999999999999999999999999999999999999999999999999999999999999999999999999999999999999999999999999999999999999999999999999999999999999999999999999999999999999999999999999999999999999999999999999999999999));
ERROR 42000: Display width out of range for column 'a' (max = 4294967295)
CREATE TABLE b15776 (a char(999999999999999999999999999999999999999999999999999999999999999999999999999999999999999999999999999999999999999999999999999999999999999999999999999999999999999999999999999999999999999999999999999999999999999999999999999999999999999999999999999999999999999999));
ERROR 42000: Display width out of range for column 'a' (max = 4294967295)
CREATE TABLE b15776 (a year(999999999999999999999999999999999999999999999999999999999999999999999999999999999999999999999999999999999999999999999999999999999999999999999999999999999999999999999999999999999999999999999999999999999999999999999999999999999999999999999999999999999999999999));
ERROR 42000: Display width out of range for column 'a' (max = 4294967295)
CREATE TABLE b15776 (a timestamp(999999999999999999999999999999999999999999999999999999999999999999999999999999999999999999999999999999999999999999999999999999999999999999999999999999999999999999999999999999999999999999999999999999999999999999999999999999999999999999999999999999999999999999));
ERROR 42000: Display width out of range for column 'a' (max = 4294967295)
CREATE TABLE b15776 select cast(null as char(4294967295));
show columns from b15776;
Field	Type	Null	Key	Default	Extra
cast(null as char(4294967295))	char(0)	YES		NULL	
drop table b15776;
CREATE TABLE b15776 select cast(null as nchar(4294967295));
show columns from b15776;
Field	Type	Null	Key	Default	Extra
cast(null as nchar(4294967295))	char(0)	YES		NULL	
drop table b15776;
CREATE TABLE b15776 select cast(null as binary(4294967295));
show columns from b15776;
Field	Type	Null	Key	Default	Extra
cast(null as binary(4294967295))	binary(0)	YES		NULL	
drop table b15776;
explain select cast(1 as char(4294967295));
id	select_type	table	type	possible_keys	key	key_len	ref	rows	Extra
1	SIMPLE	NULL	NULL	NULL	NULL	NULL	NULL	NULL	No tables used
explain select cast(1 as nchar(4294967295));
id	select_type	table	type	possible_keys	key	key_len	ref	rows	Extra
1	SIMPLE	NULL	NULL	NULL	NULL	NULL	NULL	NULL	No tables used
explain select cast(1 as binary(4294967295));
id	select_type	table	type	possible_keys	key	key_len	ref	rows	Extra
1	SIMPLE	NULL	NULL	NULL	NULL	NULL	NULL	NULL	No tables used
explain select cast(1 as char(4294967296));
ERROR 42000: Display width out of range for column 'cast as char' (max = 4294967295)
explain select cast(1 as nchar(4294967296));
ERROR 42000: Display width out of range for column 'cast as char' (max = 4294967295)
explain select cast(1 as binary(4294967296));
ERROR 42000: Display width out of range for column 'cast as char' (max = 4294967295)
explain select cast(1 as decimal(-1));
ERROR 42000: You have an error in your SQL syntax; check the manual that corresponds to your MySQL server version for the right syntax to use near '-1))' at line 1
explain select cast(1 as decimal(64, 30));
id	select_type	table	type	possible_keys	key	key_len	ref	rows	Extra
1	SIMPLE	NULL	NULL	NULL	NULL	NULL	NULL	NULL	No tables used
explain select cast(1 as decimal(64, 999999999999999999999999999999));
Got one of the listed errors
explain select cast(1 as decimal(4294967296));
Got one of the listed errors
explain select cast(1 as decimal(999999999999999999999999999999999999));
Got one of the listed errors
explain select convert(1, char(4294967295));
id	select_type	table	type	possible_keys	key	key_len	ref	rows	Extra
1	SIMPLE	NULL	NULL	NULL	NULL	NULL	NULL	NULL	No tables used
explain select convert(1, char(4294967296));
ERROR 42000: Display width out of range for column 'cast as char' (max = 4294967295)
explain select convert(1, char(999999999999999999999999999999999999999999999999999999999999999999999999999999999999999999999999999999999999999999999999999999999999999999999999999999999999999999999999999999999999999999999999999999999999999999999999999999999999999999999999999999999999999999));
ERROR 42000: Display width out of range for column 'cast as char' (max = 4294967295)
explain select convert(1, nchar(4294967295));
id	select_type	table	type	possible_keys	key	key_len	ref	rows	Extra
1	SIMPLE	NULL	NULL	NULL	NULL	NULL	NULL	NULL	No tables used
explain select convert(1, nchar(4294967296));
ERROR 42000: Display width out of range for column 'cast as char' (max = 4294967295)
explain select convert(1, nchar(999999999999999999999999999999999999999999999999999999999999999999999999999999999999999999999999999999999999999999999999999999999999999999999999999999999999999999999999999999999999999999999999999999999999999999999999999999999999999999999999999999999999999999));
ERROR 42000: Display width out of range for column 'cast as char' (max = 4294967295)
explain select convert(1, binary(4294967295));
id	select_type	table	type	possible_keys	key	key_len	ref	rows	Extra
1	SIMPLE	NULL	NULL	NULL	NULL	NULL	NULL	NULL	No tables used
explain select convert(1, binary(4294967296));
ERROR 42000: Display width out of range for column 'cast as char' (max = 4294967295)
explain select convert(1, binary(999999999999999999999999999999999999999999999999999999999999999999999999999999999999999999999999999999999999999999999999999999999999999999999999999999999999999999999999999999999999999999999999999999999999999999999999999999999999999999999999999999999999999999));
ERROR 42000: Display width out of range for column 'cast as char' (max = 4294967295)
End of 5.0 tests<|MERGE_RESOLUTION|>--- conflicted
+++ resolved
@@ -891,15 +891,7 @@
 ERROR 42000: You have an error in your SQL syntax; check the manual that corresponds to your MySQL server version for the right syntax to use near '-2))' at line 1
 CREATE TABLE b15776 (a timestamp(4294967294));
 Warnings:
-<<<<<<< HEAD
 Warning	1287	The syntax 'TIMESTAMP(4294967294)' is deprecated and will be removed in MySQL 5.2. Please use 'TIMESTAMP' instead
-DROP TABLE b15776;
-CREATE TABLE b15776 (a timestamp(4294967295));
-ERROR 42000: Display width out of range for column 'a' (max = 255)
-CREATE TABLE b15776 (a timestamp(4294967296));
-ERROR 42000: Display width out of range for column 'a' (max = 4294967295)
-=======
-Warning	1287	'TIMESTAMP(4294967294)' is deprecated; use 'TIMESTAMP' instead
 DROP TABLE b15776;
 CREATE TABLE b15776 (a timestamp(4294967295));
 Warnings:
@@ -909,7 +901,6 @@
 ERROR 42000: Display width out of range for column 'a' (max = 4294967295)
 CREATE TABLE b15776 (a timestamp(-1));
 ERROR 42000: You have an error in your SQL syntax; check the manual that corresponds to your MySQL server version for the right syntax to use near '-1))' at line 1
->>>>>>> 7cce56b2
 CREATE TABLE b15776 (a timestamp(-2));
 ERROR 42000: You have an error in your SQL syntax; check the manual that corresponds to your MySQL server version for the right syntax to use near '-2))' at line 1
 CREATE TABLE b15776 (a int(999999999999999999999999999999999999999999999999999999999999999999999999999999999999999999999999999999999999999999999999999999999999999999999999999999999999999999999999999999999999999999999999999999999999999999999999999999999999999999999999999999999999999999));
