drop table if exists t1,t2;
create table t1 (a int auto_increment , primary key (a));
insert into t1 values (NULL),(NULL),(NULL),(NULL),(NULL),(NULL),(NULL),(NULL),(NULL),(NULL),(NULL),(NULL),(NULL),(NULL),(NULL),(NULL),(NULL),(NULL),(NULL),(NULL),(NULL),(NULL),(NULL),(NULL),(NULL),(NULL),(NULL),(NULL),(NULL),(NULL),(NULL),(NULL),(NULL),(NULL),(NULL),(NULL);
update t1 set a=a+10 where a > 34;
update t1 set a=a+100 where a > 0;
update t1 set a=a+100 where a=1 and a=2;
update t1 set a=b+100 where a=1 and a=2;
ERROR 42S22: Unknown column 'b' in 'field list'
update t1 set a=b+100 where c=1 and a=2;
ERROR 42S22: Unknown column 'c' in 'where clause'
update t1 set d=a+100 where a=1;
ERROR 42S22: Unknown column 'd' in 'field list'
select * from t1;
a
101
102
103
104
105
106
107
108
109
110
111
112
113
114
115
116
117
118
119
120
121
122
123
124
125
126
127
128
129
130
131
132
133
134
145
146
drop table t1;
CREATE TABLE t1
(
place_id int (10) unsigned NOT NULL,
shows int(10) unsigned DEFAULT '0' NOT NULL,
ishows int(10) unsigned DEFAULT '0' NOT NULL,
ushows int(10) unsigned DEFAULT '0' NOT NULL,
clicks int(10) unsigned DEFAULT '0' NOT NULL,
iclicks int(10) unsigned DEFAULT '0' NOT NULL,
uclicks int(10) unsigned DEFAULT '0' NOT NULL,
ts timestamp(14),
PRIMARY KEY (place_id,ts)
);
INSERT INTO t1 (place_id,shows,ishows,ushows,clicks,iclicks,uclicks,ts)
VALUES (1,0,0,0,0,0,0,20000928174434);
UPDATE t1 SET shows=shows+1,ishows=ishows+1,ushows=ushows+1,clicks=clicks+1,iclicks=iclicks+1,uclicks=uclicks+1 WHERE place_id=1 AND ts>="2000-09-28 00:00:00";
select place_id,shows from t1;
place_id	shows
1	1
drop table t1;
CREATE TABLE t1 (
lfdnr int(10) unsigned NOT NULL default '0',
ticket int(10) unsigned NOT NULL default '0',
client varchar(255) NOT NULL default '',
replyto varchar(255) NOT NULL default '',
subject varchar(100) NOT NULL default '',
timestamp int(10) unsigned NOT NULL default '0',
tstamp timestamp(14) NOT NULL,
status int(3) NOT NULL default '0',
type varchar(15) NOT NULL default '',
assignment int(10) unsigned NOT NULL default '0',
fupcount int(4) unsigned NOT NULL default '0',
parent int(10) unsigned NOT NULL default '0',
activity int(10) unsigned NOT NULL default '0',
priority tinyint(1) unsigned NOT NULL default '1',
cc varchar(255) NOT NULL default '',
bcc varchar(255) NOT NULL default '',
body text NOT NULL,
comment text,
header text,
PRIMARY KEY  (lfdnr),
KEY k1 (timestamp),
KEY k2 (type),
KEY k3 (parent),
KEY k4 (assignment),
KEY ticket (ticket)
) ENGINE=MyISAM;
INSERT INTO t1 VALUES (773,773,'','','',980257344,20010318180652,0,'Open',10,0,0,0,1,'','','','','');
alter table t1 change lfdnr lfdnr int(10) unsigned not null auto_increment;
update t1 set status=1 where type='Open';
select status from t1;
status
1
drop table t1;
create table t1 (a int not null, b int not null, key (a));
insert into t1 values (1,1),(1,2),(1,3),(3,1),(3,2),(3,3),(3,1),(3,2),(3,3),(2,1),(2,2),(2,3);
SET @tmp=0;
update t1 set b=(@tmp:=@tmp+1) order by a;
update t1 set b=99 where a=1 order by b asc limit 1;
select * from t1 order by a,b;
a	b
1	2
1	3
1	99
2	4
2	5
2	6
3	7
3	8
3	9
3	10
3	11
3	12
update t1 set b=100 where a=1 order by b desc limit 2;
update t1 set a=a+10+b where a=1 order by b;
select * from t1 order by a,b;
a	b
2	4
2	5
2	6
3	7
3	8
3	9
3	10
3	11
3	12
13	2
111	100
111	100
create table t2 (a int not null, b int not null);
insert into t2 values (1,1),(1,2),(1,3);
update t1 set b=(select distinct 1 from (select * from t2) a);
drop table t1,t2;
CREATE TABLE t1 (
`id_param` smallint(3) unsigned NOT NULL default '0',
`nom_option` char(40) NOT NULL default '',
`valid` tinyint(1) NOT NULL default '0',
KEY `id_param` (`id_param`,`nom_option`)
) ENGINE=MyISAM;
INSERT INTO t1 (id_param,nom_option,valid) VALUES (185,'600x1200',1);
UPDATE t1 SET nom_option='test' WHERE id_param=185 AND nom_option='600x1200' AND valid=1 LIMIT 1;
select * from t1;
id_param	nom_option	valid
185	test	1
drop table t1;
create table t1 (F1 VARCHAR(30), F2 VARCHAR(30), F3 VARCHAR(30), cnt int, groupid int, KEY groupid_index (groupid));
insert into t1 (F1,F2,F3,cnt,groupid) values ('0','0','0',1,6),
('0','1','2',1,5), ('0','2','0',1,3), ('1','0','1',1,2),
('1','2','1',1,1), ('1','2','2',1,1), ('2','0','1',2,4),
('2','2','0',1,7);
delete from m1 using t1 m1,t1 m2 where m1.groupid=m2.groupid and (m1.cnt < m2.cnt or m1.cnt=m2.cnt and m1.F3>m2.F3);
select * from t1;
F1	F2	F3	cnt	groupid
0	0	0	1	6
0	1	2	1	5
0	2	0	1	3
1	0	1	1	2
1	2	1	1	1
2	0	1	2	4
2	2	0	1	7
drop table t1;
CREATE TABLE t1 ( 
`colA` int(10) unsigned NOT NULL auto_increment,
`colB` int(11) NOT NULL default '0',
PRIMARY KEY  (`colA`)
);
INSERT INTO t1 VALUES (4433,5424);
CREATE TABLE t2 (
`colC` int(10) unsigned NOT NULL default '0',
`colA` int(10) unsigned NOT NULL default '0',
`colD` int(10) unsigned NOT NULL default '0',
`colE` int(10) unsigned NOT NULL default '0',
`colF` int(10) unsigned NOT NULL default '0',
PRIMARY KEY  (`colC`,`colA`,`colD`,`colE`)
);
INSERT INTO t2 VALUES (3,4433,10005,495,500);
INSERT INTO t2 VALUES (3,4433,10005,496,500);
INSERT INTO t2 VALUES (3,4433,10009,494,500);
INSERT INTO t2 VALUES (3,4433,10011,494,500);
INSERT INTO t2 VALUES (3,4433,10005,497,500);
INSERT INTO t2 VALUES (3,4433,10013,489,500);
INSERT INTO t2 VALUES (3,4433,10005,494,500);
INSERT INTO t2 VALUES (3,4433,10005,493,500);
INSERT INTO t2 VALUES (3,4433,10005,492,500);
UPDATE IGNORE t2,t1 set t2.colE = t2.colE + 1,colF=0 WHERE t1.colA = t2.colA AND (t1.colB & 4096) > 0 AND (colE + 1) < colF;
SELECT * FROM t2;
colC	colA	colD	colE	colF
3	4433	10005	495	500
3	4433	10005	496	500
3	4433	10009	495	0
3	4433	10011	495	0
3	4433	10005	498	0
3	4433	10013	490	0
3	4433	10005	494	500
3	4433	10005	493	500
3	4433	10005	492	500
DROP TABLE t1;
DROP TABLE t2;
create table t1 (c1 int, c2 char(6), c3 int);
create table t2 (c1 int, c2 char(6));
insert into t1 values (1, "t1c2-1", 10), (2, "t1c2-2", 20);
update t1 left join t2 on t1.c1 = t2.c1 set t2.c2 = "t2c2-1";
update t1 left join t2 on t1.c1 = t2.c1 set t2.c2 = "t2c2-1" where t1.c3 = 10;
drop table t1, t2;
create table t1 (id int not null auto_increment primary key, id_str varchar(32));
insert into t1 (id_str) values ("test");
update t1 set id_str = concat(id_str, id) where id = last_insert_id();
select * from t1;
id	id_str
1	test1
drop table t1;
create table t1 (a int, b char(255), key(a, b(20)));
insert into t1 values (0, '1');
update t1 set b = b + 1 where a = 0;
select * from t1;
a	b
0	2
drop table t1;
create table t1 (a int, b varchar(10), key b(b(5))) engine=myisam;
create table t2 (a int, b varchar(10)) engine=myisam;
insert into t1 values ( 1, 'abcd1e');
insert into t1 values ( 2, 'abcd2e');
insert into t2 values ( 1, 'abcd1e');
insert into t2 values ( 2, 'abcd2e');
analyze table t1,t2;
Table	Op	Msg_type	Msg_text
test.t1	analyze	status	OK
test.t2	analyze	status	OK
update t1, t2 set t1.a = t2.a where t2.b = t1.b;
show warnings;
Level	Code	Message
drop table t1, t2;
create table t1(f1 int, f2 int);
create table t2(f3 int, f4 int);
create index idx on t2(f3);
insert into t1 values(1,0),(2,0);
insert into t2 values(1,1),(2,2);
UPDATE t1 SET t1.f2=(SELECT MAX(t2.f4) FROM t2 WHERE t2.f3=t1.f1);
select * from t1;
f1	f2
1	1
2	2
drop table t1,t2;
create table t1(f1 int);
select DATABASE();
DATABASE()
test
update t1 set f1=1 where count(*)=1;
ERROR HY000: Invalid use of group function
select DATABASE();
DATABASE()
test
delete from t1 where count(*)=1;
ERROR HY000: Invalid use of group function
drop table t1;
create table t1 ( a int, b int default 0, index (a) );
insert into t1 (a) values (0),(0),(0),(0),(0),(0),(0),(0);
flush status;
select a from t1 order by a limit 1;
a
0
show status like 'handler_read%';
Variable_name	Value
Handler_read_first	1
Handler_read_key	0
Handler_read_next	0
Handler_read_prev	0
Handler_read_rnd	0
Handler_read_rnd_next	0
flush status;
update t1 set a=9999 order by a limit 1;
update t1 set b=9999 order by a limit 1;
show status like 'handler_read%';
Variable_name	Value
Handler_read_first	1
Handler_read_key	0
Handler_read_next	0
Handler_read_prev	0
Handler_read_rnd	2
Handler_read_rnd_next	9
flush status;
delete from t1 order by a limit 1;
show status like 'handler_read%';
Variable_name	Value
Handler_read_first	1
Handler_read_key	0
Handler_read_next	0
Handler_read_prev	0
Handler_read_rnd	0
Handler_read_rnd_next	0
flush status;
delete from t1 order by a desc limit 1;
show status like 'handler_read%';
Variable_name	Value
Handler_read_first	0
Handler_read_key	0
Handler_read_next	0
Handler_read_prev	0
Handler_read_rnd	1
Handler_read_rnd_next	9
alter table t1 disable keys;
flush status;
delete from t1 order by a limit 1;
show status like 'handler_read%';
Variable_name	Value
Handler_read_first	0
Handler_read_key	0
Handler_read_next	0
Handler_read_prev	0
Handler_read_rnd	1
Handler_read_rnd_next	9
select * from t1;
a	b
0	0
0	0
0	0
0	0
0	0
update t1 set a=a+10,b=1 order by a limit 3;
update t1 set a=a+11,b=2 order by a limit 3;
update t1 set a=a+12,b=3 order by a limit 3;
select * from t1 order by a;
a	b
11	2
21	2
22	3
22	3
23	3
drop table t1;
create table t1 (f1 date not null);
insert into t1 values('2000-01-01'),('0000-00-00');
update t1 set f1='2002-02-02' where f1 is null;
select * from t1;
f1
2000-01-01
2002-02-02
drop table t1;
create table t1 (f1 int);
create table t2 (f2 int);
insert into t1 values(1),(2);
insert into t2 values(1),(1);
update t1,t2 set f1=3,f2=3 where f1=f2 and f1=1;
affected rows: 3
info: Rows matched: 3  Changed: 3  Warnings: 0
update t2 set f2=1;
update t1 set f1=1 where f1=3;
update t2,t1 set f1=3,f2=3 where f1=f2 and f1=1;
affected rows: 3
info: Rows matched: 3  Changed: 3  Warnings: 0
drop table t1,t2;
<<<<<<< HEAD
create table t1(f1 int, `*f2` int);
insert into t1 values (1,1);
update t1 set `*f2`=1;
drop table t1;
=======
create table t1 (a int);
insert into t1 values (0),(1),(2),(3),(4),(5),(6),(7),(8),(9);
create table t2 (a int, filler1 char(200), filler2 char(200), key(a));
insert into t2 select A.a + 10*B.a, 'filler','filler' from t1 A, t1 B;
flush status;
update t2 set a=3 where a=2;
show status like 'handler_read%';
Variable_name	Value
Handler_read_first	0
Handler_read_key	1
Handler_read_next	1
Handler_read_prev	0
Handler_read_rnd	1
Handler_read_rnd_next	0
drop table t1, t2;
>>>>>>> d33ac37b
<|MERGE_RESOLUTION|>--- conflicted
+++ resolved
@@ -358,12 +358,6 @@
 affected rows: 3
 info: Rows matched: 3  Changed: 3  Warnings: 0
 drop table t1,t2;
-<<<<<<< HEAD
-create table t1(f1 int, `*f2` int);
-insert into t1 values (1,1);
-update t1 set `*f2`=1;
-drop table t1;
-=======
 create table t1 (a int);
 insert into t1 values (0),(1),(2),(3),(4),(5),(6),(7),(8),(9);
 create table t2 (a int, filler1 char(200), filler2 char(200), key(a));
@@ -379,4 +373,7 @@
 Handler_read_rnd	1
 Handler_read_rnd_next	0
 drop table t1, t2;
->>>>>>> d33ac37b
+create table t1(f1 int, `*f2` int);
+insert into t1 values (1,1);
+update t1 set `*f2`=1;
+drop table t1;