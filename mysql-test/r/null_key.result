drop table if exists t1;
create table t1 (a int, b int not null,unique key (a,b),index(b)) type=myisam;
insert ignore into t1 values (1,1),(2,2),(3,3),(4,4),(5,5),(6,6),(null,7),(9,9),(8,8),(7,7),(null,9),(null,9),(6,6);
explain select * from t1 where a is null;
table	type	possible_keys	key	key_len	ref	rows	Extra
t1	ref	a	a	5	const	3	Using where; Using index
explain select * from t1 where a is null and b = 2;
table	type	possible_keys	key	key_len	ref	rows	Extra
t1	ref	a,b	a	9	const,const	1	Using where; Using index
explain select * from t1 where a is null and b = 7;
table	type	possible_keys	key	key_len	ref	rows	Extra
t1	ref	a,b	a	9	const,const	1	Using where; Using index
explain select * from t1 where a=2 and b = 2;
table	type	possible_keys	key	key_len	ref	rows	Extra
t1	const	a,b	a	9	const,const	1	
explain select * from t1 where a<=>b limit 2;
table	type	possible_keys	key	key_len	ref	rows	Extra
t1	index	NULL	a	9	NULL	12	Using where; Using index
explain select * from t1 where (a is null or a > 0 and a < 3) and b < 5 limit 3;
table	type	possible_keys	key	key_len	ref	rows	Extra
t1	range	a,b	a	9	NULL	3	Using where; Using index
explain select * from t1 where (a is null or a = 7) and b=7;
table	type	possible_keys	key	key_len	ref	rows	Extra
t1	ref	a,b	b	4	const	2	Using where
explain select * from t1 where (a is null and b>a) or a is null and b=7 limit 2;
table	type	possible_keys	key	key_len	ref	rows	Extra
t1	ref	a,b	a	5	const	3	Using where; Using index
explain select * from t1 where a is null and b=9 or a is null and b=7 limit 3;
table	type	possible_keys	key	key_len	ref	rows	Extra
t1	range	a,b	a	9	NULL	2	Using where; Using index
explain select * from t1 where a > 1 and a < 3 limit 1;
table	type	possible_keys	key	key_len	ref	rows	Extra
t1	range	a	a	5	NULL	1	Using where; Using index
explain select * from t1 where a > 8 and a < 9;
table	type	possible_keys	key	key_len	ref	rows	Extra
t1	range	a	a	5	NULL	1	Using where; Using index
select * from t1 where a is null;
a	b
NULL	7
NULL	9
NULL	9
select * from t1 where a is null and b = 7;
a	b
NULL	7
select * from t1 where a<=>b limit 2;
a	b
1	1
2	2
select * from t1 where (a is null or a > 0 and a < 3) and b < 5 limit 3;
a	b
1	1
2	2
select * from t1 where (a is null or a > 0 and a < 3) and b > 7 limit 3;
a	b
NULL	9
NULL	9
select * from t1 where (a is null or a = 7) and b=7;
a	b
NULL	7
7	7
select * from t1 where a is null and b=9 or a is null and b=7 limit 3;
a	b
NULL	7
NULL	9
NULL	9
alter table t1 modify b blob not null, add c int not null, drop key a, add unique key (a,b(20),c), drop key b, add key (b(10));
explain select * from t1 where a is null and b = 2;
table	type	possible_keys	key	key_len	ref	rows	Extra
t1	ref	a,b	a	5	const	3	Using where
explain select * from t1 where a is null and b = 2 and c=0;
table	type	possible_keys	key	key_len	ref	rows	Extra
t1	ref	a,b	a	5	const	3	Using where
explain select * from t1 where a is null and b = 7 and c=0;
table	type	possible_keys	key	key_len	ref	rows	Extra
t1	ref	a,b	a	5	const	3	Using where
explain select * from t1 where a=2 and b = 2;
table	type	possible_keys	key	key_len	ref	rows	Extra
t1	ref	a,b	a	5	const	1	Using where
explain select * from t1 where a<=>b limit 2;
table	type	possible_keys	key	key_len	ref	rows	Extra
t1	ALL	NULL	NULL	NULL	NULL	12	Using where
explain select * from t1 where (a is null or a > 0 and a < 3) and b < 5 and c=0 limit 3;
table	type	possible_keys	key	key_len	ref	rows	Extra
t1	range	a,b	a	5	NULL	5	Using where
explain select * from t1 where (a is null or a = 7) and b=7 and c=0;
table	type	possible_keys	key	key_len	ref	rows	Extra
t1	range	a,b	a	5	NULL	4	Using where
explain select * from t1 where (a is null and b>a) or a is null and b=7 limit 2;
table	type	possible_keys	key	key_len	ref	rows	Extra
t1	ref	a,b	a	5	const	3	Using where
explain select * from t1 where a is null and b=9 or a is null and b=7 limit 3;
table	type	possible_keys	key	key_len	ref	rows	Extra
t1	ref	a,b	a	5	const	3	Using where
explain select * from t1 where a > 1 and a < 3 limit 1;
table	type	possible_keys	key	key_len	ref	rows	Extra
t1	range	a	a	5	NULL	1	Using where
explain select * from t1 where a is null and b=7 or a > 1 and a < 3 limit 1;
table	type	possible_keys	key	key_len	ref	rows	Extra
t1	range	a,b	a	5	NULL	4	Using where
explain select * from t1 where a > 8 and a < 9;
table	type	possible_keys	key	key_len	ref	rows	Extra
t1	range	a	a	5	NULL	1	Using where
explain select * from t1 where b like "6%";
table	type	possible_keys	key	key_len	ref	rows	Extra
t1	range	b	b	12	NULL	1	Using where
select * from t1 where a is null;
a	b	c
NULL	7	0
NULL	9	0
NULL	9	0
select * from t1 where a is null and b = 7 and c=0;
a	b	c
NULL	7	0
select * from t1 where a<=>b limit 2;
a	b	c
1	1	0
2	2	0
select * from t1 where (a is null or a > 0 and a < 3) and b < 5 limit 3;
a	b	c
1	1	0
2	2	0
select * from t1 where (a is null or a > 0 and a < 3) and b > 7 limit 3;
a	b	c
NULL	9	0
NULL	9	0
select * from t1 where (a is null or a = 7) and b=7 and c=0;
a	b	c
NULL	7	0
7	7	0
select * from t1 where a is null and b=9 or a is null and b=7 limit 3;
a	b	c
NULL	7	0
NULL	9	0
NULL	9	0
select * from t1 where b like "6%";
a	b	c
6	6	0
drop table t1;
DROP TABLE IF EXISTS t1,t2;
CREATE TABLE t1 (
id int(10) unsigned NOT NULL auto_increment,
uniq_id int(10) unsigned default NULL,
PRIMARY KEY  (id),
UNIQUE KEY idx1 (uniq_id)
) TYPE=MyISAM;
CREATE TABLE t2 (
id int(10) unsigned NOT NULL auto_increment,
uniq_id int(10) unsigned default NULL,
PRIMARY KEY  (id)
) TYPE=MyISAM;
INSERT INTO t1 VALUES (1,NULL),(2,NULL),(3,1),(4,2),(5,NULL),(6,NULL),(7,3),(8,4),(9,NULL),(10,NULL);
INSERT INTO t2 VALUES (1,NULL),(2,NULL),(3,1),(4,2),(5,NULL),(6,NULL),(7,3),(8,4),(9,NULL),(10,NULL);
explain select id from t1 where uniq_id is null;
table	type	possible_keys	key	key_len	ref	rows	Extra
t1	ref	idx1	idx1	5	const	1	Using where
explain select id from t1 where uniq_id =1;
table	type	possible_keys	key	key_len	ref	rows	Extra
t1	const	idx1	idx1	5	const	1	
UPDATE t1 SET id=id+100 where uniq_id is null;
UPDATE t2 SET id=id+100 where uniq_id is null;
select id from t1 where uniq_id is null;
id
101
102
105
106
109
110
select id from t2 where uniq_id is null;
id
101
102
105
106
109
110
DELETE FROM t1 WHERE uniq_id IS NULL;
DELETE FROM t2 WHERE uniq_id IS NULL;
SELECT * FROM t1 ORDER BY uniq_id, id;
id	uniq_id
3	1
4	2
7	3
8	4
SELECT * FROM t2 ORDER BY uniq_id, id;
id	uniq_id
3	1
4	2
7	3
8	4
DROP table t1,t2;
CREATE TABLE `t1` (
`order_id` char(32) NOT NULL default '',
`product_id` char(32) NOT NULL default '',
`product_type` int(11) NOT NULL default '0',
PRIMARY KEY  (`order_id`,`product_id`,`product_type`)
) TYPE=MyISAM;
CREATE TABLE `t2` (
`order_id` char(32) NOT NULL default '',
`product_id` char(32) NOT NULL default '',
`product_type` int(11) NOT NULL default '0',
PRIMARY KEY  (`order_id`,`product_id`,`product_type`)
) TYPE=MyISAM;
INSERT INTO t1 (order_id, product_id, product_type) VALUES
('3d7ce39b5d4b3e3d22aaafe9b633de51',1206029, 3),
('3d7ce39b5d4b3e3d22aaafe9b633de51',5880836, 3),
('9d9aad7764b5b2c53004348ef8d34500',2315652, 3);
INSERT INTO t2 (order_id, product_id, product_type) VALUES
('9d9aad7764b5b2c53004348ef8d34500',2315652, 3);
select t1.* from t1
left join t2 using(order_id, product_id, product_type)
where t2.order_id=NULL;
order_id	product_id	product_type
select t1.* from t1
left join t2 using(order_id, product_id, product_type)
where t2.order_id is NULL;
order_id	product_id	product_type
3d7ce39b5d4b3e3d22aaafe9b633de51	1206029	3
3d7ce39b5d4b3e3d22aaafe9b633de51	5880836	3
drop table t1,t2;
create table t1 (id int);
insert into t1 values (null), (0);
create table t2 (id int);
insert into t2 values (null);
select * from t1, t2 where t1.id = t2.id;
id	id
alter table t1 add key id (id);
select * from t1, t2 where t1.id = t2.id;
id	id
<<<<<<< HEAD
drop table t1,t2;
=======
id	id
id	id2
NULL	0
1	1
id	id2
NULL	0
id	id2
NULL	0
1	1
id	id2
NULL	0
1	1
id	id2
1	1
id	id2
1	1
id	id2
1	1
>>>>>>> 4575594e
<|MERGE_RESOLUTION|>--- conflicted
+++ resolved
@@ -227,25 +227,21 @@
 alter table t1 add key id (id);
 select * from t1, t2 where t1.id = t2.id;
 id	id
-<<<<<<< HEAD
 drop table t1,t2;
-=======
-id	id
-id	id2
-NULL	0
-1	1
-id	id2
-NULL	0
-id	id2
-NULL	0
-1	1
-id	id2
-NULL	0
-1	1
-id	id2
-1	1
-id	id2
-1	1
-id	id2
-1	1
->>>>>>> 4575594e
+id	id2
+NULL	0
+1	1
+id	id2
+NULL	0
+id	id2
+NULL	0
+1	1
+id	id2
+NULL	0
+1	1
+id	id2
+1	1
+id	id2
+1	1
+id	id2
+1	1