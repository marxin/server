Illegal error code: 10000
MySQL error code 1062 (ER_DUP_ENTRY): Duplicate entry '%-.192s' for key %d
MySQL error code 1408 (ER_STARTUP): %s: ready for connections.
Version: '%s'  socket: '%s'  port: %d  %s
<<<<<<< HEAD
MySQL error code 1459 (ER_TABLE_NEEDS_UPGRADE): Upgrade required. Please do "REPAIR %s %`s" or dump/reload to fix it!
MySQL error code 1461 (ER_MAX_PREPARED_STMT_COUNT_REACHED): Can't create more than max_prepared_stmt_count statements (current value: %lu)
=======
MySQL error code 1459 (ER_TABLE_NEEDS_UPGRADE): Table upgrade required. Please do "REPAIR TABLE `%-.32s`" or dump/reload to fix it!
MySQL error code 1461 (ER_MAX_PREPARED_STMT_COUNT_REACHED): Can't create more than max_prepared_stmt_count statements (current value: %u)
>>>>>>> 400a8eb6
<|MERGE_RESOLUTION|>--- conflicted
+++ resolved
@@ -2,10 +2,5 @@
 MySQL error code 1062 (ER_DUP_ENTRY): Duplicate entry '%-.192s' for key %d
 MySQL error code 1408 (ER_STARTUP): %s: ready for connections.
 Version: '%s'  socket: '%s'  port: %d  %s
-<<<<<<< HEAD
 MySQL error code 1459 (ER_TABLE_NEEDS_UPGRADE): Upgrade required. Please do "REPAIR %s %`s" or dump/reload to fix it!
-MySQL error code 1461 (ER_MAX_PREPARED_STMT_COUNT_REACHED): Can't create more than max_prepared_stmt_count statements (current value: %lu)
-=======
-MySQL error code 1459 (ER_TABLE_NEEDS_UPGRADE): Table upgrade required. Please do "REPAIR TABLE `%-.32s`" or dump/reload to fix it!
-MySQL error code 1461 (ER_MAX_PREPARED_STMT_COUNT_REACHED): Can't create more than max_prepared_stmt_count statements (current value: %u)
->>>>>>> 400a8eb6
+MySQL error code 1461 (ER_MAX_PREPARED_STMT_COUNT_REACHED): Can't create more than max_prepared_stmt_count statements (current value: %u)