--- conflicted
+++ resolved
@@ -223,120 +223,10 @@
 #
 ##############################################################################
 
-<<<<<<< HEAD
 # ----------------------------------------------------------------------
 # Terminate on any base level error
 # ----------------------------------------------------------------------
 set -e
-=======
-if [ x"$BASE_SYSTEM" != x"netware" ] ; then
-
-  # ----------------------------------------------------------------------
-  # Terminate on any base level error
-  # ----------------------------------------------------------------------
-  set -e
-
-  #
-  # Check that the client is compiled with libmysqlclient.a
-  #
-  if test -f ./client/.libs/mysql
-  then
-    echo ""
-    echo "The MySQL clients are compiled dynamicly, which is not allowed for"
-    echo "a MySQL binary tar file.  Please configure with"
-    echo "--with-client-ldflags=-all-static and try again"
-    exit 1;
-  fi
-
-  # ----------------------------------------------------------------------
-  # Really ugly, one script, "mysql_install_db", needs prefix set to ".",
-  # i.e. makes access relative the current directory. This matches
-  # the documentation, so better not change this. And for another script,
-  # "mysql.server", we make some relative, others not.
-  # ----------------------------------------------------------------------
-
-  cd scripts
-  rm -f mysql_install_db mysqld_safe mysql_fix_privilege_tables
-  @MAKE@ mysql_install_db mysqld_safe mysql_fix_privilege_tables \
-    prefix=. \
-    bindir=./bin \
-    sbindir=./bin \
-    scriptdir=./bin \
-    libexecdir=./bin \
-    pkgdatadir=./share \
-    localstatedir=./data
-  cd ..
-
-  cd support-files
-  rm -f mysql.server
-  @MAKE@ mysql.server \
-    bindir=./bin \
-    sbindir=./bin \
-    scriptdir=./bin \
-    libexecdir=./bin \
-    pkgdatadir=./share 
-  cd ..
-
-  # ----------------------------------------------------------------------
-  # Do a install that we later are to pack. Use the same paths as in
-  # the build for the relevant directories.
-  # ----------------------------------------------------------------------
-
-  @MAKE@ DESTDIR=$BASE install \
-    pkglibdir=@pkglibdir@ \
-    pkgincludedir=@pkgincludedir@ \
-    pkgdatadir=@pkgdatadir@ \
-    pkgplugindir=@pkgplugindir@ \
-    pkgsuppdir=@pkgsuppdir@ \
-    mandir=@mandir@ \
-    infodir=@infodir@ \
-    libexecdir=@prefix@/libexec
-
-  # ----------------------------------------------------------------------
-  # Rename top directory, and set DEST to the new directory
-  # ----------------------------------------------------------------------
-  mv $BASE@prefix@ $BASE/$NEW_NAME
-  DEST=$BASE/$NEW_NAME
-
-  # ----------------------------------------------------------------------
-  # If we compiled with gcc, copy libgcc.a to the dist as libmygcc.a
-  # ----------------------------------------------------------------------
-  if [ x"@GXX@" = x"yes" ] ; then
-    gcclib=`@CC@ @CFLAGS@ --print-libgcc-file 2>/dev/null` || true
-    if [ -z "$gcclib" ] ; then
-      echo "Warning: Compiler doesn't tell libgcc.a!"
-    elif [ -f "$gcclib" ] ; then
-    {
-      mkdir -p $DEST/lib
-      $CP $gcclib $DEST/lib/libmygcc.a
-    }
-    else
-      echo "Warning: Compiler result '$gcclib' not found / no file!"
-    fi
-  fi
-
-  # Note, no legacy "safe_mysqld" link to "mysqld_safe" in 5.1
-
-  # Copy readme and license files
-  cp README Docs/INSTALL-BINARY  $DEST/
-  if [ -f COPYING -a -f EXCEPTIONS-CLIENT ] ; then
-    cp COPYING EXCEPTIONS-CLIENT $DEST/
-  elif [ -f LICENSE.mysql ] ; then
-    cp LICENSE.mysql $DEST/
-  else
-    echo "ERROR: no license files found"
-    exit 1
-  fi
-
-  # FIXME should be handled by make file, and to other dir
-  mkdir -p $DEST/bin $DEST/support-files
-  cp scripts/mysqlaccess.conf $DEST/bin/
-  cp support-files/magic      $DEST/support-files/
-
-  # Create empty data directories, set permission (FIXME why?)
-  mkdir       $DEST/data $DEST/data/mysql $DEST/data/test
-  chmod o-rwx $DEST/data $DEST/data/mysql $DEST/data/test
->>>>>>> c068b831
 
 #
 # Check that the client is compiled with libmysqlclient.a
@@ -384,6 +274,7 @@
 # the build for the relevant directories.
 # ----------------------------------------------------------------------
 @MAKE@ DESTDIR=$BASE install \
+  libexecdir=@prefix@/libexec \
   pkglibdir=@pkglibdir@ \
   pkgincludedir=@pkgincludedir@ \
   pkgdatadir=@pkgdatadir@ \
