/******************************************************
Database log

(c) 1995-1997 Innobase Oy

Created 12/9/1995 Heikki Tuuri
*******************************************************/

#include "log0log.h"

#ifdef UNIV_NONINL
#include "log0log.ic"
#endif

#include "mem0mem.h"
#include "buf0buf.h"
#include "buf0flu.h"
#include "srv0srv.h"
#include "log0recv.h"
#include "fil0fil.h"
#include "dict0boot.h"
#include "srv0srv.h"
#include "srv0start.h"
#include "trx0sys.h"
#include "trx0trx.h"

/* Current free limit of space 0; protected by the log sys mutex; 0 means
uninitialized */
ulint	log_fsp_current_free_limit		= 0;

/* Global log system variable */
log_t*	log_sys	= NULL;

ibool	log_do_write = TRUE;
#ifdef UNIV_LOG_DEBUG
ibool	log_debug_writes = FALSE;
#endif /* UNIV_LOG_DEBUG */

/* These control how often we print warnings if the last checkpoint is too
old */
ibool	log_has_printed_chkp_warning = FALSE;
time_t	log_last_warning_time;

/* Pointer to this variable is used as the i/o-message when we do i/o to an
archive */
byte	log_archive_io;

/* A margin for free space in the log buffer before a log entry is catenated */
#define LOG_BUF_WRITE_MARGIN 	(4 * OS_FILE_LOG_BLOCK_SIZE)

/* Margins for free space in the log buffer after a log entry is catenated */
#define LOG_BUF_FLUSH_RATIO	2
#define LOG_BUF_FLUSH_MARGIN	(LOG_BUF_WRITE_MARGIN + 4 * UNIV_PAGE_SIZE)

/* Margin for the free space in the smallest log group, before a new query
step which modifies the database, is started */

#define LOG_CHECKPOINT_FREE_PER_THREAD	(4 * UNIV_PAGE_SIZE)
#define LOG_CHECKPOINT_EXTRA_FREE	(8 * UNIV_PAGE_SIZE)

/* This parameter controls asynchronous making of a new checkpoint; the value
should be bigger than LOG_POOL_PREFLUSH_RATIO_SYNC */

#define LOG_POOL_CHECKPOINT_RATIO_ASYNC	32

/* This parameter controls synchronous preflushing of modified buffer pages */
#define LOG_POOL_PREFLUSH_RATIO_SYNC	16

/* The same ratio for asynchronous preflushing; this value should be less than
the previous */
#define LOG_POOL_PREFLUSH_RATIO_ASYNC	8

/* Extra margin, in addition to one log file, used in archiving */
#define LOG_ARCHIVE_EXTRA_MARGIN	(4 * UNIV_PAGE_SIZE)

/* This parameter controls asynchronous writing to the archive */
#define LOG_ARCHIVE_RATIO_ASYNC		16

/* Codes used in unlocking flush latches */
#define LOG_UNLOCK_NONE_FLUSHED_LOCK	1
#define LOG_UNLOCK_FLUSH_LOCK		2

/* States of an archiving operation */
#define	LOG_ARCHIVE_READ	1
#define	LOG_ARCHIVE_WRITE	2

/**********************************************************
Completes a checkpoint write i/o to a log file. */
static
void
log_io_complete_checkpoint(void);
/*============================*/
/**********************************************************
Completes an archiving i/o. */
static
void
log_io_complete_archive(void);
/*=========================*/

/********************************************************************
Sets the global variable log_fsp_current_free_limit. Also makes a checkpoint,
so that we know that the limit has been written to a log checkpoint field
on disk. */

void
log_fsp_current_free_limit_set_and_checkpoint(
/*==========================================*/
	ulint	limit)	/* in: limit to set */
{
	ibool	success;

	mutex_enter(&(log_sys->mutex));

	log_fsp_current_free_limit = limit;

	mutex_exit(&(log_sys->mutex));

	/* Try to make a synchronous checkpoint */
	
	success = FALSE;

	while (!success) {
		success = log_checkpoint(TRUE, TRUE);
	}
}

/********************************************************************
Returns the oldest modified block lsn in the pool, or log_sys->lsn if none
exists. */
static
dulint
log_buf_pool_get_oldest_modification(void)
/*======================================*/
{
	dulint	lsn;

#ifdef UNIV_SYNC_DEBUG
	ut_ad(mutex_own(&(log_sys->mutex)));
#endif /* UNIV_SYNC_DEBUG */

	lsn = buf_pool_get_oldest_modification();

	if (ut_dulint_is_zero(lsn)) {

		lsn = log_sys->lsn;
	}

	return(lsn);
}

/****************************************************************
Opens the log for log_write_low. The log must be closed with log_close and
released with log_release. */

dulint
log_reserve_and_open(
/*=================*/
			/* out: start lsn of the log record */
	ulint	len)	/* in: length of data to be catenated */
{
	log_t*	log			= log_sys;
	ulint	len_upper_limit;
	ulint	archived_lsn_age;
	ulint	count			= 0;
	ulint	dummy;

	ut_a(len < log->buf_size / 2);
loop:
	mutex_enter(&(log->mutex));
	
	/* Calculate an upper limit for the space the string may take in the
	log buffer */

	len_upper_limit = LOG_BUF_WRITE_MARGIN + (5 * len) / 4;

	if (log->buf_free + len_upper_limit > log->buf_size) {

		mutex_exit(&(log->mutex));

		/* Not enough free space, do a syncronous flush of the log
		buffer */

		log_buffer_flush_to_disk();

		count++;

		ut_ad(count < 50);

		goto loop;
	}

	if (log->archiving_state != LOG_ARCH_OFF) {
	
		archived_lsn_age = ut_dulint_minus(log->lsn,
							log->archived_lsn);
		if (archived_lsn_age + len_upper_limit
						> log->max_archived_lsn_age) {
			/* Not enough free archived space in log groups: do a
			synchronous archive write batch: */
	
			mutex_exit(&(log->mutex));
	
			ut_ad(len_upper_limit <= log->max_archived_lsn_age);
	
			log_archive_do(TRUE, &dummy);
	
			count++;
	
			ut_ad(count < 50);
	
			goto loop;
		}
	}

#ifdef UNIV_LOG_DEBUG
	log->old_buf_free = log->buf_free;
	log->old_lsn = log->lsn;
#endif	
	return(log->lsn);
}

/****************************************************************
Writes to the log the string given. It is assumed that the caller holds the
log mutex. */

void
log_write_low(
/*==========*/
	byte*	str,		/* in: string */
	ulint	str_len)	/* in: string length */
{
	log_t*	log	= log_sys;
	ulint	len;
	ulint	data_len;
	byte*	log_block;

#ifdef UNIV_SYNC_DEBUG
	ut_ad(mutex_own(&(log->mutex)));
#endif /* UNIV_SYNC_DEBUG */
part_loop:
	/* Calculate a part length */

	data_len = (log->buf_free % OS_FILE_LOG_BLOCK_SIZE) + str_len;

	if (data_len <= OS_FILE_LOG_BLOCK_SIZE - LOG_BLOCK_TRL_SIZE) {

	    	/* The string fits within the current log block */
	    
	    	len = str_len;
	} else {
		data_len = OS_FILE_LOG_BLOCK_SIZE - LOG_BLOCK_TRL_SIZE;
		
	    	len = OS_FILE_LOG_BLOCK_SIZE
			- (log->buf_free % OS_FILE_LOG_BLOCK_SIZE)
	    		- LOG_BLOCK_TRL_SIZE;
	}

	ut_memcpy(log->buf + log->buf_free, str, len);

	str_len -= len;
	str = str + len;

	log_block = ut_align_down(log->buf + log->buf_free,
						OS_FILE_LOG_BLOCK_SIZE);
	log_block_set_data_len(log_block, data_len);

	if (data_len == OS_FILE_LOG_BLOCK_SIZE - LOG_BLOCK_TRL_SIZE) {
		/* This block became full */
		log_block_set_data_len(log_block, OS_FILE_LOG_BLOCK_SIZE);
		log_block_set_checkpoint_no(log_block,
						log_sys->next_checkpoint_no);
		len += LOG_BLOCK_HDR_SIZE + LOG_BLOCK_TRL_SIZE;

		log->lsn = ut_dulint_add(log->lsn, len);

		/* Initialize the next block header */
		log_block_init(log_block + OS_FILE_LOG_BLOCK_SIZE, log->lsn);
	} else {
		log->lsn = ut_dulint_add(log->lsn, len);
	}

	log->buf_free += len;

	ut_ad(log->buf_free <= log->buf_size);

	if (str_len > 0) {
		goto part_loop;
	}
}

/****************************************************************
Closes the log. */

dulint
log_close(void)
/*===========*/
			/* out: lsn */
{
	byte*	log_block;
	ulint	first_rec_group;
	dulint	oldest_lsn;
	dulint	lsn;
	log_t*	log	= log_sys;
	ulint	checkpoint_age;

#ifdef UNIV_SYNC_DEBUG
	ut_ad(mutex_own(&(log->mutex)));
#endif /* UNIV_SYNC_DEBUG */

	lsn = log->lsn;
	
	log_block = ut_align_down(log->buf + log->buf_free,
						OS_FILE_LOG_BLOCK_SIZE);
	first_rec_group = log_block_get_first_rec_group(log_block);

	if (first_rec_group == 0) {
		/* We initialized a new log block which was not written
		full by the current mtr: the next mtr log record group
		will start within this block at the offset data_len */

		log_block_set_first_rec_group(log_block,
			 		log_block_get_data_len(log_block));
	}

	if (log->buf_free > log->max_buf_free) {

		log->check_flush_or_checkpoint = TRUE;
	}

	checkpoint_age = ut_dulint_minus(lsn, log->last_checkpoint_lsn);

	if (checkpoint_age >= log->log_group_capacity) {
		/* TODO: split btr_store_big_rec_extern_fields() into small
		steps so that we can release all latches in the middle, and
		call log_free_check() to ensure we never write over log written
		after the latest checkpoint. In principle, we should split all
		big_rec operations, but other operations are smaller. */

		if (!log_has_printed_chkp_warning
		    || difftime(time(NULL), log_last_warning_time) > 15) {

		        log_has_printed_chkp_warning = TRUE;
			log_last_warning_time = time(NULL);
			
		        ut_print_timestamp(stderr);
			fprintf(stderr,
"  InnoDB: ERROR: the age of the last checkpoint is %lu,\n"
"InnoDB: which exceeds the log group capacity %lu.\n"
"InnoDB: If you are using big BLOB or TEXT rows, you must set the\n"
"InnoDB: combined size of log files at least 10 times bigger than the\n"
"InnoDB: largest such row.\n",
				(ulong) checkpoint_age,
				(ulong) log->log_group_capacity);
		}
	}

	if (checkpoint_age <= log->max_modified_age_async) {

		goto function_exit;
	}

	oldest_lsn = buf_pool_get_oldest_modification();

	if (ut_dulint_is_zero(oldest_lsn)
	    || (ut_dulint_minus(lsn, oldest_lsn)
					> log->max_modified_age_async)
	    || checkpoint_age > log->max_checkpoint_age_async) {

		log->check_flush_or_checkpoint = TRUE;
	}
function_exit:

#ifdef UNIV_LOG_DEBUG
	log_check_log_recs(log->buf + log->old_buf_free,
			log->buf_free - log->old_buf_free, log->old_lsn);
#endif

	return(lsn);
}

/**********************************************************
Pads the current log block full with dummy log records. Used in producing
consistent archived log files. */
static
void
log_pad_current_log_block(void)
/*===========================*/
{
	byte	b		= MLOG_DUMMY_RECORD;
	ulint	pad_length;
	ulint	i;
	dulint	lsn;
	
	/* We retrieve lsn only because otherwise gcc crashed on HP-UX */
	lsn = log_reserve_and_open(OS_FILE_LOG_BLOCK_SIZE);

	pad_length = OS_FILE_LOG_BLOCK_SIZE
			- (log_sys->buf_free % OS_FILE_LOG_BLOCK_SIZE)
			- LOG_BLOCK_TRL_SIZE;

	for (i = 0; i < pad_length; i++) {
		log_write_low(&b, 1);
	}

	lsn = log_sys->lsn;
		
	log_close();
	log_release();

	ut_a((ut_dulint_get_low(lsn) % OS_FILE_LOG_BLOCK_SIZE)
						== LOG_BLOCK_HDR_SIZE);
}

/**********************************************************
Calculates the data capacity of a log group, when the log file headers are not
included. */

ulint
log_group_get_capacity(
/*===================*/
				/* out: capacity in bytes */
	log_group_t*	group)	/* in: log group */
{
#ifdef UNIV_SYNC_DEBUG
	ut_ad(mutex_own(&(log_sys->mutex)));
#endif /* UNIV_SYNC_DEBUG */

	return((group->file_size - LOG_FILE_HDR_SIZE) * group->n_files); 
}

/**********************************************************
Calculates the offset within a log group, when the log file headers are not
included. */
UNIV_INLINE
ulint
log_group_calc_size_offset(
/*=======================*/
				/* out: size offset (<= offset) */
	ulint		offset,	/* in: real offset within the log group */
	log_group_t*	group)	/* in: log group */
{
#ifdef UNIV_SYNC_DEBUG
	ut_ad(mutex_own(&(log_sys->mutex)));
#endif /* UNIV_SYNC_DEBUG */

	return(offset - LOG_FILE_HDR_SIZE * (1 + offset / group->file_size));
}

/**********************************************************
Calculates the offset within a log group, when the log file headers are
included. */
UNIV_INLINE
ulint
log_group_calc_real_offset(
/*=======================*/
				/* out: real offset (>= offset) */
	ulint		offset,	/* in: size offset within the log group */
	log_group_t*	group)	/* in: log group */
{
#ifdef UNIV_SYNC_DEBUG
	ut_ad(mutex_own(&(log_sys->mutex)));
#endif /* UNIV_SYNC_DEBUG */

	return(offset + LOG_FILE_HDR_SIZE
		* (1 + offset / (group->file_size - LOG_FILE_HDR_SIZE)));
}

/**********************************************************
Calculates the offset of an lsn within a log group. */
static
ulint
log_group_calc_lsn_offset(
/*======================*/
				/* out: offset within the log group */
	dulint		lsn,	/* in: lsn, must be within 4 GB of
				group->lsn */
	log_group_t*	group)	/* in: log group */
{
        dulint	        gr_lsn;
       	ib_longlong     gr_lsn_size_offset;
	ib_longlong	difference;
	ib_longlong	group_size;
	ib_longlong	offset;
	
#ifdef UNIV_SYNC_DEBUG
	ut_ad(mutex_own(&(log_sys->mutex)));
#endif /* UNIV_SYNC_DEBUG */

	/* If total log file size is > 2 GB we can easily get overflows
	with 32-bit integers. Use 64-bit integers instead. */

	gr_lsn = group->lsn;

	gr_lsn_size_offset = (ib_longlong)
	               log_group_calc_size_offset(group->lsn_offset, group);

	group_size = (ib_longlong) log_group_get_capacity(group);

	if (ut_dulint_cmp(lsn, gr_lsn) >= 0) {
			
		difference = (ib_longlong) ut_dulint_minus(lsn, gr_lsn);
	} else {
		difference = (ib_longlong) ut_dulint_minus(gr_lsn, lsn);

		difference = difference % group_size;

		difference = group_size - difference;
	}

	offset = (gr_lsn_size_offset + difference) % group_size;

	ut_a(offset < (((ib_longlong) 1) << 32)); /* offset must be < 4 GB */

	/* printf("Offset is %lu gr_lsn_offset is %lu difference is %lu\n",
	       (ulint)offset,(ulint)gr_lsn_size_offset, (ulint)difference);
	*/

	return(log_group_calc_real_offset((ulint)offset, group));
}

/***********************************************************************
Calculates where in log files we find a specified lsn. */

ulint
log_calc_where_lsn_is(
/*==================*/
						/* out: log file number */
	ib_longlong*	log_file_offset,	/* out: offset in that file
						(including the header) */
	dulint		first_header_lsn,	/* in: first log file start
						lsn */
	dulint		lsn,			/* in: lsn whose position to
						determine */
	ulint		n_log_files,		/* in: total number of log
						files */
	ib_longlong	log_file_size)		/* in: log file size
						(including the header) */
{
	ib_longlong	ib_lsn;
	ib_longlong	ib_first_header_lsn;
	ib_longlong	capacity	= log_file_size - LOG_FILE_HDR_SIZE;
	ulint		file_no;
	ib_longlong	add_this_many;
	
	ib_lsn = ut_conv_dulint_to_longlong(lsn);
	ib_first_header_lsn = ut_conv_dulint_to_longlong(first_header_lsn);

	if (ib_lsn < ib_first_header_lsn) {
		add_this_many = 1 + (ib_first_header_lsn - ib_lsn)
				/ (capacity * (ib_longlong)n_log_files);
		ib_lsn += add_this_many
		          * capacity * (ib_longlong)n_log_files;
	}

	ut_a(ib_lsn >= ib_first_header_lsn);
	
	file_no = ((ulint)((ib_lsn - ib_first_header_lsn) / capacity))
			  % n_log_files;
	*log_file_offset = (ib_lsn - ib_first_header_lsn) % capacity;

	*log_file_offset = *log_file_offset + LOG_FILE_HDR_SIZE;

	return(file_no);
}

/************************************************************
Sets the field values in group to correspond to a given lsn. For this function
to work, the values must already be correctly initialized to correspond to
some lsn, for instance, a checkpoint lsn. */

void
log_group_set_fields(
/*=================*/
	log_group_t*	group,	/* in: group */
	dulint		lsn)	/* in: lsn for which the values should be
				set */
{
	group->lsn_offset = log_group_calc_lsn_offset(lsn, group);
	group->lsn = lsn;
}

/*********************************************************************
Calculates the recommended highest values for lsn - last_checkpoint_lsn,
lsn - buf_get_oldest_modification(), and lsn - max_archive_lsn_age. */
static
ibool
log_calc_max_ages(void)
/*===================*/
			/* out: error value FALSE if the smallest log group is
			too small to accommodate the number of OS threads in
			the database server */
{
	log_group_t*	group;
	ulint		margin;
	ulint		free;
	ibool		success		= TRUE;
	ulint		smallest_capacity;	
	ulint		archive_margin;
	ulint		smallest_archive_margin;

#ifdef UNIV_SYNC_DEBUG
	ut_ad(!mutex_own(&(log_sys->mutex)));
#endif /* UNIV_SYNC_DEBUG */

	mutex_enter(&(log_sys->mutex));

	group = UT_LIST_GET_FIRST(log_sys->log_groups);

	ut_ad(group);

	smallest_capacity = ULINT_MAX;
	smallest_archive_margin = ULINT_MAX;

	while (group) {
		if (log_group_get_capacity(group) < smallest_capacity) {

			smallest_capacity = log_group_get_capacity(group);
		}

		archive_margin = log_group_get_capacity(group)
				- (group->file_size - LOG_FILE_HDR_SIZE)
				- LOG_ARCHIVE_EXTRA_MARGIN;

		if (archive_margin < smallest_archive_margin) {

			smallest_archive_margin = archive_margin;
		}
	
		group = UT_LIST_GET_NEXT(log_groups, group);
	}
	
	/* Add extra safety */
	smallest_capacity = smallest_capacity - smallest_capacity / 10;

	/* For each OS thread we must reserve so much free space in the
	smallest log group that it can accommodate the log entries produced
	by single query steps: running out of free log space is a serious
	system error which requires rebooting the database. */
	
	free = LOG_CHECKPOINT_FREE_PER_THREAD * (10 + srv_thread_concurrency)
						+ LOG_CHECKPOINT_EXTRA_FREE;
	if (free >= smallest_capacity / 2) {
		success = FALSE;

		goto failure;
	} else {
		margin = smallest_capacity - free;
	}

	margin = ut_min(margin, log_sys->adm_checkpoint_interval);

	margin = margin - margin / 10;	/* Add still some extra safety */

	log_sys->log_group_capacity = smallest_capacity;

	log_sys->max_modified_age_async = margin
				- margin / LOG_POOL_PREFLUSH_RATIO_ASYNC;
	log_sys->max_modified_age_sync = margin
				- margin / LOG_POOL_PREFLUSH_RATIO_SYNC;

	log_sys->max_checkpoint_age_async = margin - margin
					/ LOG_POOL_CHECKPOINT_RATIO_ASYNC;
	log_sys->max_checkpoint_age = margin;

	log_sys->max_archived_lsn_age = smallest_archive_margin;

	log_sys->max_archived_lsn_age_async = smallest_archive_margin
						- smallest_archive_margin /
						  LOG_ARCHIVE_RATIO_ASYNC;
failure:
	mutex_exit(&(log_sys->mutex));

	if (!success) {
		fprintf(stderr,
"InnoDB: Error: ib_logfiles are too small for innodb_thread_concurrency %lu.\n"
"InnoDB: The combined size of ib_logfiles should be bigger than\n"
"InnoDB: 200 kB * innodb_thread_concurrency.\n"
"InnoDB: To get mysqld to start up, set innodb_thread_concurrency in my.cnf\n"
"InnoDB: to a lower value, for example, to 8. After an ERROR-FREE shutdown\n"
"InnoDB: of mysqld you can adjust the size of ib_logfiles, as explained in\n"
"InnoDB: section 5 of http://www.innodb.com/ibman.php",
			(ulong)srv_thread_concurrency);
		fprintf(stderr,
"InnoDB: Cannot continue operation. Calling exit(1).\n");

		exit(1);
	}

	return(success);
}

/**********************************************************
Initializes the log. */

void
log_init(void)
/*==========*/
{
	byte*	buf;

	log_sys = mem_alloc(sizeof(log_t));

	mutex_create(&(log_sys->mutex));
	mutex_set_level(&(log_sys->mutex), SYNC_LOG);

	mutex_enter(&(log_sys->mutex));

	/* Start the lsn from one log block from zero: this way every
	log record has a start lsn != zero, a fact which we will use */
	
	log_sys->lsn = LOG_START_LSN;

	ut_a(LOG_BUFFER_SIZE >= 16 * OS_FILE_LOG_BLOCK_SIZE);
	ut_a(LOG_BUFFER_SIZE >= 4 * UNIV_PAGE_SIZE);

	buf = ut_malloc(LOG_BUFFER_SIZE + OS_FILE_LOG_BLOCK_SIZE);
	log_sys->buf = ut_align(buf, OS_FILE_LOG_BLOCK_SIZE);

	log_sys->buf_size = LOG_BUFFER_SIZE;

	memset(log_sys->buf, '\0', LOG_BUFFER_SIZE);

	log_sys->max_buf_free = log_sys->buf_size / LOG_BUF_FLUSH_RATIO
				- LOG_BUF_FLUSH_MARGIN;
	log_sys->check_flush_or_checkpoint = TRUE;
	UT_LIST_INIT(log_sys->log_groups);

	log_sys->n_log_ios = 0;	

	log_sys->n_log_ios_old = log_sys->n_log_ios;
	log_sys->last_printout_time = time(NULL);
	/*----------------------------*/
	
	log_sys->buf_next_to_write = 0;

	log_sys->write_lsn = ut_dulint_zero;
	log_sys->current_flush_lsn = ut_dulint_zero;
	log_sys->flushed_to_disk_lsn = ut_dulint_zero;

	log_sys->written_to_some_lsn = log_sys->lsn;
	log_sys->written_to_all_lsn = log_sys->lsn;
	
	log_sys->n_pending_writes = 0;

	log_sys->no_flush_event = os_event_create(NULL);

	os_event_set(log_sys->no_flush_event);

	log_sys->one_flushed_event = os_event_create(NULL);

	os_event_set(log_sys->one_flushed_event);

	/*----------------------------*/
	log_sys->adm_checkpoint_interval = ULINT_MAX;

	log_sys->next_checkpoint_no = ut_dulint_zero;
	log_sys->last_checkpoint_lsn = log_sys->lsn;
	log_sys->n_pending_checkpoint_writes = 0; 

	rw_lock_create(&(log_sys->checkpoint_lock));
	rw_lock_set_level(&(log_sys->checkpoint_lock), SYNC_NO_ORDER_CHECK);

	log_sys->checkpoint_buf = ut_align(
				mem_alloc(2 * OS_FILE_LOG_BLOCK_SIZE),
						OS_FILE_LOG_BLOCK_SIZE);
	memset(log_sys->checkpoint_buf, '\0', OS_FILE_LOG_BLOCK_SIZE);
	/*----------------------------*/

	/* Under MySQL, log archiving is always off */
	log_sys->archiving_state = LOG_ARCH_OFF;
	log_sys->archived_lsn = log_sys->lsn;
	log_sys->next_archived_lsn = ut_dulint_zero;

	log_sys->n_pending_archive_ios = 0;

	rw_lock_create(&(log_sys->archive_lock));
	rw_lock_set_level(&(log_sys->archive_lock), SYNC_NO_ORDER_CHECK);

	log_sys->archive_buf = NULL;

			/* ut_align(
				ut_malloc(LOG_ARCHIVE_BUF_SIZE
					  + OS_FILE_LOG_BLOCK_SIZE),
						OS_FILE_LOG_BLOCK_SIZE); */
	log_sys->archive_buf_size = 0;

	/* memset(log_sys->archive_buf, '\0', LOG_ARCHIVE_BUF_SIZE); */

	log_sys->archiving_on = os_event_create(NULL);

	/*----------------------------*/
	
	log_sys->online_backup_state = FALSE;

	/*----------------------------*/
	
	log_block_init(log_sys->buf, log_sys->lsn);
	log_block_set_first_rec_group(log_sys->buf, LOG_BLOCK_HDR_SIZE);

	log_sys->buf_free = LOG_BLOCK_HDR_SIZE;
	log_sys->lsn = ut_dulint_add(LOG_START_LSN, LOG_BLOCK_HDR_SIZE);
	
	mutex_exit(&(log_sys->mutex));

#ifdef UNIV_LOG_DEBUG
	recv_sys_create();
	recv_sys_init(FALSE, buf_pool_get_curr_size());

	recv_sys->parse_start_lsn = log_sys->lsn;
	recv_sys->scanned_lsn = log_sys->lsn;
	recv_sys->scanned_checkpoint_no = 0;
	recv_sys->recovered_lsn = log_sys->lsn;
	recv_sys->limit_lsn = ut_dulint_max;
#endif
}

/**********************************************************************
Inits a log group to the log system. */

void
log_group_init(
/*===========*/
	ulint	id,			/* in: group id */
	ulint	n_files,		/* in: number of log files */
	ulint	file_size,		/* in: log file size in bytes */
	ulint	space_id,		/* in: space id of the file space
					which contains the log files of this
					group */
	ulint	archive_space_id)	/* in: space id of the file space
					which contains some archived log
					files for this group; currently, only
					for the first log group this is
					used */
{
	ulint	i;
	
	log_group_t*	group;

	group = mem_alloc(sizeof(log_group_t));

	group->id = id;
	group->n_files = n_files;
	group->file_size = file_size;
	group->space_id = space_id;
	group->state = LOG_GROUP_OK;
	group->lsn = LOG_START_LSN;
	group->lsn_offset = LOG_FILE_HDR_SIZE;
	group->n_pending_writes = 0;

	group->file_header_bufs = mem_alloc(sizeof(byte*) * n_files);
	group->archive_file_header_bufs = mem_alloc(sizeof(byte*) * n_files);

	for (i = 0; i < n_files; i++) {
		*(group->file_header_bufs + i) = ut_align(
			mem_alloc(LOG_FILE_HDR_SIZE + OS_FILE_LOG_BLOCK_SIZE),
						OS_FILE_LOG_BLOCK_SIZE);

		memset(*(group->file_header_bufs + i), '\0',
							LOG_FILE_HDR_SIZE);

		*(group->archive_file_header_bufs + i) = ut_align(
			mem_alloc(LOG_FILE_HDR_SIZE + OS_FILE_LOG_BLOCK_SIZE),
						OS_FILE_LOG_BLOCK_SIZE);
		memset(*(group->archive_file_header_bufs + i), '\0',
							LOG_FILE_HDR_SIZE);
	}
	
	group->archive_space_id = archive_space_id;

	group->archived_file_no = 0;
	group->archived_offset = 0;

	group->checkpoint_buf = ut_align(
				mem_alloc(2 * OS_FILE_LOG_BLOCK_SIZE),
						OS_FILE_LOG_BLOCK_SIZE);
	
	memset(group->checkpoint_buf, '\0', OS_FILE_LOG_BLOCK_SIZE);

	UT_LIST_ADD_LAST(log_groups, log_sys->log_groups, group);

	ut_a(log_calc_max_ages());
}	
	
/**********************************************************************
Does the unlockings needed in flush i/o completion. */
UNIV_INLINE
void
log_flush_do_unlocks(
/*=================*/
	ulint	code)	/* in: any ORed combination of LOG_UNLOCK_FLUSH_LOCK
			and LOG_UNLOCK_NONE_FLUSHED_LOCK */
{
#ifdef UNIV_SYNC_DEBUG
	ut_ad(mutex_own(&(log_sys->mutex)));
#endif /* UNIV_SYNC_DEBUG */

	/* NOTE that we must own the log mutex when doing the setting of the
	events: this is because transactions will wait for these events to
	be set, and at that moment the log flush they were waiting for must
	have ended. If the log mutex were not reserved here, the i/o-thread
	calling this function might be preempted for a while, and when it
	resumed execution, it might be that a new flush had been started, and
	this function would erroneously signal the NEW flush as completed.
		Thus, the changes in the state of these events are performed
	atomically in conjunction with the changes in the state of
	log_sys->n_pending_writes etc. */ 

	if (code & LOG_UNLOCK_NONE_FLUSHED_LOCK) {
		os_event_set(log_sys->one_flushed_event);
	}

	if (code & LOG_UNLOCK_FLUSH_LOCK) {
		os_event_set(log_sys->no_flush_event);
	}
}

/**********************************************************************
Checks if a flush is completed for a log group and does the completion
routine if yes. */
UNIV_INLINE
ulint
log_group_check_flush_completion(
/*=============================*/
				/* out: LOG_UNLOCK_NONE_FLUSHED_LOCK or 0 */
	log_group_t*	group)	/* in: log group */
{
#ifdef UNIV_SYNC_DEBUG
	ut_ad(mutex_own(&(log_sys->mutex)));
#endif /* UNIV_SYNC_DEBUG */

	if (!log_sys->one_flushed && group->n_pending_writes == 0) {
#ifdef UNIV_LOG_DEBUG
		if (log_debug_writes) {
			printf("Log flushed first to group %lu\n",
			       (ulong) group->id);
		}
#endif /* UNIV_LOG_DEBUG */
	
		log_sys->written_to_some_lsn = log_sys->write_lsn;
		log_sys->one_flushed = TRUE;

		return(LOG_UNLOCK_NONE_FLUSHED_LOCK);
	}

#ifdef UNIV_LOG_DEBUG
	if (log_debug_writes && (group->n_pending_writes == 0)) {

		printf("Log flushed to group %lu\n", (ulong) group->id);
	}
#endif /* UNIV_LOG_DEBUG */

	return(0);
}

/**********************************************************
Checks if a flush is completed and does the completion routine if yes. */
static
ulint
log_sys_check_flush_completion(void)
/*================================*/
			/* out: LOG_UNLOCK_FLUSH_LOCK or 0 */
{
	ulint	move_start;
	ulint	move_end;

#ifdef UNIV_SYNC_DEBUG
	ut_ad(mutex_own(&(log_sys->mutex)));
#endif /* UNIV_SYNC_DEBUG */

	if (log_sys->n_pending_writes == 0) {
	
		log_sys->written_to_all_lsn = log_sys->write_lsn;
		log_sys->buf_next_to_write = log_sys->write_end_offset;

		if (log_sys->write_end_offset > log_sys->max_buf_free / 2) {
			/* Move the log buffer content to the start of the
			buffer */

			move_start = ut_calc_align_down(
						log_sys->write_end_offset,
						OS_FILE_LOG_BLOCK_SIZE);
			move_end = ut_calc_align(log_sys->buf_free,
						OS_FILE_LOG_BLOCK_SIZE);

			ut_memmove(log_sys->buf, log_sys->buf + move_start,
						move_end - move_start);
			log_sys->buf_free -= move_start;
		
			log_sys->buf_next_to_write -= move_start;
		}

		return(LOG_UNLOCK_FLUSH_LOCK);
	}

	return(0);
}

/**********************************************************
Completes an i/o to a log file. */

void
log_io_complete(
/*============*/
	log_group_t*	group)	/* in: log group or a dummy pointer */
{
	ulint	unlock;

	if ((byte*)group == &log_archive_io) {
		/* It was an archive write */

		log_io_complete_archive();

		return;
	}

	if ((ulint)group & 0x1UL) {
		/* It was a checkpoint write */
		group = (log_group_t*)((ulint)group - 1);

		if (srv_unix_file_flush_method != SRV_UNIX_O_DSYNC
		   && srv_unix_file_flush_method != SRV_UNIX_NOSYNC) {
		
		        fil_flush(group->space_id);
		}

#ifdef UNIV_LOG_DEBUG
		if (log_debug_writes) {
			fprintf(stderr,
				"Checkpoint info written to group %lu\n",
				group->id);
		}
#endif /* UNIV_LOG_DEBUG */

		log_io_complete_checkpoint();

		return;
	}

	ut_error;	/* We currently use synchronous writing of the
			logs and cannot end up here! */

	if (srv_unix_file_flush_method != SRV_UNIX_O_DSYNC
	    && srv_unix_file_flush_method != SRV_UNIX_NOSYNC
	    && srv_flush_log_at_trx_commit != 2) {

	        fil_flush(group->space_id);
	}

	mutex_enter(&(log_sys->mutex));

	ut_a(group->n_pending_writes > 0);
	ut_a(log_sys->n_pending_writes > 0);
	
	group->n_pending_writes--;
	log_sys->n_pending_writes--;

	unlock = log_group_check_flush_completion(group);
	unlock = unlock | log_sys_check_flush_completion();
	
	log_flush_do_unlocks(unlock);

	mutex_exit(&(log_sys->mutex));
}

/**********************************************************
Writes a log file header to a log file space. */
static
void
log_group_file_header_flush(
/*========================*/
	ulint		type,		/* in: LOG_FLUSH or LOG_RECOVER */
	log_group_t*	group,		/* in: log group */
	ulint		nth_file,	/* in: header to the nth file in the
					log file space */
	dulint		start_lsn)	/* in: log file data starts at this
					lsn */
{
	byte*	buf;
	ulint	dest_offset;
	
	UT_NOT_USED(type);

#ifdef UNIV_SYNC_DEBUG
	ut_ad(mutex_own(&(log_sys->mutex)));
#endif /* UNIV_SYNC_DEBUG */

	ut_a(nth_file < group->n_files);

	buf = *(group->file_header_bufs + nth_file);

	mach_write_to_4(buf + LOG_GROUP_ID, group->id);
	mach_write_to_8(buf + LOG_FILE_START_LSN, start_lsn);

	/* Wipe over possible label of ibbackup --restore */
	memcpy(buf + LOG_FILE_WAS_CREATED_BY_HOT_BACKUP, "    ", 4);

	dest_offset = nth_file * group->file_size;

#ifdef UNIV_LOG_DEBUG
	if (log_debug_writes) {
		printf(
		"Writing log file header to group %lu file %lu\n",
		(ulong) group->id, (ulong) nth_file);
	}
#endif /* UNIV_LOG_DEBUG */

	if (log_do_write) {
		log_sys->n_log_ios++;	
		
		fil_io(OS_FILE_WRITE | OS_FILE_LOG, TRUE, group->space_id,
				dest_offset / UNIV_PAGE_SIZE,
				dest_offset % UNIV_PAGE_SIZE,
				OS_FILE_LOG_BLOCK_SIZE,
				buf, group);
	}
}

/**********************************************************
Stores a 4-byte checksum to the trailer checksum field of a log block
before writing it to a log file. This checksum is used in recovery to
check the consistency of a log block. */
static
void
log_block_store_checksum(
/*=====================*/
	byte*	block)	/* in/out: pointer to a log block */
{
	log_block_set_checksum(block, log_block_calc_checksum(block));
}
	
/**********************************************************
Writes a buffer to a log file group. */

void
log_group_write_buf(
/*================*/
	ulint		type,		/* in: LOG_FLUSH or LOG_RECOVER */
	log_group_t*	group,		/* in: log group */
	byte*		buf,		/* in: buffer */
	ulint		len,		/* in: buffer len; must be divisible
					by OS_FILE_LOG_BLOCK_SIZE */
	dulint		start_lsn,	/* in: start lsn of the buffer; must
					be divisible by
					OS_FILE_LOG_BLOCK_SIZE */
	ulint		new_data_offset)/* in: start offset of new data in
					buf: this parameter is used to decide
					if we have to write a new log file
					header */
{
	ulint	write_len;
	ibool	write_header;
	ulint	next_offset;
	ulint	i;
	
#ifdef UNIV_SYNC_DEBUG
	ut_ad(mutex_own(&(log_sys->mutex)));
#endif /* UNIV_SYNC_DEBUG */
	ut_a(len % OS_FILE_LOG_BLOCK_SIZE == 0);
	ut_a(ut_dulint_get_low(start_lsn) % OS_FILE_LOG_BLOCK_SIZE == 0);

	if (new_data_offset == 0) {
		write_header = TRUE;
	} else {
		write_header = FALSE;
	}
loop:
	if (len == 0) {

		return;
	}

	next_offset = log_group_calc_lsn_offset(start_lsn, group);

	if ((next_offset % group->file_size == LOG_FILE_HDR_SIZE)
	   						&& write_header) {
		/* We start to write a new log file instance in the group */

		log_group_file_header_flush(type, group,
				next_offset / group->file_size, start_lsn);
	}

	if ((next_offset % group->file_size) + len > group->file_size) {

		write_len = group->file_size
					- (next_offset % group->file_size);
	} else {
		write_len = len;
	}
	
#ifdef UNIV_LOG_DEBUG
	if (log_debug_writes) {

		printf(
		"Writing log file segment to group %lu offset %lu len %lu\n"
		"start lsn %lu %lu\n",
			(ulong) group->id, (ulong) next_offset,
		        (ulong) write_len,
			(ulong) ut_dulint_get_high(start_lsn),
			(ulong) ut_dulint_get_low(start_lsn));
		printf(
		"First block n:o %lu last block n:o %lu\n",
			(ulong) log_block_get_hdr_no(buf),
			(ulong) log_block_get_hdr_no(
				buf + write_len - OS_FILE_LOG_BLOCK_SIZE));
		ut_a(log_block_get_hdr_no(buf)
			== log_block_convert_lsn_to_no(start_lsn));
		
		for (i = 0; i < write_len / OS_FILE_LOG_BLOCK_SIZE; i++) {

			ut_a(log_block_get_hdr_no(buf) + i
				== log_block_get_hdr_no(buf
					+ i * OS_FILE_LOG_BLOCK_SIZE));
		}
	}
#endif /* UNIV_LOG_DEBUG */

	/* Calculate the checksums for each log block and write them to
	the trailer fields of the log blocks */

	for (i = 0; i < write_len / OS_FILE_LOG_BLOCK_SIZE; i++) {
		log_block_store_checksum(buf + i * OS_FILE_LOG_BLOCK_SIZE);
	}

	if (log_do_write) {
		log_sys->n_log_ios++;	

		fil_io(OS_FILE_WRITE | OS_FILE_LOG, TRUE, group->space_id,
			next_offset / UNIV_PAGE_SIZE,
			next_offset % UNIV_PAGE_SIZE, write_len, buf, group);
	}

	if (write_len < len) {
		start_lsn = ut_dulint_add(start_lsn, write_len);
		len -= write_len;
		buf += write_len;

		write_header = TRUE;

		goto loop;
	}
}

/**********************************************************
This function is called, e.g., when a transaction wants to commit. It checks
that the log has been written to the log file up to the last log entry written
by the transaction. If there is a flush running, it waits and checks if the
flush flushed enough. If not, starts a new flush. */

void
log_write_up_to(
/*============*/
	dulint	lsn,	/* in: log sequence number up to which the log should
			be written, ut_dulint_max if not specified */
	ulint	wait,	/* in: LOG_NO_WAIT, LOG_WAIT_ONE_GROUP,
			or LOG_WAIT_ALL_GROUPS */
	ibool	flush_to_disk)
			/* in: TRUE if we want the written log also to be
			flushed to disk */
{
	log_group_t*	group;
	ulint		start_offset;
	ulint		end_offset;
	ulint		area_start;
	ulint		area_end;
	ulint		loop_count;
	ulint		unlock;

	if (recv_no_ibuf_operations) {
		/* Recovery is running and no operations on the log files are
		allowed yet (the variable name .._no_ibuf_.. is misleading) */

		return;
	}

	loop_count = 0;
loop:
	loop_count++;

	ut_ad(loop_count < 5);

	if (loop_count > 2) {
/*		printf("Log loop count %lu\n", loop_count); */
	}
	
	mutex_enter(&(log_sys->mutex));

	if (flush_to_disk
	    && ut_dulint_cmp(log_sys->flushed_to_disk_lsn, lsn) >= 0) {
	    
		mutex_exit(&(log_sys->mutex));

		return;
	}

	if (!flush_to_disk
	    && (ut_dulint_cmp(log_sys->written_to_all_lsn, lsn) >= 0
	    	|| (ut_dulint_cmp(log_sys->written_to_some_lsn, lsn) >= 0
	        			&& wait != LOG_WAIT_ALL_GROUPS))) {

		mutex_exit(&(log_sys->mutex));

		return;
	}
	
	if (log_sys->n_pending_writes > 0) {
		/* A write (+ possibly flush to disk) is running */

		if (flush_to_disk
		    && ut_dulint_cmp(log_sys->current_flush_lsn, lsn) >= 0) {
			/* The write + flush will write enough: wait for it to
			complete  */
	    
			goto do_waits;
		}

		if (!flush_to_disk
		    && ut_dulint_cmp(log_sys->write_lsn, lsn) >= 0) {
			/* The write will write enough: wait for it to
			complete  */

			goto do_waits;
		}
		
		mutex_exit(&(log_sys->mutex));

		/* Wait for the write to complete and try to start a new
		write */

		os_event_wait(log_sys->no_flush_event);

		goto loop;
	}

	if (!flush_to_disk
			&& log_sys->buf_free == log_sys->buf_next_to_write) {
		/* Nothing to write and no flush to disk requested */

		mutex_exit(&(log_sys->mutex));

		return;
	}

#ifdef UNIV_LOG_DEBUG
	if (log_debug_writes) {
		printf("Writing log from %lu %lu up to lsn %lu %lu\n",
			(ulong) ut_dulint_get_high(log_sys->written_to_all_lsn),
			(ulong) ut_dulint_get_low(log_sys->written_to_all_lsn),
			(ulong) ut_dulint_get_high(log_sys->lsn),
			(ulong)	ut_dulint_get_low(log_sys->lsn));
	}
#endif /* UNIV_LOG_DEBUG */

	log_sys->n_pending_writes++;

	group = UT_LIST_GET_FIRST(log_sys->log_groups);
	group->n_pending_writes++; 	/* We assume here that we have only
					one log group! */

	os_event_reset(log_sys->no_flush_event);
	os_event_reset(log_sys->one_flushed_event);

	start_offset = log_sys->buf_next_to_write;
	end_offset = log_sys->buf_free;

	area_start = ut_calc_align_down(start_offset, OS_FILE_LOG_BLOCK_SIZE);
	area_end = ut_calc_align(end_offset, OS_FILE_LOG_BLOCK_SIZE);

	ut_ad(area_end - area_start > 0);

	log_sys->write_lsn = log_sys->lsn;

	if (flush_to_disk) {
		log_sys->current_flush_lsn = log_sys->lsn;
	}

	log_sys->one_flushed = FALSE;
	
	log_block_set_flush_bit(log_sys->buf + area_start, TRUE);
	log_block_set_checkpoint_no(
			log_sys->buf + area_end - OS_FILE_LOG_BLOCK_SIZE,
			log_sys->next_checkpoint_no);
	
	/* Copy the last, incompletely written, log block a log block length
	up, so that when the flush operation writes from the log buffer, the
	segment to write will not be changed by writers to the log */
	
	ut_memcpy(log_sys->buf + area_end,
			log_sys->buf + area_end - OS_FILE_LOG_BLOCK_SIZE,
			OS_FILE_LOG_BLOCK_SIZE);

	log_sys->buf_free += OS_FILE_LOG_BLOCK_SIZE;
	log_sys->write_end_offset = log_sys->buf_free;

	group = UT_LIST_GET_FIRST(log_sys->log_groups);

	/* Do the write to the log files */

	while (group) {
		log_group_write_buf(LOG_FLUSH, group,
			log_sys->buf + area_start,
			area_end - area_start,
			ut_dulint_align_down(log_sys->written_to_all_lsn,
						OS_FILE_LOG_BLOCK_SIZE),
			start_offset - area_start);

		log_group_set_fields(group, log_sys->write_lsn);
						
		group = UT_LIST_GET_NEXT(log_groups, group);
	}

	mutex_exit(&(log_sys->mutex));

	if (srv_unix_file_flush_method == SRV_UNIX_O_DSYNC) {
		/* O_DSYNC means the OS did not buffer the log file at all:
		so we have also flushed to disk what we have written */

		log_sys->flushed_to_disk_lsn = log_sys->write_lsn;

	} else if (flush_to_disk) {

		group = UT_LIST_GET_FIRST(log_sys->log_groups);

	        fil_flush(group->space_id);
		log_sys->flushed_to_disk_lsn = log_sys->write_lsn;
	}

	mutex_enter(&(log_sys->mutex));

	group = UT_LIST_GET_FIRST(log_sys->log_groups);

	ut_a(group->n_pending_writes == 1);
	ut_a(log_sys->n_pending_writes == 1);
	
	group->n_pending_writes--;
	log_sys->n_pending_writes--;

	unlock = log_group_check_flush_completion(group);
	unlock = unlock | log_sys_check_flush_completion();
	
	log_flush_do_unlocks(unlock);

	mutex_exit(&(log_sys->mutex));

	return;
	
do_waits:
	mutex_exit(&(log_sys->mutex));

	if (wait == LOG_WAIT_ONE_GROUP) {
		os_event_wait(log_sys->one_flushed_event);
	} else if (wait == LOG_WAIT_ALL_GROUPS) {
		os_event_wait(log_sys->no_flush_event);
	} else {
		ut_ad(wait == LOG_NO_WAIT);
	}			
}

/********************************************************************
Does a syncronous flush of the log buffer to disk. */

void
log_buffer_flush_to_disk(void)
/*==========================*/
{
	dulint	lsn;

	mutex_enter(&(log_sys->mutex));

	lsn = log_sys->lsn;

	mutex_exit(&(log_sys->mutex));

	log_write_up_to(lsn, LOG_WAIT_ALL_GROUPS, TRUE);
}

/********************************************************************
Tries to establish a big enough margin of free space in the log buffer, such
that a new log entry can be catenated without an immediate need for a flush. */
static
void
log_flush_margin(void)
/*==================*/
{
	ibool	do_flush	= FALSE;
	log_t*	log		= log_sys;
	dulint	lsn;

	mutex_enter(&(log->mutex));

	if (log->buf_free > log->max_buf_free) {
		
		if (log->n_pending_writes > 0) {
			/* A flush is running: hope that it will provide enough
			free space */
		} else {
			do_flush = TRUE;
			lsn = log->lsn;
		}
	}

	mutex_exit(&(log->mutex));

	if (do_flush) {
		log_write_up_to(lsn, LOG_NO_WAIT, FALSE);
	}
}

/********************************************************************
Advances the smallest lsn for which there are unflushed dirty blocks in the
buffer pool. NOTE: this function may only be called if the calling thread owns
no synchronization objects! */

ibool
log_preflush_pool_modified_pages(
/*=============================*/
				/* out: FALSE if there was a flush batch of
				the same type running, which means that we
				could not start this flush batch */
	dulint	new_oldest,	/* in: try to advance oldest_modified_lsn
				at least to this lsn */
	ibool	sync)		/* in: TRUE if synchronous operation is
				desired */
{
	ulint	n_pages;

	if (recv_recovery_on) {
		/* If the recovery is running, we must first apply all
		log records to their respective file pages to get the
		right modify lsn values to these pages: otherwise, there
		might be pages on disk which are not yet recovered to the
		current lsn, and even after calling this function, we could
		not know how up-to-date the disk version of the database is,
		and we could not make a new checkpoint on the basis of the
		info on the buffer pool only. */
	
		recv_apply_hashed_log_recs(TRUE);
	}

	n_pages = buf_flush_batch(BUF_FLUSH_LIST, ULINT_MAX, new_oldest);

	if (sync) {
		buf_flush_wait_batch_end(BUF_FLUSH_LIST);
	}

	if (n_pages == ULINT_UNDEFINED) {

		return(FALSE);
	}

	return(TRUE);
}

/**********************************************************
Completes a checkpoint. */
static
void
log_complete_checkpoint(void)
/*=========================*/
{
#ifdef UNIV_SYNC_DEBUG
	ut_ad(mutex_own(&(log_sys->mutex)));
#endif /* UNIV_SYNC_DEBUG */
	ut_ad(log_sys->n_pending_checkpoint_writes == 0);

	log_sys->next_checkpoint_no
			= ut_dulint_add(log_sys->next_checkpoint_no, 1);

	log_sys->last_checkpoint_lsn = log_sys->next_checkpoint_lsn;

	rw_lock_x_unlock_gen(&(log_sys->checkpoint_lock), LOG_CHECKPOINT);
}

/**********************************************************
Completes an asynchronous checkpoint info write i/o to a log file. */
static
void
log_io_complete_checkpoint(void)
/*============================*/
{
	mutex_enter(&(log_sys->mutex));

	ut_ad(log_sys->n_pending_checkpoint_writes > 0);
	
	log_sys->n_pending_checkpoint_writes--;

<<<<<<< HEAD
	if (log_debug_writes) {
		printf("Checkpoint info written to group %lu\n",
		       (ulong) group->id);
	}

=======
>>>>>>> 10c4e9ad
	if (log_sys->n_pending_checkpoint_writes == 0) {
		log_complete_checkpoint();
	}	
	
	mutex_exit(&(log_sys->mutex));
}

/***********************************************************************
Writes info to a checkpoint about a log group. */
static
void
log_checkpoint_set_nth_group_info(
/*==============================*/
	byte*	buf,	/* in: buffer for checkpoint info */
	ulint	n,	/* in: nth slot */
	ulint	file_no,/* in: archived file number */
	ulint	offset)	/* in: archived file offset */
{
	ut_ad(n < LOG_MAX_N_GROUPS);

	mach_write_to_4(buf + LOG_CHECKPOINT_GROUP_ARRAY
			+ 8 * n + LOG_CHECKPOINT_ARCHIVED_FILE_NO, file_no);
	mach_write_to_4(buf + LOG_CHECKPOINT_GROUP_ARRAY
			+ 8 * n + LOG_CHECKPOINT_ARCHIVED_OFFSET, offset);
}

/***********************************************************************
Gets info from a checkpoint about a log group. */

void
log_checkpoint_get_nth_group_info(
/*==============================*/
	byte*	buf,	/* in: buffer containing checkpoint info */
	ulint	n,	/* in: nth slot */
	ulint*	file_no,/* out: archived file number */
	ulint*	offset)	/* out: archived file offset */
{
	ut_ad(n < LOG_MAX_N_GROUPS);

	*file_no = mach_read_from_4(buf + LOG_CHECKPOINT_GROUP_ARRAY
				+ 8 * n + LOG_CHECKPOINT_ARCHIVED_FILE_NO);
	*offset = mach_read_from_4(buf + LOG_CHECKPOINT_GROUP_ARRAY
				+ 8 * n + LOG_CHECKPOINT_ARCHIVED_OFFSET);
}

/**********************************************************
Writes the checkpoint info to a log group header. */
static
void
log_group_checkpoint(
/*=================*/
	log_group_t*	group)	/* in: log group */
{
	log_group_t*	group2;
	dulint	archived_lsn;
	dulint	next_archived_lsn;
	ulint	write_offset;
	ulint	fold;
	byte*	buf;
	ulint	i;

#ifdef UNIV_SYNC_DEBUG
	ut_ad(mutex_own(&(log_sys->mutex)));
#endif /* UNIV_SYNC_DEBUG */
	ut_a(LOG_CHECKPOINT_SIZE <= OS_FILE_LOG_BLOCK_SIZE);
	
	buf = group->checkpoint_buf;
	
	mach_write_to_8(buf + LOG_CHECKPOINT_NO, log_sys->next_checkpoint_no);
	mach_write_to_8(buf + LOG_CHECKPOINT_LSN,
						log_sys->next_checkpoint_lsn);

	mach_write_to_4(buf + LOG_CHECKPOINT_OFFSET,
			log_group_calc_lsn_offset(
					log_sys->next_checkpoint_lsn, group));
								
	mach_write_to_4(buf + LOG_CHECKPOINT_LOG_BUF_SIZE, log_sys->buf_size);

	if (log_sys->archiving_state == LOG_ARCH_OFF) {
		archived_lsn = ut_dulint_max;
	} else {
		archived_lsn = log_sys->archived_lsn;

		if (0 != ut_dulint_cmp(archived_lsn,
					log_sys->next_archived_lsn)) {
			next_archived_lsn = log_sys->next_archived_lsn;
			/* For debugging only */
		}	
	}
		
	mach_write_to_8(buf + LOG_CHECKPOINT_ARCHIVED_LSN, archived_lsn);

	for (i = 0; i < LOG_MAX_N_GROUPS; i++) {
		log_checkpoint_set_nth_group_info(buf, i, 0, 0);
	}
	
	group2 = UT_LIST_GET_FIRST(log_sys->log_groups);

	while (group2) {
		log_checkpoint_set_nth_group_info(buf, group2->id,
						group2->archived_file_no,
						group2->archived_offset);

		group2 = UT_LIST_GET_NEXT(log_groups, group2);
	}

	fold = ut_fold_binary(buf, LOG_CHECKPOINT_CHECKSUM_1);
	mach_write_to_4(buf + LOG_CHECKPOINT_CHECKSUM_1, fold);

	fold = ut_fold_binary(buf + LOG_CHECKPOINT_LSN,
			LOG_CHECKPOINT_CHECKSUM_2 - LOG_CHECKPOINT_LSN);
	mach_write_to_4(buf + LOG_CHECKPOINT_CHECKSUM_2, fold);

	/* Starting from InnoDB-3.23.50, we also write info on allocated
	size in the tablespace */

	mach_write_to_4(buf + LOG_CHECKPOINT_FSP_FREE_LIMIT,
						log_fsp_current_free_limit);

	mach_write_to_4(buf + LOG_CHECKPOINT_FSP_MAGIC_N,
					LOG_CHECKPOINT_FSP_MAGIC_N_VAL);

	/* We alternate the physical place of the checkpoint info in the first
	log file */
	
	if (ut_dulint_get_low(log_sys->next_checkpoint_no) % 2 == 0) {
		write_offset = LOG_CHECKPOINT_1;
	} else {
		write_offset = LOG_CHECKPOINT_2;
	}
					
	if (log_do_write) {
		if (log_sys->n_pending_checkpoint_writes == 0) {
	
			rw_lock_x_lock_gen(&(log_sys->checkpoint_lock),
							LOG_CHECKPOINT);
		}

		log_sys->n_pending_checkpoint_writes++;

		log_sys->n_log_ios++;
		
		/* We send as the last parameter the group machine address
		added with 1, as we want to distinguish between a normal log
		file write and a checkpoint field write */
		
		fil_io(OS_FILE_WRITE | OS_FILE_LOG, FALSE, group->space_id,
				write_offset / UNIV_PAGE_SIZE,
				write_offset % UNIV_PAGE_SIZE,
				OS_FILE_LOG_BLOCK_SIZE,
				buf, ((byte*)group + 1));

		ut_ad(((ulint)group & 0x1UL) == 0);
	}
}

/**********************************************************
Writes info to a buffer of a log group when log files are created in
backup restoration. */

void
log_reset_first_header_and_checkpoint(
/*==================================*/
	byte*	hdr_buf,/* in: buffer which will be written to the start
			of the first log file */
	dulint	start)	/* in: lsn of the start of the first log file;
			we pretend that there is a checkpoint at
			start + LOG_BLOCK_HDR_SIZE */
{
	ulint	fold;
	byte*	buf;
	dulint	lsn;
	
	mach_write_to_4(hdr_buf + LOG_GROUP_ID, 0);
	mach_write_to_8(hdr_buf + LOG_FILE_START_LSN, start);

	lsn = ut_dulint_add(start, LOG_BLOCK_HDR_SIZE);

	/* Write the label of ibbackup --restore */
	sprintf((char*) hdr_buf + LOG_FILE_WAS_CREATED_BY_HOT_BACKUP,
				"ibbackup ");
	ut_sprintf_timestamp(
			(char*) hdr_buf + LOG_FILE_WAS_CREATED_BY_HOT_BACKUP
						+ strlen("ibbackup "));
	buf = hdr_buf + LOG_CHECKPOINT_1;
	
	mach_write_to_8(buf + LOG_CHECKPOINT_NO, ut_dulint_zero);
	mach_write_to_8(buf + LOG_CHECKPOINT_LSN, lsn);

	mach_write_to_4(buf + LOG_CHECKPOINT_OFFSET,
				LOG_FILE_HDR_SIZE + LOG_BLOCK_HDR_SIZE);
								
	mach_write_to_4(buf + LOG_CHECKPOINT_LOG_BUF_SIZE, 2 * 1024 * 1024);

	mach_write_to_8(buf + LOG_CHECKPOINT_ARCHIVED_LSN, ut_dulint_max);

	fold = ut_fold_binary(buf, LOG_CHECKPOINT_CHECKSUM_1);
	mach_write_to_4(buf + LOG_CHECKPOINT_CHECKSUM_1, fold);

	fold = ut_fold_binary(buf + LOG_CHECKPOINT_LSN,
			LOG_CHECKPOINT_CHECKSUM_2 - LOG_CHECKPOINT_LSN);
	mach_write_to_4(buf + LOG_CHECKPOINT_CHECKSUM_2, fold);

	/* Starting from InnoDB-3.23.50, we should also write info on
	allocated size in the tablespace, but unfortunately we do not
	know it here */
}

/**********************************************************
Reads a checkpoint info from a log group header to log_sys->checkpoint_buf. */

void
log_group_read_checkpoint_info(
/*===========================*/
	log_group_t*	group,	/* in: log group */
	ulint		field)	/* in: LOG_CHECKPOINT_1 or LOG_CHECKPOINT_2 */
{
#ifdef UNIV_SYNC_DEBUG
	ut_ad(mutex_own(&(log_sys->mutex)));
#endif /* UNIV_SYNC_DEBUG */

	log_sys->n_log_ios++;
	
	fil_io(OS_FILE_READ | OS_FILE_LOG, TRUE, group->space_id,
			field / UNIV_PAGE_SIZE, field % UNIV_PAGE_SIZE,
			OS_FILE_LOG_BLOCK_SIZE, log_sys->checkpoint_buf, NULL);
}

/**********************************************************
Writes checkpoint info to groups. */

void
log_groups_write_checkpoint_info(void)
/*==================================*/
{
	log_group_t*	group;

#ifdef UNIV_SYNC_DEBUG
	ut_ad(mutex_own(&(log_sys->mutex)));
#endif /* UNIV_SYNC_DEBUG */

	group = UT_LIST_GET_FIRST(log_sys->log_groups);

	while (group) {
		log_group_checkpoint(group);

		group = UT_LIST_GET_NEXT(log_groups, group);
	}
}

/**********************************************************
Makes a checkpoint. Note that this function does not flush dirty
blocks from the buffer pool: it only checks what is lsn of the oldest
modification in the pool, and writes information about the lsn in
log files. Use log_make_checkpoint_at to flush also the pool. */

ibool
log_checkpoint(
/*===========*/
				/* out: TRUE if success, FALSE if a checkpoint
				write was already running */
	ibool	sync,		/* in: TRUE if synchronous operation is
				desired */
	ibool	write_always)	/* in: the function normally checks if the
				the new checkpoint would have a greater
				lsn than the previous one: if not, then no
				physical write is done; by setting this
				parameter TRUE, a physical write will always be
				made to log files */
{
	dulint	oldest_lsn;

	if (recv_recovery_is_on()) {
		recv_apply_hashed_log_recs(TRUE);
	}

	if (srv_unix_file_flush_method != SRV_UNIX_NOSYNC) {
	        fil_flush_file_spaces(FIL_TABLESPACE);
	}

	mutex_enter(&(log_sys->mutex));

	oldest_lsn = log_buf_pool_get_oldest_modification();

	mutex_exit(&(log_sys->mutex));

	/* Because log also contains headers and dummy log records,
	if the buffer pool contains no dirty buffers, oldest_lsn
	gets the value log_sys->lsn from the previous function,
	and we must make sure that the log is flushed up to that
	lsn. If there are dirty buffers in the buffer pool, then our
	write-ahead-logging algorithm ensures that the log has been flushed
	up to oldest_lsn. */

	log_write_up_to(oldest_lsn, LOG_WAIT_ALL_GROUPS, TRUE);

	mutex_enter(&(log_sys->mutex));

	if (!write_always && ut_dulint_cmp(
			log_sys->last_checkpoint_lsn, oldest_lsn) >= 0) {

		mutex_exit(&(log_sys->mutex));

		return(TRUE);
	}

	ut_ad(ut_dulint_cmp(log_sys->written_to_all_lsn, oldest_lsn) >= 0);
	
	if (log_sys->n_pending_checkpoint_writes > 0) {
		/* A checkpoint write is running */

		mutex_exit(&(log_sys->mutex));

		if (sync) {
			/* Wait for the checkpoint write to complete */
			rw_lock_s_lock(&(log_sys->checkpoint_lock));
			rw_lock_s_unlock(&(log_sys->checkpoint_lock));
		}

		return(FALSE);
	}

	log_sys->next_checkpoint_lsn = oldest_lsn;

#ifdef UNIV_LOG_DEBUG
	if (log_debug_writes) {
		printf("Making checkpoint no %lu at lsn %lu %lu\n",
			(ulong) ut_dulint_get_low(log_sys->next_checkpoint_no),
			(ulong) ut_dulint_get_high(oldest_lsn),
			(ulong) ut_dulint_get_low(oldest_lsn));
	}
#endif /* UNIV_LOG_DEBUG */

	log_groups_write_checkpoint_info();

	mutex_exit(&(log_sys->mutex));

	if (sync) {
		/* Wait for the checkpoint write to complete */
		rw_lock_s_lock(&(log_sys->checkpoint_lock));
		rw_lock_s_unlock(&(log_sys->checkpoint_lock));
	}

	return(TRUE);
}

/********************************************************************
Makes a checkpoint at a given lsn or later. */

void
log_make_checkpoint_at(
/*===================*/
	dulint	lsn,		/* in: make a checkpoint at this or a later
				lsn, if ut_dulint_max, makes a checkpoint at
				the latest lsn */
	ibool	write_always)	/* in: the function normally checks if the
				the new checkpoint would have a greater
				lsn than the previous one: if not, then no
				physical write is done; by setting this
				parameter TRUE, a physical write will always be
				made to log files */
{
	ibool	success;

	/* Preflush pages synchronously */

	success = FALSE;
	
	while (!success) {
		success = log_preflush_pool_modified_pages(lsn, TRUE);
	}

	success = FALSE;
	
	while (!success) {
		success = log_checkpoint(TRUE, write_always);
	}
}

/********************************************************************
Tries to establish a big enough margin of free space in the log groups, such
that a new log entry can be catenated without an immediate need for a
checkpoint. NOTE: this function may only be called if the calling thread
owns no synchronization objects! */
static
void
log_checkpoint_margin(void)
/*=======================*/
{
	log_t*	log		= log_sys;
	ulint	age;
	ulint	checkpoint_age;
	ulint	advance;
	dulint	oldest_lsn;
	dulint	new_oldest;
	ibool	do_preflush;
	ibool	sync;
	ibool	checkpoint_sync;
	ibool	do_checkpoint;
	ibool	success;
loop:
	sync = FALSE;
	checkpoint_sync = FALSE;
	do_preflush = FALSE;
	do_checkpoint = FALSE;

	mutex_enter(&(log->mutex));

	if (log->check_flush_or_checkpoint == FALSE) {
		mutex_exit(&(log->mutex));

		return;
	}	

	oldest_lsn = log_buf_pool_get_oldest_modification();

	age = ut_dulint_minus(log->lsn, oldest_lsn);
	
	if (age > log->max_modified_age_sync) {

		/* A flush is urgent: we have to do a synchronous preflush */

		sync = TRUE;
	
		advance = 2 * (age - log->max_modified_age_sync);

		new_oldest = ut_dulint_add(oldest_lsn, advance);

		do_preflush = TRUE;

	} else if (age > log->max_modified_age_async) {

		/* A flush is not urgent: we do an asynchronous preflush */
		advance = age - log->max_modified_age_async;

		new_oldest = ut_dulint_add(oldest_lsn, advance);

		do_preflush = TRUE;
	}

	checkpoint_age = ut_dulint_minus(log->lsn, log->last_checkpoint_lsn);

	if (checkpoint_age > log->max_checkpoint_age) {
		/* A checkpoint is urgent: we do it synchronously */
	
		checkpoint_sync = TRUE;

		do_checkpoint = TRUE;

	} else if (checkpoint_age > log->max_checkpoint_age_async) {
		/* A checkpoint is not urgent: do it asynchronously */

		do_checkpoint = TRUE;

		log->check_flush_or_checkpoint = FALSE;
	} else {
		log->check_flush_or_checkpoint = FALSE;
	}
	
	mutex_exit(&(log->mutex));

	if (do_preflush) {
		success = log_preflush_pool_modified_pages(new_oldest, sync);

		/* If the flush succeeded, this thread has done its part
		and can proceed. If it did not succeed, there was another
		thread doing a flush at the same time. If sync was FALSE,
		the flush was not urgent, and we let this thread proceed.
		Otherwise, we let it start from the beginning again. */

		if (sync && !success) {
			mutex_enter(&(log->mutex));

			log->check_flush_or_checkpoint = TRUE;
	
			mutex_exit(&(log->mutex));
			goto loop;
		}
	}

	if (do_checkpoint) {
		log_checkpoint(checkpoint_sync, FALSE);

		if (checkpoint_sync) {

			goto loop;
		}
	}
}

/**********************************************************
Reads a specified log segment to a buffer. */

void
log_group_read_log_seg(
/*===================*/
	ulint		type,		/* in: LOG_ARCHIVE or LOG_RECOVER */
	byte*		buf,		/* in: buffer where to read */
	log_group_t*	group,		/* in: log group */
	dulint		start_lsn,	/* in: read area start */
	dulint		end_lsn)	/* in: read area end */
{
	ulint	len;
	ulint	source_offset;
	ibool	sync;

#ifdef UNIV_SYNC_DEBUG
	ut_ad(mutex_own(&(log_sys->mutex)));
#endif /* UNIV_SYNC_DEBUG */

	sync = FALSE;

	if (type == LOG_RECOVER) {
		sync = TRUE;
	}
loop:
	source_offset = log_group_calc_lsn_offset(start_lsn, group);

	len = ut_dulint_minus(end_lsn, start_lsn);

	ut_ad(len != 0);

	if ((source_offset % group->file_size) + len > group->file_size) {

		len = group->file_size - (source_offset % group->file_size);
	}

	if (type == LOG_ARCHIVE) {
	
		log_sys->n_pending_archive_ios++;
	}

	log_sys->n_log_ios++;
	
	fil_io(OS_FILE_READ | OS_FILE_LOG, sync, group->space_id,
		source_offset / UNIV_PAGE_SIZE, source_offset % UNIV_PAGE_SIZE,
		len, buf, &log_archive_io);

	start_lsn = ut_dulint_add(start_lsn, len);
	buf += len;

	if (ut_dulint_cmp(start_lsn, end_lsn) != 0) {

		goto loop;
	}
}

/**********************************************************
Generates an archived log file name. */

void
log_archived_file_name_gen(
/*=======================*/
	char*	buf,	/* in: buffer where to write */
	ulint	id,	/* in: group id */
	ulint	file_no)/* in: file number */
{
	ut_a(0);

	UT_NOT_USED(id);	/* Currently we only archive the first group */
	
	sprintf(buf, "%sib_arch_log_%010lu", srv_arch_dir, (ulong) file_no);
}

/**********************************************************
Writes a log file header to a log file space. */
static
void
log_group_archive_file_header_write(
/*================================*/
	log_group_t*	group,		/* in: log group */
	ulint		nth_file,	/* in: header to the nth file in the
					archive log file space */
	ulint		file_no,	/* in: archived file number */
	dulint		start_lsn)	/* in: log file data starts at this
					lsn */
{
	byte*	buf;
	ulint	dest_offset;

#ifdef UNIV_SYNC_DEBUG
	ut_a(0);

	ut_ad(mutex_own(&(log_sys->mutex)));
#endif /* UNIV_SYNC_DEBUG */

	ut_a(nth_file < group->n_files);

	buf = *(group->archive_file_header_bufs + nth_file);

	mach_write_to_4(buf + LOG_GROUP_ID, group->id);
	mach_write_to_8(buf + LOG_FILE_START_LSN, start_lsn);
	mach_write_to_4(buf + LOG_FILE_NO, file_no);

	mach_write_to_4(buf + LOG_FILE_ARCH_COMPLETED, FALSE);

	dest_offset = nth_file * group->file_size;

	log_sys->n_log_ios++;
	
	fil_io(OS_FILE_WRITE | OS_FILE_LOG, TRUE, group->archive_space_id,
				dest_offset / UNIV_PAGE_SIZE,
				dest_offset % UNIV_PAGE_SIZE,
				2 * OS_FILE_LOG_BLOCK_SIZE,
				buf, &log_archive_io);
}

/**********************************************************
Writes a log file header to a completed archived log file. */
static
void
log_group_archive_completed_header_write(
/*=====================================*/
	log_group_t*	group,		/* in: log group */
	ulint		nth_file,	/* in: header to the nth file in the
					archive log file space */
	dulint		end_lsn)	/* in: end lsn of the file */
{
	byte*	buf;
	ulint	dest_offset;

#ifdef UNIV_SYNC_DEBUG
	ut_a(0);

	ut_ad(mutex_own(&(log_sys->mutex)));
#endif /* UNIV_SYNC_DEBUG */
	ut_a(nth_file < group->n_files);

	buf = *(group->archive_file_header_bufs + nth_file);

	mach_write_to_4(buf + LOG_FILE_ARCH_COMPLETED, TRUE);
	mach_write_to_8(buf + LOG_FILE_END_LSN, end_lsn);

	dest_offset = nth_file * group->file_size + LOG_FILE_ARCH_COMPLETED;

	log_sys->n_log_ios++;
	
	fil_io(OS_FILE_WRITE | OS_FILE_LOG, TRUE, group->archive_space_id,
				dest_offset / UNIV_PAGE_SIZE,
				dest_offset % UNIV_PAGE_SIZE,
				OS_FILE_LOG_BLOCK_SIZE,
				buf + LOG_FILE_ARCH_COMPLETED,
				&log_archive_io);
}

/**********************************************************
Does the archive writes for a single log group. */
static
void
log_group_archive(
/*==============*/
	log_group_t*	group)	/* in: log group */
{
	os_file_t file_handle;
	dulint	start_lsn;
	dulint	end_lsn;
	char	name[1024];
	byte*	buf;
	ulint	len;
	ibool	ret;
	ulint	next_offset;
	ulint	n_files;
	ulint	open_mode;
	
#ifdef UNIV_SYNC_DEBUG
	ut_a(0);

	ut_ad(mutex_own(&(log_sys->mutex)));
#endif /* UNIV_SYNC_DEBUG */

	start_lsn = log_sys->archived_lsn;

	ut_a(ut_dulint_get_low(start_lsn) % OS_FILE_LOG_BLOCK_SIZE == 0);

	end_lsn = log_sys->next_archived_lsn;

	ut_a(ut_dulint_get_low(end_lsn) % OS_FILE_LOG_BLOCK_SIZE == 0);

	buf = log_sys->archive_buf;

	n_files = 0;

	next_offset = group->archived_offset;
loop:				
	if ((next_offset % group->file_size == 0)
	    || (fil_space_get_size(group->archive_space_id) == 0)) {

		/* Add the file to the archive file space; create or open the
		file */

		if (next_offset % group->file_size == 0) {
			open_mode = OS_FILE_CREATE;
		} else {
			open_mode = OS_FILE_OPEN;
		}
	
		log_archived_file_name_gen(name, group->id,
					group->archived_file_no + n_files);

		file_handle = os_file_create(name, open_mode, OS_FILE_AIO,
						OS_DATA_FILE, &ret);

		if (!ret && (open_mode == OS_FILE_CREATE)) {
			file_handle = os_file_create(name, OS_FILE_OPEN,
					OS_FILE_AIO, OS_DATA_FILE, &ret);
		}

		if (!ret) {
			fprintf(stderr,
		   "InnoDB: Cannot create or open archive log file %s.\n",
			  name);
			fprintf(stderr, "InnoDB: Cannot continue operation.\n"
       		  "InnoDB: Check that the log archive directory exists,\n"
			  "InnoDB: you have access rights to it, and\n"
			  "InnoDB: there is space available.\n");
		  exit(1);
		}

#ifdef UNIV_LOG_DEBUG
		if (log_debug_writes) {
			printf("Created archive file %s\n", name);
		}
#endif /* UNIV_LOG_DEBUG */

		ret = os_file_close(file_handle);
	
		ut_a(ret);
	
		/* Add the archive file as a node to the space */
		
		fil_node_create(name, group->file_size / UNIV_PAGE_SIZE,
					group->archive_space_id, FALSE);

		if (next_offset % group->file_size == 0) {
			log_group_archive_file_header_write(group, n_files,
					group->archived_file_no + n_files,
					start_lsn);

			next_offset += LOG_FILE_HDR_SIZE;
		}				
	}

	len = ut_dulint_minus(end_lsn, start_lsn);

	if (group->file_size < (next_offset % group->file_size) + len) {

		len = group->file_size - (next_offset % group->file_size);
	}
	
#ifdef UNIV_LOG_DEBUG
	if (log_debug_writes) {
		printf(
		"Archiving starting at lsn %lu %lu, len %lu to group %lu\n",
					(ulong) ut_dulint_get_high(start_lsn),
					(ulong) ut_dulint_get_low(start_lsn),
					(ulong) len, (ulong) group->id);
	}
#endif /* UNIV_LOG_DEBUG */

	log_sys->n_pending_archive_ios++;

	log_sys->n_log_ios++;
	
	fil_io(OS_FILE_WRITE | OS_FILE_LOG, FALSE, group->archive_space_id,
		next_offset / UNIV_PAGE_SIZE, next_offset % UNIV_PAGE_SIZE,
		ut_calc_align(len, OS_FILE_LOG_BLOCK_SIZE), buf,
							&log_archive_io);

	start_lsn = ut_dulint_add(start_lsn, len);
	next_offset += len;
	buf += len;

	if (next_offset % group->file_size == 0) {
		n_files++;
	}

	if (ut_dulint_cmp(end_lsn, start_lsn) != 0) {
	
		goto loop;
	}

	group->next_archived_file_no = group->archived_file_no + n_files;
	group->next_archived_offset = next_offset % group->file_size;

	ut_a(group->next_archived_offset % OS_FILE_LOG_BLOCK_SIZE == 0);
}

/*********************************************************
(Writes to the archive of each log group.) Currently, only the first
group is archived. */
static
void
log_archive_groups(void)
/*====================*/
{
	log_group_t*	group;

#ifdef UNIV_SYNC_DEBUG
	ut_a(0);

	ut_ad(mutex_own(&(log_sys->mutex)));
#endif /* UNIV_SYNC_DEBUG */

	group = UT_LIST_GET_FIRST(log_sys->log_groups);

	log_group_archive(group);
}

/*********************************************************
Completes the archiving write phase for (each log group), currently,
the first log group. */
static
void
log_archive_write_complete_groups(void)
/*===================================*/
{
	log_group_t*	group;
	ulint		end_offset;
	ulint		trunc_files;
	ulint		n_files;
	dulint		start_lsn;
	dulint		end_lsn;
	ulint		i;

#ifdef UNIV_SYNC_DEBUG
	ut_a(0);

	ut_ad(mutex_own(&(log_sys->mutex)));
#endif /* UNIV_SYNC_DEBUG */

	group = UT_LIST_GET_FIRST(log_sys->log_groups);

	group->archived_file_no = group->next_archived_file_no;
	group->archived_offset = group->next_archived_offset;

	/* Truncate from the archive file space all but the last
	file, or if it has been written full, all files */

	n_files = (UNIV_PAGE_SIZE
			    * fil_space_get_size(group->archive_space_id))
			    				/ group->file_size;
	ut_ad(n_files > 0);
		
	end_offset = group->archived_offset;

	if (end_offset % group->file_size == 0) {
		
		trunc_files = n_files;
	} else {
		trunc_files = n_files - 1;
	}

#ifdef UNIV_LOG_DEBUG
	if (log_debug_writes && trunc_files) {
		printf("Complete file(s) archived to group %lu\n",
							  (ulong) group->id);
	}
#endif /* UNIV_LOG_DEBUG */

	/* Calculate the archive file space start lsn */
	start_lsn = ut_dulint_subtract(log_sys->next_archived_lsn,
				end_offset - LOG_FILE_HDR_SIZE
				+ trunc_files
				  * (group->file_size - LOG_FILE_HDR_SIZE));
	end_lsn = start_lsn;
	
	for (i = 0; i < trunc_files; i++) {

		end_lsn = ut_dulint_add(end_lsn,
					group->file_size - LOG_FILE_HDR_SIZE);

		/* Write a notice to the headers of archived log
		files that the file write has been completed */

		log_group_archive_completed_header_write(group, i, end_lsn);
	}
		
	fil_space_truncate_start(group->archive_space_id,
					trunc_files * group->file_size);

#ifdef UNIV_LOG_DEBUG
	if (log_debug_writes) {
		printf("Archiving writes completed\n");
	}
#endif /* UNIV_LOG_DEBUG */
}

/**********************************************************
Completes an archiving i/o. */
static
void
log_archive_check_completion_low(void)
/*==================================*/
{
#ifdef UNIV_SYNC_DEBUG
	ut_a(0);

	ut_ad(mutex_own(&(log_sys->mutex)));
#endif /* UNIV_SYNC_DEBUG */

	if (log_sys->n_pending_archive_ios == 0
			&& log_sys->archiving_phase == LOG_ARCHIVE_READ) {

#ifdef UNIV_LOG_DEBUG
		if (log_debug_writes) {
			printf("Archiving read completed\n");
		}
#endif /* UNIV_LOG_DEBUG */

	    	/* Archive buffer has now been read in: start archive writes */

		log_sys->archiving_phase = LOG_ARCHIVE_WRITE;

		log_archive_groups();
	}	

	if (log_sys->n_pending_archive_ios == 0
			&& log_sys->archiving_phase == LOG_ARCHIVE_WRITE) {

	     	log_archive_write_complete_groups();

		log_sys->archived_lsn = log_sys->next_archived_lsn;

		rw_lock_x_unlock_gen(&(log_sys->archive_lock), LOG_ARCHIVE);
	}	
}

/**********************************************************
Completes an archiving i/o. */
static
void
log_io_complete_archive(void)
/*=========================*/
{
	log_group_t*	group;

	ut_a(0);

	mutex_enter(&(log_sys->mutex));

	group = UT_LIST_GET_FIRST(log_sys->log_groups);

	mutex_exit(&(log_sys->mutex));

	fil_flush(group->archive_space_id);
	
	mutex_enter(&(log_sys->mutex));
	
	ut_ad(log_sys->n_pending_archive_ios > 0);
	
	log_sys->n_pending_archive_ios--;

	log_archive_check_completion_low();

	mutex_exit(&(log_sys->mutex));
}

/************************************************************************
Starts an archiving operation. */

ibool
log_archive_do(
/*===========*/
			/* out: TRUE if succeed, FALSE if an archiving
			operation was already running */
	ibool	sync,	/* in: TRUE if synchronous operation is desired */
	ulint*	n_bytes)/* out: archive log buffer size, 0 if nothing to
			archive */
{
	ibool	calc_new_limit;
	dulint	start_lsn;
	dulint	limit_lsn;
	
	ut_a(0);

	calc_new_limit = TRUE;
loop:	
	mutex_enter(&(log_sys->mutex));

	if (log_sys->archiving_state == LOG_ARCH_OFF) {
		mutex_exit(&(log_sys->mutex));

		*n_bytes = 0;

		return(TRUE);

	} else if (log_sys->archiving_state == LOG_ARCH_STOPPED
	           || log_sys->archiving_state == LOG_ARCH_STOPPING2) {

		mutex_exit(&(log_sys->mutex));
		
		os_event_wait(log_sys->archiving_on);

		mutex_enter(&(log_sys->mutex));

		goto loop;
	}
	
	start_lsn = log_sys->archived_lsn;
	
	if (calc_new_limit) {
	        ut_a(log_sys->archive_buf_size % OS_FILE_LOG_BLOCK_SIZE == 0);
		limit_lsn = ut_dulint_add(start_lsn,
						log_sys->archive_buf_size);

		*n_bytes = log_sys->archive_buf_size;
						
		if (ut_dulint_cmp(limit_lsn, log_sys->lsn) >= 0) {

			limit_lsn = ut_dulint_align_down(log_sys->lsn,
						OS_FILE_LOG_BLOCK_SIZE);
		}
	}

	if (ut_dulint_cmp(log_sys->archived_lsn, limit_lsn) >= 0) {

		mutex_exit(&(log_sys->mutex));

		*n_bytes = 0;
		
		return(TRUE);
	}

	if (ut_dulint_cmp(log_sys->written_to_all_lsn, limit_lsn) < 0) {

		mutex_exit(&(log_sys->mutex));
	
		log_write_up_to(limit_lsn, LOG_WAIT_ALL_GROUPS, TRUE);

		calc_new_limit = FALSE;

		goto loop;
	}
	
	if (log_sys->n_pending_archive_ios > 0) {
		/* An archiving operation is running */

		mutex_exit(&(log_sys->mutex));

		if (sync) {
			rw_lock_s_lock(&(log_sys->archive_lock));
			rw_lock_s_unlock(&(log_sys->archive_lock));
		}

		*n_bytes = log_sys->archive_buf_size;

		return(FALSE);
	}		

	rw_lock_x_lock_gen(&(log_sys->archive_lock), LOG_ARCHIVE);

	log_sys->archiving_phase = LOG_ARCHIVE_READ;

	log_sys->next_archived_lsn = limit_lsn;

#ifdef UNIV_LOG_DEBUG
	if (log_debug_writes) {
		printf("Archiving from lsn %lu %lu to lsn %lu %lu\n",
			(ulong) ut_dulint_get_high(log_sys->archived_lsn),
			(ulong) ut_dulint_get_low(log_sys->archived_lsn),
			(ulong) ut_dulint_get_high(limit_lsn),
			(ulong) ut_dulint_get_low(limit_lsn));
	}
#endif /* UNIV_LOG_DEBUG */

	/* Read the log segment to the archive buffer */
	
	log_group_read_log_seg(LOG_ARCHIVE, log_sys->archive_buf,
				UT_LIST_GET_FIRST(log_sys->log_groups),
				start_lsn, limit_lsn);

	mutex_exit(&(log_sys->mutex));

	if (sync) {
		rw_lock_s_lock(&(log_sys->archive_lock));
		rw_lock_s_unlock(&(log_sys->archive_lock));
	}

	*n_bytes = log_sys->archive_buf_size;
	
	return(TRUE);
}

/********************************************************************
Writes the log contents to the archive at least up to the lsn when this
function was called. */
static
void
log_archive_all(void)
/*=================*/
{
	dulint	present_lsn;
	ulint	dummy;
	
	mutex_enter(&(log_sys->mutex));

	if (log_sys->archiving_state == LOG_ARCH_OFF) {
		mutex_exit(&(log_sys->mutex));

		return;
	}

	ut_a(0);

	present_lsn = log_sys->lsn;

	mutex_exit(&(log_sys->mutex));

	log_pad_current_log_block();
	
	for (;;) {
		mutex_enter(&(log_sys->mutex));

		if (ut_dulint_cmp(present_lsn, log_sys->archived_lsn) <= 0) {
			
			mutex_exit(&(log_sys->mutex));

			return;
		}
		
		mutex_exit(&(log_sys->mutex));

		log_archive_do(TRUE, &dummy);
	}
}	

/*********************************************************
Closes the possible open archive log file (for each group) the first group,
and if it was open, increments the group file count by 2, if desired. */
static
void
log_archive_close_groups(
/*=====================*/
	ibool	increment_file_count)	/* in: TRUE if we want to increment
					the file count */
{
	log_group_t*	group;
	ulint		trunc_len;

#ifdef UNIV_SYNC_DEBUG
	ut_ad(mutex_own(&(log_sys->mutex)));
#endif /* UNIV_SYNC_DEBUG */

	if (log_sys->archiving_state == LOG_ARCH_OFF) {

		return;
	}

	ut_a(0);

	group = UT_LIST_GET_FIRST(log_sys->log_groups);

	trunc_len = UNIV_PAGE_SIZE
			    * fil_space_get_size(group->archive_space_id);
	if (trunc_len > 0) {
		ut_a(trunc_len == group->file_size);
			    
		/* Write a notice to the headers of archived log
		files that the file write has been completed */

		log_group_archive_completed_header_write(group,
						0, log_sys->archived_lsn);

		fil_space_truncate_start(group->archive_space_id,
								trunc_len);
		if (increment_file_count) {
			group->archived_offset = 0;
			group->archived_file_no += 2;
		}

#ifdef UNIV_LOG_DEBUG
		if (log_debug_writes) {
			printf(
			"Incrementing arch file no to %lu in log group %lu\n",
				(ulong) group->archived_file_no + 2,
			        (ulong) group->id);
		}
#endif /* UNIV_LOG_DEBUG */
	}
}

/********************************************************************
Writes the log contents to the archive up to the lsn when this function was
called, and stops the archiving. When archiving is started again, the archived
log file numbers start from 2 higher, so that the archiving will not write
again to the archived log files which exist when this function returns. */

ulint
log_archive_stop(void)
/*==================*/
			/* out: DB_SUCCESS or DB_ERROR */
{
	ibool	success;

	ut_a(0);

	mutex_enter(&(log_sys->mutex));

	if (log_sys->archiving_state != LOG_ARCH_ON) {

		mutex_exit(&(log_sys->mutex));

		return(DB_ERROR);
	}	

	log_sys->archiving_state = LOG_ARCH_STOPPING;
	
	mutex_exit(&(log_sys->mutex));

	log_archive_all();

	mutex_enter(&(log_sys->mutex));

	log_sys->archiving_state = LOG_ARCH_STOPPING2;
	os_event_reset(log_sys->archiving_on);

	mutex_exit(&(log_sys->mutex));

	/* Wait for a possible archiving operation to end */
	
	rw_lock_s_lock(&(log_sys->archive_lock));
	rw_lock_s_unlock(&(log_sys->archive_lock));

	mutex_enter(&(log_sys->mutex));

	/* Close all archived log files, incrementing the file count by 2,
	if appropriate */

	log_archive_close_groups(TRUE);

	mutex_exit(&(log_sys->mutex));

	/* Make a checkpoint, so that if recovery is needed, the file numbers
	of new archived log files will start from the right value */

	success = FALSE;
	
	while (!success) {
		success = log_checkpoint(TRUE, TRUE);
	}

	mutex_enter(&(log_sys->mutex));

	log_sys->archiving_state = LOG_ARCH_STOPPED;
	
	mutex_exit(&(log_sys->mutex));

	return(DB_SUCCESS);
}

/********************************************************************
Starts again archiving which has been stopped. */

ulint
log_archive_start(void)
/*===================*/
			/* out: DB_SUCCESS or DB_ERROR */
{
	ut_a(0);

	mutex_enter(&(log_sys->mutex));

	if (log_sys->archiving_state != LOG_ARCH_STOPPED) {

		mutex_exit(&(log_sys->mutex));

		return(DB_ERROR);
	}	
	
	log_sys->archiving_state = LOG_ARCH_ON;

	os_event_set(log_sys->archiving_on);

	mutex_exit(&(log_sys->mutex));

	return(DB_SUCCESS);
}

/********************************************************************
Stop archiving the log so that a gap may occur in the archived log files. */

ulint
log_archive_noarchivelog(void)
/*==========================*/
			/* out: DB_SUCCESS or DB_ERROR */
{
	ut_a(0);
loop:
	mutex_enter(&(log_sys->mutex));

	if (log_sys->archiving_state == LOG_ARCH_STOPPED
	    || log_sys->archiving_state == LOG_ARCH_OFF) {

		log_sys->archiving_state = LOG_ARCH_OFF;
	
		os_event_set(log_sys->archiving_on);

		mutex_exit(&(log_sys->mutex));

		return(DB_SUCCESS);
	}	

	mutex_exit(&(log_sys->mutex));

	log_archive_stop();

	os_thread_sleep(500000);
	
	goto loop;	
}

/********************************************************************
Start archiving the log so that a gap may occur in the archived log files. */

ulint
log_archive_archivelog(void)
/*========================*/
			/* out: DB_SUCCESS or DB_ERROR */
{
	ut_a(0);
	mutex_enter(&(log_sys->mutex));

	if (log_sys->archiving_state == LOG_ARCH_OFF) {

		log_sys->archiving_state = LOG_ARCH_ON;

		log_sys->archived_lsn = ut_dulint_align_down(log_sys->lsn,
						OS_FILE_LOG_BLOCK_SIZE);
		mutex_exit(&(log_sys->mutex));

		return(DB_SUCCESS);
	}	

	mutex_exit(&(log_sys->mutex));

	return(DB_ERROR);	
}

#ifdef notdefined
/********************************************************************
Tries to establish a big enough margin of free space in the log groups, such
that a new log entry can be catenated without an immediate need for
archiving. */
static
void
log_archive_margin(void)
/*====================*/
{
	log_t*	log		= log_sys;
	ulint	age;
	ibool	sync;
	ulint	dummy;
loop:
	mutex_enter(&(log->mutex));

	if (log->archiving_state == LOG_ARCH_OFF) {
		mutex_exit(&(log->mutex));

		return;
	}

	age = ut_dulint_minus(log->lsn, log->archived_lsn);
	
	if (age > log->max_archived_lsn_age) {

		/* An archiving is urgent: we have to do synchronous i/o */

		sync = TRUE;
	
	} else if (age > log->max_archived_lsn_age_async) {

		/* An archiving is not urgent: we do asynchronous i/o */
	
		sync = FALSE;
	} else {
		/* No archiving required yet */

		mutex_exit(&(log->mutex));

		return;
	}

	mutex_exit(&(log->mutex));

	log_archive_do(sync, &dummy);

	if (sync == TRUE) {
		/* Check again that enough was written to the archive */

		goto loop;
	}
}
#endif

/************************************************************************
Checks that there is enough free space in the log to start a new query step.
Flushes the log buffer or makes a new checkpoint if necessary. NOTE: this
function may only be called if the calling thread owns no synchronization
objects! */

void
log_check_margins(void)
/*===================*/
{
loop:
	log_flush_margin();

	log_checkpoint_margin();

	/* log_archive_margin(); */

	mutex_enter(&(log_sys->mutex));
	
	if (log_sys->check_flush_or_checkpoint) {

		mutex_exit(&(log_sys->mutex));

		goto loop;
	}

	mutex_exit(&(log_sys->mutex));
}

/**********************************************************
Switches the database to the online backup state. */

ulint
log_switch_backup_state_on(void)
/*============================*/
			/* out: DB_SUCCESS or DB_ERROR */
{
	dulint	backup_lsn;
	
	mutex_enter(&(log_sys->mutex));

	if (log_sys->online_backup_state) {

		/* The database is already in that state */

		mutex_exit(&(log_sys->mutex));

		return(DB_ERROR);
	}

	log_sys->online_backup_state = TRUE;

	backup_lsn = log_sys->lsn;

	log_sys->online_backup_lsn = backup_lsn;

	mutex_exit(&(log_sys->mutex));

	/* log_checkpoint_and_mark_file_spaces(); */

	return(DB_SUCCESS);
}

/**********************************************************
Switches the online backup state off. */

ulint
log_switch_backup_state_off(void)
/*=============================*/
			/* out: DB_SUCCESS or DB_ERROR */
{
	mutex_enter(&(log_sys->mutex));

	if (!log_sys->online_backup_state) {

		/* The database is already in that state */

		mutex_exit(&(log_sys->mutex));

		return(DB_ERROR);
	}

	log_sys->online_backup_state = FALSE;

	mutex_exit(&(log_sys->mutex));

	return(DB_SUCCESS);
}

/********************************************************************
Makes a checkpoint at the latest lsn and writes it to first page of each
data file in the database, so that we know that the file spaces contain
all modifications up to that lsn. This can only be called at database
shutdown. This function also writes all log in log files to the log archive. */

void
logs_empty_and_mark_files_at_shutdown(void)
/*=======================================*/
{
	dulint	lsn;
	ulint	arch_log_no;

	if (srv_print_verbose_log) {
	        ut_print_timestamp(stderr);
	        fprintf(stderr, "  InnoDB: Starting shutdown...\n");
	}
	/* Wait until the master thread and all other operations are idle: our
	algorithm only works if the server is idle at shutdown */

	srv_shutdown_state = SRV_SHUTDOWN_CLEANUP;
loop:
	os_thread_sleep(100000);

	mutex_enter(&kernel_mutex);

	/* Check that there are no longer transactions */
	if (trx_n_mysql_transactions > 0
			|| UT_LIST_GET_LEN(trx_sys->trx_list) > 0) {
		
		mutex_exit(&kernel_mutex);
		
		goto loop;
	}

	/* Check that the master thread is suspended */

	if (srv_n_threads_active[SRV_MASTER] != 0) {

		mutex_exit(&kernel_mutex);

		goto loop;
	}

	mutex_exit(&kernel_mutex);
	
	mutex_enter(&(log_sys->mutex));

	if (log_sys->n_pending_archive_ios
			+ log_sys->n_pending_checkpoint_writes
			+ log_sys->n_pending_writes > 0) {
				
		mutex_exit(&(log_sys->mutex));

		goto loop;
	}	
	
	mutex_exit(&(log_sys->mutex));

	if (!buf_pool_check_no_pending_io()) {

		goto loop;
	}

	/* log_archive_all(); */
	log_make_checkpoint_at(ut_dulint_max, TRUE);

	mutex_enter(&(log_sys->mutex));

	lsn = log_sys->lsn;

	if (ut_dulint_cmp(lsn, log_sys->last_checkpoint_lsn) != 0
	   || (srv_log_archive_on
	       && ut_dulint_cmp(lsn,
		    ut_dulint_add(log_sys->archived_lsn, LOG_BLOCK_HDR_SIZE))
		   != 0)) {

	    	mutex_exit(&(log_sys->mutex));

	    	goto loop;
	}    

	arch_log_no = 0;
/*
		UT_LIST_GET_FIRST(log_sys->log_groups)->archived_file_no;
		
	if (0 == UT_LIST_GET_FIRST(log_sys->log_groups)->archived_offset) {
	
		arch_log_no--;
	}
*/	
	/* log_archive_close_groups(TRUE); */

	mutex_exit(&(log_sys->mutex));

	mutex_enter(&kernel_mutex);
	/* Check that the master thread has stayed suspended */
	if (srv_n_threads_active[SRV_MASTER] != 0) {
		fprintf(stderr,
"InnoDB: Warning: the master thread woke up during shutdown\n");

		mutex_exit(&kernel_mutex);

		goto loop;
	}
	mutex_exit(&kernel_mutex);

	fil_flush_file_spaces(FIL_TABLESPACE);
	fil_flush_file_spaces(FIL_LOG);

	/* The next fil_write_... will pass the buffer pool: therefore
	it is essential that the buffer pool has been completely flushed
	to disk! */

	if (!buf_all_freed()) {

		goto loop;
	}

	/* The lock timeout thread should now have exited */

	if (srv_lock_timeout_and_monitor_active) {

		goto loop;
	}

	/* We now let also the InnoDB error monitor thread to exit */
	
	srv_shutdown_state = SRV_SHUTDOWN_LAST_PHASE;

	if (srv_error_monitor_active) {

		goto loop;
	}

	/* Make some checks that the server really is quiet */
	ut_a(srv_n_threads_active[SRV_MASTER] == 0);
	ut_a(buf_all_freed());
	ut_a(0 == ut_dulint_cmp(lsn, log_sys->lsn));

	if (ut_dulint_cmp(lsn, srv_start_lsn) < 0) {
		fprintf(stderr,
"InnoDB: Error: log sequence number at shutdown %lu %lu\n"
"InnoDB: is lower than at startup %lu %lu!\n",
			  (ulong) ut_dulint_get_high(lsn),
			  (ulong) ut_dulint_get_low(lsn),
			  (ulong) ut_dulint_get_high(srv_start_lsn),
			  (ulong) ut_dulint_get_low(srv_start_lsn));
	}

	srv_shutdown_lsn = lsn;

	fil_write_flushed_lsn_to_data_files(lsn, arch_log_no);	

	fil_flush_file_spaces(FIL_TABLESPACE);

	fil_close_all_files();

	/* Make some checks that the server really is quiet */
	ut_a(srv_n_threads_active[SRV_MASTER] == 0);
	ut_a(buf_all_freed());
	ut_a(0 == ut_dulint_cmp(lsn, log_sys->lsn));
}

#ifdef UNIV_LOG_DEBUG
/**********************************************************
Checks by parsing that the catenated log segment for a single mtr is
consistent. */

ibool
log_check_log_recs(
/*===============*/
	byte*	buf,		/* in: pointer to the start of the log segment
				in the log_sys->buf log buffer */
	ulint	len,		/* in: segment length in bytes */
	dulint	buf_start_lsn)	/* in: buffer start lsn */
{
	dulint	contiguous_lsn;
	dulint	scanned_lsn;
	byte*	start;
	byte*	end;
	byte*	buf1;
	byte*	scan_buf;

#ifdef UNIV_SYNC_DEBUG
	ut_ad(mutex_own(&(log_sys->mutex)));
#endif /* UNIV_SYNC_DEBUG */

	if (len == 0) {

		return(TRUE);
	}
	
	start = ut_align_down(buf, OS_FILE_LOG_BLOCK_SIZE);
	end = ut_align(buf + len, OS_FILE_LOG_BLOCK_SIZE);

	buf1 = mem_alloc((end - start) + OS_FILE_LOG_BLOCK_SIZE);
	scan_buf = ut_align(buf1, OS_FILE_LOG_BLOCK_SIZE);

	ut_memcpy(scan_buf, start, end - start);
	
	recv_scan_log_recs(TRUE,
				(buf_pool->n_frames -
				recv_n_pool_free_frames) * UNIV_PAGE_SIZE,	
				FALSE, scan_buf, end - start,
				ut_dulint_align_down(buf_start_lsn,
						OS_FILE_LOG_BLOCK_SIZE),
			&contiguous_lsn, &scanned_lsn);

	ut_a(ut_dulint_cmp(scanned_lsn, ut_dulint_add(buf_start_lsn, len))
									== 0);
	ut_a(ut_dulint_cmp(recv_sys->recovered_lsn, scanned_lsn) == 0);

	mem_free(buf1);
			
	return(TRUE);
}
#endif /* UNIV_LOG_DEBUG */

/**********************************************************
Peeks the current lsn. */

ibool
log_peek_lsn(
/*=========*/
			/* out: TRUE if success, FALSE if could not get the
			log system mutex */
	dulint*	lsn)	/* out: if returns TRUE, current lsn is here */
{
	if (0 == mutex_enter_nowait(&(log_sys->mutex), (char*)__FILE__,
								__LINE__)) {
	        *lsn = log_sys->lsn;

		mutex_exit(&(log_sys->mutex));

		return(TRUE);
	}

	return(FALSE);
}

/**********************************************************
Prints info of the log. */

void
log_print(
/*======*/
	char*	buf,	/* in/out: buffer where to print */
	char*	buf_end)/* in: buffer end */
{
	double	time_elapsed;
	time_t	current_time;

	if (buf_end - buf < 300) {

		return;
	}

	mutex_enter(&(log_sys->mutex));

	buf += sprintf(buf, "Log sequence number %lu %lu\n"
	       "Log flushed up to   %lu %lu\n"
	       "Last checkpoint at  %lu %lu\n",
			(ulong) ut_dulint_get_high(log_sys->lsn),
			(ulong) ut_dulint_get_low(log_sys->lsn),
			(ulong) ut_dulint_get_high(log_sys->flushed_to_disk_lsn),
			(ulong) ut_dulint_get_low(log_sys->flushed_to_disk_lsn),
			(ulong) ut_dulint_get_high(log_sys->last_checkpoint_lsn),
			(ulong) ut_dulint_get_low(log_sys->last_checkpoint_lsn));

	current_time = time(NULL);
			
	time_elapsed = 0.001 + difftime(current_time,
					log_sys->last_printout_time);
	buf += sprintf(buf,
	"%lu pending log writes, %lu pending chkp writes\n"
	"%lu log i/o's done, %.2f log i/o's/second\n",
	(ulong) log_sys->n_pending_writes,
	(ulong) log_sys->n_pending_checkpoint_writes,
	(ulong) log_sys->n_log_ios,
	((log_sys->n_log_ios - log_sys->n_log_ios_old) / time_elapsed));

	log_sys->n_log_ios_old = log_sys->n_log_ios;
	log_sys->last_printout_time = current_time;

	mutex_exit(&(log_sys->mutex));
}

/**************************************************************************
Refreshes the statistics used to print per-second averages. */

void
log_refresh_stats(void)
/*===================*/
{
	log_sys->n_log_ios_old = log_sys->n_log_ios;
	log_sys->last_printout_time = time(NULL);
}<|MERGE_RESOLUTION|>--- conflicted
+++ resolved
@@ -1583,14 +1583,6 @@
 	
 	log_sys->n_pending_checkpoint_writes--;
 
-<<<<<<< HEAD
-	if (log_debug_writes) {
-		printf("Checkpoint info written to group %lu\n",
-		       (ulong) group->id);
-	}
-
-=======
->>>>>>> 10c4e9ad
 	if (log_sys->n_pending_checkpoint_writes == 0) {
 		log_complete_checkpoint();
 	}	
