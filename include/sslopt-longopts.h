/* Copyright (C) 2000 MySQL AB

   This program is free software; you can redistribute it and/or modify
   it under the terms of the GNU General Public License as published by
   the Free Software Foundation; either version 2 of the License, or
   (at your option) any later version.

   This program is distributed in the hope that it will be useful,
   but WITHOUT ANY WARRANTY; without even the implied warranty of
   MERCHANTABILITY or FITNESS FOR A PARTICULAR PURPOSE.  See the
   GNU General Public License for more details.

   You should have received a copy of the GNU General Public License
   along with this program; if not, write to the Free Software
   Foundation, Inc., 59 Temple Place, Suite 330, Boston, MA  02111-1307  USA */

#ifdef HAVE_OPENSSL

  {"ssl", OPT_SSL_SSL,
   "Enable SSL for connection (automatically enabled with other flags). Disable with --skip-ssl.",
 (gptr*) &opt_use_ssl, (gptr*) &opt_use_ssl, 0, GET_BOOL, NO_ARG, 0, 0, 0,
   0, 0, 0},
  {"ssl-ca", OPT_SSL_CA,
   "CA file in PEM format (check OpenSSL docs, implies --ssl).",
   (gptr*) &opt_ssl_ca, (gptr*) &opt_ssl_ca, 0, GET_STR, REQUIRED_ARG,
   0, 0, 0, 0, 0, 0},
  {"ssl-capath", OPT_SSL_CAPATH,
   "CA directory (check OpenSSL docs, implies --ssl).",
   (gptr*) &opt_ssl_capath, (gptr*) &opt_ssl_capath, 0, GET_STR, REQUIRED_ARG,
   0, 0, 0, 0, 0, 0},
  {"ssl-cert", OPT_SSL_CERT, "X509 cert in PEM format (implies --ssl).",
   (gptr*) &opt_ssl_cert, (gptr*) &opt_ssl_cert, 0, GET_STR, REQUIRED_ARG,
   0, 0, 0, 0, 0, 0},
  {"ssl-cipher", OPT_SSL_CIPHER, "SSL cipher to use (implies --ssl).",
   (gptr*) &opt_ssl_cipher, (gptr*) &opt_ssl_cipher, 0, GET_STR, REQUIRED_ARG,
   0, 0, 0, 0, 0, 0},
<<<<<<< HEAD
#ifdef MYSQL_CLIENT
  {"ssl-verify-server-cert", OPT_SSL_VERIFY_SERVER_CERT,
   "Verify server's \"Common Name\" in its cert against hostname used when connecting. This option is disabled by default.",
   (gptr*) &opt_ssl_verify_server_cert, (gptr*) &opt_ssl_verify_server_cert,
    0, GET_BOOL, NO_ARG, 0, 0, 0, 0, 0, 0},
#endif
=======
  {"ssl-key", OPT_SSL_KEY, "X509 key in PEM format (implies --ssl).",
   (gptr*) &opt_ssl_key, (gptr*) &opt_ssl_key, 0, GET_STR, REQUIRED_ARG,
   0, 0, 0, 0, 0, 0},

>>>>>>> 91c9bf3d
#endif /* HAVE_OPENSSL */<|MERGE_RESOLUTION|>--- conflicted
+++ resolved
@@ -34,17 +34,13 @@
   {"ssl-cipher", OPT_SSL_CIPHER, "SSL cipher to use (implies --ssl).",
    (gptr*) &opt_ssl_cipher, (gptr*) &opt_ssl_cipher, 0, GET_STR, REQUIRED_ARG,
    0, 0, 0, 0, 0, 0},
-<<<<<<< HEAD
+  {"ssl-key", OPT_SSL_KEY, "X509 key in PEM format (implies --ssl).",
+   (gptr*) &opt_ssl_key, (gptr*) &opt_ssl_key, 0, GET_STR, REQUIRED_ARG,
+   0, 0, 0, 0, 0, 0},
 #ifdef MYSQL_CLIENT
   {"ssl-verify-server-cert", OPT_SSL_VERIFY_SERVER_CERT,
    "Verify server's \"Common Name\" in its cert against hostname used when connecting. This option is disabled by default.",
    (gptr*) &opt_ssl_verify_server_cert, (gptr*) &opt_ssl_verify_server_cert,
     0, GET_BOOL, NO_ARG, 0, 0, 0, 0, 0, 0},
 #endif
-=======
-  {"ssl-key", OPT_SSL_KEY, "X509 key in PEM format (implies --ssl).",
-   (gptr*) &opt_ssl_key, (gptr*) &opt_ssl_key, 0, GET_STR, REQUIRED_ARG,
-   0, 0, 0, 0, 0, 0},
-
->>>>>>> 91c9bf3d
 #endif /* HAVE_OPENSSL */