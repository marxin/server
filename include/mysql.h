--- conflicted
+++ resolved
@@ -467,10 +467,7 @@
 void 		STDCALL myodbc_remove_escape(MYSQL *mysql,char *name);
 unsigned int	STDCALL mysql_thread_safe(void);
 my_bool		STDCALL mysql_embedded(void);
-<<<<<<< HEAD
 my_bool		STDCALL mariadb_connection(MYSQL *mysql);
-=======
->>>>>>> 8e35f7a8
 my_bool         STDCALL mysql_read_query_result(MYSQL *mysql);
 
 
