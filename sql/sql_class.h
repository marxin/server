/* Copyright (C) 2000 MySQL AB & MySQL Finland AB & TCX DataKonsult AB

   This program is free software; you can redistribute it and/or modify
   it under the terms of the GNU General Public License as published by
   the Free Software Foundation; either version 2 of the License, or
   (at your option) any later version.

   This program is distributed in the hope that it will be useful,
   but WITHOUT ANY WARRANTY; without even the implied warranty of
   MERCHANTABILITY or FITNESS FOR A PARTICULAR PURPOSE.  See the
   GNU General Public License for more details.

   You should have received a copy of the GNU General Public License
   along with this program; if not, write to the Free Software
   Foundation, Inc., 59 Temple Place, Suite 330, Boston, MA  02111-1307  USA */


/* Classes in mysql */

#ifdef USE_PRAGMA_INTERFACE
#pragma interface			/* gcc class implementation */
#endif

// TODO: create log.h and move all the log header stuff there

class Query_log_event;
class Load_log_event;
class Slave_log_event;
class Format_description_log_event;
class sp_rcontext;
class sp_cache;

enum enum_enable_or_disable { LEAVE_AS_IS, ENABLE, DISABLE };
enum enum_ha_read_modes { RFIRST, RNEXT, RPREV, RLAST, RKEY, RNEXT_SAME };
enum enum_duplicates { DUP_ERROR, DUP_REPLACE, DUP_UPDATE };
enum enum_log_type { LOG_CLOSED, LOG_TO_BE_OPENED, LOG_NORMAL, LOG_NEW, LOG_BIN};
enum enum_delay_key_write { DELAY_KEY_WRITE_NONE, DELAY_KEY_WRITE_ON,
			    DELAY_KEY_WRITE_ALL };

enum enum_check_fields { CHECK_FIELD_IGNORE, CHECK_FIELD_WARN,
			 CHECK_FIELD_ERROR_FOR_NULL };

extern char internal_table_name[2];
extern const char **errmesg;

#define TC_LOG_PAGE_SIZE   8192
#define TC_LOG_MIN_SIZE    (3*TC_LOG_PAGE_SIZE)

#define TC_HEURISTIC_RECOVER_COMMIT   1
#define TC_HEURISTIC_RECOVER_ROLLBACK 2
extern uint tc_heuristic_recover;

/*
  Transaction Coordinator log - a base abstract class
  for two different implementations
*/
class TC_LOG
{
  public:
  int using_heuristic_recover();
  TC_LOG() {}
  virtual ~TC_LOG() {}

  virtual int open(const char *opt_name)=0;
  virtual void close()=0;
  virtual int log(THD *thd, my_xid xid)=0;
  virtual void unlog(ulong cookie, my_xid xid)=0;
};

class TC_LOG_DUMMY: public TC_LOG // use it to disable the logging
{
  public:
  int open(const char *opt_name)        { return 0; }
  void close()                          { }
  int log(THD *thd, my_xid xid)         { return 1; }
  void unlog(ulong cookie, my_xid xid)  { }
};

#ifdef HAVE_MMAP
class TC_LOG_MMAP: public TC_LOG
{
  public:                // only to keep Sun Forte on sol9x86 happy
  typedef enum {
    POOL,                 // page is in pool
    ERROR,                // last sync failed
    DIRTY                 // new xids added since last sync
  } PAGE_STATE;

  private:
  typedef struct st_page {
    struct st_page *next; // page a linked in a fifo queue
    my_xid *start, *end;  // usable area of a page
    my_xid *ptr;          // next xid will be written here
    int size, free;       // max and current number of free xid slots on the page
    int waiters;          // number of waiters on condition
    PAGE_STATE state;     // see above
    pthread_mutex_t lock; // to access page data or control structure
    pthread_cond_t  cond; // to wait for a sync
  } PAGE;

  char logname[FN_REFLEN];
  File fd;
  my_off_t file_length;
  uint npages, inited;
  uchar *data;
  struct st_page *pages, *syncing, *active, *pool, *pool_last;
  /*
    note that, e.g. LOCK_active is only used to protect
    'active' pointer, to protect the content of the active page
    one has to use active->lock.
    Same for LOCK_pool and LOCK_sync
  */
  pthread_mutex_t LOCK_active, LOCK_pool, LOCK_sync;
  pthread_cond_t COND_pool, COND_active;

  public:
  TC_LOG_MMAP(): inited(0) {}
  int open(const char *opt_name);
  void close();
  int log(THD *thd, my_xid xid);
  void unlog(ulong cookie, my_xid xid);
  int recover();

  private:
  void get_active_from_pool();
  int sync();
  int overflow();
};
#else
#define TC_LOG_MMAP TC_LOG_DUMMY
#endif

extern TC_LOG *tc_log;
extern TC_LOG_MMAP tc_log_mmap;
extern TC_LOG_DUMMY tc_log_dummy;

/* log info errors */
#define LOG_INFO_EOF -1
#define LOG_INFO_IO  -2
#define LOG_INFO_INVALID -3
#define LOG_INFO_SEEK -4
#define LOG_INFO_MEM -6
#define LOG_INFO_FATAL -7
#define LOG_INFO_IN_USE -8

/* bitmap to SQL_LOG::close() */
#define LOG_CLOSE_INDEX		1
#define LOG_CLOSE_TO_BE_OPENED	2
#define LOG_CLOSE_STOP_EVENT	4

struct st_relay_log_info;

typedef struct st_log_info
{
  char log_file_name[FN_REFLEN];
  my_off_t index_file_offset, index_file_start_offset;
  my_off_t pos;
  bool fatal; // if the purge happens to give us a negative offset
  pthread_mutex_t lock;
  st_log_info():fatal(0) { pthread_mutex_init(&lock, MY_MUTEX_INIT_FAST);}
  ~st_log_info() { pthread_mutex_destroy(&lock);}
} LOG_INFO;

typedef struct st_user_var_events
{
  user_var_entry *user_var_event;
  char *value;
  ulong length;
  Item_result type;
  uint charset_number;
} BINLOG_USER_VAR_EVENT;

#define RP_LOCK_LOG_IS_ALREADY_LOCKED 1
#define RP_FORCE_ROTATE               2

class Log_event;

/*
  TODO split MYSQL_LOG into base MYSQL_LOG and
  MYSQL_QUERY_LOG, MYSQL_SLOW_LOG, MYSQL_BIN_LOG
  most of the code from MYSQL_LOG should be in the MYSQL_BIN_LOG
  only (TC_LOG included)

  TODO use mmap instead of IO_CACHE for binlog
  (mmap+fsync is two times faster than write+fsync)
*/

class MYSQL_LOG: public TC_LOG
{
 private:
  /* LOCK_log and LOCK_index are inited by init_pthread_objects() */
  pthread_mutex_t LOCK_log, LOCK_index;
  pthread_cond_t update_cond;
  ulonglong bytes_written;
  time_t last_time,query_start;
  IO_CACHE log_file;
  IO_CACHE index_file;
  char *name;
  char time_buff[20],db[NAME_LEN+1];
  char log_file_name[FN_REFLEN],index_file_name[FN_REFLEN];
  // current file sequence number for load data infile binary logging
  uint file_id;
  uint open_count;				// For replication
  volatile enum_log_type log_type;
  enum cache_type io_cache_type;
  bool write_error, inited;
  bool need_start_event;
  /*
    no_auto_events means we don't want any of these automatic events :
    Start/Rotate/Stop. That is, in 4.x when we rotate a relay log, we don't want
    a Rotate_log event to be written to the relay log. When we start a relay log
    etc. So in 4.x this is 1 for relay logs, 0 for binlogs.
    In 5.0 it's 0 for relay logs too!
  */
  bool no_auto_events;
  /*
     The max size before rotation (usable only if log_type == LOG_BIN: binary
     logs and relay logs).
     For a binlog, max_size should be max_binlog_size.
     For a relay log, it should be max_relay_log_size if this is non-zero,
     max_binlog_size otherwise.
     max_size is set in init(), and dynamically changed (when one does SET
     GLOBAL MAX_BINLOG_SIZE|MAX_RELAY_LOG_SIZE) by fix_max_binlog_size and
     fix_max_relay_log_size).
  */
  ulong max_size;

  ulong prepared_xids; /* for tc log - number of xids to remember */
  pthread_mutex_t LOCK_prep_xids;
  pthread_cond_t  COND_prep_xids;
  friend class Log_event;

public:
  MYSQL_LOG();
  /*
    note that there's no destructor ~MYSQL_LOG() !
    The reason is that we don't want it to be automatically called
    on exit() - but only during the correct shutdown process
  */

  int open(const char *opt_name);
  void close();
  int log(THD *thd, my_xid xid);
  void unlog(ulong cookie, my_xid xid);
  int recover(IO_CACHE *log, Format_description_log_event *fdle);

  /*
     These describe the log's format. This is used only for relay logs.
     _for_exec is used by the SQL thread, _for_queue by the I/O thread. It's
     necessary to have 2 distinct objects, because the I/O thread may be reading
     events in a different format from what the SQL thread is reading (consider
     the case of a master which has been upgraded from 5.0 to 5.1 without doing
     RESET MASTER, or from 4.x to 5.0).
  */
  Format_description_log_event *description_event_for_exec,
    *description_event_for_queue;

  void reset_bytes_written()
  {
    bytes_written = 0;
  }
  void harvest_bytes_written(ulonglong* counter)
  {
#ifndef DBUG_OFF
    char buf1[22],buf2[22];
#endif
    DBUG_ENTER("harvest_bytes_written");
    (*counter)+=bytes_written;
    DBUG_PRINT("info",("counter: %s  bytes_written: %s", llstr(*counter,buf1),
		       llstr(bytes_written,buf2)));
    bytes_written=0;
    DBUG_VOID_RETURN;
  }
  void set_max_size(ulong max_size_arg);
  void signal_update();
  void wait_for_update(THD* thd, bool master_or_slave);
  void set_need_start_event() { need_start_event = 1; }
  void init(enum_log_type log_type_arg,
	    enum cache_type io_cache_type_arg,
	    bool no_auto_events_arg, ulong max_size);
  void init_pthread_objects();
  void cleanup();
  bool open(const char *log_name,
            enum_log_type log_type,
            const char *new_name,
	    enum cache_type io_cache_type_arg,
	    bool no_auto_events_arg, ulong max_size,
            bool null_created);
  const char *generate_name(const char *log_name, const char *suffix,
                            bool strip_ext, char *buff);
  /* simplified open_xxx wrappers for the gigantic open above */
  bool open_query_log(const char *log_name)
  {
    char buf[FN_REFLEN];
    return open(generate_name(log_name, ".log", 0, buf),
                LOG_NORMAL, 0, WRITE_CACHE, 0, 0, 0);
  }
  bool open_slow_log(const char *log_name)
  {
    char buf[FN_REFLEN];
    return open(generate_name(log_name, "-slow.log", 0, buf),
                LOG_NORMAL, 0, WRITE_CACHE, 0, 0, 0);
  }
  bool open_index_file(const char *index_file_name_arg,
                       const char *log_name);
  void new_file(bool need_lock);
  bool write(THD *thd, enum enum_server_command command,
	     const char *format,...);
  bool write(THD *thd, const char *query, uint query_length,
	     time_t query_start=0);
  bool write(Log_event* event_info); // binary log write
  bool write(THD *thd, IO_CACHE *cache, Log_event *commit_event);

  /*
    v stands for vector
    invoked as appendv(buf1,len1,buf2,len2,...,bufn,lenn,0)
  */
  bool appendv(const char* buf,uint len,...);
  bool append(Log_event* ev);

  int generate_new_name(char *new_name,const char *old_name);
  void make_log_name(char* buf, const char* log_ident);
  bool is_active(const char* log_file_name);
  int update_log_index(LOG_INFO* linfo, bool need_update_threads);
  void rotate_and_purge(uint flags);
  bool flush_and_sync();
  int purge_logs(const char *to_log, bool included,
                 bool need_mutex, bool need_update_threads,
                 ulonglong *decrease_log_space);
  int purge_logs_before_date(time_t purge_time);
  int purge_first_log(struct st_relay_log_info* rli, bool included);
  bool reset_logs(THD* thd);
  void close(uint exiting);

  // iterating through the log index file
  int find_log_pos(LOG_INFO* linfo, const char* log_name,
		   bool need_mutex);
  int find_next_log(LOG_INFO* linfo, bool need_mutex);
  int get_current_log(LOG_INFO* linfo);
  uint next_file_id();
  inline bool is_open() { return log_type != LOG_CLOSED; }
  inline char* get_index_fname() { return index_file_name;}
  inline char* get_log_fname() { return log_file_name; }
  inline char* get_name() { return name; }
  inline pthread_mutex_t* get_log_lock() { return &LOCK_log; }
  inline IO_CACHE* get_log_file() { return &log_file; }

  inline void lock_index() { pthread_mutex_lock(&LOCK_index);}
  inline void unlock_index() { pthread_mutex_unlock(&LOCK_index);}
  inline IO_CACHE *get_index_file() { return &index_file;}
  inline uint32 get_open_count() { return open_count; }
};

/* character conversion tables */


typedef struct st_copy_info {
  ha_rows records;
  ha_rows deleted;
  ha_rows updated;
  ha_rows copied;
  ha_rows error_count;
  enum enum_duplicates handle_duplicates;
  int escape_char, last_errno;
  bool ignore;
  /* for INSERT ... UPDATE */
  List<Item> *update_fields;
  List<Item> *update_values;
  /* for VIEW ... WITH CHECK OPTION */
  TABLE_LIST *view;
} COPY_INFO;


class key_part_spec :public Sql_alloc {
public:
  const char *field_name;
  uint length;
  key_part_spec(const char *name,uint len=0) :field_name(name), length(len) {}
  bool operator==(const key_part_spec& other) const;
};


class Alter_drop :public Sql_alloc {
public:
  enum drop_type {KEY, COLUMN };
  const char *name;
  enum drop_type type;
  Alter_drop(enum drop_type par_type,const char *par_name)
    :name(par_name), type(par_type) {}
};


class Alter_column :public Sql_alloc {
public:
  const char *name;
  Item *def;
  Alter_column(const char *par_name,Item *literal)
    :name(par_name), def(literal) {}
};


class Key :public Sql_alloc {
public:
  enum Keytype { PRIMARY, UNIQUE, MULTIPLE, FULLTEXT, SPATIAL, FOREIGN_KEY};
  enum Keytype type;
  enum ha_key_alg algorithm;
  List<key_part_spec> columns;
  const char *name;
  bool generated;

  Key(enum Keytype type_par, const char *name_arg, enum ha_key_alg alg_par,
      bool generated_arg, List<key_part_spec> &cols)
    :type(type_par), algorithm(alg_par), columns(cols), name(name_arg),
    generated(generated_arg)
  {}
  ~Key() {}
  /* Equality comparison of keys (ignoring name) */
  friend bool foreign_key_prefix(Key *a, Key *b);
};

class Table_ident;

class foreign_key: public Key {
public:
  enum fk_match_opt { FK_MATCH_UNDEF, FK_MATCH_FULL,
		      FK_MATCH_PARTIAL, FK_MATCH_SIMPLE};
  enum fk_option { FK_OPTION_UNDEF, FK_OPTION_RESTRICT, FK_OPTION_CASCADE,
		   FK_OPTION_SET_NULL, FK_OPTION_NO_ACTION, FK_OPTION_DEFAULT};

  Table_ident *ref_table;
  List<key_part_spec> ref_columns;
  uint delete_opt, update_opt, match_opt;
  foreign_key(const char *name_arg, List<key_part_spec> &cols,
	      Table_ident *table,   List<key_part_spec> &ref_cols,
	      uint delete_opt_arg, uint update_opt_arg, uint match_opt_arg)
    :Key(FOREIGN_KEY, name_arg, HA_KEY_ALG_UNDEF, 0, cols),
    ref_table(table), ref_columns(cols),
    delete_opt(delete_opt_arg), update_opt(update_opt_arg),
    match_opt(match_opt_arg)
  {}
};

typedef struct st_mysql_lock
{
  TABLE **table;
  uint table_count,lock_count;
  THR_LOCK_DATA **locks;
} MYSQL_LOCK;


class LEX_COLUMN : public Sql_alloc
{
public:
  String column;
  uint rights;
  LEX_COLUMN (const String& x,const  uint& y ): column (x),rights (y) {}
};

#include "sql_lex.h"				/* Must be here */

/* Needed to be able to have an I_List of char* strings in mysqld.cc. */

class i_string: public ilink
{
public:
  char* ptr;
  i_string():ptr(0) { }
  i_string(char* s) : ptr(s) {}
};

/* needed for linked list of two strings for replicate-rewrite-db */
class i_string_pair: public ilink
{
public:
  char* key;
  char* val;
  i_string_pair():key(0),val(0) { }
  i_string_pair(char* key_arg, char* val_arg) : key(key_arg),val(val_arg) {}
};


class delayed_insert;
class select_result;

#define THD_SENTRY_MAGIC 0xfeedd1ff
#define THD_SENTRY_GONE  0xdeadbeef

#define THD_CHECK_SENTRY(thd) DBUG_ASSERT(thd->dbug_sentry == THD_SENTRY_MAGIC)

struct system_variables
{
  ulonglong myisam_max_extra_sort_file_size;
  ulonglong myisam_max_sort_file_size;
  ha_rows select_limit;
  ha_rows max_join_size;
  ulong auto_increment_increment, auto_increment_offset;
  ulong bulk_insert_buff_size;
  ulong join_buff_size;
  ulong long_query_time;
  ulong max_allowed_packet;
  ulong max_error_count;
  ulong max_heap_table_size;
  ulong max_length_for_sort_data;
  ulong max_sort_length;
  ulong max_tmp_tables;
  ulong max_insert_delayed_threads;
  ulong multi_range_count;
  ulong myisam_repair_threads;
  ulong myisam_sort_buff_size;
  ulong net_buffer_length;
  ulong net_interactive_timeout;
  ulong net_read_timeout;
  ulong net_retry_count;
  ulong net_wait_timeout;
  ulong net_write_timeout;
  ulong optimizer_prune_level;
  ulong optimizer_search_depth;
  ulong preload_buff_size;
  ulong query_cache_type;
  ulong read_buff_size;
  ulong read_rnd_buff_size;
  ulong div_precincrement;
  ulong sortbuff_size;
  ulong table_type;
  ulong tmp_table_size;
  ulong tx_isolation;
  ulong completion_type;
  /* Determines which non-standard SQL behaviour should be enabled */
  ulong sql_mode;
  /* check of key presence in updatable view */
  ulong updatable_views_with_limit;
  ulong default_week_format;
  ulong max_seeks_for_key;
  ulong range_alloc_block_size;
  ulong query_alloc_block_size;
  ulong query_prealloc_size;
  ulong trans_alloc_block_size;
  ulong trans_prealloc_size;
  ulong log_warnings;
  ulong group_concat_max_len;
  /*
    In slave thread we need to know in behalf of which
    thread the query is being run to replicate temp tables properly
  */
  ulong pseudo_thread_id;

  my_bool low_priority_updates;
  my_bool new_mode;
  my_bool query_cache_wlock_invalidate;
  my_bool engine_condition_pushdown;
#ifdef HAVE_REPLICATION
  ulong sync_replication;
  ulong sync_replication_slave_id;
  ulong sync_replication_timeout;
#endif /* HAVE_REPLICATION */
#ifdef HAVE_INNOBASE_DB
  my_bool innodb_table_locks;
  my_bool innodb_support_xa;
#endif /* HAVE_INNOBASE_DB */
#ifdef HAVE_NDBCLUSTER_DB
  ulong ndb_autoincrement_prefetch_sz;
  my_bool ndb_force_send;
  my_bool ndb_use_exact_count;
  my_bool ndb_use_transactions;
#endif /* HAVE_NDBCLUSTER_DB */
  my_bool old_passwords;
  
  /* Only charset part of these variables is sensible */
  CHARSET_INFO 	*character_set_client;
  CHARSET_INFO  *character_set_results;
  
  /* Both charset and collation parts of these variables are important */
  CHARSET_INFO	*collation_server;
  CHARSET_INFO	*collation_database;
  CHARSET_INFO  *collation_connection;

  Time_zone *time_zone;

  /* DATE, DATETIME and TIME formats */
  DATE_TIME_FORMAT *date_format;
  DATE_TIME_FORMAT *datetime_format;
  DATE_TIME_FORMAT *time_format;
};


/* per thread status variables */

typedef struct system_status_var
{
  ulong bytes_received;
  ulong bytes_sent;
  ulong com_other;
  ulong com_stat[(uint) SQLCOM_END];
  ulong created_tmp_disk_tables;
  ulong created_tmp_tables;
  ulong ha_commit_count;
  ulong ha_delete_count;
  ulong ha_read_first_count;
  ulong ha_read_last_count;
  ulong ha_read_key_count;
  ulong ha_read_next_count;
  ulong ha_read_prev_count;
  ulong ha_read_rnd_count;
  ulong ha_read_rnd_next_count;
  ulong ha_rollback_count;
  ulong ha_update_count;
  ulong ha_write_count;
  ulong ha_prepare_count;
  ulong ha_discover_count;
  ulong ha_savepoint_count;
  ulong ha_savepoint_rollback_count;

  /* KEY_CACHE parts. These are copies of the original */
  ulong key_blocks_changed;
  ulong key_blocks_used;
  ulong key_cache_r_requests;
  ulong key_cache_read;
  ulong key_cache_w_requests;
  ulong key_cache_write;
  /* END OF KEY_CACHE parts */

  ulong net_big_packet_count;
  ulong opened_tables;
  ulong select_full_join_count;
  ulong select_full_range_join_count;
  ulong select_range_count;
  ulong select_range_check_count;
  ulong select_scan_count;
  ulong long_query_count;
  ulong filesort_merge_passes;
  ulong filesort_range_count;
  ulong filesort_rows;
  ulong filesort_scan_count;
  /* Ppepared statements and binary protocol */
  ulong com_stmt_prepare;
  ulong com_stmt_execute;
  ulong com_stmt_send_long_data;
  ulong com_stmt_fetch;
  ulong com_stmt_reset;
  ulong com_stmt_close;

  double last_query_cost;
} STATUS_VAR;

/*
  This is used for 'show status'. It must be updated to the last ulong
  variable in system_status_var
*/

#define last_system_status_var com_stmt_close


void free_tmp_table(THD *thd, TABLE *entry);


/* The following macro is to make init of Query_arena simpler */
#ifndef DBUG_OFF
#define INIT_ARENA_DBUG_INFO is_backup_arena= 0
#else 
#define INIT_ARENA_DBUG_INFO  
#endif


class Query_arena
{
public:
  /*
    List of items created in the parser for this query. Every item puts
    itself to the list on creation (see Item::Item() for details))
  */
  Item *free_list;
  MEM_ROOT *mem_root;                   // Pointer to current memroot
#ifndef DBUG_OFF
  bool is_backup_arena; /* True if this arena is used for backup. */
#endif
  enum enum_state
  {
    INITIALIZED= 0, INITIALIZED_FOR_SP= 1, PREPARED= 2,
    CONVENTIONAL_EXECUTION= 3, EXECUTED= 4, ERROR= -1
  };

  enum_state state;

  /* We build without RTTI, so dynamic_cast can't be used. */
  enum Type
  {
    STATEMENT, PREPARED_STATEMENT, STORED_PROCEDURE
  };

  Query_arena(MEM_ROOT *mem_root_arg, enum enum_state state_arg) :
    free_list(0), mem_root(mem_root_arg), state(state_arg)
  { INIT_ARENA_DBUG_INFO; }
  /*
    This constructor is used only when Query_arena is created as
    backup storage for another instance of Query_arena.
  */
  Query_arena() { INIT_ARENA_DBUG_INFO; }

  virtual Type type() const;
  virtual ~Query_arena() {};

  inline bool is_stmt_prepare() const { return state == INITIALIZED; }
  inline bool is_first_sp_execute() const
  { return state == INITIALIZED_FOR_SP; }
  inline bool is_stmt_prepare_or_first_sp_execute() const
  { return (int)state < (int)PREPARED; }
  inline bool is_first_stmt_execute() const { return state == PREPARED; }
  inline bool is_stmt_execute() const
  { return state == PREPARED || state == EXECUTED; }
  inline bool is_conventional() const
  { return state == CONVENTIONAL_EXECUTION; }

  inline gptr alloc(unsigned int size) { return alloc_root(mem_root,size); }
  inline gptr calloc(unsigned int size)
  {
    gptr ptr;
    if ((ptr=alloc_root(mem_root,size)))
      bzero((char*) ptr,size);
    return ptr;
  }
  inline char *strdup(const char *str)
  { return strdup_root(mem_root,str); }
  inline char *strmake(const char *str, uint size)
  { return strmake_root(mem_root,str,size); }
  inline char *memdup(const char *str, uint size)
  { return memdup_root(mem_root,str,size); }
  inline char *memdup_w_gap(const char *str, uint size, uint gap)
  {
    gptr ptr;
    if ((ptr=alloc_root(mem_root,size+gap)))
      memcpy(ptr,str,size);
    return ptr;
  }

  void set_n_backup_item_arena(Query_arena *set, Query_arena *backup);
  void restore_backup_item_arena(Query_arena *set, Query_arena *backup);
  void set_item_arena(Query_arena *set);

  void free_items();
};


class Cursor;

/*
  State of a single command executed against this connection.
  One connection can contain a lot of simultaneously running statements,
  some of which could be:
   - prepared, that is, contain placeholders,
   - opened as cursors. We maintain 1 to 1 relationship between
     statement and cursor - if user wants to create another cursor for his
     query, we create another statement for it. 
  To perform some action with statement we reset THD part to the state  of
  that statement, do the action, and then save back modified state from THD
  to the statement. It will be changed in near future, and Statement will
  be used explicitly.
*/

class Statement: public ilink, public Query_arena
{
  Statement(const Statement &rhs);              /* not implemented: */
  Statement &operator=(const Statement &rhs);   /* non-copyable */
public:
  /* FIXME: these must be protected */
  MEM_ROOT main_mem_root;
  LEX     main_lex;

  /*
    Uniquely identifies each statement object in thread scope; change during
    statement lifetime. FIXME: must be const
  */
   ulong id;

  /*
    - if set_query_id=1, we set field->query_id for all fields. In that case 
    field list can not contain duplicates.
  */
  bool set_query_id;
  /*
    This variable is used in post-parse stage to declare that sum-functions,
    or functions which have sense only if GROUP BY is present, are allowed.
    For example in queries
    SELECT MIN(i) FROM foo
    SELECT GROUP_CONCAT(a, b, MIN(i)) FROM ... GROUP BY ...
    MIN(i) have no sense.
    Though it's grammar-related issue, it's hard to catch it out during the
    parse stage because GROUP BY clause goes in the end of query. This
    variable is mainly used in setup_fields/fix_fields.
    See item_sum.cc for details.
  */
  bool allow_sum_func;

  LEX_STRING name; /* name for named prepared statements */
  LEX *lex;                                     // parse tree descriptor
  /*
    Points to the query associated with this statement. It's const, but
    we need to declare it char * because all table handlers are written
    in C and need to point to it.

    Note that (A) if we set query = NULL, we must at the same time set
    query_length = 0, and protect the whole operation with the
    LOCK_thread_count mutex. And (B) we are ONLY allowed to set query to a
    non-NULL value if its previous value is NULL. We do not need to protect
    operation (B) with any mutex. To avoid crashes in races, if we do not
    know that thd->query cannot change at the moment, one should print
    thd->query like this:
      (1) reserve the LOCK_thread_count mutex;
      (2) check if thd->query is NULL;
      (3) if not NULL, then print at most thd->query_length characters from
      it. We will see the query_length field as either 0, or the right value
      for it.
    Assuming that the write and read of an n-bit memory field in an n-bit
    computer is atomic, we can avoid races in the above way. 
    This printing is needed at least in SHOW PROCESSLIST and SHOW INNODB
    STATUS.
  */
  char *query;
  uint32 query_length;                          // current query length
  Cursor *cursor;

public:

  /* This constructor is called for backup statements */
  Statement() { clear_alloc_root(&main_mem_root); }

  Statement(enum enum_state state_arg, ulong id_arg,
            ulong alloc_block_size, ulong prealloc_size);
  virtual ~Statement();

  /* Assign execution context (note: not all members) of given stmt to self */
  void set_statement(Statement *stmt);
  void set_n_backup_statement(Statement *stmt, Statement *backup);
  void restore_backup_statement(Statement *stmt, Statement *backup);
  /* return class type */
  virtual Type type() const;
  /* Close the cursor open for this statement, if there is one */
  virtual void close_cursor();
};


/*
  Container for all statements created/used in a connection.
  Statements in Statement_map have unique Statement::id (guaranteed by id
  assignment in Statement::Statement)
  Non-empty statement names are unique too: attempt to insert a new statement
  with duplicate name causes older statement to be deleted

  Statements are auto-deleted when they are removed from the map and when the
  map is deleted.
*/

class Statement_map
{
public:
  Statement_map();

  int insert(Statement *statement);

  Statement *find_by_name(LEX_STRING *name)
  {
    Statement *stmt;
    stmt= (Statement*)hash_search(&names_hash, (byte*)name->str,
                                  name->length);
    return stmt;
  }

  Statement *find(ulong id)
  {
    if (last_found_statement == 0 || id != last_found_statement->id)
    {
      Statement *stmt;
      stmt= (Statement *) hash_search(&st_hash, (byte *) &id, sizeof(id));
      if (stmt && stmt->name.str)
        return NULL;
      last_found_statement= stmt;
    }
    return last_found_statement;
  }
  void erase(Statement *statement)
  {
    if (statement == last_found_statement)
      last_found_statement= 0;
    if (statement->name.str)
    {
      hash_delete(&names_hash, (byte *) statement);  
    }
    hash_delete(&st_hash, (byte *) statement);
  }
  void add_transient_cursor(Statement *stmt)
  { transient_cursor_list.append(stmt); }
  void erase_transient_cursor(Statement *stmt) { stmt->unlink(); }
  /*
    Close all cursors of this connection that use tables of a storage
    engine that has transaction-specific state and therefore can not
    survive COMMIT or ROLLBACK. Currently all but MyISAM cursors are closed.
  */
  void close_transient_cursors();
  /* Erase all statements (calls Statement destructor) */
  void reset()
  {
    my_hash_reset(&names_hash);
    my_hash_reset(&st_hash);
    transient_cursor_list.empty();
    last_found_statement= 0;
  }

  void destroy()
  {
    hash_free(&names_hash);
    hash_free(&st_hash);
  }
private:
  HASH st_hash;
  HASH names_hash;
  I_List<Statement> transient_cursor_list;
  Statement *last_found_statement;
};

struct st_savepoint {
  struct st_savepoint *prev;
  char                *name;
  uint                 length, nht;
};

enum xa_states {XA_NOTR=0, XA_ACTIVE, XA_IDLE, XA_PREPARED};
extern const char *xa_state_names[];

/*
  A registry for item tree transformations performed during
  query optimization. We register only those changes which require
  a rollback to re-execute a prepared statement or stored procedure
  yet another time.
*/

struct Item_change_record;
typedef I_List<Item_change_record> Item_change_list;


/*
  Type of prelocked mode.
  See comment for THD::prelocked_mode for complete description.
*/

enum prelocked_mode_type {NON_PRELOCKED= 0, PRELOCKED= 1,
                          PRELOCKED_UNDER_LOCK_TABLES= 2};


/*
  Class that holds information about tables which were open and locked
  by the thread. It is also used to save/restore this information in
  push_open_tables_state()/pop_open_tables_state().
*/

class Open_tables_state
{
public:
  /*
    open_tables - list of regular tables in use by this thread
    temporary_tables - list of temp tables in use by this thread
    handler_tables - list of tables that were opened with HANDLER OPEN
     and are still in use by this thread
  */
  TABLE *open_tables, *temporary_tables, *handler_tables, *derived_tables;
  /*
    During a MySQL session, one can lock tables in two modes: automatic
    or manual. In automatic mode all necessary tables are locked just before
    statement execution, and all acquired locks are stored in 'lock'
    member. Unlocking takes place automatically as well, when the
    statement ends.
    Manual mode comes into play when a user issues a 'LOCK TABLES'
    statement. In this mode the user can only use the locked tables.
    Trying to use any other tables will give an error. The locked tables are
    stored in 'locked_tables' member.  Manual locking is described in
    the 'LOCK_TABLES' chapter of the MySQL manual.
    See also lock_tables() for details.
  */
  MYSQL_LOCK *lock;
  /*
    Tables that were locked with explicit or implicit LOCK TABLES.
    (Implicit LOCK TABLES happens when we are prelocking tables for
     execution of statement which uses stored routines. See description
     THD::prelocked_mode for more info.)
  */
  MYSQL_LOCK *locked_tables;
  /*
    prelocked_mode_type enum and prelocked_mode member are used for
    indicating whenever "prelocked mode" is on, and what type of
    "prelocked mode" is it.

    Prelocked mode is used for execution of queries which explicitly
    or implicitly (via views or triggers) use functions, thus may need
    some additional tables (mentioned in query table list) for their
    execution.

    First open_tables() call for such query will analyse all functions
    used by it and add all additional tables to table its list. It will
    also mark this query as requiring prelocking. After that lock_tables()
    will issue implicit LOCK TABLES for the whole table list and change
    thd::prelocked_mode to non-0. All queries called in functions invoked
    by the main query will use prelocked tables. Non-0 prelocked_mode
    will also surpress mentioned analysys in those queries thus saving
    cycles. Prelocked mode will be turned off once close_thread_tables()
    for the main query will be called.

    Note: Since not all "tables" present in table list are really locked
    thd::prelocked_mode does not imply thd::locked_tables.
  */
  prelocked_mode_type prelocked_mode;
  ulong	version;
  uint current_tablenr;

  Open_tables_state();

  void set_open_tables_state(Open_tables_state *state)
  {
    *this= *state;
  }

  void reset_open_tables_state()
  {
    open_tables= temporary_tables= handler_tables= derived_tables= 0;
    lock= locked_tables= 0;
    prelocked_mode= NON_PRELOCKED;
  }
};


/*
  For each client connection we create a separate thread with THD serving as
  a thread/connection descriptor
*/

class THD :public Statement,
           public Open_tables_state
{
public:
#ifdef EMBEDDED_LIBRARY
  struct st_mysql  *mysql;
  struct st_mysql_data *data;
  unsigned long	 client_stmt_id;
  unsigned long  client_param_count;
  struct st_mysql_bind *client_params;
  char *extra_data;
  ulong extra_length;
  String query_rest;
#endif
  NET	  net;				// client connection descriptor
  MEM_ROOT warn_root;			// For warnings and errors
  Protocol *protocol;			// Current protocol
  Protocol_simple protocol_simple;	// Normal protocol
  Protocol_prep protocol_prep;		// Binary protocol
  HASH    user_vars;			// hash for user variables
  String  packet;			// dynamic buffer for network I/O
  String  convert_buffer;               // buffer for charset conversions
  struct  sockaddr_in remote;		// client socket address
  struct  rand_struct rand;		// used for authentication
  struct  system_variables variables;	// Changeable local variables
  struct  system_status_var status_var; // Per thread statistic vars
  THR_LOCK_INFO lock_info;              // Locking info of this thread
  THR_LOCK_OWNER main_lock_id;          // To use for conventional queries
  THR_LOCK_OWNER *lock_id;              // If not main_lock_id, points to
                                        // the lock_id of a cursor.
  pthread_mutex_t LOCK_delete;		// Locked before thd is deleted
  /* all prepared statements and cursors of this connection */
  Statement_map stmt_map; 
  /*
    A pointer to the stack frame of handle_one_connection(),
    which is called first in the thread for handling a client
  */
  char	  *thread_stack;

  /*
    host - host of the client
    user - user of the client, set to NULL until the user has been read from
     the connection
    priv_user - The user privilege we are using. May be '' for anonymous user.
    db - currently selected database
    catalog - currently selected catalog
    ip - client IP
    WARNING: some members of THD (currently 'db', 'catalog' and 'query')  are
    set and alloced by the slave SQL thread (for the THD of that thread); that
    thread is (and must remain, for now) the only responsible for freeing these
    3 members. If you add members here, and you add code to set them in
    replication, don't forget to free_them_and_set_them_to_0 in replication
    properly. For details see the 'err:' label of the pthread_handler_decl of
    the slave SQL thread, in sql/slave.cc.
   */
  char	  *host,*user,*priv_user,*db,*catalog,*ip;
  char	  priv_host[MAX_HOSTNAME];
  /* remote (peer) port */
  uint16 peer_port;
  /*
    Points to info-string that we show in SHOW PROCESSLIST
    You are supposed to update thd->proc_info only if you have coded
    a time-consuming piece that MySQL can get stuck in for a long time.
  */
  const char *proc_info;
  /* points to host if host is available, otherwise points to ip */
  const char *host_or_ip;

  ulong client_capabilities;		/* What the client supports */
  ulong max_client_packet_length;
  ulong master_access;			/* Global privileges from mysql.user */
  ulong db_access;			/* Privileges for current db */

  HASH		handler_tables_hash;
  /*
    One thread can hold up to one named user-level lock. This variable
    points to a lock object if the lock is present. See item_func.cc and
    chapter 'Miscellaneous functions', for functions GET_LOCK, RELEASE_LOCK. 
  */
  User_level_lock *ull;
#ifndef DBUG_OFF
  uint dbug_sentry; // watch out for memory corruption
#endif
  struct st_my_thread_var *mysys_var;
  /*
    Type of current query: COM_STMT_PREPARE, COM_QUERY, etc. Set from
    first byte of the packet in do_command()
  */
  enum enum_server_command command;
  uint32     server_id;
  uint32     file_id;			// for LOAD DATA INFILE
  /*
    Used in error messages to tell user in what part of MySQL we found an
    error. E. g. when where= "having clause", if fix_fields() fails, user
    will know that the error was in having clause.
  */
  const char *where;
  time_t     start_time,time_after_lock,user_time;
  time_t     connect_time,thr_create_time; // track down slow pthread_create
  thr_lock_type update_lock_default;
  delayed_insert *di;
  my_bool    tablespace_op;	/* This is TRUE in DISCARD/IMPORT TABLESPACE */
  /* container for handler's private per-connection data */
  void *ha_data[MAX_HA];
  struct st_transactions {
    SAVEPOINT *savepoints;
    THD_TRANS all;			// Trans since BEGIN WORK
    THD_TRANS stmt;			// Trans for current statement
    bool on;                            // see ha_enable_transaction()
    /* TRUE if we are inside of trigger or stored function. */
    bool in_sub_stmt;
    XID  xid;                           // transaction identifier
    enum xa_states xa_state;            // used by external XA only
    /*
       Tables changed in transaction (that must be invalidated in query cache).
       List contain only transactional tables, that not invalidated in query
       cache (instead of full list of changed in transaction tables).
    */
    CHANGED_TABLE_LIST* changed_tables;
    MEM_ROOT mem_root; // Transaction-life memory allocation pool
    void cleanup()
    {
      changed_tables= 0;
      savepoints= 0;
#ifdef USING_TRANSACTIONS
      free_root(&mem_root,MYF(MY_KEEP_PREALLOC));
#endif
    }
#ifdef USING_TRANSACTIONS
    st_transactions()
    {
      bzero((char*)this, sizeof(*this));
      xid.null();
      init_sql_alloc(&mem_root, ALLOC_ROOT_MIN_BLOCK_SIZE, 0);
    }
#endif
  } transaction;
  Field      *dupp_field;
#ifndef __WIN__
  sigset_t signals,block_signals;
#endif
#ifdef SIGNAL_WITH_VIO_CLOSE
  Vio* active_vio;
#endif
  /*
    This is to track items changed during execution of a prepared
    statement/stored procedure. It's created by
    register_item_tree_change() in memory root of THD, and freed in
    rollback_item_tree_changes(). For conventional execution it's always
    empty.
  */
  Item_change_list change_list;

  /*
    A permanent memory area of the statement. For conventional
    execution, the parsed tree and execution runtime reside in the same
    memory root. In this case current_arena points to THD. In case of
    a prepared statement or a stored procedure statement, thd->mem_root
    conventionally points to runtime memory, and thd->current_arena
    points to the memory of the PS/SP, where the parsed tree of the
    statement resides. Whenever you need to perform a permanent
    transformation of a parsed tree, you should allocate new memory in
    current_arena, to allow correct re-execution of PS/SP.
    Note: in the parser, current_arena == thd, even for PS/SP.
  */
  Query_arena *current_arena;
  /*
    next_insert_id is set on SET INSERT_ID= #. This is used as the next
    generated auto_increment value in handler.cc
  */
  ulonglong  next_insert_id;
  /* Remember last next_insert_id to reset it if something went wrong */
  ulonglong  prev_insert_id;
  /*
    The insert_id used for the last statement or set by SET LAST_INSERT_ID=#
    or SELECT LAST_INSERT_ID(#).  Used for binary log and returned by
    LAST_INSERT_ID()
  */
  ulonglong  last_insert_id;
  /*
    Set to the first value that LAST_INSERT_ID() returned for the last
    statement.  When this is set, last_insert_id_used is set to true.
  */
  ulonglong  current_insert_id;
  ulonglong  limit_found_rows;
  ha_rows    cuted_fields,
             sent_row_count, examined_row_count;
  table_map  used_tables;
  USER_CONN *user_connect;
  CHARSET_INFO *db_charset;
  /*
    FIXME: this, and some other variables like 'count_cuted_fields'
    maybe should be statement/cursor local, that is, moved to Statement
    class. With current implementation warnings produced in each prepared
    statement/cursor settle here.
  */
  List	     <MYSQL_ERROR> warn_list;
  uint	     warn_count[(uint) MYSQL_ERROR::WARN_LEVEL_END];
  uint	     total_warn_count;
  List	     <Open_tables_state> open_state_list;
  /*
    Id of current query. Statement can be reused to execute several queries
    query_id is global in context of the whole MySQL server.
    ID is automatically generated from mutex-protected counter.
    It's used in handler code for various purposes: to check which columns
    from table are necessary for this select, to check if it's necessary to
    update auto-updatable fields (like auto_increment and timestamp).
  */
  query_id_t query_id, warn_id;
  ulong	     options, thread_id, col_access;

  /* Statement id is thread-wide. This counter is used to generate ids */
  ulong      statement_id_counter;
  ulong	     rand_saved_seed1, rand_saved_seed2;
  ulong      row_count;  // Row counter, mainly for errors and warnings
  long	     dbug_thread_id;
  pthread_t  real_id;
  uint	     tmp_table, global_read_lock;
  uint	     server_status,open_options,system_thread;
  uint32     db_length;
  uint       select_number;             //number of select (used for EXPLAIN)
  /* variables.transaction_isolation is reset to this after each commit */
  enum_tx_isolation session_tx_isolation;
  enum_check_fields count_cuted_fields;
  /* for user variables replication*/
  DYNAMIC_ARRAY user_var_events;

  enum killed_state { NOT_KILLED=0, KILL_BAD_DATA=1, KILL_CONNECTION=ER_SERVER_SHUTDOWN, KILL_QUERY=ER_QUERY_INTERRUPTED };
  killed_state volatile killed;

  /* scramble - random string sent to client on handshake */
  char	     scramble[SCRAMBLE_LENGTH+1];

  bool       slave_thread, one_shot_set;
  bool	     locked, some_tables_deleted;
  bool       last_cuted_field;
  bool	     no_errors, password, is_fatal_error;
  bool	     query_start_used, rand_used, time_zone_used;
  bool	     last_insert_id_used,insert_id_used, clear_next_insert_id;
  bool	     in_lock_tables;
  bool       query_error, bootstrap, cleanup_done;
  bool	     tmp_table_used;
  bool	     charset_is_system_charset, charset_is_collation_connection;
  bool       enable_slow_log;   /* enable slow log for current statement */
  bool	     no_trans_update, abort_on_warning;
  bool 	     got_warning;       /* Set on call to push_warning() */
  bool	     no_warnings_for_error; /* no warnings on call to my_error() */
  /* set during loop of derived table processing */
  bool       derived_tables_processing;
  longlong   row_count_func;	/* For the ROW_COUNT() function */
  sp_rcontext *spcont;		// SP runtime context
  sp_cache   *sp_proc_cache;
  sp_cache   *sp_func_cache;

  /*
    If we do a purge of binary logs, log index info of the threads
    that are currently reading it needs to be adjusted. To do that
    each thread that is using LOG_INFO needs to adjust the pointer to it
  */
  LOG_INFO*  current_linfo;
  NET*       slave_net;			// network connection from slave -> m.
  /* Used by the sys_var class to store temporary values */
  union
  {
    my_bool my_bool_value;
    long    long_value;
  } sys_var_tmp;

  THD();
  ~THD();

  void init(void);
  /*
    Initialize memory roots necessary for query processing and (!)
    pre-allocate memory for it. We can't do that in THD constructor because
    there are use cases (acl_init, delayed inserts, watcher threads,
    killing mysqld) where it's vital to not allocate excessive and not used
    memory. Note, that we still don't return error from init_for_queries():
    if preallocation fails, we should notice that at the first call to
    alloc_root. 
  */
  void init_for_queries();
  void change_user(void);
  void cleanup(void);
  void cleanup_after_query();
  bool store_globals();
#ifdef SIGNAL_WITH_VIO_CLOSE
  inline void set_active_vio(Vio* vio)
  {
    pthread_mutex_lock(&LOCK_delete);
    active_vio = vio;
    pthread_mutex_unlock(&LOCK_delete);
  }
  inline void clear_active_vio()
  {
    pthread_mutex_lock(&LOCK_delete);
    active_vio = 0;
    pthread_mutex_unlock(&LOCK_delete);
  }
  void close_active_vio();
#endif
  void awake(THD::killed_state state_to_set);
  /*
    For enter_cond() / exit_cond() to work the mutex must be got before
    enter_cond(); this mutex is then released by exit_cond().
    Usage must be: lock mutex; enter_cond(); your code; exit_cond().
  */
  inline const char* enter_cond(pthread_cond_t *cond, pthread_mutex_t* mutex,
			  const char* msg)
  {
    const char* old_msg = proc_info;
    safe_mutex_assert_owner(mutex);
    mysys_var->current_mutex = mutex;
    mysys_var->current_cond = cond;
    proc_info = msg;
    return old_msg;
  }
  inline void exit_cond(const char* old_msg)
  {
    /*
      Putting the mutex unlock in exit_cond() ensures that
      mysys_var->current_mutex is always unlocked _before_ mysys_var->mutex is
      locked (if that would not be the case, you'll get a deadlock if someone
      does a THD::awake() on you).
    */
    pthread_mutex_unlock(mysys_var->current_mutex);
    pthread_mutex_lock(&mysys_var->mutex);
    mysys_var->current_mutex = 0;
    mysys_var->current_cond = 0;
    proc_info = old_msg;
    pthread_mutex_unlock(&mysys_var->mutex);
  }
  inline time_t query_start() { query_start_used=1; return start_time; }
  inline void	set_time()    { if (user_time) start_time=time_after_lock=user_time; else time_after_lock=time(&start_time); }
  inline void	end_time()    { time(&start_time); }
  inline void	set_time(time_t t) { time_after_lock=start_time=user_time=t; }
  inline void	lock_time()   { time(&time_after_lock); }
  inline void	insert_id(ulonglong id_arg)
  {
    last_insert_id= id_arg;
    insert_id_used=1;
  }
  inline ulonglong insert_id(void)
  {
    if (!last_insert_id_used)
    {
      last_insert_id_used=1;
      current_insert_id=last_insert_id;
    }
    return last_insert_id;
  }
  inline ulonglong found_rows(void)
  {
    return limit_found_rows;
  }
  inline bool active_transaction()
  {
#ifdef USING_TRANSACTIONS
    return server_status & SERVER_STATUS_IN_TRANS;
#else
    return 0;
#endif
  }
  inline bool fill_derived_tables()
  {
    return !current_arena->is_stmt_prepare() && !lex->only_view_structure();
  }
  inline gptr trans_alloc(unsigned int size)
  {
    return alloc_root(&transaction.mem_root,size);
  }

  bool convert_string(LEX_STRING *to, CHARSET_INFO *to_cs,
		      const char *from, uint from_length,
		      CHARSET_INFO *from_cs);

  bool convert_string(String *s, CHARSET_INFO *from_cs, CHARSET_INFO *to_cs);

  void add_changed_table(TABLE *table);
  void add_changed_table(const char *key, long key_length);
  CHANGED_TABLE_LIST * changed_table_dup(const char *key, long key_length);
  int send_explain_fields(select_result *result);
#ifndef EMBEDDED_LIBRARY
  inline void clear_error()
  {
    net.last_error[0]= 0;
    net.last_errno= 0;
    net.report_error= 0;
    query_error= 0;
  }
  inline bool vio_ok() const { return net.vio != 0; }
#else
  void clear_error();
  inline bool vio_ok() const { return true; }
#endif
  inline void fatal_error()
  {
    is_fatal_error= 1;
    net.report_error= 1;
    DBUG_PRINT("error",("Fatal error set"));
  }
  inline CHARSET_INFO *charset() { return variables.character_set_client; }
  void update_charset();

  inline Query_arena *change_arena_if_needed(Query_arena *backup)
  {
    /*
      use new arena if we are in a prepared statements and we have not
      already changed to use this arena.
    */
    if (!current_arena->is_conventional() &&
        mem_root != current_arena->mem_root)
    {
      set_n_backup_item_arena(current_arena, backup);
      return current_arena;
    }
    return 0;
  }

  void change_item_tree(Item **place, Item *new_value)
  {
    /* TODO: check for OOM condition here */
    if (!current_arena->is_conventional())
      nocheck_register_item_tree_change(place, *place, mem_root);
    *place= new_value;
  }
  void nocheck_register_item_tree_change(Item **place, Item *old_value,
                                         MEM_ROOT *runtime_memroot);
  void rollback_item_tree_changes();

  /*
    Cleanup statement parse state (parse tree, lex) and execution
    state after execution of a non-prepared SQL statement.
  */
  void end_statement();
  inline int killed_errno() const
  {
    return killed != KILL_BAD_DATA ? killed : 0;
  }
  inline void send_kill_message() const
  {
    int err= killed_errno();
    if (err)
      my_message(err, ER(err), MYF(0));
  }
  /* return TRUE if we will abort query if we make a warning now */
  inline bool really_abort_on_warning()
  {
    return (abort_on_warning &&
            (!no_trans_update ||
             (variables.sql_mode & MODE_STRICT_ALL_TABLES)));
  }
  void set_status_var_init();
  bool is_context_analysis_only()
    { return current_arena->is_stmt_prepare() || lex->view_prepare_mode; }
  bool push_open_tables_state();
  void pop_open_tables_state();
};


#define tmp_disable_binlog(A)       \
  {ulong tmp_disable_binlog__save_options= (A)->options; \
  (A)->options&= ~OPTION_BIN_LOG

#define reenable_binlog(A)   (A)->options= tmp_disable_binlog__save_options;}

/* Flags for the THD::system_thread (bitmap) variable */
#define SYSTEM_THREAD_DELAYED_INSERT 1
#define SYSTEM_THREAD_SLAVE_IO 2
#define SYSTEM_THREAD_SLAVE_SQL 4

/*
  Used to hold information about file and file structure in exchainge 
  via non-DB file (...INTO OUTFILE..., ...LOAD DATA...)
  XXX: We never call destructor for objects of this class.
*/

class sql_exchange :public Sql_alloc
{
public:
  char *file_name;
  String *field_term,*enclosed,*line_term,*line_start,*escaped;
  bool opt_enclosed;
  bool dumpfile;
  ulong skip_lines;
  sql_exchange(char *name,bool dumpfile_flag);
};

#include "log_event.h"

/*
  This is used to get result from a select
*/

class JOIN;

class select_result :public Sql_alloc {
protected:
  THD *thd;
  SELECT_LEX_UNIT *unit;
public:
  select_result();
  virtual ~select_result() {};
  virtual int prepare(List<Item> &list, SELECT_LEX_UNIT *u)
  {
    unit= u;
    return 0;
  }
  virtual int prepare2(void) { return 0; }
  /*
    Because of peculiarities of prepared statements protocol
    we need to know number of columns in the result set (if
    there is a result set) apart from sending columns metadata.
  */
  virtual uint field_count(List<Item> &fields) const
  { return fields.elements; }
  virtual bool send_fields(List<Item> &list, uint flags)=0;
  virtual bool send_data(List<Item> &items)=0;
  virtual bool initialize_tables (JOIN *join=0) { return 0; }
  virtual void send_error(uint errcode,const char *err);
  virtual bool send_eof()=0;
  virtual bool simple_select() { return 0; }
  virtual void abort() {}
  /*
    Cleanup instance of this class for next execution of a prepared
    statement/stored procedure.
  */
  virtual void cleanup();
};


/*
  Base class for select_result descendands which intercept and
  transform result set rows. As the rows are not sent to the client,
  sending of result set metadata should be suppressed as well.
*/

class select_result_interceptor: public select_result
{
public:
  uint field_count(List<Item> &fields) const { return 0; }
  bool send_fields(List<Item> &fields, uint flag) { return FALSE; }
};


class select_send :public select_result {
public:
  select_send() {}
  bool send_fields(List<Item> &list, uint flags);
  bool send_data(List<Item> &items);
  bool send_eof();
  bool simple_select() { return 1; }
};


class select_to_file :public select_result_interceptor {
protected:
  sql_exchange *exchange;
  File file;
  IO_CACHE cache;
  ha_rows row_count;
  char path[FN_REFLEN];

public:
  select_to_file(sql_exchange *ex) :exchange(ex), file(-1),row_count(0L)
  { path[0]=0; }
  ~select_to_file();
  void send_error(uint errcode,const char *err);
  bool send_eof();
  void cleanup();
};


class select_export :public select_to_file {
  uint field_term_length;
  int field_sep_char,escape_char,line_sep_char;
  bool fixed_row_size;
public:
  select_export(sql_exchange *ex) :select_to_file(ex) {}
  ~select_export();
  int prepare(List<Item> &list, SELECT_LEX_UNIT *u);
  bool send_data(List<Item> &items);
};


class select_dump :public select_to_file {
public:
  select_dump(sql_exchange *ex) :select_to_file(ex) {}
  int prepare(List<Item> &list, SELECT_LEX_UNIT *u);
  bool send_data(List<Item> &items);
};


class select_insert :public select_result_interceptor {
 public:
  TABLE_LIST *table_list;
  TABLE *table;
  List<Item> *fields;
  ulonglong last_insert_id;
  COPY_INFO info;
  bool insert_into_view;

  select_insert(TABLE_LIST *table_list_par,
		TABLE *table_par, List<Item> *fields_par,
		List<Item> *update_fields, List<Item> *update_values,
		enum_duplicates duplic, bool ignore);
  ~select_insert();
  int prepare(List<Item> &list, SELECT_LEX_UNIT *u);
  int prepare2(void);
  bool send_data(List<Item> &items);
  virtual void store_values(List<Item> &values);
  void send_error(uint errcode,const char *err);
  bool send_eof();
  /* not implemented: select_insert is never re-used in prepared statements */
  void cleanup();
};


class select_create: public select_insert {
  ORDER *group;
  TABLE_LIST *create_table;
  List<create_field> *extra_fields;
  List<Key> *keys;
  HA_CREATE_INFO *create_info;
  MYSQL_LOCK *lock;
  Field **field;
public:
  select_create (TABLE_LIST *table,
		 HA_CREATE_INFO *create_info_par,
		 List<create_field> &fields_par,
		 List<Key> &keys_par,
		 List<Item> &select_fields,enum_duplicates duplic, bool ignore)
    :select_insert (NULL, NULL, &select_fields, 0, 0, duplic, ignore), create_table(table),
    extra_fields(&fields_par),keys(&keys_par), create_info(create_info_par),
    lock(0)
    {}
  int prepare(List<Item> &list, SELECT_LEX_UNIT *u);
  void store_values(List<Item> &values);
  void send_error(uint errcode,const char *err);
  bool send_eof();
  void abort();
};

#include <myisam.h>

/* 
  Param to create temporary tables when doing SELECT:s 
  NOTE
    This structure is copied using memcpy as a part of JOIN.
*/

class TMP_TABLE_PARAM :public Sql_alloc
{
private:
  /* Prevent use of these (not safe because of lists and copy_field) */
  TMP_TABLE_PARAM(const TMP_TABLE_PARAM &);
  void operator=(TMP_TABLE_PARAM &);

public:
  List<Item> copy_funcs;
  List<Item> save_copy_funcs;
  Copy_field *copy_field, *copy_field_end;
  Copy_field *save_copy_field, *save_copy_field_end;
  byte	    *group_buff;
  Item	    **items_to_copy;			/* Fields in tmp table */
  MI_COLUMNDEF *recinfo,*start_recinfo;
  KEY *keyinfo;
  ha_rows end_write_records;
  uint	field_count,sum_func_count,func_count;
  uint  hidden_field_count;
  uint	group_parts,group_length,group_null_parts;
  uint	quick_group;
  bool  using_indirect_summary_function;
  /* If >0 convert all blob fields to varchar(convert_blob_length) */
  uint  convert_blob_length; 
<<<<<<< HEAD
  CHARSET_INFO *table_charset; 
  bool schema_table;
=======
  bool need_const; /* <=> const items are saved in tmp table */
>>>>>>> 21d2fb62

  TMP_TABLE_PARAM()
    :copy_field(0), group_parts(0),
    group_length(0), group_null_parts(0), convert_blob_length(0),
<<<<<<< HEAD
    schema_table(0)
=======
    need_const(0) 
>>>>>>> 21d2fb62
  {}
  ~TMP_TABLE_PARAM()
  {
    cleanup();
  }
  void init(void);
  inline void cleanup(void)
  {
    if (copy_field)				/* Fix for Intel compiler */
    {
      delete [] copy_field;
      save_copy_field= copy_field= 0;
    }
  }
};

class select_union :public select_result_interceptor {
 public:
  TABLE *table;
  TMP_TABLE_PARAM tmp_table_param;

  select_union(TABLE *table_par);
  ~select_union();
  int prepare(List<Item> &list, SELECT_LEX_UNIT *u);
  bool send_data(List<Item> &items);
  bool send_eof();
  bool flush();
  void set_table(TABLE *tbl) { table= tbl; }
};

/* Base subselect interface class */
class select_subselect :public select_result_interceptor
{
protected:
  Item_subselect *item;
public:
  select_subselect(Item_subselect *item);
  bool send_data(List<Item> &items)=0;
  bool send_eof() { return 0; };
};

/* Single value subselect interface class */
class select_singlerow_subselect :public select_subselect
{
public:
  select_singlerow_subselect(Item_subselect *item):select_subselect(item){}
  bool send_data(List<Item> &items);
};

/* used in independent ALL/ANY optimisation */
class select_max_min_finder_subselect :public select_subselect
{
  Item_cache *cache;
  bool (select_max_min_finder_subselect::*op)();
  bool fmax;
public:
  select_max_min_finder_subselect(Item_subselect *item, bool mx)
    :select_subselect(item), cache(0), fmax(mx)
  {}
  void cleanup();
  bool send_data(List<Item> &items);
  bool cmp_real();
  bool cmp_int();
  bool cmp_decimal();
  bool cmp_str();
};

/* EXISTS subselect interface class */
class select_exists_subselect :public select_subselect
{
public:
  select_exists_subselect(Item_subselect *item):select_subselect(item){}
  bool send_data(List<Item> &items);
};

/* Structs used when sorting */

typedef struct st_sort_field {
  Field *field;				/* Field to sort */
  Item	*item;				/* Item if not sorting fields */
  uint	 length;			/* Length of sort field */
  Item_result result_type;		/* Type of item */
  bool reverse;				/* if descending sort */
  bool need_strxnfrm;			/* If we have to use strxnfrm() */
} SORT_FIELD;


typedef struct st_sort_buffer {
  uint index;					/* 0 or 1 */
  uint sort_orders;
  uint change_pos;				/* If sort-fields changed */
  char **buff;
  SORT_FIELD *sortorder;
} SORT_BUFFER;

/* Structure for db & table in sql_yacc */

class Table_ident :public Sql_alloc
{
 public:
  LEX_STRING db;
  LEX_STRING table;
  SELECT_LEX_UNIT *sel;
  inline Table_ident(THD *thd, LEX_STRING db_arg, LEX_STRING table_arg,
		     bool force)
    :table(table_arg), sel((SELECT_LEX_UNIT *)0)
  {
    if (!force && (thd->client_capabilities & CLIENT_NO_SCHEMA))
      db.str=0;
    else
      db= db_arg;
  }
  inline Table_ident(LEX_STRING table_arg) 
    :table(table_arg), sel((SELECT_LEX_UNIT *)0)
  {
    db.str=0;
  }
  inline Table_ident(SELECT_LEX_UNIT *s) : sel(s) 
  {
    /* We must have a table name here as this is used with add_table_to_list */
    db.str=0; table.str= internal_table_name; table.length=1;
  }
  inline void change_db(char *db_name)
  {
    db.str= db_name; db.length= (uint) strlen(db_name);
  }
};

// this is needed for user_vars hash
class user_var_entry
{
 public:
  LEX_STRING name;
  char *value;
  ulong length;
  query_id_t update_query_id, used_query_id;
  Item_result type;

  double val_real(my_bool *null_value);
  longlong val_int(my_bool *null_value);
  String *val_str(my_bool *null_value, String *str, uint decimals);
  my_decimal *val_decimal(my_bool *null_value, my_decimal *result);
  DTCollation collation;
};

/*
   Unique -- class for unique (removing of duplicates). 
   Puts all values to the TREE. If the tree becomes too big,
   it's dumped to the file. User can request sorted values, or
   just iterate through them. In the last case tree merging is performed in
   memory simultaneously with iteration, so it should be ~2-3x faster.
 */

class Unique :public Sql_alloc
{
  DYNAMIC_ARRAY file_ptrs;
  ulong max_elements, max_in_memory_size;
  IO_CACHE file;
  TREE tree;
  byte *record_pointers;
  bool flush();
  uint size;

public:
  ulong elements;
  Unique(qsort_cmp2 comp_func, void *comp_func_fixed_arg,
	 uint size_arg, ulong max_in_memory_size_arg);
  ~Unique();
  ulong elements_in_tree() { return tree.elements_in_tree; }
  inline bool unique_add(void *ptr)
  {
    DBUG_ENTER("unique_add");
    DBUG_PRINT("info", ("tree %u - %u", tree.elements_in_tree, max_elements));
    if (tree.elements_in_tree > max_elements && flush())
      DBUG_RETURN(1);
    DBUG_RETURN(!tree_insert(&tree, ptr, 0, tree.custom_arg));
  }

  bool get(TABLE *table);
  static double get_use_cost(uint *buffer, uint nkeys, uint key_size, 
                             ulong max_in_memory_size);
  inline static int get_cost_calc_buff_size(ulong nkeys, uint key_size, 
                                            ulong max_in_memory_size)
  {
    register ulong max_elems_in_tree= 
      (1 + max_in_memory_size / ALIGN_SIZE(sizeof(TREE_ELEMENT)+key_size));
    return sizeof(uint)*(1 + nkeys/max_elems_in_tree);
  }

  void reset();
  bool walk(tree_walk_action action, void *walk_action_arg);

  friend int unique_write_to_file(gptr key, element_count count, Unique *unique);
  friend int unique_write_to_ptrs(gptr key, element_count count, Unique *unique);
};


class multi_delete :public select_result_interceptor
{
  TABLE_LIST *delete_tables, *table_being_deleted;
  Unique **tempfiles;
  THD *thd;
  ha_rows deleted, found;
  uint num_of_tables;
  int error;
  bool do_delete, transactional_tables, normal_tables, delete_while_scanning;

public:
  multi_delete(THD *thd, TABLE_LIST *dt, uint num_of_tables);
  ~multi_delete();
  int prepare(List<Item> &list, SELECT_LEX_UNIT *u);
  bool send_data(List<Item> &items);
  bool initialize_tables (JOIN *join);
  void send_error(uint errcode,const char *err);
  int  do_deletes();
  bool send_eof();
};


class multi_update :public select_result_interceptor
{
  TABLE_LIST *all_tables; /* query/update command tables */
  TABLE_LIST *leaves;     /* list of leves of join table tree */
  TABLE_LIST *update_tables, *table_being_updated;
  THD *thd;
  TABLE **tmp_tables, *main_table, *table_to_update;
  TMP_TABLE_PARAM *tmp_table_param;
  ha_rows updated, found;
  List <Item> *fields, *values;
  List <Item> **fields_for_table, **values_for_table;
  uint table_count;
  Copy_field *copy_field;
  enum enum_duplicates handle_duplicates;
  bool do_update, trans_safe, transactional_tables, ignore;

public:
  multi_update(THD *thd_arg, TABLE_LIST *ut, TABLE_LIST *leaves_list,
	       List<Item> *fields, List<Item> *values,
	       enum_duplicates handle_duplicates, bool ignore);
  ~multi_update();
  int prepare(List<Item> &list, SELECT_LEX_UNIT *u);
  bool send_data(List<Item> &items);
  bool initialize_tables (JOIN *join);
  void send_error(uint errcode,const char *err);
  int  do_updates (bool from_send_error);
  bool send_eof();
};

class my_var : public Sql_alloc  {
public:
  LEX_STRING s;
  bool local;
  uint offset;
  enum_field_types type;
  my_var (LEX_STRING& j, bool i, uint o, enum_field_types t)
    :s(j), local(i), offset(o), type(t)
  {}
  ~my_var() {}
};

class select_dumpvar :public select_result_interceptor {
  ha_rows row_count;
public:
  List<my_var> var_list;
  List<Item_func_set_user_var> vars;
  List<Item_splocal> local_vars;
  select_dumpvar(void)  { var_list.empty(); local_vars.empty(); vars.empty(); row_count=0;}
  ~select_dumpvar() {}
  int prepare(List<Item> &list, SELECT_LEX_UNIT *u);
  bool send_data(List<Item> &items);
  bool send_eof();
  void cleanup();
};

/* Functions in sql_class.cc */

void add_to_status(STATUS_VAR *to_var, STATUS_VAR *from_var);<|MERGE_RESOLUTION|>--- conflicted
+++ resolved
@@ -1705,21 +1705,14 @@
   bool  using_indirect_summary_function;
   /* If >0 convert all blob fields to varchar(convert_blob_length) */
   uint  convert_blob_length; 
-<<<<<<< HEAD
+  bool need_const; /* <=> const items are saved in tmp table */
   CHARSET_INFO *table_charset; 
   bool schema_table;
-=======
-  bool need_const; /* <=> const items are saved in tmp table */
->>>>>>> 21d2fb62
 
   TMP_TABLE_PARAM()
     :copy_field(0), group_parts(0),
     group_length(0), group_null_parts(0), convert_blob_length(0),
-<<<<<<< HEAD
-    schema_table(0)
-=======
-    need_const(0) 
->>>>>>> 21d2fb62
+    need_const(0), schema_table(0)
   {}
   ~TMP_TABLE_PARAM()
   {
