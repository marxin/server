--- conflicted
+++ resolved
@@ -283,14 +283,9 @@
       Item *type, *item_tmp;
       while ((type= tp++, item_tmp= it++))
       {
-<<<<<<< HEAD
-	if (((Item_type_holder*)type)->join_types(thd_arg, item_tmp))
-	  DBUG_RETURN(TRUE);
-=======
         if (((Item_type_holder*)type)->join_types(thd_arg, item_tmp,
                                                   empty_table))
-	  DBUG_RETURN(-1);
->>>>>>> 2f911184
+	  DBUG_RETURN(TRUE);
       }
     }
   }
