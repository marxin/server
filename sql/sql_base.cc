--- conflicted
+++ resolved
@@ -6003,8 +6003,7 @@
                        strend(saved_cache_key)+1, tmp_path);
   share->db_plugin= ha_lock_engine(thd, hton);
 
-<<<<<<< HEAD
-  if (open_table_def(thd, share, GTS_TABLE | GTS_FORCE_DISCOVERY))
+  if (open_table_def(thd, share, GTS_TABLE | GTS_USE_DISCOVERY))
   {
     /* No need to lock share->mutex as this is not needed for tmp tables */
     free_table_share(share);
@@ -6015,10 +6014,6 @@
   share->m_psi= PSI_CALL_get_table_share(true, share);
 
   if (open_table_from_share(thd, share, table_name,
-=======
-  if (open_table_def(thd, share, GTS_TABLE | GTS_USE_DISCOVERY) ||
-      open_table_from_share(thd, share, table_name,
->>>>>>> b990818c
                             (uint) (HA_OPEN_KEYFILE | HA_OPEN_RNDFILE |
                                     HA_GET_INDEX),
                             READ_KEYINFO | COMPUTE_TYPES | EXTRA_RECORD,
