--- conflicted
+++ resolved
@@ -324,20 +324,10 @@
       user.hostname_length= (user.host.hostname ?
                              (uint) strlen(user.host.hostname) : 0);
 
-<<<<<<< HEAD
       /* Starting from 4.0.2 we have more fields */
       if (table->s->fields >= 31)
       {
         char *ssl_type=get_field(&mem, table->field[next_field++]);
-=======
-      if (table->fields >= 31)	 /* Starting from 4.0.2 we have more fields */
-      {
-	uint base_field= 24;
-	if (table->fields > 31) /* Starting from 5.1 we have more privileges */
-	  base_field= 26;
-
-        char *ssl_type=get_field(&mem, table->field[base_field]);
->>>>>>> ccedd33d
         if (!ssl_type)
           user.ssl_type=SSL_TYPE_NONE;
         else if (!strcmp(ssl_type, "ANY"))
@@ -347,7 +337,6 @@
         else  /* !strcmp(ssl_type, "SPECIFIED") */
           user.ssl_type=SSL_TYPE_SPECIFIED;
 
-<<<<<<< HEAD
         user.ssl_cipher=   get_field(&mem, table->field[next_field++]);
         user.x509_issuer=  get_field(&mem, table->field[next_field++]);
         user.x509_subject= get_field(&mem, table->field[next_field++]);
@@ -358,18 +347,6 @@
         user.user_resource.updates=ptr ? atoi(ptr) : 0;
         ptr = get_field(&mem, table->field[next_field++]);
         user.user_resource.conn_per_hour= ptr ? atoi(ptr) : 0;
-=======
-        user.ssl_cipher=   get_field(&mem, table->field[base_field+1]);
-        user.x509_issuer=  get_field(&mem, table->field[base_field+2]);
-        user.x509_subject= get_field(&mem, table->field[base_field+3]);
-
-        char *ptr = get_field(&mem, table->field[base_field+4]);
-        user.user_resource.questions=atoi(ptr);
-        ptr = get_field(&mem, table->field[base_field+5]);
-        user.user_resource.updates=atoi(ptr);
-        ptr = get_field(&mem, table->field[base_field+6]);
-        user.user_resource.connections=atoi(ptr);
->>>>>>> ccedd33d
         if (user.user_resource.questions || user.user_resource.updates ||
             user.user_resource.conn_per_hour)
           mqh_used=1;
@@ -3694,20 +3671,12 @@
   "SHUTDOWN", "PROCESS","FILE", "GRANT", "REFERENCES", "INDEX",
   "ALTER", "SHOW DATABASES", "SUPER", "CREATE TEMPORARY TABLES",
   "LOCK TABLES", "EXECUTE", "REPLICATION SLAVE", "REPLICATION CLIENT",
-<<<<<<< HEAD
   "CREATE VIEW", "SHOW VIEW", "CREATE ROUTINE", "ALTER ROUTINE",
-=======
-  "CREATE VIEW", "SHOW VIEW"
->>>>>>> ccedd33d
 };
 
 static uint command_lengths[]=
 {
-<<<<<<< HEAD
   6, 6, 6, 6, 6, 4, 6, 8, 7, 4, 5, 10, 5, 5, 14, 5, 23, 11, 7, 17, 18, 11, 9, 14, 13
-=======
-  6, 6, 6, 6, 6, 4, 6, 8, 7, 4, 5, 10, 5, 5, 14, 5, 23, 11, 7, 17, 18, 11, 9
->>>>>>> ccedd33d
 };
 
 
