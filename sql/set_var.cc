--- conflicted
+++ resolved
@@ -2895,23 +2895,15 @@
     if ((org_options & OPTION_NOT_AUTOCOMMIT))
     {
       /* We changed to auto_commit mode */
-<<<<<<< HEAD
-      thd->options&= ~(ulong) OPTION_BEGIN;
+      thd->options&= ~OPTION_BEGIN;
       thd->no_trans_update.all= FALSE;
-=======
-      thd->options&= ~(OPTION_BEGIN | OPTION_STATUS_NO_TRANS_UPDATE);
->>>>>>> 93e804a6
       thd->server_status|= SERVER_STATUS_AUTOCOMMIT;
       if (ha_commit(thd))
 	return 1;
     }
     else
     {
-<<<<<<< HEAD
       thd->no_trans_update.all= FALSE;
-=======
-      thd->options&= ~(OPTION_STATUS_NO_TRANS_UPDATE);
->>>>>>> 93e804a6
       thd->server_status&= ~SERVER_STATUS_AUTOCOMMIT;
     }
   }
