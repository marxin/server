--- conflicted
+++ resolved
@@ -3064,7 +3064,7 @@
   bool append= FALSE;
   THD *thd= table->in_use;
   struct system_variables *variables= &thd->variables;
-  int tmp;
+  int result=0, tmp;
   enum enum_check_fields save_count_cuted_fields;
   DBUG_ENTER("handler::update_auto_increment");
 
@@ -3201,20 +3201,6 @@
     */
     if (thd->killed == KILL_BAD_DATA ||
         nr > table->next_number_field->get_max_int_value())
-<<<<<<< HEAD
-      DBUG_RETURN(HA_ERR_AUTOINC_ERANGE);
-    /*
-      Field refused this value (overflow) and truncated it, use the result
-      of the truncation (which is going to be inserted); however we try to
-      decrease it to honour auto_increment_* variables.
-      That will shift the left bound of the reserved interval, we don't
-      bother shifting the right bound (anyway any other value from this
-      interval will cause a duplicate key).
-    */
-    nr= prev_insert_id(table->next_number_field->val_int(), variables);
-    if (unlikely(table->next_number_field->store((longlong)nr, TRUE)))
-      nr= table->next_number_field->val_int();
-=======
     {
       /*
         It's better to return an error here than getting a confusing
@@ -3236,7 +3222,6 @@
       if (unlikely(table->next_number_field->store((longlong)nr, TRUE)))
         nr= table->next_number_field->val_int();
     }
->>>>>>> 5a87e3ee
   }
   if (append)
   {
@@ -3260,6 +3245,9 @@
     already set.
   */
   insert_id_for_cur_row= nr;
+
+  if (result)                                   // overflow
+    DBUG_RETURN(result);
 
   /*
     Set next insert id to point to next auto-increment value to be able to
