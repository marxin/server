/* Copyright (C) 2000-2004 MySQL AB

   This program is free software; you can redistribute it and/or modify
   it under the terms of the GNU General Public License as published by
   the Free Software Foundation; version 2 of the License.

   This program is distributed in the hope that it will be useful,
   but WITHOUT ANY WARRANTY; without even the implied warranty of
   MERCHANTABILITY or FITNESS FOR A PARTICULAR PURPOSE.  See the
   GNU General Public License for more details.

   You should have received a copy of the GNU General Public License
   along with this program; if not, write to the Free Software
   Foundation, Inc., 59 Temple Place, Suite 330, Boston, MA  02111-1307  USA */

/* drop and alter of tables */

#include "mysql_priv.h"
#include <hash.h>
#include <myisam.h>
#include <my_dir.h>
#include "sp_head.h"
#include "sql_trigger.h"
#include "sql_show.h"

#ifdef __WIN__
#include <io.h>
#endif

int creating_table= 0;        // How many mysql_create_table are running

const char *primary_key_name="PRIMARY";

static bool check_if_keyname_exists(const char *name,KEY *start, KEY *end);
static char *make_unique_key_name(const char *field_name,KEY *start,KEY *end);
static int copy_data_between_tables(TABLE *from,TABLE *to,
                                    List<create_field> &create, bool ignore,
				    uint order_num, ORDER *order,
				    ha_rows *copied,ha_rows *deleted,
                                    enum enum_enable_or_disable keys_onoff,
                                    bool error_if_not_empty);

static bool prepare_blob_field(THD *thd, create_field *sql_field);
static bool check_engine(THD *, const char *, HA_CREATE_INFO *);
static bool
mysql_prepare_create_table(THD *thd, HA_CREATE_INFO *create_info,
                           Alter_info *alter_info,
                           bool tmp_table,
                           uint *db_options,
                           handler *file, KEY **key_info_buffer,
                           uint *key_count, int select_field_count);
static bool
mysql_prepare_alter_table(THD *thd, TABLE *table,
                          HA_CREATE_INFO *create_info,
                          Alter_info *alter_info);

#define MYSQL50_TABLE_NAME_PREFIX         "#mysql50#"
#define MYSQL50_TABLE_NAME_PREFIX_LENGTH  9


/*
  Translate a file name to a table name (WL #1324).

  SYNOPSIS
    filename_to_tablename()
      from                      The file name in my_charset_filename.
      to                OUT     The table name in system_charset_info.
      to_length                 The size of the table name buffer.

  RETURN
    Table name length.
*/

uint filename_to_tablename(const char *from, char *to, uint to_length)
{
  uint errors;
  uint res;
  DBUG_ENTER("filename_to_tablename");
  DBUG_PRINT("enter", ("from '%s'", from));

  if (!memcmp(from, tmp_file_prefix, tmp_file_prefix_length))
  {
    /* Temporary table name. */
    res= (strnmov(to, from, to_length) - to);
  }
  else
  {
    res= strconvert(&my_charset_filename, from,
                    system_charset_info,  to, to_length, &errors);
    if (errors) // Old 5.0 name
    {
      res= (strxnmov(to, to_length, MYSQL50_TABLE_NAME_PREFIX,  from, NullS) -
            to);
      sql_print_error("Invalid (old?) table or database name '%s'", from);
      /*
        TODO: add a stored procedure for fix table and database names,
        and mention its name in error log.
      */
    }
  }

  DBUG_PRINT("exit", ("to '%s'", to));
  DBUG_RETURN(res);
}


/*
  Translate a table name to a file name (WL #1324).

  SYNOPSIS
    tablename_to_filename()
      from                      The table name in system_charset_info.
      to                OUT     The file name in my_charset_filename.
      to_length                 The size of the file name buffer.

  RETURN
    File name length.
*/

uint tablename_to_filename(const char *from, char *to, uint to_length)
{
  uint errors, length;
  DBUG_ENTER("tablename_to_filename");
  DBUG_PRINT("enter", ("from '%s'", from));

  if (from[0] == '#' && !strncmp(from, MYSQL50_TABLE_NAME_PREFIX,
                                 MYSQL50_TABLE_NAME_PREFIX_LENGTH))
    DBUG_RETURN((uint) (strmake(to, from+MYSQL50_TABLE_NAME_PREFIX_LENGTH,
                                to_length-1) -
                        (from + MYSQL50_TABLE_NAME_PREFIX_LENGTH)));
  length= strconvert(system_charset_info, from,
                     &my_charset_filename, to, to_length, &errors);
  if (check_if_legal_tablename(to) &&
      length + 4 < to_length)
  {
    memcpy(to + length, "@@@", 4);
    length+= 3;
  }
  DBUG_PRINT("exit", ("to '%s'", to));
  DBUG_RETURN(length);
}


/*
  Creates path to a file: mysql_data_dir/db/table.ext

  SYNOPSIS
   build_table_filename()
     buff                       Where to write result in my_charset_filename.
     bufflen                    buff size
     db                         Database name in system_charset_info.
     table_name                 Table name in system_charset_info.
     ext                        File extension.
     flags                      FN_FROM_IS_TMP or FN_TO_IS_TMP or FN_IS_TMP
                                table_name is temporary, do not change.

  NOTES

    Uses database and table name, and extension to create
    a file name in mysql_data_dir. Database and table
    names are converted from system_charset_info into "fscs".
    Unless flags indicate a temporary table name.
    'db' is always converted.
    'ext' is not converted.

    The conversion suppression is required for ALTER TABLE. This
    statement creates intermediate tables. These are regular
    (non-temporary) tables with a temporary name. Their path names must
    be derivable from the table name. So we cannot use
    build_tmptable_filename() for them.

  RETURN
    path length
*/

uint build_table_filename(char *buff, size_t bufflen, const char *db,
                          const char *table_name, const char *ext, uint flags)
{
  uint length;
  char dbbuff[FN_REFLEN];
  char tbbuff[FN_REFLEN];
  DBUG_ENTER("build_table_filename");

  if (flags & FN_IS_TMP) // FN_FROM_IS_TMP | FN_TO_IS_TMP
    strnmov(tbbuff, table_name, sizeof(tbbuff));
  else
    VOID(tablename_to_filename(table_name, tbbuff, sizeof(tbbuff)));

  VOID(tablename_to_filename(db, dbbuff, sizeof(dbbuff)));
  length= strxnmov(buff, bufflen, mysql_data_home, FN_ROOTDIR, dbbuff,
                   FN_ROOTDIR, tbbuff, ext, NullS) - buff;
  DBUG_PRINT("exit", ("buff: '%s'", buff));
  DBUG_RETURN(length);
}


/*
  Creates path to a file: mysql_tmpdir/#sql1234_12_1.ext

  SYNOPSIS
   build_tmptable_filename()
     thd                        The thread handle.
     buff                       Where to write result in my_charset_filename.
     bufflen                    buff size

  NOTES

    Uses current_pid, thread_id, and tmp_table counter to create
    a file name in mysql_tmpdir.

  RETURN
    path length
*/

uint build_tmptable_filename(THD* thd, char *buff, size_t bufflen)
{
  DBUG_ENTER("build_tmptable_filename");

  char *p= strnmov(buff, mysql_tmpdir, bufflen);
  my_snprintf(p, bufflen - (p - buff), "/%s%lx_%lx_%x%s",
              tmp_file_prefix, current_pid,
              thd->thread_id, thd->tmp_table++, reg_ext);

  if (lower_case_table_names)
  {
    /* Convert all except tmpdir to lower case */
    my_casedn_str(files_charset_info, p);
  }

  uint length= unpack_filename(buff, buff);
  DBUG_PRINT("exit", ("buff: '%s'", buff));
  DBUG_RETURN(length);
}

/*
--------------------------------------------------------------------------

   MODULE: DDL log
   -----------------

   This module is used to ensure that we can recover from crashes that occur
   in the middle of a meta-data operation in MySQL. E.g. DROP TABLE t1, t2;
   We need to ensure that both t1 and t2 are dropped and not only t1 and
   also that each table drop is entirely done and not "half-baked".

   To support this we create log entries for each meta-data statement in the
   ddl log while we are executing. These entries are dropped when the
   operation is completed.

   At recovery those entries that were not completed will be executed.

   There is only one ddl log in the system and it is protected by a mutex
   and there is a global struct that contains information about its current
   state.

   History:
   First version written in 2006 by Mikael Ronstrom
--------------------------------------------------------------------------
*/


typedef struct st_global_ddl_log
{
  /*
    We need to adjust buffer size to be able to handle downgrades/upgrades
    where IO_SIZE has changed. We'll set the buffer size such that we can
    handle that the buffer size was upto 4 times bigger in the version
    that wrote the DDL log.
  */
  char file_entry_buf[4*IO_SIZE];
  char file_name_str[FN_REFLEN];
  char *file_name;
  DDL_LOG_MEMORY_ENTRY *first_free;
  DDL_LOG_MEMORY_ENTRY *first_used;
  uint num_entries;
  File file_id;
  uint name_len;
  uint io_size;
  bool inited;
  bool recovery_phase;
} GLOBAL_DDL_LOG;

GLOBAL_DDL_LOG global_ddl_log;

pthread_mutex_t LOCK_gdl;

#define DDL_LOG_ENTRY_TYPE_POS 0
#define DDL_LOG_ACTION_TYPE_POS 1
#define DDL_LOG_PHASE_POS 2
#define DDL_LOG_NEXT_ENTRY_POS 4
#define DDL_LOG_NAME_POS 8

#define DDL_LOG_NUM_ENTRY_POS 0
#define DDL_LOG_NAME_LEN_POS 4
#define DDL_LOG_IO_SIZE_POS 8

/*
  Read one entry from ddl log file
  SYNOPSIS
    read_ddl_log_file_entry()
    entry_no                     Entry number to read
  RETURN VALUES
    TRUE                         Error
    FALSE                        Success
*/

static bool read_ddl_log_file_entry(uint entry_no)
{
  bool error= FALSE;
  File file_id= global_ddl_log.file_id;
  uchar *file_entry_buf= (uchar*)global_ddl_log.file_entry_buf;
  uint io_size= global_ddl_log.io_size;
  DBUG_ENTER("read_ddl_log_file_entry");

  if (my_pread(file_id, file_entry_buf, io_size, io_size * entry_no,
               MYF(MY_WME)) != io_size)
    error= TRUE;
  DBUG_RETURN(error);
}


/*
  Write one entry from ddl log file
  SYNOPSIS
    write_ddl_log_file_entry()
    entry_no                     Entry number to read
  RETURN VALUES
    TRUE                         Error
    FALSE                        Success
*/

static bool write_ddl_log_file_entry(uint entry_no)
{
  bool error= FALSE;
  File file_id= global_ddl_log.file_id;
  char *file_entry_buf= (char*)global_ddl_log.file_entry_buf;
  DBUG_ENTER("write_ddl_log_file_entry");

  if (my_pwrite(file_id, (uchar*)file_entry_buf,
                IO_SIZE, IO_SIZE * entry_no, MYF(MY_WME)) != IO_SIZE)
    error= TRUE;
  DBUG_RETURN(error);
}


/*
  Write ddl log header
  SYNOPSIS
    write_ddl_log_header()
  RETURN VALUES
    TRUE                      Error
    FALSE                     Success
*/

static bool write_ddl_log_header()
{
  uint16 const_var;
  bool error= FALSE;
  DBUG_ENTER("write_ddl_log_header");

  int4store(&global_ddl_log.file_entry_buf[DDL_LOG_NUM_ENTRY_POS],
            global_ddl_log.num_entries);
  const_var= FN_LEN;
  int4store(&global_ddl_log.file_entry_buf[DDL_LOG_NAME_LEN_POS],
            (ulong) const_var);
  const_var= IO_SIZE;
  int4store(&global_ddl_log.file_entry_buf[DDL_LOG_IO_SIZE_POS],
            (ulong) const_var);
  if (write_ddl_log_file_entry(0UL))
  {
    sql_print_error("Error writing ddl log header");
    DBUG_RETURN(TRUE);
  }
  VOID(sync_ddl_log());
  DBUG_RETURN(error);
}


/*
  Create ddl log file name
  SYNOPSIS
    create_ddl_log_file_name()
    file_name                   Filename setup
  RETURN VALUES
    NONE
*/

static inline void create_ddl_log_file_name(char *file_name)
{
  strxmov(file_name, mysql_data_home, "/", "ddl_log.log", NullS);
}


/*
  Read header of ddl log file
  SYNOPSIS
    read_ddl_log_header()
  RETURN VALUES
    > 0                  Last entry in ddl log
    0                    No entries in ddl log
  DESCRIPTION
    When we read the ddl log header we get information about maximum sizes
    of names in the ddl log and we also get information about the number
    of entries in the ddl log.
*/

static uint read_ddl_log_header()
{
  char *file_entry_buf= (char*)global_ddl_log.file_entry_buf;
  char file_name[FN_REFLEN];
  uint entry_no;
  bool successful_open= FALSE;
  DBUG_ENTER("read_ddl_log_header");

  create_ddl_log_file_name(file_name);
  if ((global_ddl_log.file_id= my_open(file_name,
                                        O_RDWR | O_BINARY, MYF(MY_WME))) >= 0)
  {
    if (read_ddl_log_file_entry(0UL))
    {
      /* Write message into error log */
      sql_print_error("Failed to read ddl log file in recovery");
    }
    else
      successful_open= TRUE;
  }
  entry_no= uint4korr(&file_entry_buf[DDL_LOG_NUM_ENTRY_POS]);
  global_ddl_log.name_len= uint4korr(&file_entry_buf[DDL_LOG_NAME_LEN_POS]);
  if (successful_open)
  {
    global_ddl_log.io_size= uint4korr(&file_entry_buf[DDL_LOG_IO_SIZE_POS]);
    DBUG_ASSERT(global_ddl_log.io_size <=
                sizeof(global_ddl_log.file_entry_buf));
  }
  else
  {
    entry_no= 0;
  }
  global_ddl_log.first_free= NULL;
  global_ddl_log.first_used= NULL;
  global_ddl_log.num_entries= 0;
  VOID(pthread_mutex_init(&LOCK_gdl, MY_MUTEX_INIT_FAST));
  DBUG_RETURN(entry_no);
}


/*
  Read a ddl log entry
  SYNOPSIS
    read_ddl_log_entry()
    read_entry               Number of entry to read
    out:entry_info           Information from entry
  RETURN VALUES
    TRUE                     Error
    FALSE                    Success
  DESCRIPTION
    Read a specified entry in the ddl log
*/

bool read_ddl_log_entry(uint read_entry, DDL_LOG_ENTRY *ddl_log_entry)
{
  char *file_entry_buf= (char*)&global_ddl_log.file_entry_buf;
  uint inx;
  uchar single_char;
  DBUG_ENTER("read_ddl_log_entry");

  if (read_ddl_log_file_entry(read_entry))
  {
    DBUG_RETURN(TRUE);
  }
  ddl_log_entry->entry_pos= read_entry;
  single_char= file_entry_buf[DDL_LOG_ENTRY_TYPE_POS];
  ddl_log_entry->entry_type= (enum ddl_log_entry_code)single_char;
  single_char= file_entry_buf[DDL_LOG_ACTION_TYPE_POS];
  ddl_log_entry->action_type= (enum ddl_log_action_code)single_char;
  ddl_log_entry->phase= file_entry_buf[DDL_LOG_PHASE_POS];
  ddl_log_entry->next_entry= uint4korr(&file_entry_buf[DDL_LOG_NEXT_ENTRY_POS]);
  ddl_log_entry->name= &file_entry_buf[DDL_LOG_NAME_POS];
  inx= DDL_LOG_NAME_POS + global_ddl_log.name_len;
  ddl_log_entry->from_name= &file_entry_buf[inx];
  inx+= global_ddl_log.name_len;
  ddl_log_entry->handler_name= &file_entry_buf[inx];
  DBUG_RETURN(FALSE);
}


/*
  Initialise ddl log
  SYNOPSIS
    init_ddl_log()

  DESCRIPTION
    Write the header of the ddl log file and length of names. Also set
    number of entries to zero.

  RETURN VALUES
    TRUE                     Error
    FALSE                    Success
*/

static bool init_ddl_log()
{
  char file_name[FN_REFLEN];
  DBUG_ENTER("init_ddl_log");

  if (global_ddl_log.inited)
    goto end;

  global_ddl_log.io_size= IO_SIZE;
  create_ddl_log_file_name(file_name);
  if ((global_ddl_log.file_id= my_create(file_name,
                                         CREATE_MODE,
                                         O_RDWR | O_TRUNC | O_BINARY,
                                         MYF(MY_WME))) < 0)
  {
    /* Couldn't create ddl log file, this is serious error */
    sql_print_error("Failed to open ddl log file");
    DBUG_RETURN(TRUE);
  }
  global_ddl_log.inited= TRUE;
  if (write_ddl_log_header())
  {
    VOID(my_close(global_ddl_log.file_id, MYF(MY_WME)));
    global_ddl_log.inited= FALSE;
    DBUG_RETURN(TRUE);
  }

end:
  DBUG_RETURN(FALSE);
}


/*
  Execute one action in a ddl log entry
  SYNOPSIS
    execute_ddl_log_action()
    ddl_log_entry              Information in action entry to execute
  RETURN VALUES
    TRUE                       Error
    FALSE                      Success
*/

static int execute_ddl_log_action(THD *thd, DDL_LOG_ENTRY *ddl_log_entry)
{
  bool frm_action= FALSE;
  LEX_STRING handler_name;
  handler *file= NULL;
  MEM_ROOT mem_root;
  int error= TRUE;
  char to_path[FN_REFLEN];
  char from_path[FN_REFLEN];
#ifdef WITH_PARTITION_STORAGE_ENGINE
  char *par_ext= (char*)".par";
#endif
  handlerton *hton;
  DBUG_ENTER("execute_ddl_log_action");

  if (ddl_log_entry->entry_type == DDL_IGNORE_LOG_ENTRY_CODE)
  {
    DBUG_RETURN(FALSE);
  }
  handler_name.str= (char*)ddl_log_entry->handler_name;
  handler_name.length= strlen(ddl_log_entry->handler_name);
  init_sql_alloc(&mem_root, TABLE_ALLOC_BLOCK_SIZE, 0); 
  if (!strcmp(ddl_log_entry->handler_name, reg_ext))
    frm_action= TRUE;
  else
  {
    plugin_ref plugin= ha_resolve_by_name(thd, &handler_name);
    if (!plugin)
    {
      my_error(ER_ILLEGAL_HA, MYF(0), ddl_log_entry->handler_name);
      goto error;
    }
    hton= plugin_data(plugin, handlerton*);
    file= get_new_handler((TABLE_SHARE*)0, &mem_root, hton);
    if (!file)
    {
      mem_alloc_error(sizeof(handler));
      goto error;
    }
  }
  switch (ddl_log_entry->action_type)
  {
    case DDL_LOG_REPLACE_ACTION:
    case DDL_LOG_DELETE_ACTION:
    {
      if (ddl_log_entry->phase == 0)
      {
        if (frm_action)
        {
          strxmov(to_path, ddl_log_entry->name, reg_ext, NullS);
          if ((error= my_delete(to_path, MYF(MY_WME))))
          {
            if (my_errno != ENOENT)
              break;
          }
#ifdef WITH_PARTITION_STORAGE_ENGINE
          strxmov(to_path, ddl_log_entry->name, par_ext, NullS);
          VOID(my_delete(to_path, MYF(MY_WME)));
#endif
        }
        else
        {
          if ((error= file->delete_table(ddl_log_entry->name)))
          {
            if (error != ENOENT && error != HA_ERR_NO_SUCH_TABLE)
              break;
          }
        }
        if ((deactivate_ddl_log_entry(ddl_log_entry->entry_pos)))
          break;
        VOID(sync_ddl_log());
        error= FALSE;
        if (ddl_log_entry->action_type == DDL_LOG_DELETE_ACTION)
          break;
      }
      DBUG_ASSERT(ddl_log_entry->action_type == DDL_LOG_REPLACE_ACTION);
      /*
        Fall through and perform the rename action of the replace
        action. We have already indicated the success of the delete
        action in the log entry by stepping up the phase.
      */
    }
    case DDL_LOG_RENAME_ACTION:
    {
      error= TRUE;
      if (frm_action)
      {
        strxmov(to_path, ddl_log_entry->name, reg_ext, NullS);
        strxmov(from_path, ddl_log_entry->from_name, reg_ext, NullS);
        if (my_rename(from_path, to_path, MYF(MY_WME)))
          break;
#ifdef WITH_PARTITION_STORAGE_ENGINE
        strxmov(to_path, ddl_log_entry->name, par_ext, NullS);
        strxmov(from_path, ddl_log_entry->from_name, par_ext, NullS);
        VOID(my_rename(from_path, to_path, MYF(MY_WME)));
#endif
      }
      else
      {
        if (file->rename_table(ddl_log_entry->from_name,
                               ddl_log_entry->name))
          break;
      }
      if ((deactivate_ddl_log_entry(ddl_log_entry->entry_pos)))
        break;
      VOID(sync_ddl_log());
      error= FALSE;
      break;
    }
    default:
      DBUG_ASSERT(0);
      break;
  }
  delete file;
error:
  free_root(&mem_root, MYF(0)); 
  DBUG_RETURN(error);
}


/*
  Get a free entry in the ddl log
  SYNOPSIS
    get_free_ddl_log_entry()
    out:active_entry                A ddl log memory entry returned
  RETURN VALUES
    TRUE                       Error
    FALSE                      Success
*/

static bool get_free_ddl_log_entry(DDL_LOG_MEMORY_ENTRY **active_entry,
                                   bool *write_header)
{
  DDL_LOG_MEMORY_ENTRY *used_entry;
  DDL_LOG_MEMORY_ENTRY *first_used= global_ddl_log.first_used;
  DBUG_ENTER("get_free_ddl_log_entry");

  if (global_ddl_log.first_free == NULL)
  {
    if (!(used_entry= (DDL_LOG_MEMORY_ENTRY*)my_malloc(
                              sizeof(DDL_LOG_MEMORY_ENTRY), MYF(MY_WME))))
    {
      sql_print_error("Failed to allocate memory for ddl log free list");
      DBUG_RETURN(TRUE);
    }
    global_ddl_log.num_entries++;
    used_entry->entry_pos= global_ddl_log.num_entries;
    *write_header= TRUE;
  }
  else
  {
    used_entry= global_ddl_log.first_free;
    global_ddl_log.first_free= used_entry->next_log_entry;
    *write_header= FALSE;
  }
  /*
    Move from free list to used list
  */
  used_entry->next_log_entry= first_used;
  used_entry->prev_log_entry= NULL;
  global_ddl_log.first_used= used_entry;
  if (first_used)
    first_used->prev_log_entry= used_entry;

  *active_entry= used_entry;
  DBUG_RETURN(FALSE);
}


/*
  External interface methods for the DDL log Module
  ---------------------------------------------------
*/

/*
  SYNOPSIS
    write_ddl_log_entry()
    ddl_log_entry         Information about log entry
    out:entry_written     Entry information written into   

  RETURN VALUES
    TRUE                      Error
    FALSE                     Success

  DESCRIPTION
    A careful write of the ddl log is performed to ensure that we can
    handle crashes occurring during CREATE and ALTER TABLE processing.
*/

bool write_ddl_log_entry(DDL_LOG_ENTRY *ddl_log_entry,
                         DDL_LOG_MEMORY_ENTRY **active_entry)
{
  bool error, write_header;
  DBUG_ENTER("write_ddl_log_entry");

  if (init_ddl_log())
  {
    DBUG_RETURN(TRUE);
  }
  global_ddl_log.file_entry_buf[DDL_LOG_ENTRY_TYPE_POS]=
                                    (char)DDL_LOG_ENTRY_CODE;
  global_ddl_log.file_entry_buf[DDL_LOG_ACTION_TYPE_POS]=
                                    (char)ddl_log_entry->action_type;
  global_ddl_log.file_entry_buf[DDL_LOG_PHASE_POS]= 0;
  int4store(&global_ddl_log.file_entry_buf[DDL_LOG_NEXT_ENTRY_POS],
            ddl_log_entry->next_entry);
  DBUG_ASSERT(strlen(ddl_log_entry->name) < FN_LEN);
  strmake(&global_ddl_log.file_entry_buf[DDL_LOG_NAME_POS],
          ddl_log_entry->name, FN_LEN - 1);
  if (ddl_log_entry->action_type == DDL_LOG_RENAME_ACTION ||
      ddl_log_entry->action_type == DDL_LOG_REPLACE_ACTION)
  {
    DBUG_ASSERT(strlen(ddl_log_entry->from_name) < FN_LEN);
    strmake(&global_ddl_log.file_entry_buf[DDL_LOG_NAME_POS + FN_LEN],
          ddl_log_entry->from_name, FN_LEN - 1);
  }
  else
    global_ddl_log.file_entry_buf[DDL_LOG_NAME_POS + FN_LEN]= 0;
  DBUG_ASSERT(strlen(ddl_log_entry->handler_name) < FN_LEN);
  strmake(&global_ddl_log.file_entry_buf[DDL_LOG_NAME_POS + (2*FN_LEN)],
          ddl_log_entry->handler_name, FN_LEN - 1);
  if (get_free_ddl_log_entry(active_entry, &write_header))
  {
    DBUG_RETURN(TRUE);
  }
  error= FALSE;
  if (write_ddl_log_file_entry((*active_entry)->entry_pos))
  {
    error= TRUE;
    sql_print_error("Failed to write entry_no = %u",
                    (*active_entry)->entry_pos);
  }
  if (write_header && !error)
  {
    VOID(sync_ddl_log());
    if (write_ddl_log_header())
      error= TRUE;
  }
  if (error)
    release_ddl_log_memory_entry(*active_entry);
  DBUG_RETURN(error);
}


/*
  Write final entry in the ddl log
  SYNOPSIS
    write_execute_ddl_log_entry()
    first_entry                    First entry in linked list of entries
                                   to execute, if 0 = NULL it means that
                                   the entry is removed and the entries
                                   are put into the free list.
    complete                       Flag indicating we are simply writing
                                   info about that entry has been completed
    in:out:active_entry            Entry to execute, 0 = NULL if the entry
                                   is written first time and needs to be
                                   returned. In this case the entry written
                                   is returned in this parameter
  RETURN VALUES
    TRUE                           Error
    FALSE                          Success

  DESCRIPTION
    This is the last write in the ddl log. The previous log entries have
    already been written but not yet synched to disk.
    We write a couple of log entries that describes action to perform.
    This entries are set-up in a linked list, however only when a first
    execute entry is put as the first entry these will be executed.
    This routine writes this first 
*/ 

bool write_execute_ddl_log_entry(uint first_entry,
                                 bool complete,
                                 DDL_LOG_MEMORY_ENTRY **active_entry)
{
  bool write_header= FALSE;
  char *file_entry_buf= (char*)global_ddl_log.file_entry_buf;
  DBUG_ENTER("write_execute_ddl_log_entry");

  if (init_ddl_log())
  {
    DBUG_RETURN(TRUE);
  }
  if (!complete)
  {
    /*
      We haven't synched the log entries yet, we synch them now before
      writing the execute entry. If complete is true we haven't written
      any log entries before, we are only here to write the execute
      entry to indicate it is done.
    */
    VOID(sync_ddl_log());
    file_entry_buf[DDL_LOG_ENTRY_TYPE_POS]= (char)DDL_LOG_EXECUTE_CODE;
  }
  else
    file_entry_buf[DDL_LOG_ENTRY_TYPE_POS]= (char)DDL_IGNORE_LOG_ENTRY_CODE;
  file_entry_buf[DDL_LOG_ACTION_TYPE_POS]= 0; /* Ignored for execute entries */
  file_entry_buf[DDL_LOG_PHASE_POS]= 0;
  int4store(&file_entry_buf[DDL_LOG_NEXT_ENTRY_POS], first_entry);
  file_entry_buf[DDL_LOG_NAME_POS]= 0;
  file_entry_buf[DDL_LOG_NAME_POS + FN_LEN]= 0;
  file_entry_buf[DDL_LOG_NAME_POS + 2*FN_LEN]= 0;
  if (!(*active_entry))
  {
    if (get_free_ddl_log_entry(active_entry, &write_header))
    {
      DBUG_RETURN(TRUE);
    }
  }
  if (write_ddl_log_file_entry((*active_entry)->entry_pos))
  {
    sql_print_error("Error writing execute entry in ddl log");
    release_ddl_log_memory_entry(*active_entry);
    DBUG_RETURN(TRUE);
  }
  VOID(sync_ddl_log());
  if (write_header)
  {
    if (write_ddl_log_header())
    {
      release_ddl_log_memory_entry(*active_entry);
      DBUG_RETURN(TRUE);
    }
  }
  DBUG_RETURN(FALSE);
}


/*
  For complex rename operations we need to deactivate individual entries.
  SYNOPSIS
    deactivate_ddl_log_entry()
    entry_no                      Entry position of record to change
  RETURN VALUES
    TRUE                         Error
    FALSE                        Success
  DESCRIPTION
    During replace operations where we start with an existing table called
    t1 and a replacement table called t1#temp or something else and where
    we want to delete t1 and rename t1#temp to t1 this is not possible to
    do in a safe manner unless the ddl log is informed of the phases in
    the change.

    Delete actions are 1-phase actions that can be ignored immediately after
    being executed.
    Rename actions from x to y is also a 1-phase action since there is no
    interaction with any other handlers named x and y.
    Replace action where drop y and x -> y happens needs to be a two-phase
    action. Thus the first phase will drop y and the second phase will
    rename x -> y.
*/

bool deactivate_ddl_log_entry(uint entry_no)
{
  char *file_entry_buf= (char*)global_ddl_log.file_entry_buf;
  DBUG_ENTER("deactivate_ddl_log_entry");

  if (!read_ddl_log_file_entry(entry_no))
  {
    if (file_entry_buf[DDL_LOG_ENTRY_TYPE_POS] == DDL_LOG_ENTRY_CODE)
    {
      if (file_entry_buf[DDL_LOG_ACTION_TYPE_POS] == DDL_LOG_DELETE_ACTION ||
          file_entry_buf[DDL_LOG_ACTION_TYPE_POS] == DDL_LOG_RENAME_ACTION ||
          (file_entry_buf[DDL_LOG_ACTION_TYPE_POS] == DDL_LOG_REPLACE_ACTION &&
           file_entry_buf[DDL_LOG_PHASE_POS] == 1))
        file_entry_buf[DDL_LOG_ENTRY_TYPE_POS]= DDL_IGNORE_LOG_ENTRY_CODE;
      else if (file_entry_buf[DDL_LOG_ACTION_TYPE_POS] == DDL_LOG_REPLACE_ACTION)
      {
        DBUG_ASSERT(file_entry_buf[DDL_LOG_PHASE_POS] == 0);
        file_entry_buf[DDL_LOG_PHASE_POS]= 1;
      }
      else
      {
        DBUG_ASSERT(0);
      }
      if (write_ddl_log_file_entry(entry_no))
      {
        sql_print_error("Error in deactivating log entry. Position = %u",
                        entry_no);
        DBUG_RETURN(TRUE);
      }
    }
  }
  else
  {
    sql_print_error("Failed in reading entry before deactivating it");
    DBUG_RETURN(TRUE);
  }
  DBUG_RETURN(FALSE);
}


/*
  Sync ddl log file
  SYNOPSIS
    sync_ddl_log()
  RETURN VALUES
    TRUE                      Error
    FALSE                     Success
*/

bool sync_ddl_log()
{
  bool error= FALSE;
  DBUG_ENTER("sync_ddl_log");

  if ((!global_ddl_log.recovery_phase) &&
      init_ddl_log())
  {
    DBUG_RETURN(TRUE);
  }
  if (my_sync(global_ddl_log.file_id, MYF(0)))
  {
    /* Write to error log */
    sql_print_error("Failed to sync ddl log");
    error= TRUE;
  }
  DBUG_RETURN(error);
}


/*
  Release a log memory entry
  SYNOPSIS
    release_ddl_log_memory_entry()
    log_memory_entry                Log memory entry to release
  RETURN VALUES
    NONE
*/

void release_ddl_log_memory_entry(DDL_LOG_MEMORY_ENTRY *log_entry)
{
  DDL_LOG_MEMORY_ENTRY *first_free= global_ddl_log.first_free;
  DDL_LOG_MEMORY_ENTRY *next_log_entry= log_entry->next_log_entry;
  DDL_LOG_MEMORY_ENTRY *prev_log_entry= log_entry->prev_log_entry;
  DBUG_ENTER("release_ddl_log_memory_entry");

  global_ddl_log.first_free= log_entry;
  log_entry->next_log_entry= first_free;

  if (prev_log_entry)
    prev_log_entry->next_log_entry= next_log_entry;
  else
    global_ddl_log.first_used= next_log_entry;
  if (next_log_entry)
    next_log_entry->prev_log_entry= prev_log_entry;
  DBUG_VOID_RETURN;
}


/*
  Execute one entry in the ddl log. Executing an entry means executing
  a linked list of actions.
  SYNOPSIS
    execute_ddl_log_entry()
    first_entry                Reference to first action in entry
  RETURN VALUES
    TRUE                       Error
    FALSE                      Success
*/

bool execute_ddl_log_entry(THD *thd, uint first_entry)
{
  DDL_LOG_ENTRY ddl_log_entry;
  uint read_entry= first_entry;
  DBUG_ENTER("execute_ddl_log_entry");

  pthread_mutex_lock(&LOCK_gdl);
  do
  {
    if (read_ddl_log_entry(read_entry, &ddl_log_entry))
    {
      /* Write to error log and continue with next log entry */
      sql_print_error("Failed to read entry = %u from ddl log",
                      read_entry);
      break;
    }
    DBUG_ASSERT(ddl_log_entry.entry_type == DDL_LOG_ENTRY_CODE ||
                ddl_log_entry.entry_type == DDL_IGNORE_LOG_ENTRY_CODE);

    if (execute_ddl_log_action(thd, &ddl_log_entry))
    {
      /* Write to error log and continue with next log entry */
      sql_print_error("Failed to execute action for entry = %u from ddl log",
                      read_entry);
      break;
    }
    read_entry= ddl_log_entry.next_entry;
  } while (read_entry);
  pthread_mutex_unlock(&LOCK_gdl);
  DBUG_RETURN(FALSE);
}


/*
  Close the ddl log
  SYNOPSIS
    close_ddl_log()
  RETURN VALUES
    NONE
*/

static void close_ddl_log()
{
  DBUG_ENTER("close_ddl_log");
  if (global_ddl_log.file_id >= 0)
  {
    VOID(my_close(global_ddl_log.file_id, MYF(MY_WME)));
    global_ddl_log.file_id= (File) -1;
  }
  DBUG_VOID_RETURN;
}


/*
  Execute the ddl log at recovery of MySQL Server
  SYNOPSIS
    execute_ddl_log_recovery()
  RETURN VALUES
    NONE
*/

void execute_ddl_log_recovery()
{
  uint num_entries, i;
  THD *thd;
  DDL_LOG_ENTRY ddl_log_entry;
  char file_name[FN_REFLEN];
  DBUG_ENTER("execute_ddl_log_recovery");

  /*
    Initialise global_ddl_log struct
  */
  bzero(global_ddl_log.file_entry_buf, sizeof(global_ddl_log.file_entry_buf));
  global_ddl_log.inited= FALSE;
  global_ddl_log.recovery_phase= TRUE;
  global_ddl_log.io_size= IO_SIZE;
  global_ddl_log.file_id= (File) -1;

  /*
    To be able to run this from boot, we allocate a temporary THD
  */
  if (!(thd=new THD))
    DBUG_VOID_RETURN;
  thd->thread_stack= (char*) &thd;
  thd->store_globals();

  num_entries= read_ddl_log_header();
  for (i= 1; i < num_entries + 1; i++)
  {
    if (read_ddl_log_entry(i, &ddl_log_entry))
    {
      sql_print_error("Failed to read entry no = %u from ddl log",
                       i);
      continue;
    }
    if (ddl_log_entry.entry_type == DDL_LOG_EXECUTE_CODE)
    {
      if (execute_ddl_log_entry(thd, ddl_log_entry.next_entry))
      {
        /* Real unpleasant scenario but we continue anyways.  */
        continue;
      }
    }
  }
  close_ddl_log();
  create_ddl_log_file_name(file_name);
  VOID(my_delete(file_name, MYF(0)));
  global_ddl_log.recovery_phase= FALSE;
  delete thd;
  /* Remember that we don't have a THD */
  my_pthread_setspecific_ptr(THR_THD,  0);
  DBUG_VOID_RETURN;
}


/*
  Release all memory allocated to the ddl log
  SYNOPSIS
    release_ddl_log()
  RETURN VALUES
    NONE
*/

void release_ddl_log()
{
  DDL_LOG_MEMORY_ENTRY *free_list= global_ddl_log.first_free;
  DDL_LOG_MEMORY_ENTRY *used_list= global_ddl_log.first_used;
  DBUG_ENTER("release_ddl_log");

  pthread_mutex_lock(&LOCK_gdl);
  while (used_list)
  {
    DDL_LOG_MEMORY_ENTRY *tmp= used_list->next_log_entry;
    my_free(used_list, MYF(0));
    used_list= tmp;
  }
  while (free_list)
  {
    DDL_LOG_MEMORY_ENTRY *tmp= free_list->next_log_entry;
    my_free(free_list, MYF(0));
    free_list= tmp;
  }
  close_ddl_log();
  global_ddl_log.inited= 0;
  pthread_mutex_unlock(&LOCK_gdl);
  VOID(pthread_mutex_destroy(&LOCK_gdl));
  DBUG_VOID_RETURN;
}


/*
---------------------------------------------------------------------------

  END MODULE DDL log
  --------------------

---------------------------------------------------------------------------
*/


/**
   @brief construct a temporary shadow file name.

   @details Make a shadow file name used by ALTER TABLE to construct the
   modified table (with keeping the original). The modified table is then
   moved back as original table. The name must start with the temp file
   prefix so it gets filtered out by table files listing routines. 
    
   @param[out] buff      buffer to receive the constructed name
   @param      bufflen   size of buff
   @param      lpt       alter table data structure

   @retval     path length
*/

uint build_table_shadow_filename(char *buff, size_t bufflen, 
                                 ALTER_PARTITION_PARAM_TYPE *lpt)
{
  char tmp_name[FN_REFLEN];
  my_snprintf (tmp_name, sizeof (tmp_name), "%s-%s", tmp_file_prefix,
               lpt->table_name);
  return build_table_filename(buff, bufflen, lpt->db, tmp_name, "", FN_IS_TMP);
}


/*
  SYNOPSIS
    mysql_write_frm()
    lpt                    Struct carrying many parameters needed for this
                           method
    flags                  Flags as defined below
      WFRM_INITIAL_WRITE        If set we need to prepare table before
                                creating the frm file
      WFRM_CREATE_HANDLER_FILES If set we need to create the handler file as
                                part of the creation of the frm file
      WFRM_PACK_FRM             If set we should pack the frm file and delete
                                the frm file

  RETURN VALUES
    TRUE                   Error
    FALSE                  Success

  DESCRIPTION
    A support method that creates a new frm file and in this process it
    regenerates the partition data. It works fine also for non-partitioned
    tables since it only handles partitioned data if it exists.
*/

bool mysql_write_frm(ALTER_PARTITION_PARAM_TYPE *lpt, uint flags)
{
  /*
    Prepare table to prepare for writing a new frm file where the
    partitions in add/drop state have temporarily changed their state
    We set tmp_table to avoid get errors on naming of primary key index.
  */
  int error= 0;
  char path[FN_REFLEN+1];
  char shadow_path[FN_REFLEN+1];
  char shadow_frm_name[FN_REFLEN+1];
  char frm_name[FN_REFLEN+1];
  DBUG_ENTER("mysql_write_frm");

  /*
    Build shadow frm file name
  */
  build_table_shadow_filename(shadow_path, sizeof(shadow_path), lpt);
  strxmov(shadow_frm_name, shadow_path, reg_ext, NullS);
  if (flags & WFRM_WRITE_SHADOW)
  {
    if (mysql_prepare_create_table(lpt->thd, lpt->create_info,
                                   lpt->alter_info,
                                   /*tmp_table*/ 1,
                                   &lpt->db_options,
                                   lpt->table->file,
                                   &lpt->key_info_buffer,
                                   &lpt->key_count,
                                   /*select_field_count*/ 0))
    {
      DBUG_RETURN(TRUE);
    }
#ifdef WITH_PARTITION_STORAGE_ENGINE
    {
      partition_info *part_info= lpt->table->part_info;
      char *part_syntax_buf;
      uint syntax_len;

      if (part_info)
      {
        TABLE_SHARE *share= lpt->table->s;
        if (!(part_syntax_buf= generate_partition_syntax(part_info,
                                                         &syntax_len,
                                                         TRUE, TRUE)))
        {
          DBUG_RETURN(TRUE);
        }
        part_info->part_info_string= part_syntax_buf;
        share->partition_info_len= part_info->part_info_len= syntax_len;
        if (share->partition_info_buffer_size < syntax_len + 1)
        {
          share->partition_info_buffer_size= syntax_len+1;
          if (!(share->partition_info=
                  (char*) alloc_root(&share->mem_root, syntax_len+1)))
            DBUG_RETURN(TRUE);

        }
        memcpy((char*) share->partition_info, part_syntax_buf, syntax_len + 1);
      }
    }
#endif
    /* Write shadow frm file */
    lpt->create_info->table_options= lpt->db_options;
    if ((mysql_create_frm(lpt->thd, shadow_frm_name, lpt->db,
                          lpt->table_name, lpt->create_info,
                          lpt->alter_info->create_list, lpt->key_count,
                          lpt->key_info_buffer, lpt->table->file)) ||
         lpt->table->file->create_handler_files(shadow_path, NULL,
                                                CHF_CREATE_FLAG,
                                                lpt->create_info))
    {
      my_delete(shadow_frm_name, MYF(0));
      error= 1;
      goto end;
    }
  }
  if (flags & WFRM_PACK_FRM)
  {
    /*
      We need to pack the frm file and after packing it we delete the
      frm file to ensure it doesn't get used. This is only used for
      handlers that have the main version of the frm file stored in the
      handler.
    */
    uchar *data;
    size_t length;
    if (readfrm(shadow_path, &data, &length) ||
        packfrm(data, length, &lpt->pack_frm_data, &lpt->pack_frm_len))
    {
      my_free(data, MYF(MY_ALLOW_ZERO_PTR));
      my_free(lpt->pack_frm_data, MYF(MY_ALLOW_ZERO_PTR));
      mem_alloc_error(length);
      error= 1;
      goto end;
    }
    error= my_delete(shadow_frm_name, MYF(MY_WME));
  }
  if (flags & WFRM_INSTALL_SHADOW)
  {
#ifdef WITH_PARTITION_STORAGE_ENGINE
    partition_info *part_info= lpt->part_info;
#endif
    /*
      Build frm file name
    */
    build_table_filename(path, sizeof(path), lpt->db,
                         lpt->table_name, "", 0);
    strxmov(frm_name, path, reg_ext, NullS);
    /*
      When we are changing to use new frm file we need to ensure that we
      don't collide with another thread in process to open the frm file.
      We start by deleting the .frm file and possible .par file. Then we
      write to the DDL log that we have completed the delete phase by
      increasing the phase of the log entry. Next step is to rename the
      new .frm file and the new .par file to the real name. After
      completing this we write a new phase to the log entry that will
      deactivate it.
    */
    VOID(pthread_mutex_lock(&LOCK_open));
    if (my_delete(frm_name, MYF(MY_WME)) ||
#ifdef WITH_PARTITION_STORAGE_ENGINE
        lpt->table->file->create_handler_files(path, shadow_path,
                                               CHF_DELETE_FLAG, NULL) ||
        deactivate_ddl_log_entry(part_info->frm_log_entry->entry_pos) ||
        (sync_ddl_log(), FALSE) ||
#endif
#ifdef WITH_PARTITION_STORAGE_ENGINE
        my_rename(shadow_frm_name, frm_name, MYF(MY_WME)) ||
        lpt->table->file->create_handler_files(path, shadow_path,
                                               CHF_RENAME_FLAG, NULL))
#else
        my_rename(shadow_frm_name, frm_name, MYF(MY_WME)))
#endif
    {
      error= 1;
    }
    VOID(pthread_mutex_unlock(&LOCK_open));
#ifdef WITH_PARTITION_STORAGE_ENGINE
    deactivate_ddl_log_entry(part_info->frm_log_entry->entry_pos);
    part_info->frm_log_entry= NULL;
    VOID(sync_ddl_log());
#endif
  }

end:
  DBUG_RETURN(error);
}


/*
  SYNOPSIS
    write_bin_log()
    thd                           Thread object
    clear_error                   is clear_error to be called
    query                         Query to log
    query_length                  Length of query

  RETURN VALUES
    NONE

  DESCRIPTION
    Write the binlog if open, routine used in multiple places in this
    file
*/

void write_bin_log(THD *thd, bool clear_error,
                   char const *query, ulong query_length)
{
  if (mysql_bin_log.is_open())
  {
    if (clear_error)
      thd->clear_error();
    thd->binlog_query(THD::STMT_QUERY_TYPE,
                      query, query_length, FALSE, FALSE);
  }
}


/*
 delete (drop) tables.

  SYNOPSIS
   mysql_rm_table()
   thd			Thread handle
   tables		List of tables to delete
   if_exists		If 1, don't give error if one table doesn't exists

  NOTES
    Will delete all tables that can be deleted and give a compact error
    messages for tables that could not be deleted.
    If a table is in use, we will wait for all users to free the table
    before dropping it

    Wait if global_read_lock (FLUSH TABLES WITH READ LOCK) is set.

  RETURN
    FALSE OK.  In this case ok packet is sent to user
    TRUE  Error

*/

bool mysql_rm_table(THD *thd,TABLE_LIST *tables, my_bool if_exists,
                    my_bool drop_temporary)
{
  bool error= FALSE, need_start_waiters= FALSE;
  DBUG_ENTER("mysql_rm_table");

  /* mark for close and remove all cached entries */

  if (!drop_temporary)
  {
    if ((error= wait_if_global_read_lock(thd, 0, 1)))
    {
      my_error(ER_TABLE_NOT_LOCKED_FOR_WRITE, MYF(0), tables->table_name);
      DBUG_RETURN(TRUE);
    }
    else
      need_start_waiters= TRUE;
  }

  /*
    Acquire LOCK_open after wait_if_global_read_lock(). If we would hold
    LOCK_open during wait_if_global_read_lock(), other threads could not
    close their tables. This would make a pretty deadlock.
  */
  thd->mysys_var->current_mutex= &LOCK_open;
  thd->mysys_var->current_cond= &COND_refresh;
  VOID(pthread_mutex_lock(&LOCK_open));

  error= mysql_rm_table_part2(thd, tables, if_exists, drop_temporary, 0, 0);

  pthread_mutex_unlock(&LOCK_open);

  pthread_mutex_lock(&thd->mysys_var->mutex);
  thd->mysys_var->current_mutex= 0;
  thd->mysys_var->current_cond= 0;
  pthread_mutex_unlock(&thd->mysys_var->mutex);

  if (need_start_waiters)
    start_waiting_global_read_lock(thd);

  if (error)
    DBUG_RETURN(TRUE);
  send_ok(thd);
  DBUG_RETURN(FALSE);
}


/*
 delete (drop) tables.

  SYNOPSIS
    mysql_rm_table_part2_with_lock()
    thd			Thread handle
    tables		List of tables to delete
    if_exists		If 1, don't give error if one table doesn't exists
    dont_log_query	Don't write query to log files. This will also not
                        generate warnings if the handler files doesn't exists

 NOTES
   Works like documented in mysql_rm_table(), but don't check
   global_read_lock and don't send_ok packet to server.

 RETURN
  0	ok
  1	error
*/

int mysql_rm_table_part2_with_lock(THD *thd,
				   TABLE_LIST *tables, bool if_exists,
				   bool drop_temporary, bool dont_log_query)
{
  int error;
  thd->mysys_var->current_mutex= &LOCK_open;
  thd->mysys_var->current_cond= &COND_refresh;
  VOID(pthread_mutex_lock(&LOCK_open));

  error= mysql_rm_table_part2(thd, tables, if_exists, drop_temporary, 1,
			      dont_log_query);

  pthread_mutex_unlock(&LOCK_open);

  pthread_mutex_lock(&thd->mysys_var->mutex);
  thd->mysys_var->current_mutex= 0;
  thd->mysys_var->current_cond= 0;
  pthread_mutex_unlock(&thd->mysys_var->mutex);
  return error;
}


/*
  Execute the drop of a normal or temporary table

  SYNOPSIS
    mysql_rm_table_part2()
    thd			Thread handler
    tables		Tables to drop
    if_exists		If set, don't give an error if table doesn't exists.
			In this case we give an warning of level 'NOTE'
    drop_temporary	Only drop temporary tables
    drop_view		Allow to delete VIEW .frm
    dont_log_query	Don't write query to log files. This will also not
			generate warnings if the handler files doesn't exists  

  TODO:
    When logging to the binary log, we should log
    tmp_tables and transactional tables as separate statements if we
    are in a transaction;  This is needed to get these tables into the
    cached binary log that is only written on COMMIT.

   The current code only writes DROP statements that only uses temporary
   tables to the cache binary log.  This should be ok on most cases, but
   not all.

 RETURN
   0	ok
   1	Error
   -1	Thread was killed
*/

int mysql_rm_table_part2(THD *thd, TABLE_LIST *tables, bool if_exists,
			 bool drop_temporary, bool drop_view,
			 bool dont_log_query)
{
  TABLE_LIST *table;
  char path[FN_REFLEN], *alias;
  uint path_length;
  String wrong_tables;
  int error;
  int non_temp_tables_count= 0;
  bool some_tables_deleted=0, tmp_table_deleted=0, foreign_key_error=0;
  String built_query;
  DBUG_ENTER("mysql_rm_table_part2");

  LINT_INIT(alias);
  LINT_INIT(path_length);
  safe_mutex_assert_owner(&LOCK_open);

  if (thd->current_stmt_binlog_row_based && !dont_log_query)
  {
    built_query.set_charset(system_charset_info);
    if (if_exists)
      built_query.append("DROP TABLE IF EXISTS ");
    else
      built_query.append("DROP TABLE ");
  }
  /*
    If we have the table in the definition cache, we don't have to check the
    .frm file to find if the table is a normal table (not view) and what
    engine to use.
  */

  for (table= tables; table; table= table->next_local)
  {
    TABLE_SHARE *share;
    table->db_type= NULL;
    if ((share= get_cached_table_share(table->db, table->table_name)))
      table->db_type= share->db_type();

    /* Disable drop of enabled log tables */
    if (share && share->log_table &&
        check_if_log_table(table->db_length, table->db,
                           table->table_name_length, table->table_name, 1))
    {
      my_error(ER_BAD_LOG_STATEMENT, MYF(0), "DROP");
      DBUG_RETURN(1);
    }
  }

  if (!drop_temporary && lock_table_names(thd, tables))
    DBUG_RETURN(1);

  /* Don't give warnings for not found errors, as we already generate notes */
  thd->no_warnings_for_error= 1;

  for (table= tables; table; table= table->next_local)
  {
    char *db=table->db;
    handlerton *table_type;
    enum legacy_db_type frm_db_type;

    mysql_ha_flush(thd, table, MYSQL_HA_CLOSE_FINAL, TRUE);
    if (!close_temporary_table(thd, table))
    {
      tmp_table_deleted=1;
      continue;					// removed temporary table
    }

    /*
      If row-based replication is used and the table is not a
      temporary table, we add the table name to the drop statement
      being built.  The string always end in a comma and the comma
      will be chopped off before being written to the binary log.
      */
    if (thd->current_stmt_binlog_row_based && !dont_log_query)
    {
      non_temp_tables_count++;
      /*
        Don't write the database name if it is the current one (or if
        thd->db is NULL).
      */
      built_query.append("`");
      if (thd->db == NULL || strcmp(db,thd->db) != 0)
      {
        built_query.append(db);
        built_query.append("`.`");
      }

      built_query.append(table->table_name);
      built_query.append("`,");
    }

    error=0;
    table_type= table->db_type;
    if (!drop_temporary)
    {
      TABLE *locked_table;
      abort_locked_tables(thd, db, table->table_name);
      remove_table_from_cache(thd, db, table->table_name,
	                      RTFC_WAIT_OTHER_THREAD_FLAG |
			      RTFC_CHECK_KILLED_FLAG);
      /*
        If the table was used in lock tables, remember it so that
        unlock_table_names can free it
      */
      if ((locked_table= drop_locked_tables(thd, db, table->table_name)))
        table->table= locked_table;

      if (thd->killed)
      {
        thd->no_warnings_for_error= 0;
	DBUG_RETURN(-1);
      }
      alias= (lower_case_table_names == 2) ? table->alias : table->table_name;
      /* remove .frm file and engine files */
      path_length= build_table_filename(path, sizeof(path),
                                        db, alias, reg_ext, 0);
    }
    if (drop_temporary ||
        (table_type == NULL &&        
         (access(path, F_OK) &&
          ha_create_table_from_engine(thd, db, alias)) ||
         (!drop_view &&
          mysql_frm_type(thd, path, &frm_db_type) != FRMTYPE_TABLE)))
    {
      // Table was not found on disk and table can't be created from engine
      if (if_exists)
	push_warning_printf(thd, MYSQL_ERROR::WARN_LEVEL_NOTE,
			    ER_BAD_TABLE_ERROR, ER(ER_BAD_TABLE_ERROR),
			    table->table_name);
      else
        error= 1;
    }
    else
    {
      char *end;
      if (table_type == NULL)
      {
	mysql_frm_type(thd, path, &frm_db_type);
        table_type= ha_resolve_by_legacy_type(thd, frm_db_type);
      }
      // Remove extension for delete
      *(end= path + path_length - reg_ext_length)= '\0';
      error= ha_delete_table(thd, table_type, path, db, table->table_name,
                             !dont_log_query);
      if ((error == ENOENT || error == HA_ERR_NO_SUCH_TABLE) && 
	  (if_exists || table_type == NULL))
	error= 0;
      if (error == HA_ERR_ROW_IS_REFERENCED)
      {
	/* the table is referenced by a foreign key constraint */
	foreign_key_error=1;
      }
      if (!error || error == ENOENT || error == HA_ERR_NO_SUCH_TABLE)
      {
        int new_error;
	/* Delete the table definition file */
	strmov(end,reg_ext);
	if (!(new_error=my_delete(path,MYF(MY_WME))))
        {
	  some_tables_deleted=1;
          new_error= Table_triggers_list::drop_all_triggers(thd, db,
                                                            table->table_name);
        }
        error|= new_error;
      }
    }
    if (error)
    {
      if (wrong_tables.length())
	wrong_tables.append(',');
      wrong_tables.append(String(table->table_name,system_charset_info));
    }
  }
  thd->tmp_table_used= tmp_table_deleted;
  error= 0;
  if (wrong_tables.length())
  {
    if (!foreign_key_error)
      my_printf_error(ER_BAD_TABLE_ERROR, ER(ER_BAD_TABLE_ERROR), MYF(0),
                      wrong_tables.c_ptr());
    else
      my_message(ER_ROW_IS_REFERENCED, ER(ER_ROW_IS_REFERENCED), MYF(0));
    error= 1;
  }

  if (some_tables_deleted || tmp_table_deleted || !error)
  {
    query_cache_invalidate3(thd, tables, 0);
    if (!dont_log_query)
    {
      if (!thd->current_stmt_binlog_row_based ||
          non_temp_tables_count > 0 && !tmp_table_deleted)
      {
        /*
          In this case, we are either using statement-based
          replication or using row-based replication but have only
          deleted one or more non-temporary tables (and no temporary
          tables).  In this case, we can write the original query into
          the binary log.
         */
        write_bin_log(thd, !error, thd->query, thd->query_length);
      }
      else if (thd->current_stmt_binlog_row_based &&
               non_temp_tables_count > 0 &&
               tmp_table_deleted)
      {
        /*
          In this case we have deleted both temporary and
          non-temporary tables, so:
          - since we have deleted a non-temporary table we have to
            binlog the statement, but
          - since we have deleted a temporary table we cannot binlog
            the statement (since the table has not been created on the
            slave, this might cause the slave to stop).

          Instead, we write a built statement, only containing the
          non-temporary tables, to the binary log
        */
        built_query.chop();                  // Chop of the last comma
        built_query.append(" /* generated by server */");
        write_bin_log(thd, !error, built_query.ptr(), built_query.length());
      }
      /*
        The remaining cases are:
        - no tables where deleted and
        - only temporary tables where deleted and row-based
          replication is used.
        In both these cases, nothing should be written to the binary
        log.
      */
    }
  }

  if (!drop_temporary)
    unlock_table_names(thd, tables, (TABLE_LIST*) 0);
  thd->no_warnings_for_error= 0;
  DBUG_RETURN(error);
}


/*
  Quickly remove a table.

  SYNOPSIS
    quick_rm_table()
      base                      The handlerton handle.
      db                        The database name.
      table_name                The table name.
      flags                     flags for build_table_filename().

  RETURN
    0           OK
    != 0        Error
*/

bool quick_rm_table(handlerton *base,const char *db,
                    const char *table_name, uint flags)
{
  char path[FN_REFLEN];
  bool error= 0;
  DBUG_ENTER("quick_rm_table");

  uint path_length= build_table_filename(path, sizeof(path),
                                         db, table_name, reg_ext, flags);
  if (my_delete(path,MYF(0)))
    error= 1; /* purecov: inspected */
  path[path_length - reg_ext_length]= '\0'; // Remove reg_ext
  DBUG_RETURN(ha_delete_table(current_thd, base, path, db, table_name, 0) ||
              error);
}

/*
  Sort keys in the following order:
  - PRIMARY KEY
  - UNIQUE keyws where all column are NOT NULL
  - Other UNIQUE keys
  - Normal keys
  - Fulltext keys

  This will make checking for duplicated keys faster and ensure that
  PRIMARY keys are prioritized.
*/

static int sort_keys(KEY *a, KEY *b)
{
  if (a->flags & HA_NOSAME)
  {
    if (!(b->flags & HA_NOSAME))
      return -1;
    if ((a->flags ^ b->flags) & (HA_NULL_PART_KEY | HA_END_SPACE_KEY))
    {
      /* Sort NOT NULL keys before other keys */
      return (a->flags & (HA_NULL_PART_KEY | HA_END_SPACE_KEY)) ? 1 : -1;
    }
    if (a->name == primary_key_name)
      return -1;
    if (b->name == primary_key_name)
      return 1;
  }
  else if (b->flags & HA_NOSAME)
    return 1;					// Prefer b

  if ((a->flags ^ b->flags) & HA_FULLTEXT)
  {
    return (a->flags & HA_FULLTEXT) ? 1 : -1;
  }
  /*
    Prefer original key order.	usable_key_parts contains here
    the original key position.
  */
  return ((a->usable_key_parts < b->usable_key_parts) ? -1 :
	  (a->usable_key_parts > b->usable_key_parts) ? 1 :
	  0);
}

/*
  Check TYPELIB (set or enum) for duplicates

  SYNOPSIS
    check_duplicates_in_interval()
    set_or_name   "SET" or "ENUM" string for warning message
    name	  name of the checked column
    typelib	  list of values for the column
    dup_val_count  returns count of duplicate elements

  DESCRIPTION
    This function prints an warning for each value in list
    which has some duplicates on its right

  RETURN VALUES
    0             ok
    1             Error
*/

bool check_duplicates_in_interval(const char *set_or_name,
                                  const char *name, TYPELIB *typelib,
                                  CHARSET_INFO *cs, unsigned int *dup_val_count)
{
  TYPELIB tmp= *typelib;
  const char **cur_value= typelib->type_names;
  unsigned int *cur_length= typelib->type_lengths;
  *dup_val_count= 0;  
  
  for ( ; tmp.count > 1; cur_value++, cur_length++)
  {
    tmp.type_names++;
    tmp.type_lengths++;
    tmp.count--;
    if (find_type2(&tmp, (const char*)*cur_value, *cur_length, cs))
    {
      if ((current_thd->variables.sql_mode &
         (MODE_STRICT_TRANS_TABLES | MODE_STRICT_ALL_TABLES)))
      {
        my_error(ER_DUPLICATED_VALUE_IN_TYPE, MYF(0),
                 name,*cur_value,set_or_name);
        return 1;
      }
      push_warning_printf(current_thd,MYSQL_ERROR::WARN_LEVEL_NOTE,
			  ER_DUPLICATED_VALUE_IN_TYPE,
			  ER(ER_DUPLICATED_VALUE_IN_TYPE),
			  name,*cur_value,set_or_name);
      (*dup_val_count)++;
    }
  }
  return 0;
}


/*
  Check TYPELIB (set or enum) max and total lengths

  SYNOPSIS
    calculate_interval_lengths()
    cs            charset+collation pair of the interval
    typelib       list of values for the column
    max_length    length of the longest item
    tot_length    sum of the item lengths

  DESCRIPTION
    After this function call:
    - ENUM uses max_length
    - SET uses tot_length.

  RETURN VALUES
    void
*/
void calculate_interval_lengths(CHARSET_INFO *cs, TYPELIB *interval,
                                uint32 *max_length, uint32 *tot_length)
{
  const char **pos;
  uint *len;
  *max_length= *tot_length= 0;
  for (pos= interval->type_names, len= interval->type_lengths;
       *pos ; pos++, len++)
  {
    uint length= cs->cset->numchars(cs, *pos, *pos + *len);
    *tot_length+= length;
    set_if_bigger(*max_length, (uint32)length);
  }
}


/*
  Prepare a create_table instance for packing

  SYNOPSIS
    prepare_create_field()
    sql_field     field to prepare for packing
    blob_columns  count for BLOBs
    timestamps    count for timestamps
    table_flags   table flags

  DESCRIPTION
    This function prepares a create_field instance.
    Fields such as pack_flag are valid after this call.

  RETURN VALUES
   0	ok
   1	Error
*/

int prepare_create_field(create_field *sql_field, 
			 uint *blob_columns, 
			 int *timestamps, int *timestamps_with_niladic,
			 longlong table_flags)
{
  unsigned int dup_val_count;
  DBUG_ENTER("prepare_field");

  /*
    This code came from mysql_prepare_create_table.
    Indent preserved to make patching easier
  */
  DBUG_ASSERT(sql_field->charset);

  switch (sql_field->sql_type) {
  case MYSQL_TYPE_BLOB:
  case MYSQL_TYPE_MEDIUM_BLOB:
  case MYSQL_TYPE_TINY_BLOB:
  case MYSQL_TYPE_LONG_BLOB:
    sql_field->pack_flag=FIELDFLAG_BLOB |
      pack_length_to_packflag(sql_field->pack_length -
                              portable_sizeof_char_ptr);
    if (sql_field->charset->state & MY_CS_BINSORT)
      sql_field->pack_flag|=FIELDFLAG_BINARY;
    sql_field->length=8;			// Unireg field length
    sql_field->unireg_check=Field::BLOB_FIELD;
    (*blob_columns)++;
    break;
  case MYSQL_TYPE_GEOMETRY:
#ifdef HAVE_SPATIAL
    if (!(table_flags & HA_CAN_GEOMETRY))
    {
      my_printf_error(ER_CHECK_NOT_IMPLEMENTED, ER(ER_CHECK_NOT_IMPLEMENTED),
                      MYF(0), "GEOMETRY");
      DBUG_RETURN(1);
    }
    sql_field->pack_flag=FIELDFLAG_GEOM |
      pack_length_to_packflag(sql_field->pack_length -
                              portable_sizeof_char_ptr);
    if (sql_field->charset->state & MY_CS_BINSORT)
      sql_field->pack_flag|=FIELDFLAG_BINARY;
    sql_field->length=8;			// Unireg field length
    sql_field->unireg_check=Field::BLOB_FIELD;
    (*blob_columns)++;
    break;
#else
    my_printf_error(ER_FEATURE_DISABLED,ER(ER_FEATURE_DISABLED), MYF(0),
                    sym_group_geom.name, sym_group_geom.needed_define);
    DBUG_RETURN(1);
#endif /*HAVE_SPATIAL*/
  case MYSQL_TYPE_VARCHAR:
#ifndef QQ_ALL_HANDLERS_SUPPORT_VARCHAR
    if (table_flags & HA_NO_VARCHAR)
    {
      /* convert VARCHAR to CHAR because handler is not yet up to date */
      sql_field->sql_type=    MYSQL_TYPE_VAR_STRING;
      sql_field->pack_length= calc_pack_length(sql_field->sql_type,
                                               (uint) sql_field->length);
      if ((sql_field->length / sql_field->charset->mbmaxlen) >
          MAX_FIELD_CHARLENGTH)
      {
        my_printf_error(ER_TOO_BIG_FIELDLENGTH, ER(ER_TOO_BIG_FIELDLENGTH),
                        MYF(0), sql_field->field_name, MAX_FIELD_CHARLENGTH);
        DBUG_RETURN(1);
      }
    }
#endif
    /* fall through */
  case MYSQL_TYPE_STRING:
    sql_field->pack_flag=0;
    if (sql_field->charset->state & MY_CS_BINSORT)
      sql_field->pack_flag|=FIELDFLAG_BINARY;
    break;
  case MYSQL_TYPE_ENUM:
    sql_field->pack_flag=pack_length_to_packflag(sql_field->pack_length) |
      FIELDFLAG_INTERVAL;
    if (sql_field->charset->state & MY_CS_BINSORT)
      sql_field->pack_flag|=FIELDFLAG_BINARY;
    sql_field->unireg_check=Field::INTERVAL_FIELD;
    if (check_duplicates_in_interval("ENUM",sql_field->field_name,
                                     sql_field->interval,
                                     sql_field->charset, &dup_val_count))
      DBUG_RETURN(1);
    break;
  case MYSQL_TYPE_SET:
    sql_field->pack_flag=pack_length_to_packflag(sql_field->pack_length) |
      FIELDFLAG_BITFIELD;
    if (sql_field->charset->state & MY_CS_BINSORT)
      sql_field->pack_flag|=FIELDFLAG_BINARY;
    sql_field->unireg_check=Field::BIT_FIELD;
    if (check_duplicates_in_interval("SET",sql_field->field_name,
                                     sql_field->interval,
                                     sql_field->charset, &dup_val_count))
      DBUG_RETURN(1);
    /* Check that count of unique members is not more then 64 */
    if (sql_field->interval->count -  dup_val_count > sizeof(longlong)*8)
    {
       my_error(ER_TOO_BIG_SET, MYF(0), sql_field->field_name);
       DBUG_RETURN(1);
    }
    break;
  case MYSQL_TYPE_DATE:			// Rest of string types
  case MYSQL_TYPE_NEWDATE:
  case MYSQL_TYPE_TIME:
  case MYSQL_TYPE_DATETIME:
  case MYSQL_TYPE_NULL:
    sql_field->pack_flag=f_settype((uint) sql_field->sql_type);
    break;
  case MYSQL_TYPE_BIT:
    /* 
      We have sql_field->pack_flag already set here, see
      mysql_prepare_create_table().
    */
    break;
  case MYSQL_TYPE_NEWDECIMAL:
    sql_field->pack_flag=(FIELDFLAG_NUMBER |
                          (sql_field->flags & UNSIGNED_FLAG ? 0 :
                           FIELDFLAG_DECIMAL) |
                          (sql_field->flags & ZEROFILL_FLAG ?
                           FIELDFLAG_ZEROFILL : 0) |
                          (sql_field->decimals << FIELDFLAG_DEC_SHIFT));
    break;
  case MYSQL_TYPE_TIMESTAMP:
    /* We should replace old TIMESTAMP fields with their newer analogs */
    if (sql_field->unireg_check == Field::TIMESTAMP_OLD_FIELD)
    {
      if (!*timestamps)
      {
        sql_field->unireg_check= Field::TIMESTAMP_DNUN_FIELD;
        (*timestamps_with_niladic)++;
      }
      else
        sql_field->unireg_check= Field::NONE;
    }
    else if (sql_field->unireg_check != Field::NONE)
      (*timestamps_with_niladic)++;

    (*timestamps)++;
    /* fall-through */
  default:
    sql_field->pack_flag=(FIELDFLAG_NUMBER |
                          (sql_field->flags & UNSIGNED_FLAG ? 0 :
                           FIELDFLAG_DECIMAL) |
                          (sql_field->flags & ZEROFILL_FLAG ?
                           FIELDFLAG_ZEROFILL : 0) |
                          f_settype((uint) sql_field->sql_type) |
                          (sql_field->decimals << FIELDFLAG_DEC_SHIFT));
    break;
  }
  if (!(sql_field->flags & NOT_NULL_FLAG))
    sql_field->pack_flag|= FIELDFLAG_MAYBE_NULL;
  if (sql_field->flags & NO_DEFAULT_VALUE_FLAG)
    sql_field->pack_flag|= FIELDFLAG_NO_DEFAULT;
  DBUG_RETURN(0);
}

/*
  Preparation for table creation

  SYNOPSIS
    mysql_prepare_create_table()
      thd                       Thread object.
      create_info               Create information (like MAX_ROWS).
      alter_info                List of columns and indexes to create
      tmp_table                 If a temporary table is to be created.
      db_options          INOUT Table options (like HA_OPTION_PACK_RECORD).
      file                      The handler for the new table.
      key_info_buffer     OUT   An array of KEY structs for the indexes.
      key_count           OUT   The number of elements in the array.
      select_field_count        The number of fields coming from a select table.

  DESCRIPTION
    Prepares the table and key structures for table creation.

  NOTES
    sets create_info->varchar if the table has a varchar

  RETURN VALUES
    FALSE    OK
    TRUE     error
*/

static bool
mysql_prepare_create_table(THD *thd, HA_CREATE_INFO *create_info,
                           Alter_info *alter_info,
                           bool tmp_table,
                           uint *db_options,
                           handler *file, KEY **key_info_buffer,
                           uint *key_count, int select_field_count)
{
  const char	*key_name;
  create_field	*sql_field,*dup_field;
  uint		field,null_fields,blob_columns,max_key_length;
  ulong		record_offset= 0;
  KEY		*key_info;
  KEY_PART_INFO *key_part_info;
  int		timestamps= 0, timestamps_with_niladic= 0;
  int		field_no,dup_no;
  int		select_field_pos,auto_increment=0;
  List_iterator<create_field> it(alter_info->create_list);
  List_iterator<create_field> it2(alter_info->create_list);
  uint total_uneven_bit_length= 0;
  DBUG_ENTER("mysql_prepare_create_table");

  select_field_pos= alter_info->create_list.elements - select_field_count;
  null_fields=blob_columns=0;
  create_info->varchar= 0;
  max_key_length= file->max_key_length();

  for (field_no=0; (sql_field=it++) ; field_no++)
  {
    CHARSET_INFO *save_cs;

    /*
      Initialize length from its original value (number of characters),
      which was set in the parser. This is necessary if we're
      executing a prepared statement for the second time.
    */
    sql_field->length= sql_field->char_length;
    if (!sql_field->charset)
      sql_field->charset= create_info->default_table_charset;
    /*
      table_charset is set in ALTER TABLE if we want change character set
      for all varchar/char columns.
      But the table charset must not affect the BLOB fields, so don't
      allow to change my_charset_bin to somethig else.
    */
    if (create_info->table_charset && sql_field->charset != &my_charset_bin)
      sql_field->charset= create_info->table_charset;

    save_cs= sql_field->charset;
    if ((sql_field->flags & BINCMP_FLAG) &&
	!(sql_field->charset= get_charset_by_csname(sql_field->charset->csname,
						    MY_CS_BINSORT,MYF(0))))
    {
      char tmp[64];
      strmake(strmake(tmp, save_cs->csname, sizeof(tmp)-4),
              STRING_WITH_LEN("_bin"));
      my_error(ER_UNKNOWN_COLLATION, MYF(0), tmp);
      DBUG_RETURN(TRUE);
    }

    /*
      Convert the default value from client character
      set into the column character set if necessary.
    */
    if (sql_field->def && 
        save_cs != sql_field->def->collation.collation &&
        (sql_field->sql_type == MYSQL_TYPE_VAR_STRING ||
         sql_field->sql_type == MYSQL_TYPE_STRING ||
         sql_field->sql_type == MYSQL_TYPE_SET ||
         sql_field->sql_type == MYSQL_TYPE_ENUM))
    {
      /*
        Starting from 5.1 we work here with a copy of create_field
        created by the caller, not with the instance that was
        originally created during parsing. It's OK to create
        a temporary item and initialize with it a member of the
        copy -- this item will be thrown away along with the copy
        at the end of execution, and thus not introduce a dangling
        pointer in the parsed tree of a prepared statement or a
        stored procedure statement.
      */
      sql_field->def= sql_field->def->safe_charset_converter(save_cs);

      if (sql_field->def == NULL)
      {
        /* Could not convert */
        my_error(ER_INVALID_DEFAULT, MYF(0), sql_field->field_name);
        DBUG_RETURN(TRUE);
      }
    }

    if (sql_field->sql_type == MYSQL_TYPE_SET ||
        sql_field->sql_type == MYSQL_TYPE_ENUM)
    {
      uint32 dummy;
      CHARSET_INFO *cs= sql_field->charset;
      TYPELIB *interval= sql_field->interval;

      /*
        Create typelib from interval_list, and if necessary
        convert strings from client character set to the
        column character set.
      */
      if (!interval)
      {
        /*
          Create the typelib in runtime memory - we will free the
          occupied memory at the same time when we free this
          sql_field -- at the end of execution.
        */
        interval= sql_field->interval= typelib(thd->mem_root,
                                               sql_field->interval_list);
        List_iterator<String> int_it(sql_field->interval_list);
        String conv, *tmp;
        char comma_buf[2];
        int comma_length= cs->cset->wc_mb(cs, ',', (uchar*) comma_buf,
                                          (uchar*) comma_buf + 
                                          sizeof(comma_buf));
        DBUG_ASSERT(comma_length > 0);
        for (uint i= 0; (tmp= int_it++); i++)
        {
          uint lengthsp;
          if (String::needs_conversion(tmp->length(), tmp->charset(),
                                       cs, &dummy))
          {
            uint cnv_errs;
            conv.copy(tmp->ptr(), tmp->length(), tmp->charset(), cs, &cnv_errs);
            interval->type_names[i]= strmake_root(thd->mem_root, conv.ptr(),
                                                  conv.length());
            interval->type_lengths[i]= conv.length();
          }

          // Strip trailing spaces.
          lengthsp= cs->cset->lengthsp(cs, interval->type_names[i],
                                       interval->type_lengths[i]);
          interval->type_lengths[i]= lengthsp;
          ((uchar *)interval->type_names[i])[lengthsp]= '\0';
          if (sql_field->sql_type == MYSQL_TYPE_SET)
          {
            if (cs->coll->instr(cs, interval->type_names[i], 
                                interval->type_lengths[i], 
                                comma_buf, comma_length, NULL, 0))
            {
              my_error(ER_ILLEGAL_VALUE_FOR_TYPE, MYF(0), "set", tmp->ptr());
              DBUG_RETURN(TRUE);
            }
          }
        }
        sql_field->interval_list.empty(); // Don't need interval_list anymore
      }

      if (sql_field->sql_type == MYSQL_TYPE_SET)
      {
        uint32 field_length;
        if (sql_field->def != NULL)
        {
          char *not_used;
          uint not_used2;
          bool not_found= 0;
          String str, *def= sql_field->def->val_str(&str);
          if (def == NULL) /* SQL "NULL" maps to NULL */
          {
            if ((sql_field->flags & NOT_NULL_FLAG) != 0)
            {
              my_error(ER_INVALID_DEFAULT, MYF(0), sql_field->field_name);
              DBUG_RETURN(TRUE);
            }

            /* else, NULL is an allowed value */
            (void) find_set(interval, NULL, 0,
                            cs, &not_used, &not_used2, &not_found);
          }
          else /* not NULL */
          {
            (void) find_set(interval, def->ptr(), def->length(),
                            cs, &not_used, &not_used2, &not_found);
          }

          if (not_found)
          {
            my_error(ER_INVALID_DEFAULT, MYF(0), sql_field->field_name);
            DBUG_RETURN(TRUE);
          }
        }
        calculate_interval_lengths(cs, interval, &dummy, &field_length);
        sql_field->length= field_length + (interval->count - 1);
      }
      else  /* MYSQL_TYPE_ENUM */
      {
        uint32 field_length;
        DBUG_ASSERT(sql_field->sql_type == MYSQL_TYPE_ENUM);
        if (sql_field->def != NULL)
        {
          String str, *def= sql_field->def->val_str(&str);
          if (def == NULL) /* SQL "NULL" maps to NULL */
          {
            if ((sql_field->flags & NOT_NULL_FLAG) != 0)
            {
              my_error(ER_INVALID_DEFAULT, MYF(0), sql_field->field_name);
              DBUG_RETURN(TRUE);
            }

            /* else, the defaults yield the correct length for NULLs. */
          } 
          else /* not NULL */
          {
            def->length(cs->cset->lengthsp(cs, def->ptr(), def->length()));
            if (find_type2(interval, def->ptr(), def->length(), cs) == 0) /* not found */
            {
              my_error(ER_INVALID_DEFAULT, MYF(0), sql_field->field_name);
              DBUG_RETURN(TRUE);
            }
          }
        }
        calculate_interval_lengths(cs, interval, &field_length, &dummy);
        sql_field->length= field_length;
      }
      set_if_smaller(sql_field->length, MAX_FIELD_WIDTH-1);
    }

    if (sql_field->sql_type == MYSQL_TYPE_BIT)
    { 
      sql_field->pack_flag= FIELDFLAG_NUMBER;
      if (file->ha_table_flags() & HA_CAN_BIT_FIELD)
        total_uneven_bit_length+= sql_field->length & 7;
      else
        sql_field->pack_flag|= FIELDFLAG_TREAT_BIT_AS_CHAR;
    }

    sql_field->create_length_to_internal_length();
    if (prepare_blob_field(thd, sql_field))
      DBUG_RETURN(TRUE);

    if (!(sql_field->flags & NOT_NULL_FLAG))
      null_fields++;

    if (check_column_name(sql_field->field_name))
    {
      my_error(ER_WRONG_COLUMN_NAME, MYF(0), sql_field->field_name);
      DBUG_RETURN(TRUE);
    }

    /* Check if we have used the same field name before */
    for (dup_no=0; (dup_field=it2++) != sql_field; dup_no++)
    {
      if (my_strcasecmp(system_charset_info,
			sql_field->field_name,
			dup_field->field_name) == 0)
      {
	/*
	  If this was a CREATE ... SELECT statement, accept a field
	  redefinition if we are changing a field in the SELECT part
	*/
	if (field_no < select_field_pos || dup_no >= select_field_pos)
	{
	  my_error(ER_DUP_FIELDNAME, MYF(0), sql_field->field_name);
	  DBUG_RETURN(TRUE);
	}
	else
	{
	  /* Field redefined */
	  sql_field->def=		dup_field->def;
	  sql_field->sql_type=		dup_field->sql_type;
	  sql_field->charset=		(dup_field->charset ?
					 dup_field->charset :
					 create_info->default_table_charset);
	  sql_field->length=		dup_field->char_length;
          sql_field->pack_length=	dup_field->pack_length;
          sql_field->key_length=	dup_field->key_length;
	  sql_field->create_length_to_internal_length();
	  sql_field->decimals=		dup_field->decimals;
	  sql_field->unireg_check=	dup_field->unireg_check;
          /* 
            We're making one field from two, the result field will have
            dup_field->flags as flags. If we've incremented null_fields
            because of sql_field->flags, decrement it back.
          */
          if (!(sql_field->flags & NOT_NULL_FLAG))
            null_fields--;
	  sql_field->flags=		dup_field->flags;
          sql_field->interval=          dup_field->interval;
	  it2.remove();			// Remove first (create) definition
	  select_field_pos--;
	  break;
	}
      }
    }
    /* Don't pack rows in old tables if the user has requested this */
    if ((sql_field->flags & BLOB_FLAG) ||
	sql_field->sql_type == MYSQL_TYPE_VARCHAR &&
	create_info->row_type != ROW_TYPE_FIXED)
      (*db_options)|= HA_OPTION_PACK_RECORD;
    it2.rewind();
  }

  /* record_offset will be increased with 'length-of-null-bits' later */
  record_offset= 0;
  null_fields+= total_uneven_bit_length;

  it.rewind();
  while ((sql_field=it++))
  {
    DBUG_ASSERT(sql_field->charset != 0);

    if (prepare_create_field(sql_field, &blob_columns, 
			     &timestamps, &timestamps_with_niladic,
			     file->ha_table_flags()))
      DBUG_RETURN(TRUE);
    if (sql_field->sql_type == MYSQL_TYPE_VARCHAR)
      create_info->varchar= TRUE;
    sql_field->offset= record_offset;
    if (MTYP_TYPENR(sql_field->unireg_check) == Field::NEXT_NUMBER)
      auto_increment++;
    record_offset+= sql_field->pack_length;
  }
  if (timestamps_with_niladic > 1)
  {
    my_message(ER_TOO_MUCH_AUTO_TIMESTAMP_COLS,
               ER(ER_TOO_MUCH_AUTO_TIMESTAMP_COLS), MYF(0));
    DBUG_RETURN(TRUE);
  }
  if (auto_increment > 1)
  {
    my_message(ER_WRONG_AUTO_KEY, ER(ER_WRONG_AUTO_KEY), MYF(0));
    DBUG_RETURN(TRUE);
  }
  if (auto_increment &&
      (file->ha_table_flags() & HA_NO_AUTO_INCREMENT))
  {
    my_message(ER_TABLE_CANT_HANDLE_AUTO_INCREMENT,
               ER(ER_TABLE_CANT_HANDLE_AUTO_INCREMENT), MYF(0));
    DBUG_RETURN(TRUE);
  }

  if (blob_columns && (file->ha_table_flags() & HA_NO_BLOBS))
  {
    my_message(ER_TABLE_CANT_HANDLE_BLOB, ER(ER_TABLE_CANT_HANDLE_BLOB),
               MYF(0));
    DBUG_RETURN(TRUE);
  }

  /* Create keys */

  List_iterator<Key> key_iterator(alter_info->key_list);
  List_iterator<Key> key_iterator2(alter_info->key_list);
  uint key_parts=0, fk_key_count=0;
  bool primary_key=0,unique_key=0;
  Key *key, *key2;
  uint tmp, key_number;
  /* special marker for keys to be ignored */
  static char ignore_key[1];

  /* Calculate number of key segements */
  *key_count= 0;

  while ((key=key_iterator++))
  {
    DBUG_PRINT("info", ("key name: '%s'  type: %d", key->name ? key->name :
                        "(none)" , key->type));
    LEX_STRING key_name_str;
    if (key->type == Key::FOREIGN_KEY)
    {
      fk_key_count++;
      foreign_key *fk_key= (foreign_key*) key;
      if (fk_key->ref_columns.elements &&
	  fk_key->ref_columns.elements != fk_key->columns.elements)
      {
        my_error(ER_WRONG_FK_DEF, MYF(0),
                 (fk_key->name ?  fk_key->name : "foreign key without name"),
                 ER(ER_KEY_REF_DO_NOT_MATCH_TABLE_REF));
	DBUG_RETURN(TRUE);
      }
      continue;
    }
    (*key_count)++;
    tmp=file->max_key_parts();
    if (key->columns.elements > tmp)
    {
      my_error(ER_TOO_MANY_KEY_PARTS,MYF(0),tmp);
      DBUG_RETURN(TRUE);
    }
    key_name_str.str= (char*) key->name;
    key_name_str.length= key->name ? strlen(key->name) : 0;
    if (check_string_char_length(&key_name_str, "", NAME_CHAR_LEN,
                                 system_charset_info, 1))
    {
      my_error(ER_TOO_LONG_IDENT, MYF(0), key->name);
      DBUG_RETURN(TRUE);
    }
    key_iterator2.rewind ();
    if (key->type != Key::FOREIGN_KEY)
    {
      while ((key2 = key_iterator2++) != key)
      {
	/*
          foreign_key_prefix(key, key2) returns 0 if key or key2, or both, is
          'generated', and a generated key is a prefix of the other key.
          Then we do not need the generated shorter key.
        */
        if ((key2->type != Key::FOREIGN_KEY &&
             key2->name != ignore_key &&
             !foreign_key_prefix(key, key2)))
        {
          /* TODO: issue warning message */
          /* mark that the generated key should be ignored */
          if (!key2->generated ||
              (key->generated && key->columns.elements <
               key2->columns.elements))
            key->name= ignore_key;
          else
          {
            key2->name= ignore_key;
            key_parts-= key2->columns.elements;
            (*key_count)--;
          }
          break;
        }
      }
    }
    if (key->name != ignore_key)
      key_parts+=key->columns.elements;
    else
      (*key_count)--;
    if (key->name && !tmp_table && (key->type != Key::PRIMARY) &&
	!my_strcasecmp(system_charset_info,key->name,primary_key_name))
    {
      my_error(ER_WRONG_NAME_FOR_INDEX, MYF(0), key->name);
      DBUG_RETURN(TRUE);
    }
  }
  tmp=file->max_keys();
  if (*key_count > tmp)
  {
    my_error(ER_TOO_MANY_KEYS,MYF(0),tmp);
    DBUG_RETURN(TRUE);
  }

  (*key_info_buffer)= key_info= (KEY*) sql_calloc(sizeof(KEY) * (*key_count));
  key_part_info=(KEY_PART_INFO*) sql_calloc(sizeof(KEY_PART_INFO)*key_parts);
  if (!*key_info_buffer || ! key_part_info)
    DBUG_RETURN(TRUE);				// Out of memory

  key_iterator.rewind();
  key_number=0;
  for (; (key=key_iterator++) ; key_number++)
  {
    uint key_length=0;
    key_part_spec *column;

    if (key->name == ignore_key)
    {
      /* ignore redundant keys */
      do
	key=key_iterator++;
      while (key && key->name == ignore_key);
      if (!key)
	break;
    }

    switch (key->type) {
    case Key::MULTIPLE:
	key_info->flags= 0;
	break;
    case Key::FULLTEXT:
	key_info->flags= HA_FULLTEXT;
	if ((key_info->parser_name= &key->key_create_info.parser_name)->str)
          key_info->flags|= HA_USES_PARSER;
        else
          key_info->parser_name= 0;
	break;
    case Key::SPATIAL:
#ifdef HAVE_SPATIAL
	key_info->flags= HA_SPATIAL;
	break;
#else
	my_error(ER_FEATURE_DISABLED, MYF(0),
                 sym_group_geom.name, sym_group_geom.needed_define);
	DBUG_RETURN(TRUE);
#endif
    case Key::FOREIGN_KEY:
      key_number--;				// Skip this key
      continue;
    default:
      key_info->flags = HA_NOSAME;
      break;
    }
    if (key->generated)
      key_info->flags|= HA_GENERATED_KEY;

    key_info->key_parts=(uint8) key->columns.elements;
    key_info->key_part=key_part_info;
    key_info->usable_key_parts= key_number;
    key_info->algorithm= key->key_create_info.algorithm;

    if (key->type == Key::FULLTEXT)
    {
      if (!(file->ha_table_flags() & HA_CAN_FULLTEXT))
      {
	my_message(ER_TABLE_CANT_HANDLE_FT, ER(ER_TABLE_CANT_HANDLE_FT),
                   MYF(0));
	DBUG_RETURN(TRUE);
      }
    }
    /*
       Make SPATIAL to be RTREE by default
       SPATIAL only on BLOB or at least BINARY, this
       actually should be replaced by special GEOM type
       in near future when new frm file is ready
       checking for proper key parts number:
    */

    /* TODO: Add proper checks if handler supports key_type and algorithm */
    if (key_info->flags & HA_SPATIAL)
    {
      if (!(file->ha_table_flags() & HA_CAN_RTREEKEYS))
      {
        my_message(ER_TABLE_CANT_HANDLE_SPKEYS, ER(ER_TABLE_CANT_HANDLE_SPKEYS),
                   MYF(0));
        DBUG_RETURN(TRUE);
      }
      if (key_info->key_parts != 1)
      {
	my_error(ER_WRONG_ARGUMENTS, MYF(0), "SPATIAL INDEX");
	DBUG_RETURN(TRUE);
      }
    }
    else if (key_info->algorithm == HA_KEY_ALG_RTREE)
    {
#ifdef HAVE_RTREE_KEYS
      if ((key_info->key_parts & 1) == 1)
      {
	my_error(ER_WRONG_ARGUMENTS, MYF(0), "RTREE INDEX");
	DBUG_RETURN(TRUE);
      }
      /* TODO: To be deleted */
      my_error(ER_NOT_SUPPORTED_YET, MYF(0), "RTREE INDEX");
      DBUG_RETURN(TRUE);
#else
      my_error(ER_FEATURE_DISABLED, MYF(0),
               sym_group_rtree.name, sym_group_rtree.needed_define);
      DBUG_RETURN(TRUE);
#endif
    }

    /* Take block size from key part or table part */
    /*
      TODO: Add warning if block size changes. We can't do it here, as
      this may depend on the size of the key
    */
    key_info->block_size= (key->key_create_info.block_size ?
                           key->key_create_info.block_size :
                           create_info->key_block_size);

    if (key_info->block_size)
      key_info->flags|= HA_USES_BLOCK_SIZE;

    List_iterator<key_part_spec> cols(key->columns), cols2(key->columns);
    CHARSET_INFO *ft_key_charset=0;  // for FULLTEXT
    for (uint column_nr=0 ; (column=cols++) ; column_nr++)
    {
      uint length;
      key_part_spec *dup_column;

      it.rewind();
      field=0;
      while ((sql_field=it++) &&
	     my_strcasecmp(system_charset_info,
			   column->field_name,
			   sql_field->field_name))
	field++;
      if (!sql_field)
      {
	my_error(ER_KEY_COLUMN_DOES_NOT_EXITS, MYF(0), column->field_name);
	DBUG_RETURN(TRUE);
      }
      while ((dup_column= cols2++) != column)
      {
        if (!my_strcasecmp(system_charset_info,
	     	           column->field_name, dup_column->field_name))
	{
	  my_printf_error(ER_DUP_FIELDNAME,
			  ER(ER_DUP_FIELDNAME),MYF(0),
			  column->field_name);
	  DBUG_RETURN(TRUE);
	}
      }
      cols2.rewind();
      if (key->type == Key::FULLTEXT)
      {
	if ((sql_field->sql_type != MYSQL_TYPE_STRING &&
	     sql_field->sql_type != MYSQL_TYPE_VARCHAR &&
	     !f_is_blob(sql_field->pack_flag)) ||
	    sql_field->charset == &my_charset_bin ||
	    sql_field->charset->mbminlen > 1 || // ucs2 doesn't work yet
	    (ft_key_charset && sql_field->charset != ft_key_charset))
	{
	    my_error(ER_BAD_FT_COLUMN, MYF(0), column->field_name);
	    DBUG_RETURN(-1);
	}
	ft_key_charset=sql_field->charset;
	/*
	  for fulltext keys keyseg length is 1 for blobs (it's ignored in ft
	  code anyway, and 0 (set to column width later) for char's. it has
	  to be correct col width for char's, as char data are not prefixed
	  with length (unlike blobs, where ft code takes data length from a
	  data prefix, ignoring column->length).
	*/
	column->length=test(f_is_blob(sql_field->pack_flag));
      }
      else
      {
	column->length*= sql_field->charset->mbmaxlen;

        if (key->type == Key::SPATIAL && column->length)
        {
          my_error(ER_WRONG_SUB_KEY, MYF(0));
	  DBUG_RETURN(TRUE);
	}

	if (f_is_blob(sql_field->pack_flag) ||
            (f_is_geom(sql_field->pack_flag) && key->type != Key::SPATIAL))
	{
	  if (!(file->ha_table_flags() & HA_CAN_INDEX_BLOBS))
	  {
	    my_error(ER_BLOB_USED_AS_KEY, MYF(0), column->field_name);
	    DBUG_RETURN(TRUE);
	  }
          if (f_is_geom(sql_field->pack_flag) && sql_field->geom_type ==
              Field::GEOM_POINT)
            column->length= 21;
	  if (!column->length)
	  {
	    my_error(ER_BLOB_KEY_WITHOUT_LENGTH, MYF(0), column->field_name);
	    DBUG_RETURN(TRUE);
	  }
	}
#ifdef HAVE_SPATIAL
	if (key->type == Key::SPATIAL)
	{
	  if (!column->length)
	  {
	    /*
              4 is: (Xmin,Xmax,Ymin,Ymax), this is for 2D case
              Lately we'll extend this code to support more dimensions
	    */
	    column->length= 4*sizeof(double);
	  }
	}
#endif
	if (!(sql_field->flags & NOT_NULL_FLAG))
	{
	  if (key->type == Key::PRIMARY)
	  {
	    /* Implicitly set primary key fields to NOT NULL for ISO conf. */
	    sql_field->flags|= NOT_NULL_FLAG;
	    sql_field->pack_flag&= ~FIELDFLAG_MAYBE_NULL;
            null_fields--;
	  }
	  else
          {
            key_info->flags|= HA_NULL_PART_KEY;
            if (!(file->ha_table_flags() & HA_NULL_IN_KEY))
            {
              my_error(ER_NULL_COLUMN_IN_INDEX, MYF(0), column->field_name);
              DBUG_RETURN(TRUE);
            }
            if (key->type == Key::SPATIAL)
            {
              my_message(ER_SPATIAL_CANT_HAVE_NULL,
                         ER(ER_SPATIAL_CANT_HAVE_NULL), MYF(0));
              DBUG_RETURN(TRUE);
            }
          }
	}
	if (MTYP_TYPENR(sql_field->unireg_check) == Field::NEXT_NUMBER)
	{
	  if (column_nr == 0 || (file->ha_table_flags() & HA_AUTO_PART_KEY))
	    auto_increment--;			// Field is used
	}
      }

      key_part_info->fieldnr= field;
      key_part_info->offset=  (uint16) sql_field->offset;
      key_part_info->key_type=sql_field->pack_flag;
      length= sql_field->key_length;

      if (column->length)
      {
	if (f_is_blob(sql_field->pack_flag))
	{
	  if ((length=column->length) > max_key_length ||
	      length > file->max_key_part_length())
	  {
	    length=min(max_key_length, file->max_key_part_length());
	    if (key->type == Key::MULTIPLE)
	    {
	      /* not a critical problem */
	      char warn_buff[MYSQL_ERRMSG_SIZE];
	      my_snprintf(warn_buff, sizeof(warn_buff), ER(ER_TOO_LONG_KEY),
			  length);
	      push_warning(thd, MYSQL_ERROR::WARN_LEVEL_WARN,
			   ER_TOO_LONG_KEY, warn_buff);
	    }
	    else
	    {
	      my_error(ER_TOO_LONG_KEY,MYF(0),length);
	      DBUG_RETURN(TRUE);
	    }
	  }
	}
	else if (!f_is_geom(sql_field->pack_flag) &&
		  (column->length > length ||
                   !Field::type_can_have_key_part (sql_field->sql_type) ||
		   ((f_is_packed(sql_field->pack_flag) ||
		     ((file->ha_table_flags() & HA_NO_PREFIX_CHAR_KEYS) &&
		      (key_info->flags & HA_NOSAME))) &&
		    column->length != length)))
	{
	  my_message(ER_WRONG_SUB_KEY, ER(ER_WRONG_SUB_KEY), MYF(0));
	  DBUG_RETURN(TRUE);
	}
	else if (!(file->ha_table_flags() & HA_NO_PREFIX_CHAR_KEYS))
	  length=column->length;
      }
      else if (length == 0)
      {
	my_error(ER_WRONG_KEY_COLUMN, MYF(0), column->field_name);
	  DBUG_RETURN(TRUE);
      }
      if (length > file->max_key_part_length() && key->type != Key::FULLTEXT)
      {
        length= file->max_key_part_length();
        /* Align key length to multibyte char boundary */
        length-= length % sql_field->charset->mbmaxlen;
	if (key->type == Key::MULTIPLE)
	{
	  /* not a critical problem */
	  char warn_buff[MYSQL_ERRMSG_SIZE];
	  my_snprintf(warn_buff, sizeof(warn_buff), ER(ER_TOO_LONG_KEY),
		      length);
	  push_warning(thd, MYSQL_ERROR::WARN_LEVEL_WARN,
		       ER_TOO_LONG_KEY, warn_buff);
	}
	else
	{
	  my_error(ER_TOO_LONG_KEY,MYF(0),length);
	  DBUG_RETURN(TRUE);
	}
      }
      key_part_info->length=(uint16) length;
      /* Use packed keys for long strings on the first column */
      if (!((*db_options) & HA_OPTION_NO_PACK_KEYS) &&
	  (length >= KEY_DEFAULT_PACK_LENGTH &&
	   (sql_field->sql_type == MYSQL_TYPE_STRING ||
	    sql_field->sql_type == MYSQL_TYPE_VARCHAR ||
	    sql_field->pack_flag & FIELDFLAG_BLOB)))
      {
	if (column_nr == 0 && (sql_field->pack_flag & FIELDFLAG_BLOB) ||
            sql_field->sql_type == MYSQL_TYPE_VARCHAR)
	  key_info->flags|= HA_BINARY_PACK_KEY | HA_VAR_LENGTH_KEY;
	else
	  key_info->flags|= HA_PACK_KEY;
      }
      key_length+=length;
      key_part_info++;

      /* Create the key name based on the first column (if not given) */
      if (column_nr == 0)
      {
	if (key->type == Key::PRIMARY)
	{
	  if (primary_key)
	  {
	    my_message(ER_MULTIPLE_PRI_KEY, ER(ER_MULTIPLE_PRI_KEY),
                       MYF(0));
	    DBUG_RETURN(TRUE);
	  }
	  key_name=primary_key_name;
	  primary_key=1;
	}
	else if (!(key_name = key->name))
	  key_name=make_unique_key_name(sql_field->field_name,
					*key_info_buffer, key_info);
	if (check_if_keyname_exists(key_name, *key_info_buffer, key_info))
	{
	  my_error(ER_DUP_KEYNAME, MYF(0), key_name);
	  DBUG_RETURN(TRUE);
	}
	key_info->name=(char*) key_name;
      }
    }
    if (!key_info->name || check_column_name(key_info->name))
    {
      my_error(ER_WRONG_NAME_FOR_INDEX, MYF(0), key_info->name);
      DBUG_RETURN(TRUE);
    }
    if (!(key_info->flags & HA_NULL_PART_KEY))
      unique_key=1;
    key_info->key_length=(uint16) key_length;
    if (key_length > max_key_length && key->type != Key::FULLTEXT)
    {
      my_error(ER_TOO_LONG_KEY,MYF(0),max_key_length);
      DBUG_RETURN(TRUE);
    }
    key_info++;
  }
  if (!unique_key && !primary_key &&
      (file->ha_table_flags() & HA_REQUIRE_PRIMARY_KEY))
  {
    my_message(ER_REQUIRES_PRIMARY_KEY, ER(ER_REQUIRES_PRIMARY_KEY), MYF(0));
    DBUG_RETURN(TRUE);
  }
  if (auto_increment > 0)
  {
    my_message(ER_WRONG_AUTO_KEY, ER(ER_WRONG_AUTO_KEY), MYF(0));
    DBUG_RETURN(TRUE);
  }
  /* Sort keys in optimized order */
  qsort((uchar*) *key_info_buffer, *key_count, sizeof(KEY),
	(qsort_cmp) sort_keys);
  create_info->null_bits= null_fields;

  DBUG_RETURN(FALSE);
}


/*
  Set table default charset, if not set

  SYNOPSIS
    set_table_default_charset()
    create_info        Table create information

  DESCRIPTION
    If the table character set was not given explicitely,
    let's fetch the database default character set and
    apply it to the table.
*/

static void set_table_default_charset(THD *thd,
				      HA_CREATE_INFO *create_info, char *db)
{
  /*
    If the table character set was not given explicitly,
    let's fetch the database default character set and
    apply it to the table.
  */
  if (!create_info->default_table_charset)
  {
    HA_CREATE_INFO db_info;

    load_db_opt_by_name(thd, db, &db_info);

    create_info->default_table_charset= db_info.default_table_charset;
  }
}


/*
  Extend long VARCHAR fields to blob & prepare field if it's a blob

  SYNOPSIS
    prepare_blob_field()
    sql_field		Field to check

  RETURN
    0	ok
    1	Error (sql_field can't be converted to blob)
        In this case the error is given
*/

static bool prepare_blob_field(THD *thd, create_field *sql_field)
{
  DBUG_ENTER("prepare_blob_field");

  if (sql_field->length > MAX_FIELD_VARCHARLENGTH &&
      !(sql_field->flags & BLOB_FLAG))
  {
    /* Convert long VARCHAR columns to TEXT or BLOB */
    char warn_buff[MYSQL_ERRMSG_SIZE];

    if (sql_field->def || (thd->variables.sql_mode & (MODE_STRICT_TRANS_TABLES |
                                                      MODE_STRICT_ALL_TABLES)))
    {
      my_error(ER_TOO_BIG_FIELDLENGTH, MYF(0), sql_field->field_name,
               MAX_FIELD_VARCHARLENGTH / sql_field->charset->mbmaxlen);
      DBUG_RETURN(1);
    }
    sql_field->sql_type= MYSQL_TYPE_BLOB;
    sql_field->flags|= BLOB_FLAG;
    sprintf(warn_buff, ER(ER_AUTO_CONVERT), sql_field->field_name,
            (sql_field->charset == &my_charset_bin) ? "VARBINARY" : "VARCHAR",
            (sql_field->charset == &my_charset_bin) ? "BLOB" : "TEXT");
    push_warning(thd, MYSQL_ERROR::WARN_LEVEL_NOTE, ER_AUTO_CONVERT,
                 warn_buff);
  }
    
  if ((sql_field->flags & BLOB_FLAG) && sql_field->length)
  {
    if (sql_field->sql_type == MYSQL_TYPE_BLOB)
    {
      /* The user has given a length to the blob column */
      sql_field->sql_type= get_blob_type_from_length(sql_field->length);
      sql_field->pack_length= calc_pack_length(sql_field->sql_type, 0);
    }
    sql_field->length= 0;
  }
  DBUG_RETURN(0);
}


/*
  Preparation of create_field for SP function return values.
  Based on code used in the inner loop of mysql_prepare_create_table()
  above.

  SYNOPSIS
    sp_prepare_create_field()
    thd			Thread object
    sql_field		Field to prepare

  DESCRIPTION
    Prepares the field structures for field creation.

*/

void sp_prepare_create_field(THD *thd, create_field *sql_field)
{
  if (sql_field->sql_type == MYSQL_TYPE_SET ||
      sql_field->sql_type == MYSQL_TYPE_ENUM)
  {
    uint32 field_length, dummy;
    if (sql_field->sql_type == MYSQL_TYPE_SET)
    {
      calculate_interval_lengths(sql_field->charset,
                                 sql_field->interval, &dummy, 
                                 &field_length);
      sql_field->length= field_length + 
                         (sql_field->interval->count - 1);
    }
    else /* MYSQL_TYPE_ENUM */
    {
      calculate_interval_lengths(sql_field->charset,
                                 sql_field->interval,
                                 &field_length, &dummy);
      sql_field->length= field_length;
    }
    set_if_smaller(sql_field->length, MAX_FIELD_WIDTH-1);
  }

  if (sql_field->sql_type == MYSQL_TYPE_BIT)
  {
    sql_field->pack_flag= FIELDFLAG_NUMBER |
                          FIELDFLAG_TREAT_BIT_AS_CHAR;
  }
  sql_field->create_length_to_internal_length();
  DBUG_ASSERT(sql_field->def == 0);
  /* Can't go wrong as sql_field->def is not defined */
  (void) prepare_blob_field(thd, sql_field);
}


/*
  Create a table

  SYNOPSIS
    mysql_create_table_no_lock()
    thd			Thread object
    db			Database
    table_name		Table name
    create_info	        Create information (like MAX_ROWS)
    fields		List of fields to create
    keys		List of keys to create
    internal_tmp_table  Set to 1 if this is an internal temporary table
			(From ALTER TABLE)
    select_field_count

  DESCRIPTION
    If one creates a temporary table, this is automatically opened

    Note that this function assumes that caller already have taken
    name-lock on table being created or used some other way to ensure
    that concurrent operations won't intervene. mysql_create_table()
    is a wrapper that can be used for this.

    no_log is needed for the case of CREATE ... SELECT,
    as the logging will be done later in sql_insert.cc
    select_field_count is also used for CREATE ... SELECT,
    and must be zero for standard create of table.

  RETURN VALUES
    FALSE OK
    TRUE  error
*/

bool mysql_create_table_no_lock(THD *thd,
                                const char *db, const char *table_name,
                                HA_CREATE_INFO *create_info,
                                Alter_info *alter_info,
                                bool internal_tmp_table,
                                uint select_field_count)
{
  char		path[FN_REFLEN];
  uint          path_length;
  const char	*alias;
  uint		db_options, key_count;
  KEY		*key_info_buffer;
  handler	*file;
  bool		error= TRUE;
  DBUG_ENTER("mysql_create_table_no_lock");
  DBUG_PRINT("enter", ("db: '%s'  table: '%s'  tmp: %d",
                       db, table_name, internal_tmp_table));


  /* Check for duplicate fields and check type of table to create */
  if (!alter_info->create_list.elements)
  {
    my_message(ER_TABLE_MUST_HAVE_COLUMNS, ER(ER_TABLE_MUST_HAVE_COLUMNS),
               MYF(0));
    DBUG_RETURN(TRUE);
  }
  if (check_engine(thd, table_name, create_info))
    DBUG_RETURN(TRUE);
  db_options= create_info->table_options;
  if (create_info->row_type == ROW_TYPE_DYNAMIC)
    db_options|=HA_OPTION_PACK_RECORD;
  alias= table_case_name(create_info, table_name);
  if (!(file= get_new_handler((TABLE_SHARE*) 0, thd->mem_root,
                              create_info->db_type)))
  {
    mem_alloc_error(sizeof(handler));
    DBUG_RETURN(TRUE);
  }
#ifdef WITH_PARTITION_STORAGE_ENGINE
  partition_info *part_info= thd->work_part_info;

  if (!part_info && create_info->db_type->partition_flags &&
      (create_info->db_type->partition_flags() & HA_USE_AUTO_PARTITION))
  {
    /*
      Table is not defined as a partitioned table but the engine handles
      all tables as partitioned. The handler will set up the partition info
      object with the default settings.
    */
    thd->work_part_info= part_info= new partition_info();
    if (!part_info)
    {
      mem_alloc_error(sizeof(partition_info));
      DBUG_RETURN(TRUE);
    }
    file->set_auto_partitions(part_info);
    part_info->default_engine_type= create_info->db_type;
    part_info->is_auto_partitioned= TRUE;
  }
  if (part_info)
  {
    /*
      The table has been specified as a partitioned table.
      If this is part of an ALTER TABLE the handler will be the partition
      handler but we need to specify the default handler to use for
      partitions also in the call to check_partition_info. We transport
      this information in the default_db_type variable, it is either
      DB_TYPE_DEFAULT or the engine set in the ALTER TABLE command.

      Check that we don't use foreign keys in the table since it won't
      work even with InnoDB beneath it.
    */
    List_iterator<Key> key_iterator(alter_info->key_list);
    Key *key;
    handlerton *part_engine_type= create_info->db_type;
    char *part_syntax_buf;
    uint syntax_len;
    handlerton *engine_type;
    if (create_info->options & HA_LEX_CREATE_TMP_TABLE)
    {
      my_error(ER_PARTITION_NO_TEMPORARY, MYF(0));
      goto err;
    }
    while ((key= key_iterator++))
    {
      if (key->type == Key::FOREIGN_KEY &&
          !part_info->is_auto_partitioned)
      {
        my_error(ER_CANNOT_ADD_FOREIGN, MYF(0));
        goto err;
      }
    }
    if ((part_engine_type == partition_hton) &&
        part_info->default_engine_type)
    {
      /*
        This only happens at ALTER TABLE.
        default_engine_type was assigned from the engine set in the ALTER
        TABLE command.
      */
      ;
    }
    else
    {
      if (create_info->used_fields & HA_CREATE_USED_ENGINE)
      {
        part_info->default_engine_type= create_info->db_type;
      }
      else
      {
        if (part_info->default_engine_type == NULL)
        {
          part_info->default_engine_type= ha_checktype(thd,
                                          DB_TYPE_DEFAULT, 0, 0);
        }
      }
    }
    DBUG_PRINT("info", ("db_type = %d",
                         ha_legacy_type(part_info->default_engine_type)));
    if (part_info->check_partition_info(thd, &engine_type, file,
                                        create_info, TRUE))
      goto err;
    part_info->default_engine_type= engine_type;

    /*
      We reverse the partitioning parser and generate a standard format
      for syntax stored in frm file.
    */
    if (!(part_syntax_buf= generate_partition_syntax(part_info,
                                                     &syntax_len,
                                                     TRUE, TRUE)))
      goto err;
    part_info->part_info_string= part_syntax_buf;
    part_info->part_info_len= syntax_len;
    if ((!(engine_type->partition_flags &&
           engine_type->partition_flags() & HA_CAN_PARTITION)) ||
        create_info->db_type == partition_hton)
    {
      /*
        The handler assigned to the table cannot handle partitioning.
        Assign the partition handler as the handler of the table.
      */
      DBUG_PRINT("info", ("db_type: %d",
                          ha_legacy_type(create_info->db_type)));
      delete file;
      create_info->db_type= partition_hton;
      if (!(file= get_ha_partition(part_info)))
      {
        DBUG_RETURN(TRUE);
      }
      /*
        If we have default number of partitions or subpartitions we
        might require to set-up the part_info object such that it
        creates a proper .par file. The current part_info object is
        only used to create the frm-file and .par-file.
      */
      if (part_info->use_default_no_partitions &&
          part_info->no_parts &&
          (int)part_info->no_parts !=
          file->get_default_no_partitions(create_info))
      {
        uint i;
        List_iterator<partition_element> part_it(part_info->partitions);
        part_it++;
        DBUG_ASSERT(thd->lex->sql_command != SQLCOM_CREATE_TABLE);
        for (i= 1; i < part_info->partitions.elements; i++)
          (part_it++)->part_state= PART_TO_BE_DROPPED;
      }
      else if (part_info->is_sub_partitioned() &&
               part_info->use_default_no_subpartitions &&
               part_info->no_subparts &&
               (int)part_info->no_subparts !=
                 file->get_default_no_partitions(create_info))
      {
        DBUG_ASSERT(thd->lex->sql_command != SQLCOM_CREATE_TABLE);
        part_info->no_subparts= file->get_default_no_partitions(create_info);
      }
    }
    else if (create_info->db_type != engine_type)
    {
      /*
        We come here when we don't use a partitioned handler.
        Since we use a partitioned table it must be "native partitioned".
        We have switched engine from defaults, most likely only specified
        engines in partition clauses.
      */
      delete file;
      if (!(file= get_new_handler((TABLE_SHARE*) 0, thd->mem_root,
                                  engine_type)))
      {
        mem_alloc_error(sizeof(handler));
        DBUG_RETURN(TRUE);
      }
    }
  }
#endif

  set_table_default_charset(thd, create_info, (char*) db);

  if (mysql_prepare_create_table(thd, create_info, alter_info,
                                 internal_tmp_table,
                                 &db_options, file,
                                 &key_info_buffer, &key_count,
                                 select_field_count))
    goto err;

      /* Check if table exists */
  if (create_info->options & HA_LEX_CREATE_TMP_TABLE)
  {
    path_length= build_tmptable_filename(thd, path, sizeof(path));
    create_info->table_options|=HA_CREATE_DELAY_KEY_WRITE;
  }
  else  
  {
 #ifdef FN_DEVCHAR
    /* check if the table name contains FN_DEVCHAR when defined */
    if (strchr(alias, FN_DEVCHAR))
    {
      my_error(ER_WRONG_TABLE_NAME, MYF(0), alias);
      DBUG_RETURN(TRUE);
    }
#endif
    path_length= build_table_filename(path, sizeof(path), db, alias, reg_ext,
                                      internal_tmp_table ? FN_IS_TMP : 0);
  }

  /* Check if table already exists */
  if ((create_info->options & HA_LEX_CREATE_TMP_TABLE) &&
      find_temporary_table(thd, db, table_name))
  {
    if (create_info->options & HA_LEX_CREATE_IF_NOT_EXISTS)
    {
      create_info->table_existed= 1;		// Mark that table existed
      push_warning_printf(thd, MYSQL_ERROR::WARN_LEVEL_NOTE,
                          ER_TABLE_EXISTS_ERROR, ER(ER_TABLE_EXISTS_ERROR),
                          alias);
      error= 0;
      goto err;
    }
    my_error(ER_TABLE_EXISTS_ERROR, MYF(0), alias);
    goto err;
  }

  VOID(pthread_mutex_lock(&LOCK_open));
  if (!internal_tmp_table && !(create_info->options & HA_LEX_CREATE_TMP_TABLE))
  {
    if (!access(path,F_OK))
    {
      if (create_info->options & HA_LEX_CREATE_IF_NOT_EXISTS)
        goto warn;
      my_error(ER_TABLE_EXISTS_ERROR,MYF(0),table_name);
      goto unlock_and_end;
    }
    /*
      We don't assert here, but check the result, because the table could be
      in the table definition cache and in the same time the .frm could be
      missing from the disk, in case of manual intervention which deletes
      the .frm file. The user has to use FLUSH TABLES; to clear the cache.
      Then she could create the table. This case is pretty obscure and
      therefore we don't introduce a new error message only for it.
    */
    if (get_cached_table_share(db, alias))
    {
      my_error(ER_TABLE_EXISTS_ERROR, MYF(0), table_name);
      goto unlock_and_end;
    }
  }

  /*
    Check that table with given name does not already
    exist in any storage engine. In such a case it should
    be discovered and the error ER_TABLE_EXISTS_ERROR be returned
    unless user specified CREATE TABLE IF EXISTS
    The LOCK_open mutex has been locked to make sure no
    one else is attempting to discover the table. Since
    it's not on disk as a frm file, no one could be using it!
  */
  if (!(create_info->options & HA_LEX_CREATE_TMP_TABLE))
  {
    bool create_if_not_exists =
      create_info->options & HA_LEX_CREATE_IF_NOT_EXISTS;
    int retcode = ha_table_exists_in_engine(thd, db, table_name);
    DBUG_PRINT("info", ("exists_in_engine: %u",retcode));
    switch (retcode)
    {
      case HA_ERR_NO_SUCH_TABLE:
        /* Normal case, no table exists. we can go and create it */
        break;
      case HA_ERR_TABLE_EXIST:
        DBUG_PRINT("info", ("Table existed in handler"));

        if (create_if_not_exists)
          goto warn;
        my_error(ER_TABLE_EXISTS_ERROR,MYF(0),table_name);
        goto unlock_and_end;
        break;
      default:
        DBUG_PRINT("info", ("error: %u from storage engine", retcode));
        my_error(retcode, MYF(0),table_name);
        goto unlock_and_end;
    }
  }

  thd->proc_info="creating table";
  create_info->table_existed= 0;		// Mark that table is created

  if (thd->variables.sql_mode & MODE_NO_DIR_IN_CREATE)
    create_info->data_file_name= create_info->index_file_name= 0;
  create_info->table_options=db_options;

  path[path_length - reg_ext_length]= '\0'; // Remove .frm extension
  if (rea_create_table(thd, path, db, table_name,
                       create_info, alter_info->create_list,
                       key_count, key_info_buffer, file))
    goto unlock_and_end;

  if (create_info->options & HA_LEX_CREATE_TMP_TABLE)
  {
    /* Open table and put in temporary table list */
    if (!(open_temporary_table(thd, path, db, table_name, 1)))
    {
      (void) rm_temporary_table(create_info->db_type, path);
      goto unlock_and_end;
    }
    thd->tmp_table_used= 1;
  }

  /*
    Don't write statement if:
    - It is an internal temporary table,
    - Row-based logging is used and it we are creating a temporary table, or
    - The binary log is not open.
    Otherwise, the statement shall be binlogged.
   */
  if (!internal_tmp_table &&
      (!thd->current_stmt_binlog_row_based ||
       (thd->current_stmt_binlog_row_based &&
        !(create_info->options & HA_LEX_CREATE_TMP_TABLE))))
    write_bin_log(thd, TRUE, thd->query, thd->query_length);
  error= FALSE;
unlock_and_end:
  VOID(pthread_mutex_unlock(&LOCK_open));

err:
  thd->proc_info="After create";
  delete file;
  DBUG_RETURN(error);

warn:
  error= FALSE;
  push_warning_printf(thd, MYSQL_ERROR::WARN_LEVEL_NOTE,
                      ER_TABLE_EXISTS_ERROR, ER(ER_TABLE_EXISTS_ERROR),
                      alias);
  create_info->table_existed= 1;		// Mark that table existed
  goto unlock_and_end;
}


/*
  Database and name-locking aware wrapper for mysql_create_table_no_lock(),
*/

bool mysql_create_table(THD *thd, const char *db, const char *table_name,
                        HA_CREATE_INFO *create_info,
                        Alter_info *alter_info,
                        bool internal_tmp_table,
                        uint select_field_count)
{
  TABLE *name_lock= 0;
  bool result;
  DBUG_ENTER("mysql_create_table");

  /* Wait for any database locks */
  pthread_mutex_lock(&LOCK_lock_db);
  while (!thd->killed &&
         hash_search(&lock_db_cache,(uchar*) db, strlen(db)))
  {
    wait_for_condition(thd, &LOCK_lock_db, &COND_refresh);
    pthread_mutex_lock(&LOCK_lock_db);
  }

  if (thd->killed)
  {
    pthread_mutex_unlock(&LOCK_lock_db);
    DBUG_RETURN(TRUE);
  }
  creating_table++;
  pthread_mutex_unlock(&LOCK_lock_db);

  if (!(create_info->options & HA_LEX_CREATE_TMP_TABLE))
  {
    if (lock_table_name_if_not_cached(thd, db, table_name, &name_lock))
    {
      result= TRUE;
      goto unlock;
    }
    if (!name_lock)
    {
      if (create_info->options & HA_LEX_CREATE_IF_NOT_EXISTS)
      {
        push_warning_printf(thd, MYSQL_ERROR::WARN_LEVEL_NOTE,
                            ER_TABLE_EXISTS_ERROR, ER(ER_TABLE_EXISTS_ERROR),
                            table_name);
        create_info->table_existed= 1;
        result= FALSE;
      }
      else
      {
        my_error(ER_TABLE_EXISTS_ERROR,MYF(0),table_name);
        result= TRUE;
      }
      goto unlock;
    }
  }

  result= mysql_create_table_no_lock(thd, db, table_name, create_info,
                                     alter_info,
                                     internal_tmp_table,
                                     select_field_count);

unlock:
  if (name_lock)
  {
    pthread_mutex_lock(&LOCK_open);
    unlink_open_table(thd, name_lock, FALSE);
    pthread_mutex_unlock(&LOCK_open);
  }
  pthread_mutex_lock(&LOCK_lock_db);
  if (!--creating_table && creating_database)
    pthread_cond_signal(&COND_refresh);
  pthread_mutex_unlock(&LOCK_lock_db);
  DBUG_RETURN(result);
}


/*
** Give the key name after the first field with an optional '_#' after
**/

static bool
check_if_keyname_exists(const char *name, KEY *start, KEY *end)
{
  for (KEY *key=start ; key != end ; key++)
    if (!my_strcasecmp(system_charset_info,name,key->name))
      return 1;
  return 0;
}


static char *
make_unique_key_name(const char *field_name,KEY *start,KEY *end)
{
  char buff[MAX_FIELD_NAME],*buff_end;

  if (!check_if_keyname_exists(field_name,start,end) &&
      my_strcasecmp(system_charset_info,field_name,primary_key_name))
    return (char*) field_name;			// Use fieldname
  buff_end=strmake(buff,field_name, sizeof(buff)-4);

  /*
    Only 3 chars + '\0' left, so need to limit to 2 digit
    This is ok as we can't have more than 100 keys anyway
  */
  for (uint i=2 ; i< 100; i++)
  {
    *buff_end= '_';
    int10_to_str(i, buff_end+1, 10);
    if (!check_if_keyname_exists(buff,start,end))
      return sql_strdup(buff);
  }
  return (char*) "not_specified";		// Should never happen
}


/****************************************************************************
** Alter a table definition
****************************************************************************/


/*
  Rename a table.

  SYNOPSIS
    mysql_rename_table()
      base                      The handlerton handle.
      old_db                    The old database name.
      old_name                  The old table name.
      new_db                    The new database name.
      new_name                  The new table name.
      flags                     flags for build_table_filename().
                                FN_FROM_IS_TMP old_name is temporary.
                                FN_TO_IS_TMP   new_name is temporary.
                                NO_FRM_RENAME  Don't rename the FRM file
                                but only the table in the storage engine.

  RETURN
    FALSE   OK
    TRUE    Error
*/

bool
mysql_rename_table(handlerton *base, const char *old_db,
                   const char *old_name, const char *new_db,
                   const char *new_name, uint flags)
{
  THD *thd= current_thd;
  char from[FN_REFLEN], to[FN_REFLEN], lc_from[FN_REFLEN], lc_to[FN_REFLEN];
  char *from_base= from, *to_base= to;
  char tmp_name[NAME_LEN+1];
  handler *file;
  int error=0;
  DBUG_ENTER("mysql_rename_table");
  DBUG_PRINT("enter", ("old: '%s'.'%s'  new: '%s'.'%s'",
                       old_db, old_name, new_db, new_name));

  file= (base == NULL ? 0 :
         get_new_handler((TABLE_SHARE*) 0, thd->mem_root, base));

  build_table_filename(from, sizeof(from), old_db, old_name, "",
                       flags & FN_FROM_IS_TMP);
  build_table_filename(to, sizeof(to), new_db, new_name, "",
                       flags & FN_TO_IS_TMP);

  /*
    If lower_case_table_names == 2 (case-preserving but case-insensitive
    file system) and the storage is not HA_FILE_BASED, we need to provide
    a lowercase file name, but we leave the .frm in mixed case.
   */
  if (lower_case_table_names == 2 && file &&
      !(file->ha_table_flags() & HA_FILE_BASED))
  {
    strmov(tmp_name, old_name);
    my_casedn_str(files_charset_info, tmp_name);
    build_table_filename(lc_from, sizeof(lc_from), old_db, tmp_name, "",
                         flags & FN_FROM_IS_TMP);
    from_base= lc_from;

    strmov(tmp_name, new_name);
    my_casedn_str(files_charset_info, tmp_name);
    build_table_filename(lc_to, sizeof(lc_to), new_db, tmp_name, "",
                         flags & FN_TO_IS_TMP);
    to_base= lc_to;
  }

  if (!file || !(error=file->rename_table(from_base, to_base)))
  {
    if (!(flags & NO_FRM_RENAME) && rename_file_ext(from,to,reg_ext))
    {
      error=my_errno;
      /* Restore old file name */
      if (file)
        file->rename_table(to_base, from_base);
    }
  }
  delete file;
  if (error == HA_ERR_WRONG_COMMAND)
    my_error(ER_NOT_SUPPORTED_YET, MYF(0), "ALTER TABLE");
  else if (error)
    my_error(ER_ERROR_ON_RENAME, MYF(0), from, to, error);
  DBUG_RETURN(error != 0);
}


/*
  Force all other threads to stop using the table

  SYNOPSIS
    wait_while_table_is_used()
    thd			Thread handler
    table		Table to remove from cache
    function		HA_EXTRA_PREPARE_FOR_DELETE if table is to be deleted
			HA_EXTRA_FORCE_REOPEN if table is not be used
  NOTES
   When returning, the table will be unusable for other threads until
   the table is closed.

  PREREQUISITES
    Lock on LOCK_open
    Win32 clients must also have a WRITE LOCK on the table !
*/

static void wait_while_table_is_used(THD *thd,TABLE *table,
				     enum ha_extra_function function)
{
  DBUG_ENTER("wait_while_table_is_used");
  DBUG_PRINT("enter", ("table: '%s'  share: 0x%lx  db_stat: %u  version: %lu",
                       table->s->table_name.str, (ulong) table->s,
                       table->db_stat, table->s->version));

  VOID(table->file->extra(function));
  /* Mark all tables that are in use as 'old' */
  mysql_lock_abort(thd, table, TRUE);	/* end threads waiting on lock */

  /* Wait until all there are no other threads that has this table open */
  remove_table_from_cache(thd, table->s->db.str,
                          table->s->table_name.str,
                          RTFC_WAIT_OTHER_THREAD_FLAG);
  DBUG_VOID_RETURN;
}

/*
  Close a cached table

  SYNOPSIS
    close_cached_table()
    thd			Thread handler
    table		Table to remove from cache

  NOTES
    Function ends by signaling threads waiting for the table to try to
    reopen the table.

  PREREQUISITES
    Lock on LOCK_open
    Win32 clients must also have a WRITE LOCK on the table !
*/

void close_cached_table(THD *thd, TABLE *table)
{
  DBUG_ENTER("close_cached_table");

  wait_while_table_is_used(thd, table, HA_EXTRA_PREPARE_FOR_DELETE);
  /* Close lock if this is not got with LOCK TABLES */
  if (thd->lock)
  {
    mysql_unlock_tables(thd, thd->lock);
    thd->lock=0;			// Start locked threads
  }
  /* Close all copies of 'table'.  This also frees all LOCK TABLES lock */
  unlink_open_table(thd, table, TRUE);

  /* When lock on LOCK_open is freed other threads can continue */
  broadcast_refresh();
  DBUG_VOID_RETURN;
}

static int send_check_errmsg(THD *thd, TABLE_LIST* table,
			     const char* operator_name, const char* errmsg)

{
  Protocol *protocol= thd->protocol;
  protocol->prepare_for_resend();
  protocol->store(table->alias, system_charset_info);
  protocol->store((char*) operator_name, system_charset_info);
  protocol->store(STRING_WITH_LEN("error"), system_charset_info);
  protocol->store(errmsg, system_charset_info);
  thd->clear_error();
  if (protocol->write())
    return -1;
  return 1;
}


static int prepare_for_restore(THD* thd, TABLE_LIST* table,
			       HA_CHECK_OPT *check_opt)
{
  DBUG_ENTER("prepare_for_restore");

  if (table->table) // do not overwrite existing tables on restore
  {
    DBUG_RETURN(send_check_errmsg(thd, table, "restore",
				  "table exists, will not overwrite on restore"
				  ));
  }
  else
  {
    char* backup_dir= thd->lex->backup_dir;
    char src_path[FN_REFLEN], dst_path[FN_REFLEN], uname[FN_REFLEN];
    char* table_name= table->table_name;
    char* db= table->db;

    VOID(tablename_to_filename(table->table_name, uname, sizeof(uname)));

    if (fn_format_relative_to_data_home(src_path, uname, backup_dir, reg_ext))
      DBUG_RETURN(-1); // protect buffer overflow

    build_table_filename(dst_path, sizeof(dst_path),
                         db, table_name, reg_ext, 0);

    if (lock_and_wait_for_table_name(thd,table))
      DBUG_RETURN(-1);

    if (my_copy(src_path, dst_path, MYF(MY_WME)))
    {
      pthread_mutex_lock(&LOCK_open);
      unlock_table_name(thd, table);
      pthread_mutex_unlock(&LOCK_open);
      DBUG_RETURN(send_check_errmsg(thd, table, "restore",
				    "Failed copying .frm file"));
    }
    if (mysql_truncate(thd, table, 1))
    {
      pthread_mutex_lock(&LOCK_open);
      unlock_table_name(thd, table);
      pthread_mutex_unlock(&LOCK_open);
      DBUG_RETURN(send_check_errmsg(thd, table, "restore",
				    "Failed generating table from .frm file"));
    }
  }

  /*
    Now we should be able to open the partially restored table
    to finish the restore in the handler later on
  */
  pthread_mutex_lock(&LOCK_open);
  if (reopen_name_locked_table(thd, table, TRUE))
  {
    unlock_table_name(thd, table);
    pthread_mutex_unlock(&LOCK_open);
    DBUG_RETURN(send_check_errmsg(thd, table, "restore",
                                  "Failed to open partially restored table"));
  }
  pthread_mutex_unlock(&LOCK_open);
  DBUG_RETURN(0);
}


static int prepare_for_repair(THD *thd, TABLE_LIST *table_list,
			      HA_CHECK_OPT *check_opt)
{
  int error= 0;
  TABLE tmp_table, *table;
  TABLE_SHARE *share;
  char from[FN_REFLEN],tmp[FN_REFLEN+32];
  const char **ext;
  MY_STAT stat_info;
  DBUG_ENTER("prepare_for_repair");

  if (!(check_opt->sql_flags & TT_USEFRM))
    DBUG_RETURN(0);

  if (!(table= table_list->table))		/* if open_ltable failed */
  {
    char key[MAX_DBKEY_LENGTH];
    uint key_length;

    key_length= create_table_def_key(thd, key, table_list, 0);
    pthread_mutex_lock(&LOCK_open);
    if (!(share= (get_table_share(thd, table_list, key, key_length, 0,
                                  &error))))
    {
      pthread_mutex_unlock(&LOCK_open);
      DBUG_RETURN(0);				// Can't open frm file
    }

    if (open_table_from_share(thd, share, "", 0, 0, 0, &tmp_table, FALSE))
    {
      release_table_share(share, RELEASE_NORMAL);
      pthread_mutex_unlock(&LOCK_open);
      DBUG_RETURN(0);                           // Out of memory
    }
    table= &tmp_table;
    pthread_mutex_unlock(&LOCK_open);
  }
  /*
    REPAIR TABLE ... USE_FRM for temporary tables makes little sense.
  */
  if (table->s->tmp_table)
  {
    error= send_check_errmsg(thd, table_list, "repair",
			     "Cannot repair temporary table from .frm file");
    goto end;
  }

  /*
    User gave us USE_FRM which means that the header in the index file is
    trashed.
    In this case we will try to fix the table the following way:
    - Rename the data file to a temporary name
    - Truncate the table
    - Replace the new data file with the old one
    - Run a normal repair using the new index file and the old data file
  */

  /*
    Check if this is a table type that stores index and data separately,
    like ISAM or MyISAM. We assume fixed order of engine file name
    extentions array. First element of engine file name extentions array
    is meta/index file extention. Second element - data file extention. 
  */
  ext= table->file->bas_ext();
  if (!ext[0] || !ext[1])
    goto end;					// No data file

  // Name of data file
  strxmov(from, table->s->normalized_path.str, ext[1], NullS);
  if (!my_stat(from, &stat_info, MYF(0)))
    goto end;				// Can't use USE_FRM flag

  my_snprintf(tmp, sizeof(tmp), "%s-%lx_%lx",
	      from, current_pid, thd->thread_id);

  /* If we could open the table, close it */
  if (table_list->table)
  {
    pthread_mutex_lock(&LOCK_open);
    close_cached_table(thd, table);
    pthread_mutex_unlock(&LOCK_open);
  }
  if (lock_and_wait_for_table_name(thd,table_list))
  {
    error= -1;
    goto end;
  }
  if (my_rename(from, tmp, MYF(MY_WME)))
  {
    pthread_mutex_lock(&LOCK_open);
    unlock_table_name(thd, table_list);
    pthread_mutex_unlock(&LOCK_open);
    error= send_check_errmsg(thd, table_list, "repair",
			     "Failed renaming data file");
    goto end;
  }
  if (mysql_truncate(thd, table_list, 1))
  {
    pthread_mutex_lock(&LOCK_open);
    unlock_table_name(thd, table_list);
    pthread_mutex_unlock(&LOCK_open);
    error= send_check_errmsg(thd, table_list, "repair",
			     "Failed generating table from .frm file");
    goto end;
  }
  if (my_rename(tmp, from, MYF(MY_WME)))
  {
    pthread_mutex_lock(&LOCK_open);
    unlock_table_name(thd, table_list);
    pthread_mutex_unlock(&LOCK_open);
    error= send_check_errmsg(thd, table_list, "repair",
			     "Failed restoring .MYD file");
    goto end;
  }

  /*
    Now we should be able to open the partially repaired table
    to finish the repair in the handler later on.
  */
  pthread_mutex_lock(&LOCK_open);
  if (reopen_name_locked_table(thd, table_list, TRUE))
  {
    unlock_table_name(thd, table_list);
    pthread_mutex_unlock(&LOCK_open);
    error= send_check_errmsg(thd, table_list, "repair",
                             "Failed to open partially repaired table");
    goto end;
  }
  pthread_mutex_unlock(&LOCK_open);

end:
  if (table == &tmp_table)
  {
    pthread_mutex_lock(&LOCK_open);
    closefrm(table, 1);				// Free allocated memory
    pthread_mutex_unlock(&LOCK_open);
  }
  DBUG_RETURN(error);
}



/*
  RETURN VALUES
    FALSE Message sent to net (admin operation went ok)
    TRUE  Message should be sent by caller 
          (admin operation or network communication failed)
*/
static bool mysql_admin_table(THD* thd, TABLE_LIST* tables,
                              HA_CHECK_OPT* check_opt,
                              const char *operator_name,
                              thr_lock_type lock_type,
                              bool open_for_modify,
                              bool no_warnings_for_error,
                              uint extra_open_options,
                              int (*prepare_func)(THD *, TABLE_LIST *,
                                                  HA_CHECK_OPT *),
                              int (handler::*operator_func)(THD *,
                                                            HA_CHECK_OPT *),
                              int (view_operator_func)(THD *, TABLE_LIST*))
{
  TABLE_LIST *table;
  SELECT_LEX *select= &thd->lex->select_lex;
  List<Item> field_list;
  Item *item;
  Protocol *protocol= thd->protocol;
  LEX *lex= thd->lex;
  int result_code, disable_logs= 0;
  DBUG_ENTER("mysql_admin_table");

  if (end_active_trans(thd))
    DBUG_RETURN(1);
  field_list.push_back(item = new Item_empty_string("Table", NAME_CHAR_LEN*2));
  item->maybe_null = 1;
  field_list.push_back(item = new Item_empty_string("Op", 10));
  item->maybe_null = 1;
  field_list.push_back(item = new Item_empty_string("Msg_type", 10));
  item->maybe_null = 1;
  field_list.push_back(item = new Item_empty_string("Msg_text", 255));
  item->maybe_null = 1;
  if (protocol->send_fields(&field_list,
                            Protocol::SEND_NUM_ROWS | Protocol::SEND_EOF))
    DBUG_RETURN(TRUE);

  mysql_ha_flush(thd, tables, MYSQL_HA_CLOSE_FINAL, FALSE);
  for (table= tables; table; table= table->next_local)
  {
    char table_name[NAME_LEN*2+2];
    char* db = table->db;
    bool fatal_error=0;

    strxmov(table_name, db, ".", table->table_name, NullS);
    thd->open_options|= extra_open_options;
    table->lock_type= lock_type;
    /* open only one table from local list of command */
    {
      TABLE_LIST *save_next_global, *save_next_local;
      save_next_global= table->next_global;
      table->next_global= 0;
      save_next_local= table->next_local;
      table->next_local= 0;
      select->table_list.first= (uchar*)table;
      /*
        Time zone tables and SP tables can be add to lex->query_tables list,
        so it have to be prepared.
        TODO: Investigate if we can put extra tables into argument instead of
        using lex->query_tables
      */
      lex->query_tables= table;
      lex->query_tables_last= &table->next_global;
      lex->query_tables_own_last= 0;
      thd->no_warnings_for_error= no_warnings_for_error;
      if (view_operator_func == NULL)
        table->required_type=FRMTYPE_TABLE;

      /*
        If we want to perform an admin operation on the log table
        (E.g. rename) and lock_type >= TL_READ_NO_INSERT disable
        log tables
      */

      if (check_if_log_table(table->db_length, table->db,
                             table->table_name_length,
                             table->table_name, 1) &&
          lock_type >= TL_READ_NO_INSERT)
      {
        disable_logs= 1;
        logger.lock();
        logger.tmp_close_log_tables(thd);
      }

      open_and_lock_tables(thd, table);
      thd->no_warnings_for_error= 0;
      table->next_global= save_next_global;
      table->next_local= save_next_local;
      thd->open_options&= ~extra_open_options;
    }
    if (prepare_func)
    {
      switch ((*prepare_func)(thd, table, check_opt)) {
      case  1:           // error, message written to net
        ha_autocommit_or_rollback(thd, 1);
        close_thread_tables(thd);
        continue;
      case -1:           // error, message could be written to net
        goto err;
      default:           // should be 0 otherwise
        ;
      }
    }

    /*
      CHECK TABLE command is only command where VIEW allowed here and this
      command use only temporary teble method for VIEWs resolving => there
      can't be VIEW tree substitition of join view => if opening table
      succeed then table->table will have real TABLE pointer as value (in
      case of join view substitution table->table can be 0, but here it is
      impossible)
    */
    if (!table->table)
    {
      char buf[ERRMSGSIZE+ERRMSGSIZE+2];
      const char *err_msg;
      protocol->prepare_for_resend();
      protocol->store(table_name, system_charset_info);
      protocol->store(operator_name, system_charset_info);
      protocol->store(STRING_WITH_LEN("error"), system_charset_info);
      if (!(err_msg=thd->net.last_error))
	err_msg=ER(ER_CHECK_NO_SUCH_TABLE);
      /* if it was a view will check md5 sum */
      if (table->view &&
          view_checksum(thd, table) == HA_ADMIN_WRONG_CHECKSUM)
      {
        strxmov(buf, err_msg, "; ", ER(ER_VIEW_CHECKSUM), NullS);
        err_msg= (const char *)buf;
      }
      protocol->store(err_msg, system_charset_info);
      lex->cleanup_after_one_table_open();
      thd->clear_error();
      /*
        View opening can be interrupted in the middle of process so some
        tables can be left opening
      */
      ha_autocommit_or_rollback(thd, 1);
      close_thread_tables(thd);
      lex->reset_query_tables_list(FALSE);
      if (protocol->write())
	goto err;
      continue;
    }

    if (table->view)
    {
      result_code= (*view_operator_func)(thd, table);
      goto send_result;
    }

    if ((table->table->db_stat & HA_READ_ONLY) && open_for_modify)
    {
      char buff[FN_REFLEN + MYSQL_ERRMSG_SIZE];
      uint length;
      protocol->prepare_for_resend();
      protocol->store(table_name, system_charset_info);
      protocol->store(operator_name, system_charset_info);
      protocol->store(STRING_WITH_LEN("error"), system_charset_info);
      length= my_snprintf(buff, sizeof(buff), ER(ER_OPEN_AS_READONLY),
                          table_name);
      protocol->store(buff, length, system_charset_info);
      ha_autocommit_or_rollback(thd, 0);
      close_thread_tables(thd);
      lex->reset_query_tables_list(FALSE);
      table->table=0;				// For query cache
      if (protocol->write())
	goto err;
      continue;
    }

    /* Close all instances of the table to allow repair to rename files */
    if (lock_type == TL_WRITE && table->table->s->version &&
        !table->table->s->log_table)
    {
      pthread_mutex_lock(&LOCK_open);
      const char *old_message=thd->enter_cond(&COND_refresh, &LOCK_open,
					      "Waiting to get writelock");
      mysql_lock_abort(thd,table->table, TRUE);
      remove_table_from_cache(thd, table->table->s->db.str,
                              table->table->s->table_name.str,
                              RTFC_WAIT_OTHER_THREAD_FLAG |
                              RTFC_CHECK_KILLED_FLAG);
      thd->exit_cond(old_message);
      if (thd->killed)
	goto err;
      /* Flush entries in the query cache involving this table. */
      query_cache_invalidate3(thd, table->table, 0);
      open_for_modify= 0;
    }

    if (table->table->s->crashed && operator_func == &handler::ha_check)
    {
      protocol->prepare_for_resend();
      protocol->store(table_name, system_charset_info);
      protocol->store(operator_name, system_charset_info);
      protocol->store(STRING_WITH_LEN("warning"), system_charset_info);
      protocol->store(STRING_WITH_LEN("Table is marked as crashed"),
                      system_charset_info);
      if (protocol->write())
        goto err;
    }

    if (operator_func == &handler::ha_repair)
    {
      if ((table->table->file->check_old_types() == HA_ADMIN_NEEDS_ALTER) ||
          (table->table->file->ha_check_for_upgrade(check_opt) ==
           HA_ADMIN_NEEDS_ALTER))
      {
        my_bool save_no_send_ok= thd->net.no_send_ok;
        ha_autocommit_or_rollback(thd, 1);
        close_thread_tables(thd);
        tmp_disable_binlog(thd); // binlogging is done by caller if wanted
        thd->net.no_send_ok= TRUE;
        result_code= mysql_recreate_table(thd, table);
        thd->net.no_send_ok= save_no_send_ok;
        reenable_binlog(thd);
        goto send_result;
      }

    }

    result_code = (table->table->file->*operator_func)(thd, check_opt);

send_result:

    lex->cleanup_after_one_table_open();
    thd->clear_error();  // these errors shouldn't get client
    protocol->prepare_for_resend();
    protocol->store(table_name, system_charset_info);
    protocol->store(operator_name, system_charset_info);

send_result_message:

    DBUG_PRINT("info", ("result_code: %d", result_code));
    switch (result_code) {
    case HA_ADMIN_NOT_IMPLEMENTED:
      {
	char buf[ERRMSGSIZE+20];
	uint length=my_snprintf(buf, ERRMSGSIZE,
				ER(ER_CHECK_NOT_IMPLEMENTED), operator_name);
	protocol->store(STRING_WITH_LEN("note"), system_charset_info);
	protocol->store(buf, length, system_charset_info);
      }
      break;

    case HA_ADMIN_NOT_BASE_TABLE:
      {
        char buf[ERRMSGSIZE+20];
        uint length= my_snprintf(buf, ERRMSGSIZE,
                                 ER(ER_BAD_TABLE_ERROR), table_name);
        protocol->store(STRING_WITH_LEN("note"), system_charset_info);
        protocol->store(buf, length, system_charset_info);
      }
      break;

    case HA_ADMIN_OK:
      protocol->store(STRING_WITH_LEN("status"), system_charset_info);
      protocol->store(STRING_WITH_LEN("OK"), system_charset_info);
      break;

    case HA_ADMIN_FAILED:
      protocol->store(STRING_WITH_LEN("status"), system_charset_info);
      protocol->store(STRING_WITH_LEN("Operation failed"),
                      system_charset_info);
      break;

    case HA_ADMIN_REJECT:
      protocol->store(STRING_WITH_LEN("status"), system_charset_info);
      protocol->store(STRING_WITH_LEN("Operation need committed state"),
                      system_charset_info);
      open_for_modify= FALSE;
      break;

    case HA_ADMIN_ALREADY_DONE:
      protocol->store(STRING_WITH_LEN("status"), system_charset_info);
      protocol->store(STRING_WITH_LEN("Table is already up to date"),
                      system_charset_info);
      break;

    case HA_ADMIN_CORRUPT:
      protocol->store(STRING_WITH_LEN("error"), system_charset_info);
      protocol->store(STRING_WITH_LEN("Corrupt"), system_charset_info);
      fatal_error=1;
      break;

    case HA_ADMIN_INVALID:
      protocol->store(STRING_WITH_LEN("error"), system_charset_info);
      protocol->store(STRING_WITH_LEN("Invalid argument"),
                      system_charset_info);
      break;

    case HA_ADMIN_TRY_ALTER:
    {
      my_bool save_no_send_ok= thd->net.no_send_ok;
      /*
        This is currently used only by InnoDB. ha_innobase::optimize() answers
        "try with alter", so here we close the table, do an ALTER TABLE,
        reopen the table and do ha_innobase::analyze() on it.
      */
      ha_autocommit_or_rollback(thd, 0);
      close_thread_tables(thd);
      TABLE_LIST *save_next_local= table->next_local,
                 *save_next_global= table->next_global;
      table->next_local= table->next_global= 0;
      tmp_disable_binlog(thd); // binlogging is done by caller if wanted
      thd->net.no_send_ok= TRUE;
      result_code= mysql_recreate_table(thd, table);
      thd->net.no_send_ok= save_no_send_ok;
      reenable_binlog(thd);
      ha_autocommit_or_rollback(thd, 0);
      close_thread_tables(thd);
      if (!result_code) // recreation went ok
      {
        if ((table->table= open_ltable(thd, table, lock_type)) &&
            ((result_code= table->table->file->analyze(thd, check_opt)) > 0))
          result_code= 0; // analyze went ok
      }
      if (result_code) // either mysql_recreate_table or analyze failed
      {
        const char *err_msg;
        if ((err_msg= thd->net.last_error))
        {
          if (!thd->vio_ok())
          {
            sql_print_error(err_msg);
          }
          else
          {
            /* Hijack the row already in-progress. */
            protocol->store(STRING_WITH_LEN("error"), system_charset_info);
            protocol->store(err_msg, system_charset_info);
            (void)protocol->write();
            /* Start off another row for HA_ADMIN_FAILED */
            protocol->prepare_for_resend();
            protocol->store(table_name, system_charset_info);
            protocol->store(operator_name, system_charset_info);
          }
        }
      }
      result_code= result_code ? HA_ADMIN_FAILED : HA_ADMIN_OK;
      table->next_local= save_next_local;
      table->next_global= save_next_global;
      goto send_result_message;
    }
    case HA_ADMIN_WRONG_CHECKSUM:
    {
      protocol->store(STRING_WITH_LEN("note"), system_charset_info);
      protocol->store(ER(ER_VIEW_CHECKSUM), strlen(ER(ER_VIEW_CHECKSUM)),
                      system_charset_info);
      break;
    }

    case HA_ADMIN_NEEDS_UPGRADE:
    case HA_ADMIN_NEEDS_ALTER:
    {
      char buf[ERRMSGSIZE];
      uint length;

      protocol->store(STRING_WITH_LEN("error"), system_charset_info);
      length=my_snprintf(buf, ERRMSGSIZE, ER(ER_TABLE_NEEDS_UPGRADE), table->table_name);
      protocol->store(buf, length, system_charset_info);
      fatal_error=1;
      break;
    }

    default:				// Probably HA_ADMIN_INTERNAL_ERROR
      {
        char buf[ERRMSGSIZE+20];
        uint length=my_snprintf(buf, ERRMSGSIZE,
                                "Unknown - internal error %d during operation",
                                result_code);
        protocol->store(STRING_WITH_LEN("error"), system_charset_info);
        protocol->store(buf, length, system_charset_info);
        fatal_error=1;
        break;
      }
    }
    if (table->table)
    {
      /* in the below check we do not refresh the log tables */
      if (fatal_error)
        table->table->s->version=0;               // Force close of table
      else if (open_for_modify && !table->table->s->log_table)
      {
        if (table->table->s->tmp_table)
          table->table->file->info(HA_STATUS_CONST);
        else
        {
          pthread_mutex_lock(&LOCK_open);
          remove_table_from_cache(thd, table->table->s->db.str,
                                  table->table->s->table_name.str, RTFC_NO_FLAG);
          pthread_mutex_unlock(&LOCK_open);
        }
        /* May be something modified consequently we have to invalidate cache */
        query_cache_invalidate3(thd, table->table, 0);
      }
    }
    ha_autocommit_or_rollback(thd, 0);
    close_thread_tables(thd);
    table->table=0;				// For query cache
    if (protocol->write())
      goto err;
  }

  send_eof(thd);
  if (disable_logs)
  {
    if (logger.reopen_log_tables())
      my_error(ER_CANT_ACTIVATE_LOG, MYF(0));
    logger.unlock();
  }
  DBUG_RETURN(FALSE);

 err:
  ha_autocommit_or_rollback(thd, 1);
  close_thread_tables(thd);			// Shouldn't be needed
  /* enable logging back if needed */
  if (disable_logs)
  {
    if (logger.reopen_log_tables())
      my_error(ER_CANT_ACTIVATE_LOG, MYF(0));
    logger.unlock();
  }
  if (table)
    table->table=0;
  DBUG_RETURN(TRUE);
}


bool mysql_backup_table(THD* thd, TABLE_LIST* table_list)
{
  DBUG_ENTER("mysql_backup_table");
  DBUG_RETURN(mysql_admin_table(thd, table_list, 0,
				"backup", TL_READ, 0, 0, 0, 0,
				&handler::backup, 0));
}


bool mysql_restore_table(THD* thd, TABLE_LIST* table_list)
{
  DBUG_ENTER("mysql_restore_table");
  DBUG_RETURN(mysql_admin_table(thd, table_list, 0,
				"restore", TL_WRITE, 1, 1, 0,
				&prepare_for_restore,
				&handler::restore, 0));
}


bool mysql_repair_table(THD* thd, TABLE_LIST* tables, HA_CHECK_OPT* check_opt)
{
  DBUG_ENTER("mysql_repair_table");
  DBUG_RETURN(mysql_admin_table(thd, tables, check_opt,
				"repair", TL_WRITE, 1,
                                test(check_opt->sql_flags & TT_USEFRM),
                                HA_OPEN_FOR_REPAIR,
				&prepare_for_repair,
				&handler::ha_repair, 0));
}


bool mysql_optimize_table(THD* thd, TABLE_LIST* tables, HA_CHECK_OPT* check_opt)
{
  DBUG_ENTER("mysql_optimize_table");
  DBUG_RETURN(mysql_admin_table(thd, tables, check_opt,
				"optimize", TL_WRITE, 1,0,0,0,
				&handler::optimize, 0));
}


/*
  Assigned specified indexes for a table into key cache

  SYNOPSIS
    mysql_assign_to_keycache()
    thd		Thread object
    tables	Table list (one table only)

  RETURN VALUES
   FALSE ok
   TRUE  error
*/

bool mysql_assign_to_keycache(THD* thd, TABLE_LIST* tables,
			     LEX_STRING *key_cache_name)
{
  HA_CHECK_OPT check_opt;
  KEY_CACHE *key_cache;
  DBUG_ENTER("mysql_assign_to_keycache");

  check_opt.init();
  pthread_mutex_lock(&LOCK_global_system_variables);
  if (!(key_cache= get_key_cache(key_cache_name)))
  {
    pthread_mutex_unlock(&LOCK_global_system_variables);
    my_error(ER_UNKNOWN_KEY_CACHE, MYF(0), key_cache_name->str);
    DBUG_RETURN(TRUE);
  }
  pthread_mutex_unlock(&LOCK_global_system_variables);
  check_opt.key_cache= key_cache;
  DBUG_RETURN(mysql_admin_table(thd, tables, &check_opt,
				"assign_to_keycache", TL_READ_NO_INSERT, 0, 0,
				0, 0, &handler::assign_to_keycache, 0));
}


/*
  Reassign all tables assigned to a key cache to another key cache

  SYNOPSIS
    reassign_keycache_tables()
    thd		Thread object
    src_cache	Reference to the key cache to clean up
    dest_cache	New key cache

  NOTES
    This is called when one sets a key cache size to zero, in which
    case we have to move the tables associated to this key cache to
    the "default" one.

    One has to ensure that one never calls this function while
    some other thread is changing the key cache. This is assured by
    the caller setting src_cache->in_init before calling this function.

    We don't delete the old key cache as there may still be pointers pointing
    to it for a while after this function returns.

 RETURN VALUES
    0	  ok
*/

int reassign_keycache_tables(THD *thd, KEY_CACHE *src_cache,
			     KEY_CACHE *dst_cache)
{
  DBUG_ENTER("reassign_keycache_tables");

  DBUG_ASSERT(src_cache != dst_cache);
  DBUG_ASSERT(src_cache->in_init);
  src_cache->param_buff_size= 0;		// Free key cache
  ha_resize_key_cache(src_cache);
  ha_change_key_cache(src_cache, dst_cache);
  DBUG_RETURN(0);
}


/*
  Preload specified indexes for a table into key cache

  SYNOPSIS
    mysql_preload_keys()
    thd		Thread object
    tables	Table list (one table only)

  RETURN VALUES
    FALSE ok
    TRUE  error
*/

bool mysql_preload_keys(THD* thd, TABLE_LIST* tables)
{
  DBUG_ENTER("mysql_preload_keys");
  /*
    We cannot allow concurrent inserts. The storage engine reads
    directly from the index file, bypassing the cache. It could read
    outdated information if parallel inserts into cache blocks happen.
  */
  DBUG_RETURN(mysql_admin_table(thd, tables, 0,
				"preload_keys", TL_READ_NO_INSERT, 0, 0, 0, 0,
				&handler::preload_keys, 0));
}


/*
  Create a table identical to the specified table

  SYNOPSIS
    mysql_create_like_table()
    thd		Thread object
    table       Table list element for target table
    src_table   Table list element for source table
    create_info Create info

  RETURN VALUES
    FALSE OK
    TRUE  error
*/

bool mysql_create_like_table(THD* thd, TABLE_LIST* table, TABLE_LIST* src_table,
                             HA_CREATE_INFO *create_info)
{
  TABLE *name_lock= 0;
  char src_path[FN_REFLEN], dst_path[FN_REFLEN];
  uint dst_path_length;
  char *db= table->db;
  char *table_name= table->table_name;
  int  err;
  bool res= TRUE;
  uint not_used;
#ifdef WITH_PARTITION_STORAGE_ENGINE
  char tmp_path[FN_REFLEN];
#endif
  char ts_name[FN_LEN];
  DBUG_ENTER("mysql_create_like_table");


  /* CREATE TABLE ... LIKE is not allowed for views. */
  src_table->required_type= FRMTYPE_TABLE;

  /*
    By opening source table we guarantee that it exists and no concurrent
    DDL operation will mess with it. Later we also take an exclusive
    name-lock on target table name, which makes copying of .frm file,
    call to ha_create_table() and binlogging atomic against concurrent DML
    and DDL operations on target table. Thus by holding both these "locks"
    we ensure that our statement is properly isolated from all concurrent
    operations which matter.
  */
  if (open_tables(thd, &src_table, &not_used, 0))
    DBUG_RETURN(TRUE);

  /*
    For bug#25875, Newly created table through CREATE TABLE .. LIKE
                   has no ndb_dd attributes;
    Add something to get possible tablespace info from src table,
    it can get valid tablespace name only for disk-base ndb table
  */
  if ((src_table->table->file->get_tablespace_name(thd, ts_name, FN_LEN)))
  {
    create_info->tablespace= ts_name;
    create_info->storage_media= HA_SM_DISK;
  }

  strxmov(src_path, src_table->table->s->path.str, reg_ext, NullS);

  DBUG_EXECUTE_IF("sleep_create_like_before_check_if_exists", my_sleep(6000000););

  /*
    Check that destination tables does not exist. Note that its name
    was already checked when it was added to the table list.
  */
  if (create_info->options & HA_LEX_CREATE_TMP_TABLE)
  {
    if (find_temporary_table(thd, db, table_name))
      goto table_exists;
    dst_path_length= build_tmptable_filename(thd, dst_path, sizeof(dst_path));
    create_info->table_options|= HA_CREATE_DELAY_KEY_WRITE;
  }
  else
  {
    if (lock_table_name_if_not_cached(thd, db, table_name, &name_lock))
      goto err;
    if (!name_lock)
      goto table_exists;
    dst_path_length= build_table_filename(dst_path, sizeof(dst_path),
                                          db, table_name, reg_ext, 0);
    if (!access(dst_path, F_OK))
      goto table_exists;
  }

  DBUG_EXECUTE_IF("sleep_create_like_before_copy", my_sleep(6000000););

  /*
    Create a new table by copying from source table

    Altough exclusive name-lock on target table protects us from concurrent
    DML and DDL operations on it we still want to wrap .FRM creation and call
    to ha_create_table() in critical section protected by LOCK_open in order
    to provide minimal atomicity against operations which disregard name-locks,
    like I_S implementation, for example. This is a temporary and should not
    be copied. Instead we should fix our code to always honor name-locks.

    Also some engines (e.g. NDB cluster) require that LOCK_open should be held
    during the call to ha_create_table(). See bug #28614 for more info.
  */
  VOID(pthread_mutex_lock(&LOCK_open));
  if (my_copy(src_path, dst_path, MYF(MY_DONT_OVERWRITE_FILE)))
  {
    if (my_errno == ENOENT)
      my_error(ER_BAD_DB_ERROR,MYF(0),db);
    else
      my_error(ER_CANT_CREATE_FILE,MYF(0),dst_path,my_errno);
    VOID(pthread_mutex_unlock(&LOCK_open));
    goto err;
  }

  /*
    As mysql_truncate don't work on a new table at this stage of
    creation, instead create the table directly (for both normal
    and temporary tables).
  */
#ifdef WITH_PARTITION_STORAGE_ENGINE
  /*
    For partitioned tables we need to copy the .par file as well since
    it is used in open_table_def to even be able to create a new handler.
    There is no way to find out here if the original table is a
    partitioned table so we copy the file and ignore any errors.
  */
  fn_format(tmp_path, dst_path, reg_ext, ".par", MYF(MY_REPLACE_EXT));
  strmov(dst_path, tmp_path);
  fn_format(tmp_path, src_path, reg_ext, ".par", MYF(MY_REPLACE_EXT));
  strmov(src_path, tmp_path);
  my_copy(src_path, dst_path, MYF(MY_DONT_OVERWRITE_FILE));
#endif

  DBUG_EXECUTE_IF("sleep_create_like_before_ha_create", my_sleep(6000000););

  dst_path[dst_path_length - reg_ext_length]= '\0';  // Remove .frm
  err= ha_create_table(thd, dst_path, db, table_name, create_info, 1);
  VOID(pthread_mutex_unlock(&LOCK_open));
  if (create_info->options & HA_LEX_CREATE_TMP_TABLE)
  {
    if (err || !open_temporary_table(thd, dst_path, db, table_name, 1))
    {
      (void) rm_temporary_table(create_info->db_type,
				dst_path); /* purecov: inspected */
      goto err;     /* purecov: inspected */
    }
  }
  else if (err)
  {
    (void) quick_rm_table(create_info->db_type, db,
			  table_name, 0); /* purecov: inspected */
    goto err;	    /* purecov: inspected */
  }

  DBUG_EXECUTE_IF("sleep_create_like_before_binlogging", my_sleep(6000000););

  /*
    We have to write the query before we unlock the tables.
  */
  if (thd->current_stmt_binlog_row_based)
  {
    /*
       Since temporary tables are not replicated under row-based
       replication, CREATE TABLE ... LIKE ... needs special
       treatement.  We have four cases to consider, according to the
       following decision table:

           ==== ========= ========= ==============================
           Case    Target    Source Write to binary log
           ==== ========= ========= ==============================
           1       normal    normal Original statement
           2       normal temporary Generated statement
           3    temporary    normal Nothing
           4    temporary temporary Nothing
           ==== ========= ========= ==============================
    */
    if (!(create_info->options & HA_LEX_CREATE_TMP_TABLE))
    {
      if (src_table->table->s->tmp_table)               // Case 2
      {
        char buf[2048];
        String query(buf, sizeof(buf), system_charset_info);
        query.length(0);  // Have to zero it since constructor doesn't

        /*
          Here we open the destination table, on which we already have
          name-lock. This is needed for store_create_info() to work.
          The table will be closed by unlink_open_table() at the end
          of this function.
        */
        table->table= name_lock;
        VOID(pthread_mutex_lock(&LOCK_open));
        if (reopen_name_locked_table(thd, table, FALSE))
        {
          VOID(pthread_mutex_unlock(&LOCK_open));
          goto err;
        }
        VOID(pthread_mutex_unlock(&LOCK_open));

        IF_DBUG(int result=) store_create_info(thd, table, &query,
                                               create_info);

        DBUG_ASSERT(result == 0); // store_create_info() always return 0
        write_bin_log(thd, TRUE, query.ptr(), query.length());
      }
      else                                      // Case 1
        write_bin_log(thd, TRUE, thd->query, thd->query_length);
    }
    /*
      Case 3 and 4 does nothing under RBR
    */
  }
  else
    write_bin_log(thd, TRUE, thd->query, thd->query_length);

  res= FALSE;
  goto err;

table_exists:
  if (create_info->options & HA_LEX_CREATE_IF_NOT_EXISTS)
  {
    char warn_buff[MYSQL_ERRMSG_SIZE];
    my_snprintf(warn_buff, sizeof(warn_buff),
		ER(ER_TABLE_EXISTS_ERROR), table_name);
    push_warning(thd, MYSQL_ERROR::WARN_LEVEL_NOTE,
		 ER_TABLE_EXISTS_ERROR,warn_buff);
    res= FALSE;
  }
  else
    my_error(ER_TABLE_EXISTS_ERROR, MYF(0), table_name);

err:
  if (name_lock)
  {
    pthread_mutex_lock(&LOCK_open);
    unlink_open_table(thd, name_lock, FALSE);
    pthread_mutex_unlock(&LOCK_open);
  }
  DBUG_RETURN(res);
}


bool mysql_analyze_table(THD* thd, TABLE_LIST* tables, HA_CHECK_OPT* check_opt)
{
  thr_lock_type lock_type = TL_READ_NO_INSERT;

  DBUG_ENTER("mysql_analyze_table");
  DBUG_RETURN(mysql_admin_table(thd, tables, check_opt,
				"analyze", lock_type, 1, 0, 0, 0,
				&handler::analyze, 0));
}


bool mysql_check_table(THD* thd, TABLE_LIST* tables,HA_CHECK_OPT* check_opt)
{
  thr_lock_type lock_type = TL_READ_NO_INSERT;

  DBUG_ENTER("mysql_check_table");
  DBUG_RETURN(mysql_admin_table(thd, tables, check_opt,
				"check", lock_type,
				0, HA_OPEN_FOR_REPAIR, 0, 0,
				&handler::ha_check, &view_checksum));
}


/* table_list should contain just one table */
static int
mysql_discard_or_import_tablespace(THD *thd,
                                   TABLE_LIST *table_list,
                                   enum tablespace_op_type tablespace_op)
{
  TABLE *table;
  my_bool discard;
  int error;
  DBUG_ENTER("mysql_discard_or_import_tablespace");

  /*
    Note that DISCARD/IMPORT TABLESPACE always is the only operation in an
    ALTER TABLE
  */

  thd->proc_info="discard_or_import_tablespace";

  discard= test(tablespace_op == DISCARD_TABLESPACE);

 /*
   We set this flag so that ha_innobase::open and ::external_lock() do
   not complain when we lock the table
 */
  thd->tablespace_op= TRUE;
  if (!(table=open_ltable(thd,table_list,TL_WRITE)))
  {
    thd->tablespace_op=FALSE;
    DBUG_RETURN(-1);
  }

  error=table->file->discard_or_import_tablespace(discard);

  thd->proc_info="end";

  if (error)
    goto err;

  /*
    The 0 in the call below means 'not in a transaction', which means
    immediate invalidation; that is probably what we wish here
  */
  query_cache_invalidate3(thd, table_list, 0);

  /* The ALTER TABLE is always in its own transaction */
  error = ha_commit_stmt(thd);
  if (ha_commit(thd))
    error=1;
  if (error)
    goto err;
  write_bin_log(thd, FALSE, thd->query, thd->query_length);

err:
  ha_autocommit_or_rollback(thd, error);
  close_thread_tables(thd);
  thd->tablespace_op=FALSE;
  
  if (error == 0)
  {
    send_ok(thd);
    DBUG_RETURN(0);
  }

  table->file->print_error(error, MYF(0));
    
  DBUG_RETURN(-1);
}


/*
  SYNOPSIS
    compare_tables()
      table                     The original table.
      alter_info                Alter options, fields and keys for the new
                                table.
      create_info               Create options for the new table.
      order_num                 Number of order list elements.
      need_copy_table     OUT   Result of the comparison. Undefined if error.
                                Otherwise is one of:
                                ALTER_TABLE_METADATA_ONLY  No copy needed
                                ALTER_TABLE_DATA_CHANGED   Data changes,
                                                           copy needed
                                ALTER_TABLE_INDEX_CHANGED  Index changes,
                                                           copy might be needed
      key_info_buffer     OUT   An array of KEY structs for new indexes
      index_drop_buffer   OUT   An array of offsets into table->key_info.
      index_drop_count    OUT   The number of elements in the array.
      index_add_buffer    OUT   An array of offsets into key_info_buffer.
      index_add_count     OUT   The number of elements in the array.

  DESCRIPTION
    'table' (first argument) contains information of the original
    table, which includes all corresponding parts that the new
    table has in arguments create_list, key_list and create_info.

    By comparing the changes between the original and new table
    we can determine how much it has changed after ALTER TABLE
    and whether we need to make a copy of the table, or just change
    the .frm file.

    If there are no data changes, but index changes, 'index_drop_buffer'
    and/or 'index_add_buffer' are populated with offsets into
    table->key_info or key_info_buffer respectively for the indexes
    that need to be dropped and/or (re-)created.

  RETURN VALUES
    TRUE   error
    FALSE  success
*/

static
bool
compare_tables(TABLE *table,
               Alter_info *alter_info,
               HA_CREATE_INFO *create_info,
               uint order_num,
               enum_alter_table_change_level *need_copy_table,
               KEY **key_info_buffer,
               uint **index_drop_buffer, uint *index_drop_count,
               uint **index_add_buffer, uint *index_add_count)
{
  Field **f_ptr, *field;
  uint changes= 0, tmp;
  uint key_count;
  List_iterator_fast<create_field> new_field_it(alter_info->create_list);
  create_field *new_field;
  KEY_PART_INFO *key_part;
  KEY_PART_INFO *end;
  /*
    Remember if the new definition has new VARCHAR column;
    create_info->varchar will be reset in mysql_prepare_create_table.
  */
  bool varchar= create_info->varchar;
  DBUG_ENTER("compare_tables");

  {
    THD *thd= table->in_use;
    /*
      Create a copy of alter_info.
      To compare the new and old table definitions, we need to "prepare"
      the new definition - transform it from parser output to a format
      that describes the final table layout (all column defaults are
      initialized, duplicate columns are removed). This is done by
      mysql_prepare_create_table.  Unfortunately,
      mysql_prepare_create_table performs its transformations
      "in-place", that is, modifies the argument.  Since we would
      like to keep compare_tables() idempotent (not altering any
      of the arguments) we create a copy of alter_info here and
      pass it to mysql_prepare_create_table, then use the result
      to evaluate possibility of fast ALTER TABLE, and then
      destroy the copy.
    */
    Alter_info tmp_alter_info(*alter_info, thd->mem_root);
    uint db_options= 0; /* not used */
    /* Create the prepared information. */
    if (mysql_prepare_create_table(thd, create_info,
                                   &tmp_alter_info,
                                   (table->s->tmp_table != NO_TMP_TABLE),
                                   &db_options,
                                   table->file, key_info_buffer,
                                   &key_count, 0))
      DBUG_RETURN(1);
    /* Allocate result buffers. */
    if (! (*index_drop_buffer=
           (uint*) thd->alloc(sizeof(uint) * table->s->keys)) ||
        ! (*index_add_buffer=
           (uint*) thd->alloc(sizeof(uint) * tmp_alter_info.key_list.elements)))
      DBUG_RETURN(1);
  }
  /*
    Some very basic checks. If number of fields changes, or the
    handler, we need to run full ALTER TABLE. In the future
    new fields can be added and old dropped without copy, but
    not yet.

    Test also that engine was not given during ALTER TABLE, or
    we are force to run regular alter table (copy).
    E.g. ALTER TABLE tbl_name ENGINE=MyISAM.

    For the following ones we also want to run regular alter table:
    ALTER TABLE tbl_name ORDER BY ..
    ALTER TABLE tbl_name CONVERT TO CHARACTER SET ..

    At the moment we can't handle altering temporary tables without a copy.
    We also test if OPTIMIZE TABLE was given and was mapped to alter table.
    In that case we always do full copy.

    There was a bug prior to mysql-4.0.25. Number of null fields was
    calculated incorrectly. As a result frm and data files gets out of
    sync after fast alter table. There is no way to determine by which
    mysql version (in 4.0 and 4.1 branches) table was created, thus we
    disable fast alter table for all tables created by mysql versions
    prior to 5.0 branch.
    See BUG#6236.
  */
  if (table->s->fields != alter_info->create_list.elements ||
      table->s->db_type() != create_info->db_type ||
      table->s->tmp_table ||
      create_info->used_fields & HA_CREATE_USED_ENGINE ||
      create_info->used_fields & HA_CREATE_USED_CHARSET ||
      create_info->used_fields & HA_CREATE_USED_DEFAULT_CHARSET ||
      (alter_info->flags & (ALTER_RECREATE | ALTER_FOREIGN_KEY)) ||
      order_num ||
      !table->s->mysql_version ||
      (table->s->frm_version < FRM_VER_TRUE_VARCHAR && varchar))
  {
    *need_copy_table= ALTER_TABLE_DATA_CHANGED;
    DBUG_RETURN(0);
  }

  /*
    Go through fields and check if the original ones are compatible
    with new table.
  */
  for (f_ptr= table->field, new_field= new_field_it++;
       (field= *f_ptr); f_ptr++, new_field= new_field_it++)
  {
    /* Make sure we have at least the default charset in use. */
    if (!new_field->charset)
      new_field->charset= create_info->default_table_charset;

    /* Check that NULL behavior is same for old and new fields */
    if ((new_field->flags & NOT_NULL_FLAG) !=
	(uint) (field->flags & NOT_NULL_FLAG))
    {
      *need_copy_table= ALTER_TABLE_DATA_CHANGED;
      DBUG_RETURN(0);
    }

    /* Don't pack rows in old tables if the user has requested this. */
    if (create_info->row_type == ROW_TYPE_DYNAMIC ||
	(new_field->flags & BLOB_FLAG) ||
	new_field->sql_type == MYSQL_TYPE_VARCHAR &&
	create_info->row_type != ROW_TYPE_FIXED)
      create_info->table_options|= HA_OPTION_PACK_RECORD;

    /* Check if field was renamed */
    field->flags&= ~FIELD_IS_RENAMED;
    if (my_strcasecmp(system_charset_info,
		      field->field_name,
		      new_field->field_name))
      field->flags|= FIELD_IS_RENAMED;      

    /* Evaluate changes bitmap and send to check_if_incompatible_data() */
    if (!(tmp= field->is_equal(new_field)))
    {
      *need_copy_table= ALTER_TABLE_DATA_CHANGED;
      DBUG_RETURN(0);
    }
    // Clear indexed marker
    field->flags&= ~FIELD_IN_ADD_INDEX;
    changes|= tmp;
  }

  /*
    Go through keys and check if the original ones are compatible
    with new table.
  */
  KEY *table_key;
  KEY *table_key_end= table->key_info + table->s->keys;
  KEY *new_key;
  KEY *new_key_end= *key_info_buffer + key_count;

  DBUG_PRINT("info", ("index count old: %d  new: %d",
                      table->s->keys, key_count));
  /*
    Step through all keys of the old table and search matching new keys.
  */
  *index_drop_count= 0;
  *index_add_count= 0;
  for (table_key= table->key_info; table_key < table_key_end; table_key++)
  {
    KEY_PART_INFO *table_part;
    KEY_PART_INFO *table_part_end= table_key->key_part + table_key->key_parts;
    KEY_PART_INFO *new_part;

    /* Search a new key with the same name. */
    for (new_key= *key_info_buffer; new_key < new_key_end; new_key++)
    {
      if (! strcmp(table_key->name, new_key->name))
        break;
    }
    if (new_key >= new_key_end)
    {
      /* Key not found. Add the offset of the key to the drop buffer. */
      (*index_drop_buffer)[(*index_drop_count)++]= table_key - table->key_info;
      DBUG_PRINT("info", ("index dropped: '%s'", table_key->name));
      continue;
    }

    /* Check that the key types are compatible between old and new tables. */
    if ((table_key->algorithm != new_key->algorithm) ||
	((table_key->flags & HA_KEYFLAG_MASK) !=
         (new_key->flags & HA_KEYFLAG_MASK)) ||
        (table_key->key_parts != new_key->key_parts))
      goto index_changed;

    /*
      Check that the key parts remain compatible between the old and
      new tables.
    */
    for (table_part= table_key->key_part, new_part= new_key->key_part;
         table_part < table_part_end;
         table_part++, new_part++)
    {
      /*
	Key definition has changed if we are using a different field or
	if the used key part length is different. We know that the fields
        did not change. Comparing field numbers is sufficient.
      */
      if ((table_part->length != new_part->length) ||
          (table_part->fieldnr - 1 != new_part->fieldnr))
	goto index_changed;
    }
    continue;

  index_changed:
    /* Key modified. Add the offset of the key to both buffers. */
    (*index_drop_buffer)[(*index_drop_count)++]= table_key - table->key_info;
    (*index_add_buffer)[(*index_add_count)++]= new_key - *key_info_buffer;
    key_part= new_key->key_part;
    end= key_part + new_key->key_parts;
    for(; key_part != end; key_part++)
    {
      // Mark field to be part of new key 
      field= table->field[key_part->fieldnr];
      field->flags|= FIELD_IN_ADD_INDEX;
    }
    DBUG_PRINT("info", ("index changed: '%s'", table_key->name));
  }
  /*end of for (; table_key < table_key_end;) */

  /*
    Step through all keys of the new table and find matching old keys.
  */
  for (new_key= *key_info_buffer; new_key < new_key_end; new_key++)
  {
    /* Search an old key with the same name. */
    for (table_key= table->key_info; table_key < table_key_end; table_key++)
    {
      if (! strcmp(table_key->name, new_key->name))
        break;
    }
    if (table_key >= table_key_end)
    {
      /* Key not found. Add the offset of the key to the add buffer. */
      (*index_add_buffer)[(*index_add_count)++]= new_key - *key_info_buffer;
      key_part= new_key->key_part;
      end= key_part + new_key->key_parts;
      for(; key_part != end; key_part++)
      {
        // Mark field to be part of new key 
        field= table->field[key_part->fieldnr];
        field->flags|= FIELD_IN_ADD_INDEX;
      }
      DBUG_PRINT("info", ("index added: '%s'", new_key->name));
    }
  }

  /* Check if changes are compatible with current handler without a copy */
  if (table->file->check_if_incompatible_data(create_info, changes))
  {
    *need_copy_table= ALTER_TABLE_DATA_CHANGED;
    DBUG_RETURN(0);
  }

  if (*index_drop_count || *index_add_count)
  {
    *need_copy_table= ALTER_TABLE_INDEX_CHANGED;
    DBUG_RETURN(0);
  }

  *need_copy_table= ALTER_TABLE_METADATA_ONLY; // Tables are compatible
  DBUG_RETURN(0);
}


/*
  Manages enabling/disabling of indexes for ALTER TABLE

  SYNOPSIS
    alter_table_manage_keys()
      table                  Target table
      indexes_were_disabled  Whether the indexes of the from table
                             were disabled
      keys_onoff             ENABLE | DISABLE | LEAVE_AS_IS

  RETURN VALUES
    FALSE  OK
    TRUE   Error
*/

static
bool alter_table_manage_keys(TABLE *table, int indexes_were_disabled,
                             enum enum_enable_or_disable keys_onoff)
{
  int error= 0;
  DBUG_ENTER("alter_table_manage_keys");
  DBUG_PRINT("enter", ("table=%p were_disabled=%d on_off=%d",
             table, indexes_were_disabled, keys_onoff));

  switch (keys_onoff) {
  case ENABLE:
    error= table->file->enable_indexes(HA_KEY_SWITCH_NONUNIQ_SAVE);
    break;
  case LEAVE_AS_IS:
    if (!indexes_were_disabled)
      break;
    /* fall-through: disabled indexes */
  case DISABLE:
    error= table->file->disable_indexes(HA_KEY_SWITCH_NONUNIQ_SAVE);
  }

  if (error == HA_ERR_WRONG_COMMAND)
  {
    push_warning_printf(current_thd, MYSQL_ERROR::WARN_LEVEL_NOTE,
                        ER_ILLEGAL_HA, ER(ER_ILLEGAL_HA), table->s->table_name);
    error= 0;
  } else if (error)
    table->file->print_error(error, MYF(0));

  DBUG_RETURN(error);
}


/**
  Prepare column and key definitions for CREATE TABLE in ALTER TABLE.

  This function transforms parse output of ALTER TABLE - lists of
  columns and keys to add, drop or modify into, essentially,
  CREATE TABLE definition - a list of columns and keys of the new
  table. While doing so, it also performs some (bug not all)
  semantic checks.

  This function is invoked when we know that we're going to
  perform ALTER TABLE via a temporary table -- i.e. fast ALTER TABLE
  is not possible, perhaps because the ALTER statement contains
  instructions that require change in table data, not only in
  table definition or indexes.

  @param[in,out]  thd         thread handle. Used as a memory pool
                              and source of environment information.
  @param[in]      table       the source table, open and locked
                              Used as an interface to the storage engine
                              to acquire additional information about
                              the original table.
  @param[in,out]  create_info A blob with CREATE/ALTER TABLE
                              parameters
  @param[in,out]  alter_info  Another blob with ALTER/CREATE parameters.
                              Originally create_info was used only in
                              CREATE TABLE and alter_info only in ALTER TABLE.
                              But since ALTER might end-up doing CREATE,
                              this distinction is gone and we just carry
                              around two structures.

  @return
    Fills various create_info members based on information retrieved
    from the storage engine.
    Sets create_info->varchar if the table has a VARCHAR column.
    Prepares alter_info->create_list and alter_info->key_list with
    columns and keys of the new table.
  @retval TRUE   error, out of memory or a semantical error in ALTER
                 TABLE instructions
  @retval FALSE  success
*/

static bool
mysql_prepare_alter_table(THD *thd, TABLE *table,
                          HA_CREATE_INFO *create_info,
                          Alter_info *alter_info)
{
  /* New column definitions are added here */
  List<create_field> new_create_list;
  /* New key definitions are added here */
  List<Key> new_key_list;
  List_iterator<Alter_drop> drop_it(alter_info->drop_list);
  List_iterator<create_field> def_it(alter_info->create_list);
  List_iterator<Alter_column> alter_it(alter_info->alter_list);
  List_iterator<Key> key_it(alter_info->key_list);
  List_iterator<create_field> find_it(new_create_list);
  List_iterator<create_field> field_it(new_create_list);
  List<key_part_spec> key_parts;
  uint db_create_options= (table->s->db_create_options
                           & ~(HA_OPTION_PACK_RECORD));
  uint used_fields= create_info->used_fields;
  KEY *key_info=table->key_info;
  bool rc= TRUE;

  DBUG_ENTER("mysql_prepare_alter_table");

  create_info->varchar= FALSE;
  /* Let new create options override the old ones */
  if (!(used_fields & HA_CREATE_USED_MIN_ROWS))
    create_info->min_rows= table->s->min_rows;
  if (!(used_fields & HA_CREATE_USED_MAX_ROWS))
    create_info->max_rows= table->s->max_rows;
  if (!(used_fields & HA_CREATE_USED_AVG_ROW_LENGTH))
    create_info->avg_row_length= table->s->avg_row_length;
  if (!(used_fields & HA_CREATE_USED_DEFAULT_CHARSET))
    create_info->default_table_charset= table->s->table_charset;
  if (!(used_fields & HA_CREATE_USED_AUTO) && table->found_next_number_field)
  {
    /* Table has an autoincrement, copy value to new table */
    table->file->info(HA_STATUS_AUTO);
    create_info->auto_increment_value= table->file->stats.auto_increment_value;
  }
  if (!(used_fields & HA_CREATE_USED_KEY_BLOCK_SIZE))
    create_info->key_block_size= table->s->key_block_size;

  if (!create_info->tablespace && create_info->storage_media != HA_SM_MEMORY)
  {
    char *tablespace= static_cast<char *>(thd->alloc(FN_LEN));
    /*
       Regular alter table of disk stored table (no tablespace/storage change)
       Copy tablespace name
    */
    if (tablespace &&
        (table->file->get_tablespace_name(thd, tablespace, FN_LEN)))
      create_info->tablespace= tablespace;
  }
  restore_record(table, s->default_values);     // Empty record for DEFAULT
  create_field *def;

  /*
    First collect all fields from table which isn't in drop_list
  */
  Field **f_ptr,*field;
  for (f_ptr=table->field ; (field= *f_ptr) ; f_ptr++)
  {
    if (field->type() == MYSQL_TYPE_STRING)
      create_info->varchar= TRUE;
    /* Check if field should be dropped */
    Alter_drop *drop;
    drop_it.rewind();
    while ((drop=drop_it++))
    {
      if (drop->type == Alter_drop::COLUMN &&
	  !my_strcasecmp(system_charset_info,field->field_name, drop->name))
      {
	/* Reset auto_increment value if it was dropped */
	if (MTYP_TYPENR(field->unireg_check) == Field::NEXT_NUMBER &&
	    !(used_fields & HA_CREATE_USED_AUTO))
	{
	  create_info->auto_increment_value=0;
	  create_info->used_fields|=HA_CREATE_USED_AUTO;
	}
	break;
      }
    }
    if (drop)
    {
      drop_it.remove();
      continue;
    }
    /* Check if field is changed */
    def_it.rewind();
    while ((def=def_it++))
    {
      if (def->change &&
	  !my_strcasecmp(system_charset_info,field->field_name, def->change))
	break;
    }
    if (def)
    {						// Field is changed
      def->field=field;
      if (!def->after)
      {
	new_create_list.push_back(def);
	def_it.remove();
      }
    }
    else
    {
      /*
        This field was not dropped and not changed, add it to the list
        for the new table.
      */
      def= new create_field(field, field);
      new_create_list.push_back(def);
      alter_it.rewind();			// Change default if ALTER
      Alter_column *alter;
      while ((alter=alter_it++))
      {
	if (!my_strcasecmp(system_charset_info,field->field_name, alter->name))
	  break;
      }
      if (alter)
      {
	if (def->sql_type == MYSQL_TYPE_BLOB)
	{
	  my_error(ER_BLOB_CANT_HAVE_DEFAULT, MYF(0), def->change);
          goto err;
	}
	if ((def->def=alter->def))              // Use new default
          def->flags&= ~NO_DEFAULT_VALUE_FLAG;
        else
          def->flags|= NO_DEFAULT_VALUE_FLAG;
	alter_it.remove();
      }
    }
  }
  def_it.rewind();
  while ((def=def_it++))			// Add new columns
  {
    if (def->change && ! def->field)
    {
      my_error(ER_BAD_FIELD_ERROR, MYF(0), def->change, table->s->table_name);
      goto err;
    }
    /*
      Check that the DATE/DATETIME not null field we are going to add is
      either has a default value or the '0000-00-00' is allowed by the
      set sql mode.
      If the '0000-00-00' value isn't allowed then raise the error_if_not_empty
      flag to allow ALTER TABLE only if the table to be altered is empty.
    */
    if ((def->sql_type == MYSQL_TYPE_DATE ||
         def->sql_type == MYSQL_TYPE_NEWDATE ||
         def->sql_type == MYSQL_TYPE_DATETIME) &&
         !alter_info->datetime_field &&
         !(~def->flags & (NO_DEFAULT_VALUE_FLAG | NOT_NULL_FLAG)) &&
         thd->variables.sql_mode & MODE_NO_ZERO_DATE)
    {
        alter_info->datetime_field= def;
        alter_info->error_if_not_empty= TRUE;
    }
    if (!def->after)
      new_create_list.push_back(def);
    else if (def->after == first_keyword)
      new_create_list.push_front(def);
    else
    {
      create_field *find;
      find_it.rewind();
      while ((find=find_it++))			// Add new columns
      {
	if (!my_strcasecmp(system_charset_info,def->after, find->field_name))
	  break;
      }
      if (!find)
      {
	my_error(ER_BAD_FIELD_ERROR, MYF(0), def->after, table->s->table_name);
        goto err;
      }
      find_it.after(def);			// Put element after this
      alter_info->change_level= ALTER_TABLE_DATA_CHANGED;
    }
  }
  if (alter_info->alter_list.elements)
  {
    my_error(ER_BAD_FIELD_ERROR, MYF(0),
             alter_info->alter_list.head()->name, table->s->table_name);
    goto err;
  }
  if (!new_create_list.elements)
  {
    my_message(ER_CANT_REMOVE_ALL_FIELDS, ER(ER_CANT_REMOVE_ALL_FIELDS),
               MYF(0));
    goto err;
  }

  /*
    Collect all keys which isn't in drop list. Add only those
    for which some fields exists.
  */

  for (uint i=0 ; i < table->s->keys ; i++,key_info++)
  {
    char *key_name= key_info->name;
    Alter_drop *drop;
    drop_it.rewind();
    while ((drop=drop_it++))
    {
      if (drop->type == Alter_drop::KEY &&
	  !my_strcasecmp(system_charset_info,key_name, drop->name))
	break;
    }
    if (drop)
    {
      drop_it.remove();
      continue;
    }

    KEY_PART_INFO *key_part= key_info->key_part;
    key_parts.empty();
    for (uint j=0 ; j < key_info->key_parts ; j++,key_part++)
    {
      if (!key_part->field)
	continue;				// Wrong field (from UNIREG)
      const char *key_part_name=key_part->field->field_name;
      create_field *cfield;
      field_it.rewind();
      while ((cfield=field_it++))
      {
	if (cfield->change)
	{
	  if (!my_strcasecmp(system_charset_info, key_part_name,
			     cfield->change))
	    break;
	}
	else if (!my_strcasecmp(system_charset_info,
				key_part_name, cfield->field_name))
	  break;
      }
      if (!cfield)
	continue;				// Field is removed
      uint key_part_length=key_part->length;
      if (cfield->field)			// Not new field
      {
        /*
          If the field can't have only a part used in a key according to its
          new type, or should not be used partially according to its
          previous type, or the field length is less than the key part
          length, unset the key part length.

          We also unset the key part length if it is the same as the
          old field's length, so the whole new field will be used.

          BLOBs may have cfield->length == 0, which is why we test it before
          checking whether cfield->length < key_part_length (in chars).
         */
        if (!Field::type_can_have_key_part(cfield->field->type()) ||
            !Field::type_can_have_key_part(cfield->sql_type) ||
            /* spatial keys can't have sub-key length */
            (key_info->flags & HA_SPATIAL) ||
            (cfield->field->field_length == key_part_length &&
             !f_is_blob(key_part->key_type)) ||
	    (cfield->length && (cfield->length < key_part_length /
                                key_part->field->charset()->mbmaxlen)))
	  key_part_length= 0;			// Use whole field
      }
      key_part_length /= key_part->field->charset()->mbmaxlen;
      key_parts.push_back(new key_part_spec(cfield->field_name,
					    key_part_length));
    }
    if (key_parts.elements)
    {
      KEY_CREATE_INFO key_create_info;
      Key *key;
      enum Key::Keytype key_type;
      bzero((char*) &key_create_info, sizeof(key_create_info));

      key_create_info.algorithm= key_info->algorithm;
      if (key_info->flags & HA_USES_BLOCK_SIZE)
        key_create_info.block_size= key_info->block_size;
      if (key_info->flags & HA_USES_PARSER)
        key_create_info.parser_name= *key_info->parser_name;

      if (key_info->flags & HA_SPATIAL)
        key_type= Key::SPATIAL;
      else if (key_info->flags & HA_NOSAME)
      {
        if (! my_strcasecmp(system_charset_info, key_name, primary_key_name))
          key_type= Key::PRIMARY;
        else
          key_type= Key::UNIQUE;
      }
      else if (key_info->flags & HA_FULLTEXT)
        key_type= Key::FULLTEXT;
      else
        key_type= Key::MULTIPLE;

      key= new Key(key_type, key_name,
                   &key_create_info,
                   test(key_info->flags & HA_GENERATED_KEY),
                   key_parts);
      new_key_list.push_back(key);
    }
  }
  {
    Key *key;
    while ((key=key_it++))			// Add new keys
    {
      if (key->type != Key::FOREIGN_KEY)
        new_key_list.push_back(key);
      if (key->name &&
	  !my_strcasecmp(system_charset_info,key->name,primary_key_name))
      {
	my_error(ER_WRONG_NAME_FOR_INDEX, MYF(0), key->name);
        goto err;
      }
    }
  }

  if (alter_info->drop_list.elements)
  {
    my_error(ER_CANT_DROP_FIELD_OR_KEY, MYF(0),
             alter_info->drop_list.head()->name);
    goto err;
  }
  if (alter_info->alter_list.elements)
  {
    my_error(ER_CANT_DROP_FIELD_OR_KEY, MYF(0),
             alter_info->alter_list.head()->name);
    goto err;
  }

  if (!create_info->comment.str)
  {
    create_info->comment.str= table->s->comment.str;
    create_info->comment.length= table->s->comment.length;
  }

  table->file->update_create_info(create_info);
  if ((create_info->table_options &
       (HA_OPTION_PACK_KEYS | HA_OPTION_NO_PACK_KEYS)) ||
      (used_fields & HA_CREATE_USED_PACK_KEYS))
    db_create_options&= ~(HA_OPTION_PACK_KEYS | HA_OPTION_NO_PACK_KEYS);
  if (create_info->table_options &
      (HA_OPTION_CHECKSUM | HA_OPTION_NO_CHECKSUM))
    db_create_options&= ~(HA_OPTION_CHECKSUM | HA_OPTION_NO_CHECKSUM);
  if (create_info->table_options &
      (HA_OPTION_DELAY_KEY_WRITE | HA_OPTION_NO_DELAY_KEY_WRITE))
    db_create_options&= ~(HA_OPTION_DELAY_KEY_WRITE |
			  HA_OPTION_NO_DELAY_KEY_WRITE);
  create_info->table_options|= db_create_options;

  if (table->s->tmp_table)
    create_info->options|=HA_LEX_CREATE_TMP_TABLE;

  rc= FALSE;
  alter_info->create_list.swap(new_create_list);
  alter_info->key_list.swap(new_key_list);
err:
  DBUG_RETURN(rc);
}


/*
  Alter table

  SYNOPSIS
    mysql_alter_table()
      thd              Thread handle
      new_db           If there is a RENAME clause
      new_name         If there is a RENAME clause
      create_info      Information from the parsing phase about new
                       table properties.
      table_list       The table to change.
      alter_info       Lists of fields, keys to be changed, added
                       or dropped.
      order_num        How many ORDER BY fields has been specified.
      order            List of fields to ORDER BY.
      ignore           Whether we have ALTER IGNORE TABLE

  DESCRIPTION
    This is a veery long function and is everything but the kitchen sink :)
    It is used to alter a table and not only by ALTER TABLE but also
    CREATE|DROP INDEX are mapped on this function.

    When the ALTER TABLE statement just does a RENAME or ENABLE|DISABLE KEYS,
    or both, then this function short cuts its operation by renaming
    the table and/or enabling/disabling the keys. In this case, the FRM is
    not changed, directly by mysql_alter_table. However, if there is a
    RENAME + change of a field, or an index, the short cut is not used.
    See how `create_list` is used to generate the new FRM regarding the
    structure of the fields. The same is done for the indices of the table.

    Important is the fact, that this function tries to do as little work as
    possible, by finding out whether a intermediate table is needed to copy
    data into and when finishing the altering to use it as the original table.
    For this reason the function compare_tables() is called, which decides
    based on all kind of data how similar are the new and the original
    tables.

  RETURN VALUES
    FALSE  OK
    TRUE   Error
*/

bool mysql_alter_table(THD *thd,char *new_db, char *new_name,
                       HA_CREATE_INFO *create_info,
                       TABLE_LIST *table_list,
                       Alter_info *alter_info,
                       uint order_num, ORDER *order, bool ignore)
{
  TABLE *table, *new_table= 0, *name_lock= 0;
  int error= 0;
  char tmp_name[80],old_name[32],new_name_buff[FN_REFLEN];
  char new_alias_buff[FN_REFLEN], *table_name, *db, *new_alias, *alias;
  char index_file[FN_REFLEN], data_file[FN_REFLEN];
  char path[FN_REFLEN];
  char reg_path[FN_REFLEN+1];
  ha_rows copied,deleted;
  handlerton *old_db_type, *new_db_type, *save_old_db_type;
  legacy_db_type table_type;
  frm_type_enum frm_type;
  enum_alter_table_change_level need_copy_table= ALTER_TABLE_METADATA_ONLY;
#ifdef WITH_PARTITION_STORAGE_ENGINE
  uint fast_alter_partition= 0;
  bool partition_changed= FALSE;
#endif
  bool need_lock_for_indexes= TRUE;
  KEY  *key_info_buffer;
  uint index_drop_count;
  uint *index_drop_buffer;
  uint index_add_count;
  uint *index_add_buffer;
  bool committed= 0;
  DBUG_ENTER("mysql_alter_table");

  LINT_INIT(index_add_count);
  LINT_INIT(index_drop_count);
  LINT_INIT(index_add_buffer);
  LINT_INIT(index_drop_buffer);

  /*
    Check if we attempt to alter mysql.slow_log or
    mysql.general_log table and return an error if
    it is the case.
    TODO: this design is obsolete and will be removed.
  */
  if (table_list && table_list->db && table_list->table_name)
  {
    int table_kind= 0;

    table_kind= check_if_log_table(table_list->db_length, table_list->db,
                                   table_list->table_name_length,
                                   table_list->table_name, 0);

    /* Disable alter of enabled log tables */
    if (table_kind && logger.is_log_table_enabled(table_kind))
    {
      my_error(ER_BAD_LOG_STATEMENT, MYF(0), "ALTER");
      DBUG_RETURN(TRUE);
    }

    /* Disable alter of log tables to unsupported engine */
    if (table_kind &&
        (create_info->used_fields & HA_CREATE_USED_ENGINE) &&
        (!create_info->db_type || /* unknown engine */
        !(create_info->db_type->flags & HTON_SUPPORT_LOG_TABLES)))
    {
      my_error(ER_UNSUPORTED_LOG_ENGINE, MYF(0));
      DBUG_RETURN(TRUE);
    }
  }

  /*
    Assign variables table_name, new_name, db, new_db, path, reg_path
    to simplify further comparisions: we want to see if it's a RENAME
    later just by comparing the pointers, avoiding the need for strcmp.
  */
  thd->proc_info="init";
  table_name=table_list->table_name;
  alias= (lower_case_table_names == 2) ? table_list->alias : table_name;
  db=table_list->db;
  if (!new_db || !my_strcasecmp(table_alias_charset, new_db, db))
    new_db= db;
  build_table_filename(reg_path, sizeof(reg_path), db, table_name, reg_ext, 0);
  build_table_filename(path, sizeof(path), db, table_name, "", 0);


  mysql_ha_flush(thd, table_list, MYSQL_HA_CLOSE_FINAL, FALSE);

  /* DISCARD/IMPORT TABLESPACE is always alone in an ALTER TABLE */
  if (alter_info->tablespace_op != NO_TABLESPACE_OP)
    /* Conditionally writes to binlog. */
    DBUG_RETURN(mysql_discard_or_import_tablespace(thd,table_list,
						   alter_info->tablespace_op));
<<<<<<< HEAD
  strxnmov(new_name_buff, sizeof (new_name_buff) - 1, mysql_data_home, "/", db, 
           "/", table_name, reg_ext, NullS);
  (void) unpack_filename(new_name_buff, new_name_buff);
  if (lower_case_table_names != 2)
    my_casedn_str(files_charset_info, new_name_buff);
  /*
    If this is just a rename of a view, short cut to the
    following scenario: 1) lock LOCK_open 2) do a RENAME
    2) unlock LOCK_open.
    This is a copy-paste added to make sure
    ALTER (sic:) TABLE .. RENAME works for views. ALTER VIEW is handled
    as an independent branch in mysql_execute_command. The need
    for a copy-paste arose because the main code flow of ALTER TABLE
    ... RENAME tries to use open_ltable, which does not work for views
    (open_ltable was never modified to merge table lists of child tables
    into the main table list, like open_tables does).
    This code is wrong and will be removed, please do not copy.
  */
=======
  sprintf(new_name_buff,"%s/%s/%s%s",mysql_data_home, db, table_name, reg_ext);
  unpack_filename(new_name_buff, new_name_buff);
>>>>>>> ce4e9f75
  frm_type= mysql_frm_type(thd, new_name_buff, &table_type);
  /* Rename a view */
  /* Sic: there is a race here */
  if (frm_type == FRMTYPE_VIEW && !(alter_info->flags & ~ALTER_RENAME))
  {
    /*
      Avoid problems with a rename on a table that we have locked or
      if the user is trying to to do this in a transcation context
    */

    if (thd->locked_tables || thd->active_transaction())
    {
      my_message(ER_LOCK_OR_ACTIVE_TRANSACTION,
                 ER(ER_LOCK_OR_ACTIVE_TRANSACTION), MYF(0));
      DBUG_RETURN(TRUE);
    }

    if (wait_if_global_read_lock(thd,0,1))
      DBUG_RETURN(TRUE);
    VOID(pthread_mutex_lock(&LOCK_open));
    if (lock_table_names(thd, table_list))
    {
      error= 1;
      goto view_err;
    }
    
    if (!do_rename(thd, table_list, new_db, new_name, new_name, 1))
    {
      if (mysql_bin_log.is_open())
      {
        thd->clear_error();
        Query_log_event qinfo(thd, thd->query, thd->query_length, 0, FALSE);
        mysql_bin_log.write(&qinfo);
      }
      send_ok(thd);
    }

    unlock_table_names(thd, table_list, (TABLE_LIST*) 0);

view_err:
    pthread_mutex_unlock(&LOCK_open);
    start_waiting_global_read_lock(thd);
    DBUG_RETURN(error);
  }
  if (!(table=open_ltable(thd,table_list,TL_WRITE_ALLOW_READ)))
    DBUG_RETURN(TRUE);
  table->use_all_columns();

  /* Check that we are not trying to rename to an existing table */
  if (new_name)
  {
    DBUG_PRINT("info", ("new_db.new_name: '%s'.'%s'", new_db, new_name));
    strmov(new_name_buff,new_name);
    strmov(new_alias= new_alias_buff, new_name);
    if (lower_case_table_names)
    {
      if (lower_case_table_names != 2)
      {
	my_casedn_str(files_charset_info, new_name_buff);
	new_alias= new_name;			// Create lower case table name
      }
      my_casedn_str(files_charset_info, new_name);
    }
    if (new_db == db &&
	!my_strcasecmp(table_alias_charset, new_name_buff, table_name))
    {
      /*
	Source and destination table names are equal: make later check
	easier.
      */
      new_alias= new_name= table_name;
    }
    else
    {
      if (table->s->tmp_table != NO_TMP_TABLE)
      {
	if (find_temporary_table(thd,new_db,new_name_buff))
	{
	  my_error(ER_TABLE_EXISTS_ERROR, MYF(0), new_name_buff);
	  DBUG_RETURN(TRUE);
	}
      }
      else
      {
        if (lock_table_name_if_not_cached(thd, new_db, new_name, &name_lock))
          DBUG_RETURN(TRUE);
        if (!name_lock)
        {
	  my_error(ER_TABLE_EXISTS_ERROR, MYF(0), new_alias);
	  DBUG_RETURN(TRUE);
        }

        build_table_filename(new_name_buff, sizeof(new_name_buff),
                             new_db, new_name_buff, reg_ext, 0);
        if (!access(new_name_buff, F_OK))
	{
	  /* Table will be closed in do_command() */
	  my_error(ER_TABLE_EXISTS_ERROR, MYF(0), new_alias);
          goto err;
	}
      }
    }
  }
  else
  {
    new_alias= (lower_case_table_names == 2) ? alias : table_name;
    new_name= table_name;
  }

  old_db_type= table->s->db_type();
  if (!create_info->db_type)
  {
#ifdef WITH_PARTITION_STORAGE_ENGINE
    if (table->part_info &&
        create_info->used_fields & HA_CREATE_USED_ENGINE)
    {
      /*
        This case happens when the user specified
        ENGINE = x where x is a non-existing storage engine
        We set create_info->db_type to default_engine_type
        to ensure we don't change underlying engine type
        due to a erroneously given engine name.
      */
      create_info->db_type= table->part_info->default_engine_type;
    }
    else
#endif
      create_info->db_type= old_db_type;
  }

  if (check_engine(thd, new_name, create_info))
    goto err;
  new_db_type= create_info->db_type;

  if (new_db_type != old_db_type &&
      !table->file->can_switch_engines())
  {
    my_error(ER_ROW_IS_REFERENCED, MYF(0));
    goto err;
  }

  if (create_info->row_type == ROW_TYPE_NOT_USED)
    create_info->row_type= table->s->row_type;

  DBUG_PRINT("info", ("old type: %s  new type: %s",
             ha_resolve_storage_engine_name(old_db_type),
             ha_resolve_storage_engine_name(new_db_type)));
  if (ha_check_storage_engine_flag(old_db_type, HTON_ALTER_NOT_SUPPORTED) ||
      ha_check_storage_engine_flag(new_db_type, HTON_ALTER_NOT_SUPPORTED))
  {
    DBUG_PRINT("info", ("doesn't support alter"));
    my_error(ER_ILLEGAL_HA, MYF(0), table_name);
    goto err;
  }
  
  thd->proc_info="setup";
  if (!(alter_info->flags & ~(ALTER_RENAME | ALTER_KEYS_ONOFF)) &&
      !table->s->tmp_table) // no need to touch frm
  {
    switch (alter_info->keys_onoff) {
    case LEAVE_AS_IS:
      break;
    case ENABLE:
      /*
        wait_while_table_is_used() ensures that table being altered is
        opened only by this thread and that TABLE::TABLE_SHARE::version
        of TABLE object corresponding to this table is 0.
        The latter guarantees that no DML statement will open this table
        until ALTER TABLE finishes (i.e. until close_thread_tables())
        while the fact that the table is still open gives us protection
        from concurrent DDL statements.
      */
      VOID(pthread_mutex_lock(&LOCK_open));
      wait_while_table_is_used(thd, table, HA_EXTRA_FORCE_REOPEN);
      VOID(pthread_mutex_unlock(&LOCK_open));
      DBUG_EXECUTE_IF("sleep_alter_enable_indexes", my_sleep(6000000););
      error= table->file->enable_indexes(HA_KEY_SWITCH_NONUNIQ_SAVE);
      /* COND_refresh will be signaled in close_thread_tables() */
      break;
    case DISABLE:
      VOID(pthread_mutex_lock(&LOCK_open));
      wait_while_table_is_used(thd, table, HA_EXTRA_FORCE_REOPEN);
      VOID(pthread_mutex_unlock(&LOCK_open));
      error=table->file->disable_indexes(HA_KEY_SWITCH_NONUNIQ_SAVE);
      /* COND_refresh will be signaled in close_thread_tables() */
      break;
    default:
      DBUG_ASSERT(FALSE);
      error= 0;
      break;
    }
    if (error == HA_ERR_WRONG_COMMAND)
    {
      error= 0;
      push_warning_printf(thd, MYSQL_ERROR::WARN_LEVEL_NOTE,
			  ER_ILLEGAL_HA, ER(ER_ILLEGAL_HA),
			  table->alias);
    }

    VOID(pthread_mutex_lock(&LOCK_open));
    /*
      Unlike to the above case close_cached_table() below will remove ALL
      instances of TABLE from table cache (it will also remove table lock
      held by this thread). So to make actual table renaming and writing
      to binlog atomic we have to put them into the same critical section
      protected by LOCK_open mutex. This also removes gap for races between
      access() and mysql_rename_table() calls.
    */

    if (!error && (new_name != table_name || new_db != db))
    {
      thd->proc_info="rename";
      /*
        Then do a 'simple' rename of the table. First we need to close all
        instances of 'source' table.
      */
      close_cached_table(thd, table);
      /*
        Then, we want check once again that target table does not exist.
        Actually the order of these two steps does not matter since
        earlier we took name-lock on the target table, so we do them
        in this particular order only to be consistent with 5.0, in which
        we don't take this name-lock and where this order really matters.
        TODO: Investigate if we need this access() check at all.
      */
      if (!access(new_name_buff,F_OK))
      {
	my_error(ER_TABLE_EXISTS_ERROR, MYF(0), new_name);
	error= -1;
      }
      else
      {
	*fn_ext(new_name)=0;
	if (mysql_rename_table(old_db_type,db,table_name,new_db,new_alias, 0))
	  error= -1;
        else if (Table_triggers_list::change_table_name(thd, db, table_name,
                                                        new_db, new_alias))
        {
          VOID(mysql_rename_table(old_db_type, new_db, new_alias, db,
                                  table_name, 0));
          error= -1;
        }
      }
    }

    if (error == HA_ERR_WRONG_COMMAND)
    {
      error= 0;
      push_warning_printf(thd, MYSQL_ERROR::WARN_LEVEL_NOTE,
			  ER_ILLEGAL_HA, ER(ER_ILLEGAL_HA),
			  table->alias);
    }

    if (!error)
    {
      write_bin_log(thd, TRUE, thd->query, thd->query_length);
      send_ok(thd);
    }
    else if (error > 0)
    {
      table->file->print_error(error, MYF(0));
      error= -1;
    }
    if (name_lock)
      unlink_open_table(thd, name_lock, FALSE);
    VOID(pthread_mutex_unlock(&LOCK_open));
    table_list->table= NULL;                    // For query cache
    query_cache_invalidate3(thd, table_list, 0);
    DBUG_RETURN(error);
  }

  /* We have to do full alter table. */

#ifdef WITH_PARTITION_STORAGE_ENGINE
  if (prep_alter_part_table(thd, table, alter_info, create_info, old_db_type,
                            &partition_changed, &fast_alter_partition))
    goto err;
#endif
  /*
    If the old table had partitions and we are doing ALTER TABLE ...
    engine= <new_engine>, the new table must preserve the original
    partitioning. That means that the new engine is still the
    partitioning engine, not the engine specified in the parser.
    This is discovered  in prep_alter_part_table, which in such case
    updates create_info->db_type.
    Now we need to update the stack copy of create_info->db_type,
    as otherwise we won't be able to correctly move the files of the
    temporary table to the result table files.
  */
  new_db_type= create_info->db_type;

  if (mysql_prepare_alter_table(thd, table, create_info, alter_info))
    goto err;
  
  need_copy_table= alter_info->change_level;

  set_table_default_charset(thd, create_info, db);

  if (thd->variables.old_alter_table
      || (table->s->db_type() != create_info->db_type)
#ifdef WITH_PARTITION_STORAGE_ENGINE
      || partition_changed
#endif
     )
    need_copy_table= ALTER_TABLE_DATA_CHANGED;
  else
  {
    enum_alter_table_change_level need_copy_table_res;
    /* Check how much the tables differ. */
    if (compare_tables(table, alter_info,
                       create_info, order_num,
                       &need_copy_table_res,
                       &key_info_buffer,
                       &index_drop_buffer, &index_drop_count,
                       &index_add_buffer, &index_add_count))
      goto err;
   
    if (need_copy_table == ALTER_TABLE_METADATA_ONLY)
      need_copy_table= need_copy_table_res;
  }

  /*
    If there are index changes only, try to do them online. "Index
    changes only" means also that the handler for the table does not
    change. The table is open and locked. The handler can be accessed.
  */
  if (need_copy_table == ALTER_TABLE_INDEX_CHANGED)
  {
    int   pk_changed= 0;
    ulong alter_flags= 0;
    ulong needed_online_flags= 0;
    ulong needed_fast_flags= 0;
    KEY   *key;
    uint  *idx_p;
    uint  *idx_end_p;

    if (table->s->db_type()->alter_table_flags)
      alter_flags= table->s->db_type()->alter_table_flags(alter_info->flags);
    DBUG_PRINT("info", ("alter_flags: %lu", alter_flags));
    /* Check dropped indexes. */
    for (idx_p= index_drop_buffer, idx_end_p= idx_p + index_drop_count;
         idx_p < idx_end_p;
         idx_p++)
    {
      key= table->key_info + *idx_p;
      DBUG_PRINT("info", ("index dropped: '%s'", key->name));
      if (key->flags & HA_NOSAME)
      {
        /* Unique key. Check for "PRIMARY". */
        if (! my_strcasecmp(system_charset_info,
                            key->name, primary_key_name))
        {
          /* Primary key. */
          needed_online_flags|=  HA_ONLINE_DROP_PK_INDEX;
          needed_fast_flags|= HA_ONLINE_DROP_PK_INDEX_NO_WRITES;
          pk_changed++;
        }
        else
        {
          /* Non-primary unique key. */
          needed_online_flags|=  HA_ONLINE_DROP_UNIQUE_INDEX;
          needed_fast_flags|= HA_ONLINE_DROP_UNIQUE_INDEX_NO_WRITES;
        }
      }
      else
      {
        /* Non-unique key. */
        needed_online_flags|=  HA_ONLINE_DROP_INDEX;
        needed_fast_flags|= HA_ONLINE_DROP_INDEX_NO_WRITES;
      }
    }

    /* Check added indexes. */
    for (idx_p= index_add_buffer, idx_end_p= idx_p + index_add_count;
         idx_p < idx_end_p;
         idx_p++)
    {
      key= key_info_buffer + *idx_p;
      DBUG_PRINT("info", ("index added: '%s'", key->name));
      if (key->flags & HA_NOSAME)
      {
        /* Unique key. Check for "PRIMARY". */
        if (! my_strcasecmp(system_charset_info,
                            key->name, primary_key_name))
        {
          /* Primary key. */
          needed_online_flags|=  HA_ONLINE_ADD_PK_INDEX;
          needed_fast_flags|= HA_ONLINE_ADD_PK_INDEX_NO_WRITES;
          pk_changed++;
        }
        else
        {
          /* Non-primary unique key. */
          needed_online_flags|=  HA_ONLINE_ADD_UNIQUE_INDEX;
          needed_fast_flags|= HA_ONLINE_ADD_UNIQUE_INDEX_NO_WRITES;
        }
      }
      else
      {
        /* Non-unique key. */
        needed_online_flags|=  HA_ONLINE_ADD_INDEX;
        needed_fast_flags|= HA_ONLINE_ADD_INDEX_NO_WRITES;
      }
    }

    /*
      Online or fast add/drop index is possible only if
      the primary key is not added and dropped in the same statement.
      Otherwise we have to recreate the table.
      need_copy_table is no-zero at this place.
    */
    if ( pk_changed < 2 )
    {
      if ((alter_flags & needed_online_flags) == needed_online_flags)
      {
        /* All required online flags are present. */
        need_copy_table= ALTER_TABLE_METADATA_ONLY;
        need_lock_for_indexes= FALSE;
      }
      else if ((alter_flags & needed_fast_flags) == needed_fast_flags)
      {
        /* All required fast flags are present. */
        need_copy_table= ALTER_TABLE_METADATA_ONLY;
      }
    }
    DBUG_PRINT("info", ("need_copy_table: %u  need_lock: %d",
                        need_copy_table, need_lock_for_indexes));
  }

  /*
    better have a negative test here, instead of positive, like
    alter_info->flags & ALTER_ADD_COLUMN|ALTER_ADD_INDEX|...
    so that ALTER TABLE won't break when somebody will add new flag
  */
  if (need_copy_table == ALTER_TABLE_METADATA_ONLY)
    create_info->frm_only= 1;

#ifdef WITH_PARTITION_STORAGE_ENGINE
  if (fast_alter_partition)
  {
    DBUG_ASSERT(!name_lock);
    DBUG_RETURN(fast_alter_partition_table(thd, table, alter_info,
                                           create_info, table_list,
                                           db, table_name,
                                           fast_alter_partition));
  }
#endif

  my_snprintf(tmp_name, sizeof(tmp_name), "%s-%lx_%lx", tmp_file_prefix,
	      current_pid, thd->thread_id);
  /* Safety fix for innodb */
  if (lower_case_table_names)
    my_casedn_str(files_charset_info, tmp_name);

  /*
    Handling of symlinked tables:
    If no rename:
      Create new data file and index file on the same disk as the
      old data and index files.
      Copy data.
      Rename new data file over old data file and new index file over
      old index file.
      Symlinks are not changed.

   If rename:
      Create new data file and index file on the same disk as the
      old data and index files.  Create also symlinks to point at
      the new tables.
      Copy data.
      At end, rename intermediate tables, and symlinks to intermediate
      table, to final table name.
      Remove old table and old symlinks

    If rename is made to another database:
      Create new tables in new database.
      Copy data.
      Remove old table and symlinks.
  */
  if (!strcmp(db, new_db))		// Ignore symlink if db changed
  {
    if (create_info->index_file_name)
    {
      /* Fix index_file_name to have 'tmp_name' as basename */
      strmov(index_file, tmp_name);
      create_info->index_file_name=fn_same(index_file,
					   create_info->index_file_name,
					   1);
    }
    if (create_info->data_file_name)
    {
      /* Fix data_file_name to have 'tmp_name' as basename */
      strmov(data_file, tmp_name);
      create_info->data_file_name=fn_same(data_file,
					  create_info->data_file_name,
					  1);
    }
  }
  else
    create_info->data_file_name=create_info->index_file_name=0;

  /*
    Create a table with a temporary name.
    With create_info->frm_only == 1 this creates a .frm file only.
    We don't log the statement, it will be logged later.
  */
  tmp_disable_binlog(thd);
  error= mysql_create_table_no_lock(thd, new_db, tmp_name,
                                    create_info,
                                    alter_info,
                                    1, 0);
  reenable_binlog(thd);
  if (error)
    goto err;

  /* Open the table if we need to copy the data. */
  if (need_copy_table != ALTER_TABLE_METADATA_ONLY)
  {
    if (table->s->tmp_table)
    {
      TABLE_LIST tbl;
      bzero((void*) &tbl, sizeof(tbl));
      tbl.db= new_db;
      tbl.table_name= tbl.alias= tmp_name;
      /* Table is in thd->temporary_tables */
      new_table= open_table(thd, &tbl, thd->mem_root, (bool*) 0,
                            MYSQL_LOCK_IGNORE_FLUSH);
    }
    else
    {
      char path[FN_REFLEN];
      /* table is a normal table: Create temporary table in same directory */
      build_table_filename(path, sizeof(path), new_db, tmp_name, "",
                           FN_IS_TMP);
      /* Open our intermediate table */
      new_table=open_temporary_table(thd, path, new_db, tmp_name,0);
    }
    if (!new_table)
      goto err1;
  }

  /* Copy the data if necessary. */
  thd->count_cuted_fields= CHECK_FIELD_WARN;	// calc cuted fields
  thd->cuted_fields=0L;
  thd->proc_info="copy to tmp table";
  copied=deleted=0;
  if (new_table && !(new_table->file->ha_table_flags() & HA_NO_COPY_ON_ALTER))
  {
    /* We don't want update TIMESTAMP fields during ALTER TABLE. */
    new_table->timestamp_field_type= TIMESTAMP_NO_AUTO_SET;
    new_table->next_number_field=new_table->found_next_number_field;
    error= copy_data_between_tables(table, new_table,
                                    alter_info->create_list, ignore,
                                    order_num, order, &copied, &deleted,
                                    alter_info->keys_onoff,
                                    alter_info->error_if_not_empty);
  }
  else
  {
    VOID(pthread_mutex_lock(&LOCK_open));
    wait_while_table_is_used(thd, table, HA_EXTRA_FORCE_REOPEN);
    table->file->ha_external_lock(thd, F_WRLCK);
    alter_table_manage_keys(table, table->file->indexes_are_disabled(),
                            alter_info->keys_onoff);
    table->file->ha_external_lock(thd, F_UNLCK);
    VOID(pthread_mutex_unlock(&LOCK_open));
  }
  thd->count_cuted_fields= CHECK_FIELD_IGNORE;

  /* If we did not need to copy, we might still need to add/drop indexes. */
  if (! new_table)
  {
    uint          *key_numbers;
    uint          *keyno_p;
    KEY           *key_info;
    KEY           *key;
    uint          *idx_p;
    uint          *idx_end_p;
    KEY_PART_INFO *key_part;
    KEY_PART_INFO *part_end;
    DBUG_PRINT("info", ("No new_table, checking add/drop index"));

    table->file->prepare_for_alter();
    if (index_add_count)
    {
      /* The add_index() method takes an array of KEY structs. */
      key_info= (KEY*) thd->alloc(sizeof(KEY) * index_add_count);
      key= key_info;
      for (idx_p= index_add_buffer, idx_end_p= idx_p + index_add_count;
           idx_p < idx_end_p;
           idx_p++, key++)
      {
        /* Copy the KEY struct. */
        *key= key_info_buffer[*idx_p];
        /* Fix the key parts. */
        part_end= key->key_part + key->key_parts;
        for (key_part= key->key_part; key_part < part_end; key_part++)
          key_part->field= table->field[key_part->fieldnr];
      }
      /* Add the indexes. */
      if ((error= table->file->add_index(table, key_info, index_add_count)))
      {
        /*
          Exchange the key_info for the error message. If we exchange
          key number by key name in the message later, we need correct info.
        */
        KEY *save_key_info= table->key_info;
        table->key_info= key_info;
        table->file->print_error(error, MYF(0));
        table->key_info= save_key_info;
        goto err1;
      }
    }
    /*end of if (index_add_count)*/

    if (index_drop_count)
    {
      /* The prepare_drop_index() method takes an array of key numbers. */
      key_numbers= (uint*) thd->alloc(sizeof(uint) * index_drop_count);
      keyno_p= key_numbers;
      /* Get the number of each key. */
      for (idx_p= index_drop_buffer, idx_end_p= idx_p + index_drop_count;
           idx_p < idx_end_p;
           idx_p++, keyno_p++)
        *keyno_p= *idx_p;
      /*
        Tell the handler to prepare for drop indexes.
        This re-numbers the indexes to get rid of gaps.
      */
      if ((error= table->file->prepare_drop_index(table, key_numbers,
                                                  index_drop_count)))
      {
        table->file->print_error(error, MYF(0));
        goto err1;
      }

      /* Tell the handler to finally drop the indexes. */
      if ((error= table->file->final_drop_index(table)))
      {
        table->file->print_error(error, MYF(0));
        goto err1;
      }
    }
    /*end of if (index_drop_count)*/

    /*
      The final .frm file is already created as a temporary file
      and will be renamed to the original table name later.
    */

    /* Need to commit before a table is unlocked (NDB requirement). */
    DBUG_PRINT("info", ("Committing before unlocking table"));
    if (ha_commit_stmt(thd) || ha_commit(thd))
      goto err1;
    committed= 1;
  }
  /*end of if (! new_table) for add/drop index*/

  if (table->s->tmp_table != NO_TMP_TABLE)
  {
    /* We changed a temporary table */
    if (error)
      goto err1;
    /* Close lock if this is a transactional table */
    if (thd->lock)
    {
      mysql_unlock_tables(thd, thd->lock);
      thd->lock=0;
    }
    /* Remove link to old table and rename the new one */
    close_temporary_table(thd, table, 1, 1);
    /* Should pass the 'new_name' as we store table name in the cache */
    if (rename_temporary_table(thd, new_table, new_db, new_name))
      goto err1;
    /* We don't replicate alter table statement on temporary tables */
    if (!thd->current_stmt_binlog_row_based)
      write_bin_log(thd, TRUE, thd->query, thd->query_length);
    goto end_temporary;
  }

  if (new_table)
  {
    /* Close the intermediate table that will be the new table */
    intern_close_table(new_table);
    my_free(new_table,MYF(0));
  }
  VOID(pthread_mutex_lock(&LOCK_open));
  if (error)
  {
    VOID(quick_rm_table(new_db_type, new_db, tmp_name, FN_IS_TMP));
    VOID(pthread_mutex_unlock(&LOCK_open));
    goto err;
  }

  /*
    Data is copied. Now we:
    1) Wait until all other threads close old version of table.
    2) Close instances of table open by this thread and replace them
       with exclusive name-locks.
    3) Rename the old table to a temp name, rename the new one to the
       old name.
    4) If we are under LOCK TABLES and don't do ALTER TABLE ... RENAME
       we reopen new version of table.
    5) Write statement to the binary log.
    6) If we are under LOCK TABLES and do ALTER TABLE ... RENAME we
       remove name-locks from list of open tables and table cache.
    7) If we are not not under LOCK TABLES we rely on close_thread_tables()
       call to remove name-locks from table cache and list of open table.
  */

  thd->proc_info="rename result table";
  my_snprintf(old_name, sizeof(old_name), "%s2-%lx-%lx", tmp_file_prefix,
	      current_pid, thd->thread_id);
  if (lower_case_table_names)
    my_casedn_str(files_charset_info, old_name);

  wait_while_table_is_used(thd, table, HA_EXTRA_PREPARE_FOR_DELETE);
  close_data_files_and_morph_locks(thd, db, table_name);

  error=0;
  save_old_db_type= old_db_type;

  /*
    This leads to the storage engine (SE) not being notified for renames in
    mysql_rename_table(), because we just juggle with the FRM and nothing
    more. If we have an intermediate table, then we notify the SE that
    it should become the actual table. Later, we will recycle the old table.
    However, in case of ALTER TABLE RENAME there might be no intermediate
    table. This is when the old and new tables are compatible, according to
    compare_table(). Then, we need one additional call to
    mysql_rename_table() with flag NO_FRM_RENAME, which does nothing else but
    actual rename in the SE and the FRM is not touched. Note that, if the
    table is renamed and the SE is also changed, then an intermediate table
    is created and the additional call will not take place.
  */
  if (need_copy_table == ALTER_TABLE_METADATA_ONLY)
  {
    DBUG_ASSERT(new_db_type == old_db_type);
    /* This type cannot happen in regular ALTER. */
    new_db_type= old_db_type= NULL;
  }
  if (mysql_rename_table(old_db_type, db, table_name, db, old_name,
                         FN_TO_IS_TMP))
  {
    error=1;
    VOID(quick_rm_table(new_db_type, new_db, tmp_name, FN_IS_TMP));
  }
  else if (mysql_rename_table(new_db_type, new_db, tmp_name, new_db,
                              new_alias, FN_FROM_IS_TMP) ||
           (new_name != table_name || new_db != db) && // we also do rename
           (need_copy_table != ALTER_TABLE_METADATA_ONLY ||
            mysql_rename_table(save_old_db_type, db, table_name, new_db,
                               new_alias, NO_FRM_RENAME)) &&
           Table_triggers_list::change_table_name(thd, db, table_name,
                                                  new_db, new_alias))
  {
    /* Try to get everything back. */
    error=1;
    VOID(quick_rm_table(new_db_type,new_db,new_alias, 0));
    VOID(quick_rm_table(new_db_type, new_db, tmp_name, FN_IS_TMP));
    VOID(mysql_rename_table(old_db_type, db, old_name, db, alias,
                            FN_FROM_IS_TMP));
  }

  if (error)
  {
    /* This shouldn't happen. But let us play it safe. */
    goto err_with_placeholders;
  }

  if (need_copy_table == ALTER_TABLE_METADATA_ONLY)
  {
    /*
      Now we have to inform handler that new .FRM file is in place.
      To do this we need to obtain a handler object for it.
    */
    TABLE *t_table;
    if (new_name != table_name || new_db != db)
    {
      table_list->alias= new_name;
      table_list->table_name= new_name;
      table_list->table_name_length= strlen(new_name);
      table_list->db= new_db;
      table_list->db_length= strlen(new_db);
      table_list->table= name_lock;
      if (reopen_name_locked_table(thd, table_list, FALSE))
        goto err_with_placeholders;
      t_table= table_list->table;
    }
    else
    {
      if (reopen_table(table))
        goto err_with_placeholders;
      t_table= table;
    }
    /* Tell the handler that a new frm file is in place. */
    if (t_table->file->create_handler_files(path, NULL, CHF_INDEX_FLAG,
                                            create_info))
      goto err_with_placeholders;
    if (thd->locked_tables && new_name == table_name && new_db == db)
    {
      /*
        We are going to reopen table down on the road, so we have to restore
        state of the TABLE object which we used for obtaining of handler
        object to make it suitable for reopening.
      */
      DBUG_ASSERT(t_table == table);
      table->open_placeholder= 1;
      close_handle_and_leave_table_as_lock(table);
    }
  }

  VOID(quick_rm_table(old_db_type, db, old_name, FN_IS_TMP));

  if (thd->locked_tables && new_name == table_name && new_db == db)
  {
    thd->in_lock_tables= 1;
    error= reopen_tables(thd, 1, 0);
    thd->in_lock_tables= 0;
    if (error)
      goto err_with_placeholders;
  }
  VOID(pthread_mutex_unlock(&LOCK_open));

  /*
    The ALTER TABLE is always in its own transaction.
    Commit must not be called while LOCK_open is locked. It could call
    wait_if_global_read_lock(), which could create a deadlock if called
    with LOCK_open.
  */
  if (!committed)
  {
    error = ha_commit_stmt(thd);
    if (ha_commit(thd))
      error=1;
    if (error)
      goto err;
  }
  thd->proc_info="end";

  DBUG_EXECUTE_IF("sleep_alter_before_main_binlog", my_sleep(6000000););

  ha_binlog_log_query(thd, create_info->db_type, LOGCOM_ALTER_TABLE,
                      thd->query, thd->query_length,
                      db, table_name);

  DBUG_ASSERT(!(mysql_bin_log.is_open() &&
                thd->current_stmt_binlog_row_based &&
                (create_info->options & HA_LEX_CREATE_TMP_TABLE)));
  write_bin_log(thd, TRUE, thd->query, thd->query_length);

  if (ha_check_storage_engine_flag(old_db_type, HTON_FLUSH_AFTER_RENAME))
  {
    /*
      For the alter table to be properly flushed to the logs, we
      have to open the new table.  If not, we get a problem on server
      shutdown.
    */
    char path[FN_REFLEN];
    TABLE *t_table;
    build_table_filename(path, sizeof(path), new_db, table_name, "", 0);
    t_table= open_temporary_table(thd, path, new_db, tmp_name, 0);
    if (t_table)
    {
      intern_close_table(t_table);
      my_free(t_table, MYF(0));
    }
    else
      sql_print_warning("Could not open table %s.%s after rename\n",
                        new_db,table_name);
    ha_flush_logs(old_db_type);
  }
  table_list->table=0;				// For query cache
  query_cache_invalidate3(thd, table_list, 0);

  if (thd->locked_tables && (new_name != table_name || new_db != db))
  {
    /*
      If are we under LOCK TABLES and did ALTER TABLE with RENAME we need
      to remove placeholders for the old table and for the target table
      from the list of open tables and table cache. If we are not under
      LOCK TABLES we can rely on close_thread_tables() doing this job.
    */
    pthread_mutex_lock(&LOCK_open);
    unlink_open_table(thd, table, FALSE);
    unlink_open_table(thd, name_lock, FALSE);
    pthread_mutex_unlock(&LOCK_open);
  }

end_temporary:
  my_snprintf(tmp_name, sizeof(tmp_name), ER(ER_INSERT_INFO),
	      (ulong) (copied + deleted), (ulong) deleted,
	      (ulong) thd->cuted_fields);
  send_ok(thd, copied + deleted, 0L, tmp_name);
  thd->some_tables_deleted=0;
  DBUG_RETURN(FALSE);

err1:
  if (new_table)
  {
    /* close_temporary_table() frees the new_table pointer. */
    close_temporary_table(thd, new_table, 1, 1);
  }
  else
    VOID(quick_rm_table(new_db_type, new_db, tmp_name, FN_IS_TMP));

err:
  /*
    No default value was provided for a DATE/DATETIME field, the
    current sql_mode doesn't allow the '0000-00-00' value and
    the table to be altered isn't empty.
    Report error here.
  */
  if (alter_info->error_if_not_empty && thd->row_count)
  {
    const char *f_val= 0;
    enum enum_mysql_timestamp_type t_type= MYSQL_TIMESTAMP_DATE;
    switch (alter_info->datetime_field->sql_type)
    {
      case MYSQL_TYPE_DATE:
      case MYSQL_TYPE_NEWDATE:
        f_val= "0000-00-00";
        t_type= MYSQL_TIMESTAMP_DATE;
        break;
      case MYSQL_TYPE_DATETIME:
        f_val= "0000-00-00 00:00:00";
        t_type= MYSQL_TIMESTAMP_DATETIME;
        break;
      default:
        /* Shouldn't get here. */
        DBUG_ASSERT(0);
    }
    bool save_abort_on_warning= thd->abort_on_warning;
    thd->abort_on_warning= TRUE;
    make_truncated_value_warning(thd, MYSQL_ERROR::WARN_LEVEL_ERROR,
                                 f_val, strlength(f_val), t_type,
                                 alter_info->datetime_field->field_name);
    thd->abort_on_warning= save_abort_on_warning;
  }
  if (name_lock)
  {
    pthread_mutex_lock(&LOCK_open);
    unlink_open_table(thd, name_lock, FALSE);
    pthread_mutex_unlock(&LOCK_open);
  }
  DBUG_RETURN(TRUE);

err_with_placeholders:
  /*
    An error happened while we were holding exclusive name-lock on table
    being altered. To be safe under LOCK TABLES we should remove placeholders
    from list of open tables list and table cache.
  */
  unlink_open_table(thd, table, FALSE);
  if (name_lock)
    unlink_open_table(thd, name_lock, FALSE);
  VOID(pthread_mutex_unlock(&LOCK_open));
  DBUG_RETURN(TRUE);
}
/* mysql_alter_table */

static int
copy_data_between_tables(TABLE *from,TABLE *to,
			 List<create_field> &create,
                         bool ignore,
			 uint order_num, ORDER *order,
			 ha_rows *copied,
			 ha_rows *deleted,
                         enum enum_enable_or_disable keys_onoff,
                         bool error_if_not_empty)
{
  int error;
  Copy_field *copy,*copy_end;
  ulong found_count,delete_count;
  THD *thd= current_thd;
  uint length= 0;
  SORT_FIELD *sortorder;
  READ_RECORD info;
  TABLE_LIST   tables;
  List<Item>   fields;
  List<Item>   all_fields;
  ha_rows examined_rows;
  bool auto_increment_field_copied= 0;
  ulong save_sql_mode;
  ulonglong prev_insert_id;
  DBUG_ENTER("copy_data_between_tables");

  /*
    Turn off recovery logging since rollback of an alter table is to
    delete the new table so there is no need to log the changes to it.
    
    This needs to be done before external_lock
  */
  error= ha_enable_transaction(thd, FALSE);
  if (error)
    DBUG_RETURN(-1);
  
  if (!(copy= new Copy_field[to->s->fields]))
    DBUG_RETURN(-1);				/* purecov: inspected */

  if (to->file->ha_external_lock(thd, F_WRLCK))
    DBUG_RETURN(-1);

  /* We need external lock before we can disable/enable keys */
  alter_table_manage_keys(to, from->file->indexes_are_disabled(), keys_onoff);

  /* We can abort alter table for any table type */
  thd->no_trans_update.stmt= FALSE;
  thd->abort_on_warning= !ignore && test(thd->variables.sql_mode &
                                         (MODE_STRICT_TRANS_TABLES |
                                          MODE_STRICT_ALL_TABLES));

  from->file->info(HA_STATUS_VARIABLE);
  to->file->ha_start_bulk_insert(from->file->stats.records);

  save_sql_mode= thd->variables.sql_mode;

  List_iterator<create_field> it(create);
  create_field *def;
  copy_end=copy;
  for (Field **ptr=to->field ; *ptr ; ptr++)
  {
    def=it++;
    if (def->field)
    {
      if (*ptr == to->next_number_field)
      {
        auto_increment_field_copied= TRUE;
        /*
          If we are going to copy contents of one auto_increment column to
          another auto_increment column it is sensible to preserve zeroes.
          This condition also covers case when we are don't actually alter
          auto_increment column.
        */
        if (def->field == from->found_next_number_field)
          thd->variables.sql_mode|= MODE_NO_AUTO_VALUE_ON_ZERO;
      }
      (copy_end++)->set(*ptr,def->field,0);
    }

  }

  found_count=delete_count=0;

  if (order)
  {
    from->sort.io_cache=(IO_CACHE*) my_malloc(sizeof(IO_CACHE),
					      MYF(MY_FAE | MY_ZEROFILL));
    bzero((char*) &tables,sizeof(tables));
    tables.table= from;
    tables.alias= tables.table_name= from->s->table_name.str;
    tables.db=    from->s->db.str;
    error=1;

    if (thd->lex->select_lex.setup_ref_array(thd, order_num) ||
	setup_order(thd, thd->lex->select_lex.ref_pointer_array,
		    &tables, fields, all_fields, order) ||
	!(sortorder=make_unireg_sortorder(order, &length, NULL)) ||
	(from->sort.found_records = filesort(thd, from, sortorder, length,
					     (SQL_SELECT *) 0, HA_POS_ERROR, 1,
					     &examined_rows)) ==
	HA_POS_ERROR)
      goto err;
  };

  /* Tell handler that we have values for all columns in the to table */
  to->use_all_columns();
  init_read_record(&info, thd, from, (SQL_SELECT *) 0, 1,1);
  if (ignore)
    to->file->extra(HA_EXTRA_IGNORE_DUP_KEY);
  thd->row_count= 0;
  restore_record(to, s->default_values);        // Create empty record
  while (!(error=info.read_record(&info)))
  {
    if (thd->killed)
    {
      thd->send_kill_message();
      error= 1;
      break;
    }
    thd->row_count++;
    /* Return error if source table isn't empty. */
    if (error_if_not_empty)
    {
      error= 1;
      break;
    }
    if (to->next_number_field)
    {
      if (auto_increment_field_copied)
        to->auto_increment_field_not_null= TRUE;
      else
        to->next_number_field->reset();
    }
    
    for (Copy_field *copy_ptr=copy ; copy_ptr != copy_end ; copy_ptr++)
    {
      copy_ptr->do_copy(copy_ptr);
    }
    prev_insert_id= to->file->next_insert_id;
    error=to->file->write_row(to->record[0]);
    to->auto_increment_field_not_null= FALSE;
    if (error)
    {
      if (!ignore ||
          to->file->is_fatal_error(error, HA_CHECK_DUP))
      {
         if (!to->file->is_fatal_error(error, HA_CHECK_DUP))
         {
           uint key_nr= to->file->get_dup_key(error);
           if ((int) key_nr >= 0)
           {
             const char *err_msg= ER(ER_DUP_ENTRY_WITH_KEY_NAME);
             if (key_nr == 0 &&
                 (to->key_info[0].key_part[0].field->flags &
                  AUTO_INCREMENT_FLAG))
               err_msg= ER(ER_DUP_ENTRY_AUTOINCREMENT_CASE);
             to->file->print_keydup_error(key_nr, err_msg);
             break;
           }
         }

	to->file->print_error(error,MYF(0));
	break;
      }
      to->file->restore_auto_increment(prev_insert_id);
      delete_count++;
    }
    else
      found_count++;
  }
  end_read_record(&info);
  free_io_cache(from);
  delete [] copy;				// This is never 0

  if (to->file->ha_end_bulk_insert() && error <= 0)
  {
    to->file->print_error(my_errno,MYF(0));
    error=1;
  }
  to->file->extra(HA_EXTRA_NO_IGNORE_DUP_KEY);

  ha_enable_transaction(thd,TRUE);

  /*
    Ensure that the new table is saved properly to disk so that we
    can do a rename
  */
  if (ha_commit_stmt(thd))
    error=1;
  if (ha_commit(thd))
    error=1;

 err:
  thd->variables.sql_mode= save_sql_mode;
  thd->abort_on_warning= 0;
  free_io_cache(from);
  *copied= found_count;
  *deleted=delete_count;
  to->file->ha_release_auto_increment();
  if (to->file->ha_external_lock(thd,F_UNLCK))
    error=1;
  DBUG_RETURN(error > 0 ? -1 : 0);
}


/*
  Recreates tables by calling mysql_alter_table().

  SYNOPSIS
    mysql_recreate_table()
    thd			Thread handler
    tables		Tables to recreate

 RETURN
    Like mysql_alter_table().
*/
bool mysql_recreate_table(THD *thd, TABLE_LIST *table_list)
{
  HA_CREATE_INFO create_info;
  Alter_info alter_info;

  DBUG_ENTER("mysql_recreate_table");

  bzero((char*) &create_info, sizeof(create_info));
  create_info.db_type= 0;
  create_info.row_type=ROW_TYPE_NOT_USED;
  create_info.default_table_charset=default_charset_info;
  /* Force alter table to recreate table */
  alter_info.flags= (ALTER_CHANGE_COLUMN | ALTER_RECREATE);
  DBUG_RETURN(mysql_alter_table(thd, NullS, NullS, &create_info,
                                table_list, &alter_info, 0,
                                (ORDER *) 0, 0));
}


bool mysql_checksum_table(THD *thd, TABLE_LIST *tables,
                          HA_CHECK_OPT *check_opt)
{
  TABLE_LIST *table;
  List<Item> field_list;
  Item *item;
  Protocol *protocol= thd->protocol;
  DBUG_ENTER("mysql_checksum_table");

  field_list.push_back(item = new Item_empty_string("Table", NAME_LEN*2));
  item->maybe_null= 1;
  field_list.push_back(item= new Item_int("Checksum", (longlong) 1,
                                          MY_INT64_NUM_DECIMAL_DIGITS));
  item->maybe_null= 1;
  if (protocol->send_fields(&field_list,
                            Protocol::SEND_NUM_ROWS | Protocol::SEND_EOF))
    DBUG_RETURN(TRUE);

  for (table= tables; table; table= table->next_local)
  {
    char table_name[NAME_LEN*2+2];
    TABLE *t;

    strxmov(table_name, table->db ,".", table->table_name, NullS);

    t= table->table= open_ltable(thd, table, TL_READ);
    thd->clear_error();			// these errors shouldn't get client

    protocol->prepare_for_resend();
    protocol->store(table_name, system_charset_info);

    if (!t)
    {
      /* Table didn't exist */
      protocol->store_null();
      thd->clear_error();
    }
    else
    {
      if (t->file->ha_table_flags() & HA_HAS_CHECKSUM &&
	  !(check_opt->flags & T_EXTEND))
	protocol->store((ulonglong)t->file->checksum());
      else if (!(t->file->ha_table_flags() & HA_HAS_CHECKSUM) &&
	       (check_opt->flags & T_QUICK))
	protocol->store_null();
      else
      {
	/* calculating table's checksum */
	ha_checksum crc= 0;
        uchar null_mask=256 -  (1 << t->s->last_null_bit_pos);

        t->use_all_columns();

	if (t->file->ha_rnd_init(1))
	  protocol->store_null();
	else
	{
	  for (;;)
	  {
	    ha_checksum row_crc= 0;
            int error= t->file->rnd_next(t->record[0]);
            if (unlikely(error))
            {
              if (error == HA_ERR_RECORD_DELETED)
                continue;
              break;
            }
	    if (t->s->null_bytes)
            {
              /* fix undefined null bits */
              t->record[0][t->s->null_bytes-1] |= null_mask;
              if (!(t->s->db_create_options & HA_OPTION_PACK_RECORD))
                t->record[0][0] |= 1;

	      row_crc= my_checksum(row_crc, t->record[0], t->s->null_bytes);
            }

	    for (uint i= 0; i < t->s->fields; i++ )
	    {
	      Field *f= t->field[i];
	      if ((f->type() == MYSQL_TYPE_BLOB) ||
                  (f->type() == MYSQL_TYPE_VARCHAR))
	      {
		String tmp;
		f->val_str(&tmp);
		row_crc= my_checksum(row_crc, (uchar*) tmp.ptr(), tmp.length());
	      }
	      else
		row_crc= my_checksum(row_crc, f->ptr,
				     f->pack_length());
	    }

	    crc+= row_crc;
	  }
	  protocol->store((ulonglong)crc);
          t->file->ha_rnd_end();
	}
      }
      thd->clear_error();
      close_thread_tables(thd);
      table->table=0;				// For query cache
    }
    if (protocol->write())
      goto err;
  }

  send_eof(thd);
  DBUG_RETURN(FALSE);

 err:
  close_thread_tables(thd);			// Shouldn't be needed
  if (table)
    table->table=0;
  DBUG_RETURN(TRUE);
}

static bool check_engine(THD *thd, const char *table_name,
                         HA_CREATE_INFO *create_info)
{
  handlerton **new_engine= &create_info->db_type;
  handlerton *req_engine= *new_engine;
  bool no_substitution=
        test(thd->variables.sql_mode & MODE_NO_ENGINE_SUBSTITUTION);
  if (!(*new_engine= ha_checktype(thd, ha_legacy_type(req_engine),
                                  no_substitution, 1)))
    return TRUE;

  if (req_engine && req_engine != *new_engine)
  {
    push_warning_printf(thd, MYSQL_ERROR::WARN_LEVEL_NOTE,
                       ER_WARN_USING_OTHER_HANDLER,
                       ER(ER_WARN_USING_OTHER_HANDLER),
                       ha_resolve_storage_engine_name(*new_engine),
                       table_name);
  }
  if (create_info->options & HA_LEX_CREATE_TMP_TABLE &&
      ha_check_storage_engine_flag(*new_engine, HTON_TEMPORARY_NOT_SUPPORTED))
  {
    if (create_info->used_fields & HA_CREATE_USED_ENGINE)
    {
      my_error(ER_ILLEGAL_HA_CREATE_OPTION, MYF(0),
               ha_resolve_storage_engine_name(*new_engine), "TEMPORARY");
      *new_engine= 0;
      return TRUE;
    }
    *new_engine= myisam_hton;
  }
  return FALSE;
}<|MERGE_RESOLUTION|>--- conflicted
+++ resolved
@@ -5787,12 +5787,9 @@
     /* Conditionally writes to binlog. */
     DBUG_RETURN(mysql_discard_or_import_tablespace(thd,table_list,
 						   alter_info->tablespace_op));
-<<<<<<< HEAD
   strxnmov(new_name_buff, sizeof (new_name_buff) - 1, mysql_data_home, "/", db, 
            "/", table_name, reg_ext, NullS);
   (void) unpack_filename(new_name_buff, new_name_buff);
-  if (lower_case_table_names != 2)
-    my_casedn_str(files_charset_info, new_name_buff);
   /*
     If this is just a rename of a view, short cut to the
     following scenario: 1) lock LOCK_open 2) do a RENAME
@@ -5806,10 +5803,6 @@
     into the main table list, like open_tables does).
     This code is wrong and will be removed, please do not copy.
   */
-=======
-  sprintf(new_name_buff,"%s/%s/%s%s",mysql_data_home, db, table_name, reg_ext);
-  unpack_filename(new_name_buff, new_name_buff);
->>>>>>> ce4e9f75
   frm_type= mysql_frm_type(thd, new_name_buff, &table_type);
   /* Rename a view */
   /* Sic: there is a race here */
