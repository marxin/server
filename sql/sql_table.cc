/*
   Copyright (c) 2000, 2016, Oracle and/or its affiliates.
   Copyright (c) 2010, 2018, MariaDB

   This program is free software; you can redistribute it and/or modify
   it under the terms of the GNU General Public License as published by
   the Free Software Foundation; version 2 of the License.

   This program is distributed in the hope that it will be useful,
   but WITHOUT ANY WARRANTY; without even the implied warranty of
   MERCHANTABILITY or FITNESS FOR A PARTICULAR PURPOSE.  See the
   GNU General Public License for more details.

   You should have received a copy of the GNU General Public License
   along with this program; if not, write to the Free Software
   Foundation, Inc., 51 Franklin St, Fifth Floor, Boston, MA 02110-1301  USA
*/

/* drop and alter of tables */

#include <my_global.h>
#include "sql_priv.h"
#include "unireg.h"
#include "debug_sync.h"
#include "sql_table.h"
#include "sql_parse.h"                        // test_if_data_home_dir
#include "sql_cache.h"                          // query_cache_*
#include "sql_base.h"   // open_table_uncached, lock_table_names
#include "lock.h"       // mysql_unlock_tables
#include "strfunc.h"    // find_type2, find_set
#include "sql_truncate.h"                       // regenerate_locked_table 
#include "sql_partition.h"                      // mem_alloc_error,
                                                // generate_partition_syntax,
                                                // partition_info
                                                // NOT_A_PARTITION_ID
#include "sql_db.h"                             // load_db_opt_by_name
#include "sql_time.h"                  // make_truncated_value_warning
#include "records.h"             // init_read_record, end_read_record
#include "filesort.h"            // filesort_free_buffers
#include "sql_select.h"                // setup_order,
                                       // make_unireg_sortorder
#include "sql_handler.h"               // mysql_ha_rm_tables
#include "discover.h"                  // readfrm
#include "my_pthread.h"                // pthread_mutex_t
#include "log_event.h"                 // Query_log_event
#include "sql_statistics.h"
#include <hash.h>
#include <myisam.h>
#include <my_dir.h>
#include "create_options.h"
#include "sp_head.h"
#include "sp.h"
#include "sql_trigger.h"
#include "sql_parse.h"
#include "sql_show.h"
#include "transaction.h"
#include "sql_audit.h"

#ifdef __WIN__
#include <io.h>
#endif

const char *primary_key_name="PRIMARY";

static bool check_if_keyname_exists(const char *name,KEY *start, KEY *end);
static char *make_unique_key_name(const char *field_name,KEY *start,KEY *end);
static int copy_data_between_tables(THD *thd, TABLE *from,TABLE *to,
                                    List<Create_field> &create, bool ignore,
				    uint order_num, ORDER *order,
				    ha_rows *copied,ha_rows *deleted,
                                    Alter_info::enum_enable_or_disable keys_onoff,
                                    Alter_table_ctx *alter_ctx);

static bool prepare_blob_field(THD *thd, Create_field *sql_field);
static int mysql_prepare_create_table(THD *, HA_CREATE_INFO *, Alter_info *,
                                      uint *, handler *, KEY **, uint *, int);
static uint blob_length_by_type(enum_field_types type);

/**
  @brief Helper function for explain_filename
  @param thd          Thread handle
  @param to_p         Explained name in system_charset_info
  @param end_p        End of the to_p buffer
  @param name         Name to be converted
  @param name_len     Length of the name, in bytes
*/
static char* add_identifier(THD* thd, char *to_p, const char * end_p,
                            const char* name, uint name_len)
{
  uint res;
  uint errors;
  const char *conv_name;
  char tmp_name[FN_REFLEN];
  char conv_string[FN_REFLEN];
  int quote;

  DBUG_ENTER("add_identifier");
  if (!name[name_len])
    conv_name= name;
  else
  {
    strnmov(tmp_name, name, name_len);
    tmp_name[name_len]= 0;
    conv_name= tmp_name;
  }
  res= strconvert(&my_charset_filename, conv_name, name_len,
                  system_charset_info,
                  conv_string, FN_REFLEN, &errors);
  if (!res || errors)
  {
    DBUG_PRINT("error", ("strconvert of '%s' failed with %u (errors: %u)", conv_name, res, errors));
    conv_name= name;
  }
  else
  {
    DBUG_PRINT("info", ("conv '%s' -> '%s'", conv_name, conv_string));
    conv_name= conv_string;
  }

  quote = thd ? get_quote_char_for_identifier(thd, conv_name, res - 1) : '"';

  if (quote != EOF && (end_p - to_p > 2))
  {
    *(to_p++)= (char) quote;
    while (*conv_name && (end_p - to_p - 1) > 0)
    {
      uint length= my_mbcharlen(system_charset_info, *conv_name);
      if (!length)
        length= 1;
      if (length == 1 && *conv_name == (char) quote)
      { 
        if ((end_p - to_p) < 3)
          break;
        *(to_p++)= (char) quote;
        *(to_p++)= *(conv_name++);
      }
      else if (((long) length) < (end_p - to_p))
      {
        to_p= strnmov(to_p, conv_name, length);
        conv_name+= length;
      }
      else
        break;                               /* string already filled */
    }
    if (end_p > to_p) {
      *(to_p++)= (char) quote;
      if (end_p > to_p)
	*to_p= 0; /* terminate by NUL, but do not include it in the count */
    }
  }
  else
    to_p= strnmov(to_p, conv_name, end_p - to_p);
  DBUG_RETURN(to_p);
}


/**
  @brief Explain a path name by split it to database, table etc.
  
  @details Break down the path name to its logic parts
  (database, table, partition, subpartition).
  filename_to_tablename cannot be used on partitions, due to the #P# part.
  There can be up to 6 '#', #P# for partition, #SP# for subpartition
  and #TMP# or #REN# for temporary or renamed partitions.
  This should be used when something should be presented to a user in a
  diagnostic, error etc. when it would be useful to know what a particular
  file [and directory] means. Such as SHOW ENGINE STATUS, error messages etc.

  Examples:

    t1#P#p1                 table t1 partition p1
    t1#P#p1#SP#sp1          table t1 partition p1 subpartition sp1
    t1#P#p1#SP#sp1#TMP#     table t1 partition p1 subpartition sp1 temporary
    t1#P#p1#SP#sp1#REN#     table t1 partition p1 subpartition sp1 renamed

   @param      thd          Thread handle
   @param      from         Path name in my_charset_filename
                            Null terminated in my_charset_filename, normalized
                            to use '/' as directory separation character.
   @param      to           Explained name in system_charset_info
   @param      to_length    Size of to buffer
   @param      explain_mode Requested output format.
                            EXPLAIN_ALL_VERBOSE ->
                            [Database `db`, ]Table `tbl`[,[ Temporary| Renamed]
                            Partition `p` [, Subpartition `sp`]]
                            EXPLAIN_PARTITIONS_VERBOSE -> `db`.`tbl`
                            [[ Temporary| Renamed] Partition `p`
                            [, Subpartition `sp`]]
                            EXPLAIN_PARTITIONS_AS_COMMENT -> `db`.`tbl` |*
                            [,[ Temporary| Renamed] Partition `p`
                            [, Subpartition `sp`]] *|
                            (| is really a /, and it is all in one line)

   @retval     Length of returned string
*/

uint explain_filename(THD* thd,
		      const char *from,
                      char *to,
                      uint to_length,
                      enum_explain_filename_mode explain_mode)
{
  char *to_p= to;
  char *end_p= to_p + to_length;
  const char *db_name= NULL;
  int  db_name_len= 0;
  const char *table_name;
  int  table_name_len= 0;
  const char *part_name= NULL;
  int  part_name_len= 0;
  const char *subpart_name= NULL;
  int  subpart_name_len= 0;
  uint part_type= NORMAL_PART_NAME;

  const char *tmp_p;
  DBUG_ENTER("explain_filename");
  DBUG_PRINT("enter", ("from '%s'", from));
  tmp_p= from;
  table_name= from;
  /*
    If '/' then take last directory part as database.
    '/' is the directory separator, not FN_LIB_CHAR
  */
  while ((tmp_p= strchr(tmp_p, '/')))
  {
    db_name= table_name;
    /* calculate the length */
    db_name_len= tmp_p - db_name;
    tmp_p++;
    table_name= tmp_p;
  }
  tmp_p= table_name;
  /* Look if there are partition tokens in the table name. */
  while ((tmp_p= strchr(tmp_p, '#')))
  {
    tmp_p++;
    switch (tmp_p[0]) {
    case 'P':
    case 'p':
      if (tmp_p[1] == '#')
      {
        part_name= tmp_p + 2;
        tmp_p+= 2;
      }
      break;
    case 'S':
    case 's':
      if ((tmp_p[1] == 'P' || tmp_p[1] == 'p') && tmp_p[2] == '#')
      {
        part_name_len= tmp_p - part_name - 1;
        subpart_name= tmp_p + 3;
	tmp_p+= 3;
      }
      break;
    case 'T':
    case 't':
      if ((tmp_p[1] == 'M' || tmp_p[1] == 'm') &&
          (tmp_p[2] == 'P' || tmp_p[2] == 'p') &&
          tmp_p[3] == '#' && !tmp_p[4])
      {
        part_type= TEMP_PART_NAME;
        tmp_p+= 4;
      }
      break;
    case 'R':
    case 'r':
      if ((tmp_p[1] == 'E' || tmp_p[1] == 'e') &&
          (tmp_p[2] == 'N' || tmp_p[2] == 'n') &&
          tmp_p[3] == '#' && !tmp_p[4])
      {
        part_type= RENAMED_PART_NAME;
        tmp_p+= 4;
      }
      break;
    default:
      /* Not partition name part. */
      ;
    }
  }
  if (part_name)
  {
    table_name_len= part_name - table_name - 3;
    if (subpart_name)
      subpart_name_len= strlen(subpart_name);
    else
      part_name_len= strlen(part_name);
    if (part_type != NORMAL_PART_NAME)
    {
      if (subpart_name)
        subpart_name_len-= 5;
      else
        part_name_len-= 5;
    }
  }
  else
    table_name_len= strlen(table_name);
  if (db_name)
  {
    if (explain_mode == EXPLAIN_ALL_VERBOSE)
    {
      to_p= strnmov(to_p, ER_THD_OR_DEFAULT(thd, ER_DATABASE_NAME),
                                            end_p - to_p);
      *(to_p++)= ' ';
      to_p= add_identifier(thd, to_p, end_p, db_name, db_name_len);
      to_p= strnmov(to_p, ", ", end_p - to_p);
    }
    else
    {
      to_p= add_identifier(thd, to_p, end_p, db_name, db_name_len);
      to_p= strnmov(to_p, ".", end_p - to_p);
    }
  }
  if (explain_mode == EXPLAIN_ALL_VERBOSE)
  {
    to_p= strnmov(to_p, ER_THD_OR_DEFAULT(thd, ER_TABLE_NAME), end_p - to_p);
    *(to_p++)= ' ';
    to_p= add_identifier(thd, to_p, end_p, table_name, table_name_len);
  }
  else
    to_p= add_identifier(thd, to_p, end_p, table_name, table_name_len);
  if (part_name)
  {
    if (explain_mode == EXPLAIN_PARTITIONS_AS_COMMENT)
      to_p= strnmov(to_p, " /* ", end_p - to_p);
    else if (explain_mode == EXPLAIN_PARTITIONS_VERBOSE)
      to_p= strnmov(to_p, " ", end_p - to_p);
    else
      to_p= strnmov(to_p, ", ", end_p - to_p);
    if (part_type != NORMAL_PART_NAME)
    {
      if (part_type == TEMP_PART_NAME)
        to_p= strnmov(to_p, ER_THD_OR_DEFAULT(thd, ER_TEMPORARY_NAME),
                      end_p - to_p);
      else
        to_p= strnmov(to_p, ER_THD_OR_DEFAULT(thd, ER_RENAMED_NAME),
                      end_p - to_p);
      to_p= strnmov(to_p, " ", end_p - to_p);
    }
    to_p= strnmov(to_p, ER_THD_OR_DEFAULT(thd, ER_PARTITION_NAME),
                  end_p - to_p);
    *(to_p++)= ' ';
    to_p= add_identifier(thd, to_p, end_p, part_name, part_name_len);
    if (subpart_name)
    {
      to_p= strnmov(to_p, ", ", end_p - to_p);
      to_p= strnmov(to_p, ER_THD_OR_DEFAULT(thd, ER_SUBPARTITION_NAME),
                    end_p - to_p);
      *(to_p++)= ' ';
      to_p= add_identifier(thd, to_p, end_p, subpart_name, subpart_name_len);
    }
    if (explain_mode == EXPLAIN_PARTITIONS_AS_COMMENT)
      to_p= strnmov(to_p, " */", end_p - to_p);
  }
  DBUG_PRINT("exit", ("to '%s'", to));
  DBUG_RETURN(to_p - to);
}


/*
  Translate a file name to a table name (WL #1324).

  SYNOPSIS
    filename_to_tablename()
      from                      The file name in my_charset_filename.
      to                OUT     The table name in system_charset_info.
      to_length                 The size of the table name buffer.

  RETURN
    Table name length.
*/

uint filename_to_tablename(const char *from, char *to, uint to_length, 
                           bool stay_quiet)
{
  uint errors;
  size_t res;
  DBUG_ENTER("filename_to_tablename");
  DBUG_PRINT("enter", ("from '%s'", from));

  res= strconvert(&my_charset_filename, from, FN_REFLEN,
                  system_charset_info,  to, to_length, &errors);
  if (errors) // Old 5.0 name
  {
    res= (strxnmov(to, to_length, MYSQL50_TABLE_NAME_PREFIX,  from, NullS) -
          to);
    if (!stay_quiet)
      sql_print_error("Invalid (old?) table or database name '%s'", from);
  }

  DBUG_PRINT("exit", ("to '%s'", to));
  DBUG_RETURN(res);
}


/**
  Check if given string begins with "#mysql50#" prefix
  
  @param   name          string to check cut 
  
  @retval
    FALSE  no prefix found
  @retval
    TRUE   prefix found
*/

bool check_mysql50_prefix(const char *name)
{
  return (name[0] == '#' && 
         !strncmp(name, MYSQL50_TABLE_NAME_PREFIX,
                  MYSQL50_TABLE_NAME_PREFIX_LENGTH));
}


/**
  Check if given string begins with "#mysql50#" prefix, cut it if so.
  
  @param   from          string to check and cut 
  @param   to[out]       buffer for result string
  @param   to_length     its size
  
  @retval
    0      no prefix found
  @retval
    non-0  result string length
*/

uint check_n_cut_mysql50_prefix(const char *from, char *to, uint to_length)
{
  if (check_mysql50_prefix(from))
    return (uint) (strmake(to, from + MYSQL50_TABLE_NAME_PREFIX_LENGTH,
                           to_length - 1) - to);
  return 0;
}


/*
  Translate a table name to a file name (WL #1324).

  SYNOPSIS
    tablename_to_filename()
      from                      The table name in system_charset_info.
      to                OUT     The file name in my_charset_filename.
      to_length                 The size of the file name buffer.

  RETURN
    File name length.
*/

uint tablename_to_filename(const char *from, char *to, uint to_length)
{
  uint errors, length;
  DBUG_ENTER("tablename_to_filename");
  DBUG_PRINT("enter", ("from '%s'", from));

  if ((length= check_n_cut_mysql50_prefix(from, to, to_length)))
  {
    /*
      Check if the name supplied is a valid mysql 5.0 name and 
      make the name a zero length string if it's not.
      Note that just returning zero length is not enough : 
      a lot of places don't check the return value and expect 
      a zero terminated string.
    */  
    if (check_table_name(to, length, TRUE))
    {
      to[0]= 0;
      length= 0;
    }
    DBUG_RETURN(length);
  }
  length= strconvert(system_charset_info, from, FN_REFLEN,
                     &my_charset_filename, to, to_length, &errors);
  if (check_if_legal_tablename(to) &&
      length + 4 < to_length)
  {
    memcpy(to + length, "@@@", 4);
    length+= 3;
  }
  DBUG_PRINT("exit", ("to '%s'", to));
  DBUG_RETURN(length);
}


/*
  Creates path to a file: mysql_data_dir/db/table.ext

  SYNOPSIS
   build_table_filename()
     buff                       Where to write result in my_charset_filename.
                                This may be the same as table_name.
     bufflen                    buff size
     db                         Database name in system_charset_info.
     table_name                 Table name in system_charset_info.
     ext                        File extension.
     flags                      FN_FROM_IS_TMP or FN_TO_IS_TMP or FN_IS_TMP
                                table_name is temporary, do not change.

  NOTES

    Uses database and table name, and extension to create
    a file name in mysql_data_dir. Database and table
    names are converted from system_charset_info into "fscs".
    Unless flags indicate a temporary table name.
    'db' is always converted.
    'ext' is not converted.

    The conversion suppression is required for ALTER TABLE. This
    statement creates intermediate tables. These are regular
    (non-temporary) tables with a temporary name. Their path names must
    be derivable from the table name. So we cannot use
    build_tmptable_filename() for them.

  RETURN
    path length
*/

uint build_table_filename(char *buff, size_t bufflen, const char *db,
                          const char *table_name, const char *ext, uint flags)
{
  char dbbuff[FN_REFLEN];
  char tbbuff[FN_REFLEN];
  DBUG_ENTER("build_table_filename");
  DBUG_PRINT("enter", ("db: '%s'  table_name: '%s'  ext: '%s'  flags: %x",
                       db, table_name, ext, flags));

  if (flags & FN_IS_TMP) // FN_FROM_IS_TMP | FN_TO_IS_TMP
    strmake(tbbuff, table_name, sizeof(tbbuff)-1);
  else
    (void) tablename_to_filename(table_name, tbbuff, sizeof(tbbuff));

  (void) tablename_to_filename(db, dbbuff, sizeof(dbbuff));

  char *end = buff + bufflen;
  /* Don't add FN_ROOTDIR if mysql_data_home already includes it */
  char *pos = strnmov(buff, mysql_data_home, bufflen);
  size_t rootdir_len= strlen(FN_ROOTDIR);
  if (pos - rootdir_len >= buff &&
      memcmp(pos - rootdir_len, FN_ROOTDIR, rootdir_len) != 0)
    pos= strnmov(pos, FN_ROOTDIR, end - pos);
  pos= strxnmov(pos, end - pos, dbbuff, FN_ROOTDIR, NullS);
#ifdef USE_SYMDIR
  if (!(flags & SKIP_SYMDIR_ACCESS))
  {
    unpack_dirname(buff, buff);
    pos= strend(buff);
  }
#endif
  pos= strxnmov(pos, end - pos, tbbuff, ext, NullS);

  DBUG_PRINT("exit", ("buff: '%s'", buff));
  DBUG_RETURN(pos - buff);
}


/**
  Create path to a temporary table mysql_tmpdir/#sql1234_12_1
  (i.e. to its .FRM file but without an extension).

  @param thd      The thread handle.
  @param buff     Where to write result in my_charset_filename.
  @param bufflen  buff size

  @note
    Uses current_pid, thread_id, and tmp_table counter to create
    a file name in mysql_tmpdir.

  @return Path length.
*/

uint build_tmptable_filename(THD* thd, char *buff, size_t bufflen)
{
  DBUG_ENTER("build_tmptable_filename");

  char *p= strnmov(buff, mysql_tmpdir, bufflen);
  my_snprintf(p, bufflen - (p - buff), "/%s%lx_%lx_%x",
              tmp_file_prefix, current_pid,
              thd->thread_id, thd->tmp_table++);

  if (lower_case_table_names)
  {
    /* Convert all except tmpdir to lower case */
    my_casedn_str(files_charset_info, p);
  }

  size_t length= unpack_filename(buff, buff);
  DBUG_PRINT("exit", ("buff: '%s'", buff));
  DBUG_RETURN(length);
}

/*
--------------------------------------------------------------------------

   MODULE: DDL log
   -----------------

   This module is used to ensure that we can recover from crashes that occur
   in the middle of a meta-data operation in MySQL. E.g. DROP TABLE t1, t2;
   We need to ensure that both t1 and t2 are dropped and not only t1 and
   also that each table drop is entirely done and not "half-baked".

   To support this we create log entries for each meta-data statement in the
   ddl log while we are executing. These entries are dropped when the
   operation is completed.

   At recovery those entries that were not completed will be executed.

   There is only one ddl log in the system and it is protected by a mutex
   and there is a global struct that contains information about its current
   state.

   History:
   First version written in 2006 by Mikael Ronstrom
--------------------------------------------------------------------------
*/

struct st_global_ddl_log
{
  /*
    We need to adjust buffer size to be able to handle downgrades/upgrades
    where IO_SIZE has changed. We'll set the buffer size such that we can
    handle that the buffer size was upto 4 times bigger in the version
    that wrote the DDL log.
  */
  char file_entry_buf[4*IO_SIZE];
  char file_name_str[FN_REFLEN];
  char *file_name;
  DDL_LOG_MEMORY_ENTRY *first_free;
  DDL_LOG_MEMORY_ENTRY *first_used;
  uint num_entries;
  File file_id;
  uint name_len;
  uint io_size;
  bool inited;
  bool do_release;
  bool recovery_phase;
  st_global_ddl_log() : inited(false), do_release(false) {}
};

st_global_ddl_log global_ddl_log;

mysql_mutex_t LOCK_gdl;

#define DDL_LOG_ENTRY_TYPE_POS 0
#define DDL_LOG_ACTION_TYPE_POS 1
#define DDL_LOG_PHASE_POS 2
#define DDL_LOG_NEXT_ENTRY_POS 4
#define DDL_LOG_NAME_POS 8

#define DDL_LOG_NUM_ENTRY_POS 0
#define DDL_LOG_NAME_LEN_POS 4
#define DDL_LOG_IO_SIZE_POS 8

/**
  Read one entry from ddl log file.

  @param entry_no                     Entry number to read

  @return Operation status
    @retval true   Error
    @retval false  Success
*/

static bool read_ddl_log_file_entry(uint entry_no)
{
  bool error= FALSE;
  File file_id= global_ddl_log.file_id;
  uchar *file_entry_buf= (uchar*)global_ddl_log.file_entry_buf;
  size_t io_size= global_ddl_log.io_size;
  DBUG_ENTER("read_ddl_log_file_entry");

  mysql_mutex_assert_owner(&LOCK_gdl);
  if (mysql_file_pread(file_id, file_entry_buf, io_size, io_size * entry_no,
                       MYF(MY_WME)) != io_size)
    error= TRUE;
  DBUG_RETURN(error);
}


/**
  Write one entry to ddl log file.

  @param entry_no                     Entry number to write

  @return Operation status
    @retval true   Error
    @retval false  Success
*/

static bool write_ddl_log_file_entry(uint entry_no)
{
  bool error= FALSE;
  File file_id= global_ddl_log.file_id;
  uchar *file_entry_buf= (uchar*)global_ddl_log.file_entry_buf;
  DBUG_ENTER("write_ddl_log_file_entry");

  mysql_mutex_assert_owner(&LOCK_gdl);
  if (mysql_file_pwrite(file_id, file_entry_buf,
                        IO_SIZE, IO_SIZE * entry_no, MYF(MY_WME)) != IO_SIZE)
    error= TRUE;
  DBUG_RETURN(error);
}


/**
  Sync the ddl log file.

  @return Operation status
    @retval FALSE  Success
    @retval TRUE   Error
*/


static bool sync_ddl_log_file()
{
  DBUG_ENTER("sync_ddl_log_file");
  DBUG_RETURN(mysql_file_sync(global_ddl_log.file_id, MYF(MY_WME)));
}


/**
  Write ddl log header.

  @return Operation status
    @retval TRUE                      Error
    @retval FALSE                     Success
*/

static bool write_ddl_log_header()
{
  uint16 const_var;
  DBUG_ENTER("write_ddl_log_header");

  int4store(&global_ddl_log.file_entry_buf[DDL_LOG_NUM_ENTRY_POS],
            global_ddl_log.num_entries);
  const_var= FN_REFLEN;
  int4store(&global_ddl_log.file_entry_buf[DDL_LOG_NAME_LEN_POS],
            (ulong) const_var);
  const_var= IO_SIZE;
  int4store(&global_ddl_log.file_entry_buf[DDL_LOG_IO_SIZE_POS],
            (ulong) const_var);
  if (write_ddl_log_file_entry(0UL))
  {
    sql_print_error("Error writing ddl log header");
    DBUG_RETURN(TRUE);
  }
  DBUG_RETURN(sync_ddl_log_file());
}


/**
  Create ddl log file name.
  @param file_name                   Filename setup
*/

static inline void create_ddl_log_file_name(char *file_name)
{
  strxmov(file_name, mysql_data_home, "/", "ddl_log.log", NullS);
}


/**
  Read header of ddl log file.

  When we read the ddl log header we get information about maximum sizes
  of names in the ddl log and we also get information about the number
  of entries in the ddl log.

  @return Last entry in ddl log (0 if no entries)
*/

static uint read_ddl_log_header()
{
  uchar *file_entry_buf= (uchar*)global_ddl_log.file_entry_buf;
  char file_name[FN_REFLEN];
  uint entry_no;
  bool successful_open= FALSE;
  DBUG_ENTER("read_ddl_log_header");

  mysql_mutex_init(key_LOCK_gdl, &LOCK_gdl, MY_MUTEX_INIT_SLOW);
  mysql_mutex_lock(&LOCK_gdl);
  create_ddl_log_file_name(file_name);
  if ((global_ddl_log.file_id= mysql_file_open(key_file_global_ddl_log,
                                               file_name,
                                               O_RDWR | O_BINARY, MYF(0))) >= 0)
  {
    if (read_ddl_log_file_entry(0UL))
    {
      /* Write message into error log */
      sql_print_error("Failed to read ddl log file in recovery");
    }
    else
      successful_open= TRUE;
  }
  if (successful_open)
  {
    entry_no= uint4korr(&file_entry_buf[DDL_LOG_NUM_ENTRY_POS]);
    global_ddl_log.name_len= uint4korr(&file_entry_buf[DDL_LOG_NAME_LEN_POS]);
    global_ddl_log.io_size= uint4korr(&file_entry_buf[DDL_LOG_IO_SIZE_POS]);
    DBUG_ASSERT(global_ddl_log.io_size <=
                sizeof(global_ddl_log.file_entry_buf));
  }
  else
  {
    entry_no= 0;
  }
  global_ddl_log.first_free= NULL;
  global_ddl_log.first_used= NULL;
  global_ddl_log.num_entries= 0;
  global_ddl_log.do_release= true;
  mysql_mutex_unlock(&LOCK_gdl);
  DBUG_RETURN(entry_no);
}


/**
  Convert from ddl_log_entry struct to file_entry_buf binary blob.

  @param ddl_log_entry   filled in ddl_log_entry struct.
*/

static void set_global_from_ddl_log_entry(const DDL_LOG_ENTRY *ddl_log_entry)
{
  mysql_mutex_assert_owner(&LOCK_gdl);
  global_ddl_log.file_entry_buf[DDL_LOG_ENTRY_TYPE_POS]=
                                    (char)DDL_LOG_ENTRY_CODE;
  global_ddl_log.file_entry_buf[DDL_LOG_ACTION_TYPE_POS]=
                                    (char)ddl_log_entry->action_type;
  global_ddl_log.file_entry_buf[DDL_LOG_PHASE_POS]= 0;
  int4store(&global_ddl_log.file_entry_buf[DDL_LOG_NEXT_ENTRY_POS],
            ddl_log_entry->next_entry);
  DBUG_ASSERT(strlen(ddl_log_entry->name) < FN_REFLEN);
  strmake(&global_ddl_log.file_entry_buf[DDL_LOG_NAME_POS],
          ddl_log_entry->name, FN_REFLEN - 1);
  if (ddl_log_entry->action_type == DDL_LOG_RENAME_ACTION ||
      ddl_log_entry->action_type == DDL_LOG_REPLACE_ACTION ||
      ddl_log_entry->action_type == DDL_LOG_EXCHANGE_ACTION)
  {
    DBUG_ASSERT(strlen(ddl_log_entry->from_name) < FN_REFLEN);
    strmake(&global_ddl_log.file_entry_buf[DDL_LOG_NAME_POS + FN_REFLEN],
          ddl_log_entry->from_name, FN_REFLEN - 1);
  }
  else
    global_ddl_log.file_entry_buf[DDL_LOG_NAME_POS + FN_REFLEN]= 0;
  DBUG_ASSERT(strlen(ddl_log_entry->handler_name) < FN_REFLEN);
  strmake(&global_ddl_log.file_entry_buf[DDL_LOG_NAME_POS + (2*FN_REFLEN)],
          ddl_log_entry->handler_name, FN_REFLEN - 1);
  if (ddl_log_entry->action_type == DDL_LOG_EXCHANGE_ACTION)
  {
    DBUG_ASSERT(strlen(ddl_log_entry->tmp_name) < FN_REFLEN);
    strmake(&global_ddl_log.file_entry_buf[DDL_LOG_NAME_POS + (3*FN_REFLEN)],
          ddl_log_entry->tmp_name, FN_REFLEN - 1);
  }
  else
    global_ddl_log.file_entry_buf[DDL_LOG_NAME_POS + (3*FN_REFLEN)]= 0;
}


/**
  Convert from file_entry_buf binary blob to ddl_log_entry struct.

  @param[out] ddl_log_entry   struct to fill in.

  @note Strings (names) are pointing to the global_ddl_log structure,
  so LOCK_gdl needs to be hold until they are read or copied.
*/

static void set_ddl_log_entry_from_global(DDL_LOG_ENTRY *ddl_log_entry,
                                          const uint read_entry)
{
  char *file_entry_buf= (char*) global_ddl_log.file_entry_buf;
  uint inx;
  uchar single_char;

  mysql_mutex_assert_owner(&LOCK_gdl);
  ddl_log_entry->entry_pos= read_entry;
  single_char= file_entry_buf[DDL_LOG_ENTRY_TYPE_POS];
  ddl_log_entry->entry_type= (enum ddl_log_entry_code)single_char;
  single_char= file_entry_buf[DDL_LOG_ACTION_TYPE_POS];
  ddl_log_entry->action_type= (enum ddl_log_action_code)single_char;
  ddl_log_entry->phase= file_entry_buf[DDL_LOG_PHASE_POS];
  ddl_log_entry->next_entry= uint4korr(&file_entry_buf[DDL_LOG_NEXT_ENTRY_POS]);
  ddl_log_entry->name= &file_entry_buf[DDL_LOG_NAME_POS];
  inx= DDL_LOG_NAME_POS + global_ddl_log.name_len;
  ddl_log_entry->from_name= &file_entry_buf[inx];
  inx+= global_ddl_log.name_len;
  ddl_log_entry->handler_name= &file_entry_buf[inx];
  if (ddl_log_entry->action_type == DDL_LOG_EXCHANGE_ACTION)
  {
    inx+= global_ddl_log.name_len;
    ddl_log_entry->tmp_name= &file_entry_buf[inx];
  }
  else
    ddl_log_entry->tmp_name= NULL;
}


/**
  Read a ddl log entry.

  Read a specified entry in the ddl log.

  @param read_entry               Number of entry to read
  @param[out] entry_info          Information from entry

  @return Operation status
    @retval TRUE                     Error
    @retval FALSE                    Success
*/

static bool read_ddl_log_entry(uint read_entry, DDL_LOG_ENTRY *ddl_log_entry)
{
  DBUG_ENTER("read_ddl_log_entry");

  if (read_ddl_log_file_entry(read_entry))
  {
    DBUG_RETURN(TRUE);
  }
  set_ddl_log_entry_from_global(ddl_log_entry, read_entry);
  DBUG_RETURN(FALSE);
}


/**
  Initialise ddl log.

  Write the header of the ddl log file and length of names. Also set
  number of entries to zero.

  @return Operation status
    @retval TRUE                     Error
    @retval FALSE                    Success
*/

static bool init_ddl_log()
{
  char file_name[FN_REFLEN];
  DBUG_ENTER("init_ddl_log");

  if (global_ddl_log.inited)
    goto end;

  global_ddl_log.io_size= IO_SIZE;
  global_ddl_log.name_len= FN_REFLEN;
  create_ddl_log_file_name(file_name);
  if ((global_ddl_log.file_id= mysql_file_create(key_file_global_ddl_log,
                                                 file_name, CREATE_MODE,
                                                 O_RDWR | O_TRUNC | O_BINARY,
                                                 MYF(MY_WME))) < 0)
  {
    /* Couldn't create ddl log file, this is serious error */
    sql_print_error("Failed to open ddl log file");
    DBUG_RETURN(TRUE);
  }
  global_ddl_log.inited= TRUE;
  if (write_ddl_log_header())
  {
    (void) mysql_file_close(global_ddl_log.file_id, MYF(MY_WME));
    global_ddl_log.inited= FALSE;
    DBUG_RETURN(TRUE);
  }

end:
  DBUG_RETURN(FALSE);
}


/**
  Sync ddl log file.

  @return Operation status
    @retval TRUE        Error
    @retval FALSE       Success
*/

static bool sync_ddl_log_no_lock()
{
  DBUG_ENTER("sync_ddl_log_no_lock");

  mysql_mutex_assert_owner(&LOCK_gdl);
  if ((!global_ddl_log.recovery_phase) &&
      init_ddl_log())
  {
    DBUG_RETURN(TRUE);
  }
  DBUG_RETURN(sync_ddl_log_file());
}


/**
  @brief Deactivate an individual entry.

  @details For complex rename operations we need to deactivate individual
  entries.

  During replace operations where we start with an existing table called
  t1 and a replacement table called t1#temp or something else and where
  we want to delete t1 and rename t1#temp to t1 this is not possible to
  do in a safe manner unless the ddl log is informed of the phases in
  the change.

  Delete actions are 1-phase actions that can be ignored immediately after
  being executed.
  Rename actions from x to y is also a 1-phase action since there is no
  interaction with any other handlers named x and y.
  Replace action where drop y and x -> y happens needs to be a two-phase
  action. Thus the first phase will drop y and the second phase will
  rename x -> y.

  @param entry_no     Entry position of record to change

  @return Operation status
    @retval TRUE      Error
    @retval FALSE     Success
*/

static bool deactivate_ddl_log_entry_no_lock(uint entry_no)
{
  uchar *file_entry_buf= (uchar*)global_ddl_log.file_entry_buf;
  DBUG_ENTER("deactivate_ddl_log_entry_no_lock");

  mysql_mutex_assert_owner(&LOCK_gdl);
  if (!read_ddl_log_file_entry(entry_no))
  {
    if (file_entry_buf[DDL_LOG_ENTRY_TYPE_POS] == DDL_LOG_ENTRY_CODE)
    {
      /*
        Log entry, if complete mark it done (IGNORE).
        Otherwise increase the phase by one.
      */
      if (file_entry_buf[DDL_LOG_ACTION_TYPE_POS] == DDL_LOG_DELETE_ACTION ||
          file_entry_buf[DDL_LOG_ACTION_TYPE_POS] == DDL_LOG_RENAME_ACTION ||
          (file_entry_buf[DDL_LOG_ACTION_TYPE_POS] == DDL_LOG_REPLACE_ACTION &&
           file_entry_buf[DDL_LOG_PHASE_POS] == 1) ||
          (file_entry_buf[DDL_LOG_ACTION_TYPE_POS] == DDL_LOG_EXCHANGE_ACTION &&
           file_entry_buf[DDL_LOG_PHASE_POS] >= EXCH_PHASE_TEMP_TO_FROM))
        file_entry_buf[DDL_LOG_ENTRY_TYPE_POS]= DDL_IGNORE_LOG_ENTRY_CODE;
      else if (file_entry_buf[DDL_LOG_ACTION_TYPE_POS] == DDL_LOG_REPLACE_ACTION)
      {
        DBUG_ASSERT(file_entry_buf[DDL_LOG_PHASE_POS] == 0);
        file_entry_buf[DDL_LOG_PHASE_POS]= 1;
      }
      else if (file_entry_buf[DDL_LOG_ACTION_TYPE_POS] == DDL_LOG_EXCHANGE_ACTION)
      {
        DBUG_ASSERT(file_entry_buf[DDL_LOG_PHASE_POS] <=
                                                 EXCH_PHASE_FROM_TO_NAME);
        file_entry_buf[DDL_LOG_PHASE_POS]++;
      }
      else
      {
        DBUG_ASSERT(0);
      }
      if (write_ddl_log_file_entry(entry_no))
      {
        sql_print_error("Error in deactivating log entry. Position = %u",
                        entry_no);
        DBUG_RETURN(TRUE);
      }
    }
  }
  else
  {
    sql_print_error("Failed in reading entry before deactivating it");
    DBUG_RETURN(TRUE);
  }
  DBUG_RETURN(FALSE);
}


/**
  Execute one action in a ddl log entry

  @param ddl_log_entry              Information in action entry to execute

  @return Operation status
    @retval TRUE                       Error
    @retval FALSE                      Success
*/

static int execute_ddl_log_action(THD *thd, DDL_LOG_ENTRY *ddl_log_entry)
{
  bool frm_action= FALSE;
  LEX_STRING handler_name;
  handler *file= NULL;
  MEM_ROOT mem_root;
  int error= TRUE;
  char to_path[FN_REFLEN];
  char from_path[FN_REFLEN];
#ifdef WITH_PARTITION_STORAGE_ENGINE
  char *par_ext= (char*)".par";
#endif
  handlerton *hton;
  DBUG_ENTER("execute_ddl_log_action");

  mysql_mutex_assert_owner(&LOCK_gdl);
  if (ddl_log_entry->entry_type == DDL_IGNORE_LOG_ENTRY_CODE)
  {
    DBUG_RETURN(FALSE);
  }
  DBUG_PRINT("ddl_log",
             ("execute type %c next %u name '%s' from_name '%s' handler '%s'"
              " tmp_name '%s'",
             ddl_log_entry->action_type,
             ddl_log_entry->next_entry,
             ddl_log_entry->name,
             ddl_log_entry->from_name,
             ddl_log_entry->handler_name,
             ddl_log_entry->tmp_name));
  handler_name.str= (char*)ddl_log_entry->handler_name;
  handler_name.length= strlen(ddl_log_entry->handler_name);
  init_sql_alloc(&mem_root, TABLE_ALLOC_BLOCK_SIZE, 0, MYF(MY_THREAD_SPECIFIC));
  if (!strcmp(ddl_log_entry->handler_name, reg_ext))
    frm_action= TRUE;
  else
  {
    plugin_ref plugin= ha_resolve_by_name(thd, &handler_name, false);
    if (!plugin)
    {
      my_error(ER_UNKNOWN_STORAGE_ENGINE, MYF(0), ddl_log_entry->handler_name);
      goto error;
    }
    hton= plugin_data(plugin, handlerton*);
    file= get_new_handler((TABLE_SHARE*)0, &mem_root, hton);
    if (!file)
    {
      mem_alloc_error(sizeof(handler));
      goto error;
    }
  }
  switch (ddl_log_entry->action_type)
  {
    case DDL_LOG_REPLACE_ACTION:
    case DDL_LOG_DELETE_ACTION:
    {
      if (ddl_log_entry->phase == 0)
      {
        if (frm_action)
        {
          strxmov(to_path, ddl_log_entry->name, reg_ext, NullS);
          if ((error= mysql_file_delete(key_file_frm, to_path, MYF(MY_WME))))
          {
            if (my_errno != ENOENT)
              break;
          }
#ifdef WITH_PARTITION_STORAGE_ENGINE
          strxmov(to_path, ddl_log_entry->name, par_ext, NullS);
          (void) mysql_file_delete(key_file_partition, to_path, MYF(MY_WME));
#endif
        }
        else
        {
          if ((error= file->ha_delete_table(ddl_log_entry->name)))
          {
            if (error != ENOENT && error != HA_ERR_NO_SUCH_TABLE)
              break;
          }
        }
        if ((deactivate_ddl_log_entry_no_lock(ddl_log_entry->entry_pos)))
          break;
        (void) sync_ddl_log_no_lock();
        error= FALSE;
        if (ddl_log_entry->action_type == DDL_LOG_DELETE_ACTION)
          break;
      }
      DBUG_ASSERT(ddl_log_entry->action_type == DDL_LOG_REPLACE_ACTION);
      /*
        Fall through and perform the rename action of the replace
        action. We have already indicated the success of the delete
        action in the log entry by stepping up the phase.
      */
    }
    case DDL_LOG_RENAME_ACTION:
    {
      error= TRUE;
      if (frm_action)
      {
        strxmov(to_path, ddl_log_entry->name, reg_ext, NullS);
        strxmov(from_path, ddl_log_entry->from_name, reg_ext, NullS);
        if (mysql_file_rename(key_file_frm, from_path, to_path, MYF(MY_WME)))
          break;
#ifdef WITH_PARTITION_STORAGE_ENGINE
        strxmov(to_path, ddl_log_entry->name, par_ext, NullS);
        strxmov(from_path, ddl_log_entry->from_name, par_ext, NullS);
        (void) mysql_file_rename(key_file_partition, from_path, to_path, MYF(MY_WME));
#endif
      }
      else
      {
        if (file->ha_rename_table(ddl_log_entry->from_name,
                                  ddl_log_entry->name))
          break;
      }
      if ((deactivate_ddl_log_entry_no_lock(ddl_log_entry->entry_pos)))
        break;
      (void) sync_ddl_log_no_lock();
      error= FALSE;
      break;
    }
    case DDL_LOG_EXCHANGE_ACTION:
    {
      /* We hold LOCK_gdl, so we can alter global_ddl_log.file_entry_buf */
      char *file_entry_buf= (char*)&global_ddl_log.file_entry_buf;
      /* not yet implemented for frm */
      DBUG_ASSERT(!frm_action);
      /*
        Using a case-switch here to revert all currently done phases,
        since it will fall through until the first phase is undone.
      */
      switch (ddl_log_entry->phase) {
        case EXCH_PHASE_TEMP_TO_FROM:
          /* tmp_name -> from_name possibly done */
          (void) file->ha_rename_table(ddl_log_entry->from_name,
                                       ddl_log_entry->tmp_name);
          /* decrease the phase and sync */
          file_entry_buf[DDL_LOG_PHASE_POS]--;
          if (write_ddl_log_file_entry(ddl_log_entry->entry_pos))
            break;
          if (sync_ddl_log_no_lock())
            break;
          /* fall through */
        case EXCH_PHASE_FROM_TO_NAME:
          /* from_name -> name possibly done */
          (void) file->ha_rename_table(ddl_log_entry->name,
                                       ddl_log_entry->from_name);
          /* decrease the phase and sync */
          file_entry_buf[DDL_LOG_PHASE_POS]--;
          if (write_ddl_log_file_entry(ddl_log_entry->entry_pos))
            break;
          if (sync_ddl_log_no_lock())
            break;
          /* fall through */
        case EXCH_PHASE_NAME_TO_TEMP:
          /* name -> tmp_name possibly done */
          (void) file->ha_rename_table(ddl_log_entry->tmp_name,
                                       ddl_log_entry->name);
          /* disable the entry and sync */
          file_entry_buf[DDL_LOG_ENTRY_TYPE_POS]= DDL_IGNORE_LOG_ENTRY_CODE;
          if (write_ddl_log_file_entry(ddl_log_entry->entry_pos))
            break;
          if (sync_ddl_log_no_lock())
            break;
          error= FALSE;
          break;
        default:
          DBUG_ASSERT(0);
          break;
      }

      break;
    }
    default:
      DBUG_ASSERT(0);
      break;
  }
  delete file;
error:
  free_root(&mem_root, MYF(0)); 
  DBUG_RETURN(error);
}


/**
  Get a free entry in the ddl log

  @param[out] active_entry     A ddl log memory entry returned

  @return Operation status
    @retval TRUE               Error
    @retval FALSE              Success
*/

static bool get_free_ddl_log_entry(DDL_LOG_MEMORY_ENTRY **active_entry,
                                   bool *write_header)
{
  DDL_LOG_MEMORY_ENTRY *used_entry;
  DDL_LOG_MEMORY_ENTRY *first_used= global_ddl_log.first_used;
  DBUG_ENTER("get_free_ddl_log_entry");

  if (global_ddl_log.first_free == NULL)
  {
    if (!(used_entry= (DDL_LOG_MEMORY_ENTRY*)my_malloc(
                              sizeof(DDL_LOG_MEMORY_ENTRY), MYF(MY_WME))))
    {
      sql_print_error("Failed to allocate memory for ddl log free list");
      DBUG_RETURN(TRUE);
    }
    global_ddl_log.num_entries++;
    used_entry->entry_pos= global_ddl_log.num_entries;
    *write_header= TRUE;
  }
  else
  {
    used_entry= global_ddl_log.first_free;
    global_ddl_log.first_free= used_entry->next_log_entry;
    *write_header= FALSE;
  }
  /*
    Move from free list to used list
  */
  used_entry->next_log_entry= first_used;
  used_entry->prev_log_entry= NULL;
  used_entry->next_active_log_entry= NULL;
  global_ddl_log.first_used= used_entry;
  if (first_used)
    first_used->prev_log_entry= used_entry;

  *active_entry= used_entry;
  DBUG_RETURN(FALSE);
}


/**
  Execute one entry in the ddl log.
  
  Executing an entry means executing a linked list of actions.

  @param first_entry           Reference to first action in entry

  @return Operation status
    @retval TRUE               Error
    @retval FALSE              Success
*/

static bool execute_ddl_log_entry_no_lock(THD *thd, uint first_entry)
{
  DDL_LOG_ENTRY ddl_log_entry;
  uint read_entry= first_entry;
  DBUG_ENTER("execute_ddl_log_entry_no_lock");

  mysql_mutex_assert_owner(&LOCK_gdl);
  do
  {
    if (read_ddl_log_entry(read_entry, &ddl_log_entry))
    {
      /* Write to error log and continue with next log entry */
      sql_print_error("Failed to read entry = %u from ddl log",
                      read_entry);
      break;
    }
    DBUG_ASSERT(ddl_log_entry.entry_type == DDL_LOG_ENTRY_CODE ||
                ddl_log_entry.entry_type == DDL_IGNORE_LOG_ENTRY_CODE);

    if (execute_ddl_log_action(thd, &ddl_log_entry))
    {
      /* Write to error log and continue with next log entry */
      sql_print_error("Failed to execute action for entry = %u from ddl log",
                      read_entry);
      break;
    }
    read_entry= ddl_log_entry.next_entry;
  } while (read_entry);
  DBUG_RETURN(FALSE);
}


/*
  External interface methods for the DDL log Module
  ---------------------------------------------------
*/

/**
  Write a ddl log entry.

  A careful write of the ddl log is performed to ensure that we can
  handle crashes occurring during CREATE and ALTER TABLE processing.

  @param ddl_log_entry         Information about log entry
  @param[out] entry_written    Entry information written into   

  @return Operation status
    @retval TRUE               Error
    @retval FALSE              Success
*/

bool write_ddl_log_entry(DDL_LOG_ENTRY *ddl_log_entry,
                         DDL_LOG_MEMORY_ENTRY **active_entry)
{
  bool error, write_header;
  DBUG_ENTER("write_ddl_log_entry");

  mysql_mutex_assert_owner(&LOCK_gdl);
  if (init_ddl_log())
  {
    DBUG_RETURN(TRUE);
  }
  set_global_from_ddl_log_entry(ddl_log_entry);
  if (get_free_ddl_log_entry(active_entry, &write_header))
  {
    DBUG_RETURN(TRUE);
  }
  error= FALSE;
  DBUG_PRINT("ddl_log",
             ("write type %c next %u name '%s' from_name '%s' handler '%s'"
              " tmp_name '%s'",
             (char) global_ddl_log.file_entry_buf[DDL_LOG_ACTION_TYPE_POS],
             ddl_log_entry->next_entry,
             (char*) &global_ddl_log.file_entry_buf[DDL_LOG_NAME_POS],
             (char*) &global_ddl_log.file_entry_buf[DDL_LOG_NAME_POS
                                                    + FN_REFLEN],
             (char*) &global_ddl_log.file_entry_buf[DDL_LOG_NAME_POS
                                                    + (2*FN_REFLEN)],
             (char*) &global_ddl_log.file_entry_buf[DDL_LOG_NAME_POS
                                                    + (3*FN_REFLEN)]));
  if (write_ddl_log_file_entry((*active_entry)->entry_pos))
  {
    error= TRUE;
    sql_print_error("Failed to write entry_no = %u",
                    (*active_entry)->entry_pos);
  }
  if (write_header && !error)
  {
    (void) sync_ddl_log_no_lock();
    if (write_ddl_log_header())
      error= TRUE;
  }
  if (error)
    release_ddl_log_memory_entry(*active_entry);
  DBUG_RETURN(error);
}


/**
  @brief Write final entry in the ddl log.

  @details This is the last write in the ddl log. The previous log entries
  have already been written but not yet synched to disk.
  We write a couple of log entries that describes action to perform.
  This entries are set-up in a linked list, however only when a first
  execute entry is put as the first entry these will be executed.
  This routine writes this first.

  @param first_entry               First entry in linked list of entries
                                   to execute, if 0 = NULL it means that
                                   the entry is removed and the entries
                                   are put into the free list.
  @param complete                  Flag indicating we are simply writing
                                   info about that entry has been completed
  @param[in,out] active_entry      Entry to execute, 0 = NULL if the entry
                                   is written first time and needs to be
                                   returned. In this case the entry written
                                   is returned in this parameter

  @return Operation status
    @retval TRUE                   Error
    @retval FALSE                  Success
*/ 

bool write_execute_ddl_log_entry(uint first_entry,
                                 bool complete,
                                 DDL_LOG_MEMORY_ENTRY **active_entry)
{
  bool write_header= FALSE;
  char *file_entry_buf= (char*)global_ddl_log.file_entry_buf;
  DBUG_ENTER("write_execute_ddl_log_entry");

  mysql_mutex_assert_owner(&LOCK_gdl);
  if (init_ddl_log())
  {
    DBUG_RETURN(TRUE);
  }
  if (!complete)
  {
    /*
      We haven't synched the log entries yet, we synch them now before
      writing the execute entry. If complete is true we haven't written
      any log entries before, we are only here to write the execute
      entry to indicate it is done.
    */
    (void) sync_ddl_log_no_lock();
    file_entry_buf[DDL_LOG_ENTRY_TYPE_POS]= (char)DDL_LOG_EXECUTE_CODE;
  }
  else
    file_entry_buf[DDL_LOG_ENTRY_TYPE_POS]= (char)DDL_IGNORE_LOG_ENTRY_CODE;
  file_entry_buf[DDL_LOG_ACTION_TYPE_POS]= 0; /* Ignored for execute entries */
  file_entry_buf[DDL_LOG_PHASE_POS]= 0;
  int4store(&file_entry_buf[DDL_LOG_NEXT_ENTRY_POS], first_entry);
  file_entry_buf[DDL_LOG_NAME_POS]= 0;
  file_entry_buf[DDL_LOG_NAME_POS + FN_REFLEN]= 0;
  file_entry_buf[DDL_LOG_NAME_POS + 2*FN_REFLEN]= 0;
  if (!(*active_entry))
  {
    if (get_free_ddl_log_entry(active_entry, &write_header))
    {
      DBUG_RETURN(TRUE);
    }
    write_header= TRUE;
  }
  if (write_ddl_log_file_entry((*active_entry)->entry_pos))
  {
    sql_print_error("Error writing execute entry in ddl log");
    release_ddl_log_memory_entry(*active_entry);
    DBUG_RETURN(TRUE);
  }
  (void) sync_ddl_log_no_lock();
  if (write_header)
  {
    if (write_ddl_log_header())
    {
      release_ddl_log_memory_entry(*active_entry);
      DBUG_RETURN(TRUE);
    }
  }
  DBUG_RETURN(FALSE);
}


/**
  Deactivate an individual entry.

  @details see deactivate_ddl_log_entry_no_lock.

  @param entry_no     Entry position of record to change

  @return Operation status
    @retval TRUE      Error
    @retval FALSE     Success
*/

bool deactivate_ddl_log_entry(uint entry_no)
{
  bool error;
  DBUG_ENTER("deactivate_ddl_log_entry");

  mysql_mutex_lock(&LOCK_gdl);
  error= deactivate_ddl_log_entry_no_lock(entry_no);
  mysql_mutex_unlock(&LOCK_gdl);
  DBUG_RETURN(error);
}


/**
  Sync ddl log file.

  @return Operation status
    @retval TRUE        Error
    @retval FALSE       Success
*/

bool sync_ddl_log()
{
  bool error;
  DBUG_ENTER("sync_ddl_log");

  mysql_mutex_lock(&LOCK_gdl);
  error= sync_ddl_log_no_lock();
  mysql_mutex_unlock(&LOCK_gdl);

  DBUG_RETURN(error);
}


/**
  Release a log memory entry.
  @param log_memory_entry                Log memory entry to release
*/

void release_ddl_log_memory_entry(DDL_LOG_MEMORY_ENTRY *log_entry)
{
  DDL_LOG_MEMORY_ENTRY *first_free= global_ddl_log.first_free;
  DDL_LOG_MEMORY_ENTRY *next_log_entry= log_entry->next_log_entry;
  DDL_LOG_MEMORY_ENTRY *prev_log_entry= log_entry->prev_log_entry;
  DBUG_ENTER("release_ddl_log_memory_entry");

  mysql_mutex_assert_owner(&LOCK_gdl);
  global_ddl_log.first_free= log_entry;
  log_entry->next_log_entry= first_free;

  if (prev_log_entry)
    prev_log_entry->next_log_entry= next_log_entry;
  else
    global_ddl_log.first_used= next_log_entry;
  if (next_log_entry)
    next_log_entry->prev_log_entry= prev_log_entry;
  DBUG_VOID_RETURN;
}


/**
  Execute one entry in the ddl log.
  
  Executing an entry means executing a linked list of actions.

  @param first_entry           Reference to first action in entry

  @return Operation status
    @retval TRUE               Error
    @retval FALSE              Success
*/

bool execute_ddl_log_entry(THD *thd, uint first_entry)
{
  bool error;
  DBUG_ENTER("execute_ddl_log_entry");

  mysql_mutex_lock(&LOCK_gdl);
  error= execute_ddl_log_entry_no_lock(thd, first_entry);
  mysql_mutex_unlock(&LOCK_gdl);
  DBUG_RETURN(error);
}


/**
  Close the ddl log.
*/

static void close_ddl_log()
{
  DBUG_ENTER("close_ddl_log");
  if (global_ddl_log.file_id >= 0)
  {
    (void) mysql_file_close(global_ddl_log.file_id, MYF(MY_WME));
    global_ddl_log.file_id= (File) -1;
  }
  DBUG_VOID_RETURN;
}


/**
  Execute the ddl log at recovery of MySQL Server.
*/

void execute_ddl_log_recovery()
{
  uint num_entries, i;
  THD *thd;
  DDL_LOG_ENTRY ddl_log_entry;
  char file_name[FN_REFLEN];
  static char recover_query_string[]= "INTERNAL DDL LOG RECOVER IN PROGRESS";
  DBUG_ENTER("execute_ddl_log_recovery");

  /*
    Initialise global_ddl_log struct
  */
  bzero(global_ddl_log.file_entry_buf, sizeof(global_ddl_log.file_entry_buf));
  global_ddl_log.inited= FALSE;
  global_ddl_log.recovery_phase= TRUE;
  global_ddl_log.io_size= IO_SIZE;
  global_ddl_log.file_id= (File) -1;

  /*
    To be able to run this from boot, we allocate a temporary THD
  */
  if (!(thd=new THD))
    DBUG_VOID_RETURN;
  thd->thread_stack= (char*) &thd;
  thd->store_globals();

  thd->set_query(recover_query_string, strlen(recover_query_string));

  /* this also initialize LOCK_gdl */
  num_entries= read_ddl_log_header();
  mysql_mutex_lock(&LOCK_gdl);
  for (i= 1; i < num_entries + 1; i++)
  {
    if (read_ddl_log_entry(i, &ddl_log_entry))
    {
      sql_print_error("Failed to read entry no = %u from ddl log",
                       i);
      continue;
    }
    if (ddl_log_entry.entry_type == DDL_LOG_EXECUTE_CODE)
    {
      if (execute_ddl_log_entry_no_lock(thd, ddl_log_entry.next_entry))
      {
        /* Real unpleasant scenario but we continue anyways.  */
        continue;
      }
    }
  }
  close_ddl_log();
  create_ddl_log_file_name(file_name);
  (void) mysql_file_delete(key_file_global_ddl_log, file_name, MYF(0));
  global_ddl_log.recovery_phase= FALSE;
  mysql_mutex_unlock(&LOCK_gdl);
  thd->reset_query();
  delete thd;
  DBUG_VOID_RETURN;
}


/**
  Release all memory allocated to the ddl log.
*/

void release_ddl_log()
{
  DDL_LOG_MEMORY_ENTRY *free_list;
  DDL_LOG_MEMORY_ENTRY *used_list;
  DBUG_ENTER("release_ddl_log");

  if (!global_ddl_log.do_release)
    DBUG_VOID_RETURN;

  mysql_mutex_lock(&LOCK_gdl);
  free_list= global_ddl_log.first_free;
  used_list= global_ddl_log.first_used;
  while (used_list)
  {
    DDL_LOG_MEMORY_ENTRY *tmp= used_list->next_log_entry;
    my_free(used_list);
    used_list= tmp;
  }
  while (free_list)
  {
    DDL_LOG_MEMORY_ENTRY *tmp= free_list->next_log_entry;
    my_free(free_list);
    free_list= tmp;
  }
  close_ddl_log();
  global_ddl_log.inited= 0;
  mysql_mutex_unlock(&LOCK_gdl);
  mysql_mutex_destroy(&LOCK_gdl);
  global_ddl_log.do_release= false;
  DBUG_VOID_RETURN;
}


/*
---------------------------------------------------------------------------

  END MODULE DDL log
  --------------------

---------------------------------------------------------------------------
*/


/**
   @brief construct a temporary shadow file name.

   @details Make a shadow file name used by ALTER TABLE to construct the
   modified table (with keeping the original). The modified table is then
   moved back as original table. The name must start with the temp file
   prefix so it gets filtered out by table files listing routines. 
    
   @param[out] buff      buffer to receive the constructed name
   @param      bufflen   size of buff
   @param      lpt       alter table data structure

   @retval     path length
*/

uint build_table_shadow_filename(char *buff, size_t bufflen, 
                                 ALTER_PARTITION_PARAM_TYPE *lpt)
{
  char tmp_name[FN_REFLEN];
  my_snprintf (tmp_name, sizeof (tmp_name), "%s-%s", tmp_file_prefix,
               lpt->table_name);
  return build_table_filename(buff, bufflen, lpt->db, tmp_name, "", FN_IS_TMP);
}


/*
  SYNOPSIS
    mysql_write_frm()
    lpt                    Struct carrying many parameters needed for this
                           method
    flags                  Flags as defined below
      WFRM_INITIAL_WRITE        If set we need to prepare table before
                                creating the frm file
      WFRM_INSTALL_SHADOW       If set we should install the new frm
      WFRM_KEEP_SHARE           If set we know that the share is to be
                                retained and thus we should ensure share
                                object is correct, if not set we don't
                                set the new partition syntax string since
                                we know the share object is destroyed.
      WFRM_PACK_FRM             If set we should pack the frm file and delete
                                the frm file

  RETURN VALUES
    TRUE                   Error
    FALSE                  Success

  DESCRIPTION
    A support method that creates a new frm file and in this process it
    regenerates the partition data. It works fine also for non-partitioned
    tables since it only handles partitioned data if it exists.
*/

bool mysql_write_frm(ALTER_PARTITION_PARAM_TYPE *lpt, uint flags)
{
  /*
    Prepare table to prepare for writing a new frm file where the
    partitions in add/drop state have temporarily changed their state
    We set tmp_table to avoid get errors on naming of primary key index.
  */
  int error= 0;
  char path[FN_REFLEN+1];
  char shadow_path[FN_REFLEN+1];
  char shadow_frm_name[FN_REFLEN+1];
  char frm_name[FN_REFLEN+1];
#ifdef WITH_PARTITION_STORAGE_ENGINE
  char *part_syntax_buf;
  uint syntax_len;
#endif
  DBUG_ENTER("mysql_write_frm");

  /*
    Build shadow frm file name
  */
  build_table_shadow_filename(shadow_path, sizeof(shadow_path) - 1, lpt);
  strxmov(shadow_frm_name, shadow_path, reg_ext, NullS);
  if (flags & WFRM_WRITE_SHADOW)
  {
    if (mysql_prepare_create_table(lpt->thd, lpt->create_info, lpt->alter_info,
                                   &lpt->db_options, lpt->table->file,
                                   &lpt->key_info_buffer, &lpt->key_count,
                                   C_ALTER_TABLE))
    {
      DBUG_RETURN(TRUE);
    }
#ifdef WITH_PARTITION_STORAGE_ENGINE
    {
      partition_info *part_info= lpt->table->part_info;
      if (part_info)
      {
        if (!(part_syntax_buf= generate_partition_syntax(part_info,
                                                         &syntax_len,
                                                         TRUE, TRUE,
                                                         lpt->create_info,
                                                         lpt->alter_info,
                                                         NULL)))
        {
          DBUG_RETURN(TRUE);
        }
        part_info->part_info_string= part_syntax_buf;
        part_info->part_info_len= syntax_len;
      }
    }
#endif
    /* Write shadow frm file */
    lpt->create_info->table_options= lpt->db_options;
    LEX_CUSTRING frm= build_frm_image(lpt->thd,
                                      lpt->table_name,
                                      lpt->create_info,
                                      lpt->alter_info->create_list,
                                      lpt->key_count, lpt->key_info_buffer,
                                      lpt->table->file);
    if (!frm.str)
    {
      error= 1;
      goto end;
    }

    int error= writefrm(shadow_path, lpt->db, lpt->table_name,
                        lpt->create_info->tmp_table(), frm.str, frm.length);
    my_free(const_cast<uchar*>(frm.str));

    if (error || lpt->table->file->ha_create_partitioning_metadata(shadow_path,
                                       NULL, CHF_CREATE_FLAG))
    {
      mysql_file_delete(key_file_frm, shadow_frm_name, MYF(0));
      error= 1;
      goto end;
    }
  }
  if (flags & WFRM_INSTALL_SHADOW)
  {
#ifdef WITH_PARTITION_STORAGE_ENGINE
    partition_info *part_info= lpt->part_info;
#endif
    /*
      Build frm file name
    */
    build_table_filename(path, sizeof(path) - 1, lpt->db,
                         lpt->table_name, "", 0);
    strxnmov(frm_name, sizeof(frm_name), path, reg_ext, NullS);
    /*
      When we are changing to use new frm file we need to ensure that we
      don't collide with another thread in process to open the frm file.
      We start by deleting the .frm file and possible .par file. Then we
      write to the DDL log that we have completed the delete phase by
      increasing the phase of the log entry. Next step is to rename the
      new .frm file and the new .par file to the real name. After
      completing this we write a new phase to the log entry that will
      deactivate it.
    */
    if (mysql_file_delete(key_file_frm, frm_name, MYF(MY_WME)) ||
#ifdef WITH_PARTITION_STORAGE_ENGINE
        lpt->table->file->ha_create_partitioning_metadata(path, shadow_path,
                                                  CHF_DELETE_FLAG) ||
        deactivate_ddl_log_entry(part_info->frm_log_entry->entry_pos) ||
        (sync_ddl_log(), FALSE) ||
        mysql_file_rename(key_file_frm,
                          shadow_frm_name, frm_name, MYF(MY_WME)) ||
        lpt->table->file->ha_create_partitioning_metadata(path, shadow_path,
                                                  CHF_RENAME_FLAG))
#else
        mysql_file_rename(key_file_frm,
                          shadow_frm_name, frm_name, MYF(MY_WME)))
#endif
    {
      error= 1;
      goto err;
    }
#ifdef WITH_PARTITION_STORAGE_ENGINE
    if (part_info && (flags & WFRM_KEEP_SHARE))
    {
      TABLE_SHARE *share= lpt->table->s;
      char *tmp_part_syntax_str;
      if (!(part_syntax_buf= generate_partition_syntax(part_info,
                                                       &syntax_len,
                                                       TRUE, TRUE,
                                                       lpt->create_info,
                                                       lpt->alter_info,
                                                       NULL)))
      {
        error= 1;
        goto err;
      }
      if (share->partition_info_buffer_size < syntax_len + 1)
      {
        share->partition_info_buffer_size= syntax_len+1;
        if (!(tmp_part_syntax_str= (char*) strmake_root(&share->mem_root,
                                                        part_syntax_buf,
                                                        syntax_len)))
        {
          error= 1;
          goto err;
        }
        share->partition_info_str= tmp_part_syntax_str;
      }
      else
        memcpy((char*) share->partition_info_str, part_syntax_buf,
               syntax_len + 1);
      share->partition_info_str_len= part_info->part_info_len= syntax_len;
      part_info->part_info_string= part_syntax_buf;
    }
#endif

err:
#ifdef WITH_PARTITION_STORAGE_ENGINE
    deactivate_ddl_log_entry(part_info->frm_log_entry->entry_pos);
    part_info->frm_log_entry= NULL;
    (void) sync_ddl_log();
#endif
    ;
  }

end:
  DBUG_RETURN(error);
}


/*
  SYNOPSIS
    write_bin_log()
    thd                           Thread object
    clear_error                   is clear_error to be called
    query                         Query to log
    query_length                  Length of query
    is_trans                      if the event changes either
                                  a trans or non-trans engine.

  RETURN VALUES
    NONE

  DESCRIPTION
    Write the binlog if open, routine used in multiple places in this
    file
*/

int write_bin_log(THD *thd, bool clear_error,
                  char const *query, ulong query_length, bool is_trans)
{
  int error= 0;
  if (mysql_bin_log.is_open())
  {
    int errcode= 0;
    thd_proc_info(thd, "Writing to binlog");
    if (clear_error)
      thd->clear_error();
    else
      errcode= query_error_code(thd, TRUE);
    error= thd->binlog_query(THD::STMT_QUERY_TYPE,
                             query, query_length, is_trans, FALSE, FALSE,
                             errcode);
    thd_proc_info(thd, 0);
  }
  return error;
}


/*
 delete (drop) tables.

  SYNOPSIS
   mysql_rm_table()
   thd			Thread handle
   tables		List of tables to delete
   if_exists		If 1, don't give error if one table doesn't exists

  NOTES
    Will delete all tables that can be deleted and give a compact error
    messages for tables that could not be deleted.
    If a table is in use, we will wait for all users to free the table
    before dropping it

    Wait if global_read_lock (FLUSH TABLES WITH READ LOCK) is set, but
    not if under LOCK TABLES.

  RETURN
    FALSE OK.  In this case ok packet is sent to user
    TRUE  Error

*/

bool mysql_rm_table(THD *thd,TABLE_LIST *tables, my_bool if_exists,
                    my_bool drop_temporary)
{
  bool error;
  Drop_table_error_handler err_handler;
  TABLE_LIST *table;
  DBUG_ENTER("mysql_rm_table");

  /* Disable drop of enabled log tables, must be done before name locking */
  for (table= tables; table; table= table->next_local)
  {
    if (check_if_log_table(table, TRUE, "DROP"))
      DBUG_RETURN(true);
  }

  if (!drop_temporary)
  {
    if (!in_bootstrap)
    {
      for (table= tables; table; table= table->next_local)
      {
        LEX_STRING db_name= { table->db, table->db_length };
        LEX_STRING table_name= { table->table_name, table->table_name_length };
        if (table->open_type == OT_BASE_ONLY ||
            !find_temporary_table(thd, table))
          (void) delete_statistics_for_table(thd, &db_name, &table_name);
      }
    }

    if (!thd->locked_tables_mode)
    {
      if (lock_table_names(thd, tables, NULL,
                           thd->variables.lock_wait_timeout, 0))
        DBUG_RETURN(true);
    }
    else
    {
      for (table= tables; table; table= table->next_local)
      {
        if (is_temporary_table(table))
        {
          /*
            A temporary table.

            Don't try to find a corresponding MDL lock or assign it
            to table->mdl_request.ticket. There can't be metadata
            locks for temporary tables: they are local to the session.

            Later in this function we release the MDL lock only if
            table->mdl_requeset.ticket is not NULL. Thus here we
            ensure that we won't release the metadata lock on the base
            table locked with LOCK TABLES as a side effect of temporary
            table drop.
          */
          DBUG_ASSERT(table->mdl_request.ticket == NULL);
        }
        else
        {
          /*
            Not a temporary table.

            Since 'tables' list can't contain duplicates (this is ensured
            by parser) it is safe to cache pointer to the TABLE instances
            in its elements.
          */
          table->table= find_table_for_mdl_upgrade(thd, table->db,
                                                   table->table_name, NULL);
          if (!table->table)
            DBUG_RETURN(true);
          table->mdl_request.ticket= table->table->mdl_ticket;
        }
      }
    }
  }

  /* mark for close and remove all cached entries */
  thd->push_internal_handler(&err_handler);
  error= mysql_rm_table_no_locks(thd, tables, if_exists, drop_temporary,
                                 false, false, false);
  thd->pop_internal_handler();

  if (error)
    DBUG_RETURN(TRUE);
  my_ok(thd);
  DBUG_RETURN(FALSE);

}


/**
  Find the comment in the query.
  That's auxiliary function to be used handling DROP TABLE [comment].

  @param  thd             Thread handler
  @param  comment_pos     How many characters to skip before the comment.
                          Can be either 9 for DROP TABLE or
                          17 for DROP TABLE IF EXISTS
  @param  comment_start   returns the beginning of the comment if found.

  @retval  0  no comment found
  @retval  >0 the lenght of the comment found

*/
static uint32 comment_length(THD *thd, uint32 comment_pos,
                             const char **comment_start)
{
  /* We use uchar * here to make array indexing portable */
  const uchar *query= (uchar*) thd->query();
  const uchar *query_end= (uchar*) query + thd->query_length();
  const uchar *const state_map= thd->charset()->state_map;

  for (; query < query_end; query++)
  {
    if (state_map[static_cast<uchar>(*query)] == MY_LEX_SKIP)
      continue;
    if (comment_pos-- == 0)
      break;
  }
  if (query > query_end - 3 /* comment can't be shorter than 4 */ ||
      state_map[static_cast<uchar>(*query)] != MY_LEX_LONG_COMMENT || query[1] != '*')
    return 0;
  
  *comment_start= (char*) query;
  
  for (query+= 3; query < query_end; query++)
  {
    if (query[-1] == '*' && query[0] == '/')
      return (char*) query - *comment_start + 1;
  }
  return 0;
}

/**
  Execute the drop of a normal or temporary table.

  @param  thd             Thread handler
  @param  tables          Tables to drop
  @param  if_exists       If set, don't give an error if table doesn't exists.
                          In this case we give an warning of level 'NOTE'
  @param  drop_temporary  Only drop temporary tables
  @param  drop_view       Allow to delete VIEW .frm
  @param  dont_log_query  Don't write query to log files. This will also not
                          generate warnings if the handler files doesn't exists
  @param  dont_free_locks Don't do automatic UNLOCK TABLE if no more locked
                          tables

  @retval  0  ok
  @retval  1  Error
  @retval -1  Thread was killed

  @note This function assumes that metadata locks have already been taken.
        It is also assumed that the tables have been removed from TDC.

  @note This function assumes that temporary tables to be dropped have
        been pre-opened using corresponding table list elements.

  @todo When logging to the binary log, we should log
        tmp_tables and transactional tables as separate statements if we
        are in a transaction;  This is needed to get these tables into the
        cached binary log that is only written on COMMIT.
        The current code only writes DROP statements that only uses temporary
        tables to the cache binary log.  This should be ok on most cases, but
        not all.
*/

int mysql_rm_table_no_locks(THD *thd, TABLE_LIST *tables, bool if_exists,
                            bool drop_temporary, bool drop_view,
                            bool dont_log_query,
                            bool dont_free_locks)
{
  TABLE_LIST *table;
  char path[FN_REFLEN + 1], wrong_tables_buff[160], *alias= NULL;
  String wrong_tables(wrong_tables_buff, sizeof(wrong_tables_buff)-1,
                      system_charset_info);
  uint path_length= 0, errors= 0;
  int error= 0;
  int non_temp_tables_count= 0;
  bool non_tmp_error= 0;
  bool trans_tmp_table_deleted= 0, non_trans_tmp_table_deleted= 0;
  bool non_tmp_table_deleted= 0;
  bool is_drop_tmp_if_exists_added= 0;
  bool was_view= 0;
  String built_query;
  String built_trans_tmp_query, built_non_trans_tmp_query;
  DBUG_ENTER("mysql_rm_table_no_locks");

  wrong_tables.length(0);
  /*
    Prepares the drop statements that will be written into the binary
    log as follows:

    1 - If we are not processing a "DROP TEMPORARY" it prepares a
    "DROP".

    2 - A "DROP" may result in a "DROP TEMPORARY" but the opposite is
    not true.

    3 - If the current format is row, the IF EXISTS token needs to be
    appended because one does not know if CREATE TEMPORARY was previously
    written to the binary log.

    4 - Add the IF_EXISTS token if necessary, i.e. if_exists is TRUE.

    5 - For temporary tables, there is a need to differentiate tables
    in transactional and non-transactional storage engines. For that,
    reason, two types of drop statements are prepared.

    The need to different the type of tables when dropping a temporary
    table stems from the fact that such drop does not commit an ongoing
    transaction and changes to non-transactional tables must be written
    ahead of the transaction in some circumstances.

    6- Slave SQL thread ignores all replicate-* filter rules
    for temporary tables with 'IF EXISTS' clause. (See sql/sql_parse.cc:
    mysql_execute_command() for details). These commands will be binlogged
    as they are, even if the default database (from USE `db`) is not present
    on the Slave. This can cause point in time recovery failures later
    when user uses the slave's binlog to re-apply. Hence at the time of binary
    logging, these commands will be written with fully qualified table names
    and use `db` will be suppressed.
  */
  if (!dont_log_query)
  {
    if (!drop_temporary)
    {
      const char *comment_start;
      uint32 comment_len;

      built_query.set_charset(thd->charset());
      if (if_exists)
        built_query.append("DROP TABLE IF EXISTS ");
      else
        built_query.append("DROP TABLE ");

      if ((comment_len= comment_length(thd, if_exists ? 17:9, &comment_start)))
      {
        built_query.append(comment_start, comment_len);
        built_query.append(" ");
      }
    }

    if (thd->is_current_stmt_binlog_format_row() || if_exists)
    {
      is_drop_tmp_if_exists_added= true;
      built_trans_tmp_query.set_charset(system_charset_info);
      built_trans_tmp_query.append("DROP TEMPORARY TABLE IF EXISTS ");
      built_non_trans_tmp_query.set_charset(system_charset_info);
      built_non_trans_tmp_query.append("DROP TEMPORARY TABLE IF EXISTS ");
    }
    else
    {
      built_trans_tmp_query.set_charset(system_charset_info);
      built_trans_tmp_query.append("DROP TEMPORARY TABLE ");
      built_non_trans_tmp_query.set_charset(system_charset_info);
      built_non_trans_tmp_query.append("DROP TEMPORARY TABLE ");
    }
  }

  for (table= tables; table; table= table->next_local)
  {
    bool is_trans= 0;
    bool table_creation_was_logged= 1;
    char *db=table->db;
    size_t db_length= table->db_length;
    handlerton *table_type= 0;

    DBUG_PRINT("table", ("table_l: '%s'.'%s'  table: 0x%lx  s: 0x%lx",
                         table->db, table->table_name, (long) table->table,
                         table->table ? (long) table->table->s : (long) -1));

    /*
      If we are in locked tables mode and are dropping a temporary table,
      the ticket should be NULL to ensure that we don't release a lock
      on a base table later.
    */
    DBUG_ASSERT(!(thd->locked_tables_mode &&
                  table->open_type != OT_BASE_ONLY &&
                  find_temporary_table(thd, table) &&
                  table->mdl_request.ticket != NULL));

    /*
      drop_temporary_table may return one of the following error codes:
      .  0 - a temporary table was successfully dropped.
      .  1 - a temporary table was not found.
      . -1 - a temporary table is used by an outer statement.
    */
    if (table->open_type == OT_BASE_ONLY || !is_temporary_table(table))
      error= 1;
    else
    {
      table_creation_was_logged= table->table->s->table_creation_was_logged;
      if ((error= drop_temporary_table(thd, table->table, &is_trans)) == -1)
      {
        DBUG_ASSERT(thd->in_sub_stmt);
        goto err;
      }
      table->table= 0;
    }

    if ((drop_temporary && if_exists) || !error)
    {
      /*
        This handles the case of temporary tables. We have the following cases:

          . "DROP TEMPORARY" was executed and a temporary table was affected
          (i.e. drop_temporary && !error) or the if_exists was specified (i.e.
          drop_temporary && if_exists).

          . "DROP" was executed but a temporary table was affected (.i.e
          !error).
      */
      if (!dont_log_query && table_creation_was_logged)
      {
        /*
          If there is an error, we don't know the type of the engine
          at this point. So, we keep it in the trx-cache.
        */
        is_trans= error ? TRUE : is_trans;
        if (is_trans)
          trans_tmp_table_deleted= TRUE;
        else
          non_trans_tmp_table_deleted= TRUE;

        String *built_ptr_query=
          (is_trans ? &built_trans_tmp_query : &built_non_trans_tmp_query);
        /*
          Write the database name if it is not the current one or if
          thd->db is NULL or 'IF EXISTS' clause is present in 'DROP TEMPORARY'
          query.
        */
        if (thd->db == NULL || strcmp(db,thd->db) != 0
            || is_drop_tmp_if_exists_added )
        {
          append_identifier(thd, built_ptr_query, db, db_length);
          built_ptr_query->append(".");
        }
        append_identifier(thd, built_ptr_query, table->table_name,
                          table->table_name_length);
        built_ptr_query->append(",");
      }
      /*
        This means that a temporary table was droped and as such there
        is no need to proceed with the code that tries to drop a regular
        table.
      */
      if (!error) continue;
    }
    else if (!drop_temporary)
    {
      non_temp_tables_count++;

      DBUG_ASSERT(thd->mdl_context.is_lock_owner(MDL_key::TABLE, table->db,
                                                 table->table_name,
                                                 MDL_SHARED));

      alias= (lower_case_table_names == 2) ? table->alias : table->table_name;
      /* remove .frm file and engine files */
      path_length= build_table_filename(path, sizeof(path) - 1, db, alias,
                                        reg_ext, 0);

      /*
        This handles the case where a "DROP" was executed and a regular
        table "may be" dropped as drop_temporary is FALSE and error is
        TRUE. If the error was FALSE a temporary table was dropped and
        regardless of the status of drop_temporary a "DROP TEMPORARY"
        must be used.
      */
      if (!dont_log_query)
      {
        /*
          Note that unless if_exists is TRUE or a temporary table was deleted, 
          there is no means to know if the statement should be written to the
          binary log. See further information on this variable in what follows.
        */
        non_tmp_table_deleted= (if_exists ? TRUE : non_tmp_table_deleted);
        /*
          Don't write the database name if it is the current one (or if
          thd->db is NULL).
        */
        if (thd->db == NULL || strcmp(db,thd->db) != 0)
        {
          append_identifier(thd, &built_query, db, db_length);
          built_query.append(".");
        }

        append_identifier(thd, &built_query, table->table_name,
                          table->table_name_length);
        built_query.append(",");
      }
    }
    DEBUG_SYNC(thd, "rm_table_no_locks_before_delete_table");
    error= 0;
    if (drop_temporary ||
        (ha_table_exists(thd, db, alias, &table_type) == 0 && table_type == 0) ||
        (!drop_view && (was_view= (table_type == view_pseudo_hton))))
    {
      /*
        One of the following cases happened:
          . "DROP TEMPORARY" but a temporary table was not found.
          . "DROP" but table was not found
          . "DROP TABLE" statement, but it's a view. 
      */
      if (if_exists)
      {
        char buff[FN_REFLEN];
        String tbl_name(buff, sizeof(buff), system_charset_info);
        tbl_name.length(0);
        tbl_name.append(db);
        tbl_name.append('.');
        tbl_name.append(table->table_name);
        push_warning_printf(thd, Sql_condition::WARN_LEVEL_NOTE,
                            ER_BAD_TABLE_ERROR,
                            ER_THD(thd, ER_BAD_TABLE_ERROR),
                            tbl_name.c_ptr_safe());
      }
      else
      {
        non_tmp_error = (drop_temporary ? non_tmp_error : TRUE);
        error= 1;
      }
    }
    else
    {
      char *end;
      /*
        It could happen that table's share in the table definition cache
        is the only thing that keeps the engine plugin loaded
        (if it is uninstalled and waits for the ref counter to drop to 0).

        In this case, the tdc_remove_table() below will release and unload
        the plugin. And ha_delete_table() will get a dangling pointer.

        Let's lock the plugin till the end of the statement.
      */
      if (table_type && table_type != view_pseudo_hton)
        ha_lock_engine(thd, table_type);

      if (thd->locked_tables_mode == LTM_LOCK_TABLES ||
          thd->locked_tables_mode == LTM_PRELOCKED_UNDER_LOCK_TABLES)
      {
        if (wait_while_table_is_used(thd, table->table, HA_EXTRA_NOT_USED))
        {
          error= -1;
          goto err;
        }
        /* the following internally does TDC_RT_REMOVE_ALL */
        close_all_tables_for_name(thd, table->table->s,
                                  HA_EXTRA_PREPARE_FOR_DROP, NULL);
        table->table= 0;
      }
      else
        tdc_remove_table(thd, TDC_RT_REMOVE_ALL, table->db, table->table_name,
                         false);

      /* Check that we have an exclusive lock on the table to be dropped. */
      DBUG_ASSERT(thd->mdl_context.is_lock_owner(MDL_key::TABLE, table->db,
                                                 table->table_name,
                                                 MDL_EXCLUSIVE));

      // Remove extension for delete
      *(end= path + path_length - reg_ext_length)= '\0';

      error= ha_delete_table(thd, table_type, path, db, table->table_name,
                             !dont_log_query);

      if (!error)
      {
        int frm_delete_error, trigger_drop_error= 0;
	/* Delete the table definition file */
	strmov(end,reg_ext);
        if (table_type && table_type != view_pseudo_hton &&
            table_type->discover_table)
        {
          /*
            Table type is using discovery and may not need a .frm file.
            Delete it silently if it exists
          */
          (void) mysql_file_delete(key_file_frm, path, MYF(0));
          frm_delete_error= 0;
        }
        else
          frm_delete_error= mysql_file_delete(key_file_frm, path,
                                              MYF(MY_WME));
        if (frm_delete_error)
          frm_delete_error= my_errno;
        else
        {
          non_tmp_table_deleted= TRUE;
          trigger_drop_error=
            Table_triggers_list::drop_all_triggers(thd, db, table->table_name);
        }

        if (trigger_drop_error ||
            (frm_delete_error && frm_delete_error != ENOENT))
          error= 1;
        else if (frm_delete_error && if_exists)
          thd->clear_error();
      }
      non_tmp_error|= MY_TEST(error);
    }
    if (error)
    {
      if (wrong_tables.length())
	wrong_tables.append(',');
      wrong_tables.append(db);
      wrong_tables.append('.');
      wrong_tables.append(table->table_name);
      errors++;
    }
    else
    {
      PSI_CALL_drop_table_share(false, table->db, table->db_length,
                                table->table_name, table->table_name_length);
      mysql_audit_drop_table(thd, table);
    }

    DBUG_PRINT("table", ("table: 0x%lx  s: 0x%lx", (long) table->table,
                         table->table ? (long) table->table->s : (long) -1));

    DBUG_EXECUTE_IF("bug43138",
                    my_printf_error(ER_BAD_TABLE_ERROR,
                                    ER_THD(thd, ER_BAD_TABLE_ERROR), MYF(0),
                                    table->table_name););
  }
  DEBUG_SYNC(thd, "rm_table_no_locks_before_binlog");
  thd->thread_specific_used|= (trans_tmp_table_deleted ||
                               non_trans_tmp_table_deleted);
  error= 0;
err:
  if (wrong_tables.length())
  {
    DBUG_ASSERT(errors);
    if (errors == 1 && was_view)
      my_printf_error(ER_IT_IS_A_VIEW, ER_THD(thd, ER_IT_IS_A_VIEW), MYF(0),
                      wrong_tables.c_ptr_safe());
    else if (errors > 1 || !thd->is_error())
      my_printf_error(ER_BAD_TABLE_ERROR, ER_THD(thd, ER_BAD_TABLE_ERROR),
                      MYF(0),
                      wrong_tables.c_ptr_safe());
    error= 1;
  }

  /*
    We are always logging drop of temporary tables.
    The reason is to handle the following case:
    - Use statement based replication
    - CREATE TEMPORARY TABLE foo (logged)
    - set row based replication
    - DROP TEMPORAY TABLE foo    (needs to be logged)
    This should be fixed so that we remember if creation of the
    temporary table was logged and only log it if the creation was
    logged.
  */

  if (non_trans_tmp_table_deleted ||
      trans_tmp_table_deleted || non_tmp_table_deleted)
  {
    if (non_trans_tmp_table_deleted || trans_tmp_table_deleted)
      thd->transaction.stmt.mark_dropped_temp_table();

    query_cache_invalidate3(thd, tables, 0);
    if (!dont_log_query && mysql_bin_log.is_open())
    {
      if (non_trans_tmp_table_deleted)
      {
          /* Chop of the last comma */
          built_non_trans_tmp_query.chop();
          built_non_trans_tmp_query.append(" /* generated by server */");
#ifdef WITH_WSREP
          thd->wsrep_skip_wsrep_GTID = true;
#endif /* WITH_WSREP */
          error |= thd->binlog_query(THD::STMT_QUERY_TYPE,
                                     built_non_trans_tmp_query.ptr(),
                                     built_non_trans_tmp_query.length(),
                                     FALSE, FALSE,
                                     is_drop_tmp_if_exists_added,
                                     0);
      }
      if (trans_tmp_table_deleted)
      {
          /* Chop of the last comma */
          built_trans_tmp_query.chop();
          built_trans_tmp_query.append(" /* generated by server */");
#ifdef WITH_WSREP
          thd->wsrep_skip_wsrep_GTID = true;
#endif /* WITH_WSREP */
          error |= thd->binlog_query(THD::STMT_QUERY_TYPE,
                                     built_trans_tmp_query.ptr(),
                                     built_trans_tmp_query.length(),
                                     TRUE, FALSE,
                                     is_drop_tmp_if_exists_added,
                                     0);
      }
      if (non_tmp_table_deleted)
      {
          /* Chop of the last comma */
          built_query.chop();
          built_query.append(" /* generated by server */");
          int error_code = non_tmp_error ?  thd->get_stmt_da()->sql_errno()
                                         : 0;
#ifdef WITH_WSREP
          thd->wsrep_skip_wsrep_GTID = false;
#endif /* WITH_WSREP */
          error |= thd->binlog_query(THD::STMT_QUERY_TYPE,
                                     built_query.ptr(),
                                     built_query.length(),
                                     TRUE, FALSE, FALSE,
                                     error_code);
      }
    }
  }

  if (!drop_temporary)
  {
    /*
      Under LOCK TABLES we should release meta-data locks on the tables
      which were dropped.

      Leave LOCK TABLES mode if we managed to drop all tables which were
      locked. Additional check for 'non_temp_tables_count' is to avoid
      leaving LOCK TABLES mode if we have dropped only temporary tables.
    */
    if (thd->locked_tables_mode)
    {
      if (thd->lock && thd->lock->table_count == 0 &&
          non_temp_tables_count > 0 && !dont_free_locks)
      {
        thd->locked_tables_list.unlock_locked_tables(thd);
        goto end;
      }
      for (table= tables; table; table= table->next_local)
      {
        /* Drop locks for all successfully dropped tables. */
        if (table->table == NULL && table->mdl_request.ticket)
        {
          /*
            Under LOCK TABLES we may have several instances of table open
            and locked and therefore have to remove several metadata lock
            requests associated with them.
          */
          thd->mdl_context.release_all_locks_for_name(table->mdl_request.ticket);
        }
      }
    }
    /*
      Rely on the caller to implicitly commit the transaction
      and release metadata locks.
    */
  }

end:
#ifdef WITH_WSREP
  thd->wsrep_skip_wsrep_GTID = false;
#endif /* WITH_WSREP */
  DBUG_RETURN(error);
}

/**
  Log the drop of a table.

  @param thd	           Thread handler
  @param db_name           Database name
  @param table_name        Table name
  @param temporary_table   1 if table was a temporary table

  This code is only used in the case of failed CREATE OR REPLACE TABLE
  when the original table was dropped but we could not create the new one.
*/

bool log_drop_table(THD *thd, const char *db_name, size_t db_name_length,
                    const char *table_name, size_t table_name_length,
                    bool temporary_table)
{
  char buff[NAME_LEN*2 + 80];
  String query(buff, sizeof(buff), system_charset_info);
  bool error;
  DBUG_ENTER("log_drop_table");

  if (!mysql_bin_log.is_open())
    DBUG_RETURN(0);
  
  query.length(0);
  query.append(STRING_WITH_LEN("DROP "));
  if (temporary_table)
    query.append(STRING_WITH_LEN("TEMPORARY "));
  query.append(STRING_WITH_LEN("TABLE IF EXISTS "));
  append_identifier(thd, &query, db_name, db_name_length);
  query.append(".");
  append_identifier(thd, &query, table_name, table_name_length);
  query.append(STRING_WITH_LEN("/* Generated to handle "
                               "failed CREATE OR REPLACE */"));
  error= thd->binlog_query(THD::STMT_QUERY_TYPE,
                           query.ptr(), query.length(),
                           FALSE, FALSE, temporary_table, 0);
  DBUG_RETURN(error);
}


/**
  Quickly remove a table.

  @param thd         Thread context.
  @param base        The handlerton handle.
  @param db          The database name.
  @param table_name  The table name.
  @param flags       Flags for build_table_filename() as well as describing
                     if handler files / .FRM should be deleted as well.

  @return False in case of success, True otherwise.
*/

bool quick_rm_table(THD *thd, handlerton *base, const char *db,
                    const char *table_name, uint flags, const char *table_path)
{
  char path[FN_REFLEN + 1];
  bool error= 0;
  DBUG_ENTER("quick_rm_table");

  uint path_length= table_path ?
    (strxnmov(path, sizeof(path) - 1, table_path, reg_ext, NullS) - path) :
    build_table_filename(path, sizeof(path)-1, db, table_name, reg_ext, flags);
  if (mysql_file_delete(key_file_frm, path, MYF(0)))
    error= 1; /* purecov: inspected */
  path[path_length - reg_ext_length]= '\0'; // Remove reg_ext
  if (flags & NO_HA_TABLE)
  {
    handler *file= get_new_handler((TABLE_SHARE*) 0, thd->mem_root, base);
    if (!file)
      DBUG_RETURN(true);
    (void) file->ha_create_partitioning_metadata(path, NULL, CHF_DELETE_FLAG);
    delete file;
  }
  if (!(flags & (FRM_ONLY|NO_HA_TABLE)))
    error|= ha_delete_table(current_thd, base, path, db, table_name, 0);

  if (likely(error == 0))
  {
    PSI_CALL_drop_table_share(flags & FN_IS_TMP, db, strlen(db),
                              table_name, strlen(table_name));
  }

  DBUG_RETURN(error);
}


/*
  Sort keys in the following order:
  - PRIMARY KEY
  - UNIQUE keys where all column are NOT NULL
  - UNIQUE keys that don't contain partial segments
  - Other UNIQUE keys
  - Normal keys
  - Fulltext keys

  This will make checking for duplicated keys faster and ensure that
  PRIMARY keys are prioritized.
*/

static int sort_keys(KEY *a, KEY *b)
{
  ulong a_flags= a->flags, b_flags= b->flags;
  
  if (a_flags & HA_NOSAME)
  {
    if (!(b_flags & HA_NOSAME))
      return -1;
    if ((a_flags ^ b_flags) & HA_NULL_PART_KEY)
    {
      /* Sort NOT NULL keys before other keys */
      return (a_flags & HA_NULL_PART_KEY) ? 1 : -1;
    }
    if (a->name == primary_key_name)
      return -1;
    if (b->name == primary_key_name)
      return 1;
    /* Sort keys don't containing partial segments before others */
    if ((a_flags ^ b_flags) & HA_KEY_HAS_PART_KEY_SEG)
      return (a_flags & HA_KEY_HAS_PART_KEY_SEG) ? 1 : -1;
  }
  else if (b_flags & HA_NOSAME)
    return 1;					// Prefer b

  if ((a_flags ^ b_flags) & HA_FULLTEXT)
  {
    return (a_flags & HA_FULLTEXT) ? 1 : -1;
  }
  /*
    Prefer original key order.	usable_key_parts contains here
    the original key position.
  */
  return ((a->usable_key_parts < b->usable_key_parts) ? -1 :
	  (a->usable_key_parts > b->usable_key_parts) ? 1 :
	  0);
}

/*
  Check TYPELIB (set or enum) for duplicates

  SYNOPSIS
    check_duplicates_in_interval()
    set_or_name   "SET" or "ENUM" string for warning message
    name	  name of the checked column
    typelib	  list of values for the column
    dup_val_count  returns count of duplicate elements

  DESCRIPTION
    This function prints an warning for each value in list
    which has some duplicates on its right

  RETURN VALUES
    0             ok
    1             Error
*/

bool check_duplicates_in_interval(const char *set_or_name,
                                  const char *name, TYPELIB *typelib,
                                  CHARSET_INFO *cs, unsigned int *dup_val_count)
{
  TYPELIB tmp= *typelib;
  const char **cur_value= typelib->type_names;
  unsigned int *cur_length= typelib->type_lengths;
  *dup_val_count= 0;  
  
  for ( ; tmp.count > 1; cur_value++, cur_length++)
  {
    tmp.type_names++;
    tmp.type_lengths++;
    tmp.count--;
    if (find_type2(&tmp, (const char*)*cur_value, *cur_length, cs))
    {
      THD *thd= current_thd;
      ErrConvString err(*cur_value, *cur_length, cs);
      if (current_thd->is_strict_mode())
      {
        my_error(ER_DUPLICATED_VALUE_IN_TYPE, MYF(0),
                 name, err.ptr(), set_or_name);
        return 1;
      }
      push_warning_printf(thd,Sql_condition::WARN_LEVEL_NOTE,
                          ER_DUPLICATED_VALUE_IN_TYPE,
                          ER_THD(thd, ER_DUPLICATED_VALUE_IN_TYPE),
                          name, err.ptr(), set_or_name);
      (*dup_val_count)++;
    }
  }
  return 0;
}


/*
  Check TYPELIB (set or enum) max and total lengths

  SYNOPSIS
    calculate_interval_lengths()
    cs            charset+collation pair of the interval
    typelib       list of values for the column
    max_length    length of the longest item
    tot_length    sum of the item lengths

  DESCRIPTION
    After this function call:
    - ENUM uses max_length
    - SET uses tot_length.

  RETURN VALUES
    void
*/
void calculate_interval_lengths(CHARSET_INFO *cs, TYPELIB *interval,
                                uint32 *max_length, uint32 *tot_length)
{
  const char **pos;
  uint *len;
  *max_length= *tot_length= 0;
  for (pos= interval->type_names, len= interval->type_lengths;
       *pos ; pos++, len++)
  {
    size_t length= cs->cset->numchars(cs, *pos, *pos + *len);
    *tot_length+= length;
    set_if_bigger(*max_length, (uint32)length);
  }
}


/*
  Prepare a create_table instance for packing

  SYNOPSIS
    prepare_create_field()
    sql_field     field to prepare for packing
    blob_columns  count for BLOBs
    table_flags   table flags

  DESCRIPTION
    This function prepares a Create_field instance.
    Fields such as pack_flag are valid after this call.

  RETURN VALUES
   0	ok
   1	Error
*/

int prepare_create_field(Create_field *sql_field, 
			 uint *blob_columns, 
			 longlong table_flags)
{
  unsigned int dup_val_count;
  DBUG_ENTER("prepare_create_field");

  /*
    This code came from mysql_prepare_create_table.
    Indent preserved to make patching easier
  */
  DBUG_ASSERT(sql_field->charset);

  switch (sql_field->sql_type) {
  case MYSQL_TYPE_BLOB:
  case MYSQL_TYPE_MEDIUM_BLOB:
  case MYSQL_TYPE_TINY_BLOB:
  case MYSQL_TYPE_LONG_BLOB:
    sql_field->pack_flag=FIELDFLAG_BLOB |
      pack_length_to_packflag(sql_field->pack_length -
                              portable_sizeof_char_ptr);
    if (sql_field->charset->state & MY_CS_BINSORT)
      sql_field->pack_flag|=FIELDFLAG_BINARY;
    sql_field->length=8;			// Unireg field length
    sql_field->unireg_check=Field::BLOB_FIELD;
    (*blob_columns)++;
    break;
  case MYSQL_TYPE_GEOMETRY:
#ifdef HAVE_SPATIAL
    if (!(table_flags & HA_CAN_GEOMETRY))
    {
      my_printf_error(ER_CHECK_NOT_IMPLEMENTED, ER(ER_CHECK_NOT_IMPLEMENTED),
                      MYF(0), "GEOMETRY");
      DBUG_RETURN(1);
    }
    sql_field->pack_flag=FIELDFLAG_GEOM |
      pack_length_to_packflag(sql_field->pack_length -
                              portable_sizeof_char_ptr);
    if (sql_field->charset->state & MY_CS_BINSORT)
      sql_field->pack_flag|=FIELDFLAG_BINARY;
    sql_field->length=8;			// Unireg field length
    sql_field->unireg_check=Field::BLOB_FIELD;
    (*blob_columns)++;
    break;
#else
    my_printf_error(ER_FEATURE_DISABLED,ER(ER_FEATURE_DISABLED), MYF(0),
                    sym_group_geom.name, sym_group_geom.needed_define);
    DBUG_RETURN(1);
#endif /*HAVE_SPATIAL*/
  case MYSQL_TYPE_VARCHAR:
#ifndef QQ_ALL_HANDLERS_SUPPORT_VARCHAR
    if (table_flags & HA_NO_VARCHAR)
    {
      /* convert VARCHAR to CHAR because handler is not yet up to date */
      sql_field->sql_type=    MYSQL_TYPE_VAR_STRING;
      sql_field->pack_length= calc_pack_length(sql_field->sql_type,
                                               (uint) sql_field->length);
      if ((sql_field->length / sql_field->charset->mbmaxlen) >
          MAX_FIELD_CHARLENGTH)
      {
        my_printf_error(ER_TOO_BIG_FIELDLENGTH, ER(ER_TOO_BIG_FIELDLENGTH),
                        MYF(0), sql_field->field_name,
                        static_cast<ulong>(MAX_FIELD_CHARLENGTH));
        DBUG_RETURN(1);
      }
    }
#endif
    /* fall through */
  case MYSQL_TYPE_STRING:
    sql_field->pack_flag=0;
    if (sql_field->charset->state & MY_CS_BINSORT)
      sql_field->pack_flag|=FIELDFLAG_BINARY;
    break;
  case MYSQL_TYPE_ENUM:
    sql_field->pack_flag=pack_length_to_packflag(sql_field->pack_length) |
      FIELDFLAG_INTERVAL;
    if (sql_field->charset->state & MY_CS_BINSORT)
      sql_field->pack_flag|=FIELDFLAG_BINARY;
    sql_field->unireg_check=Field::INTERVAL_FIELD;
    if (check_duplicates_in_interval("ENUM",sql_field->field_name,
                                     sql_field->interval,
                                     sql_field->charset, &dup_val_count))
      DBUG_RETURN(1);
    break;
  case MYSQL_TYPE_SET:
    sql_field->pack_flag=pack_length_to_packflag(sql_field->pack_length) |
      FIELDFLAG_BITFIELD;
    if (sql_field->charset->state & MY_CS_BINSORT)
      sql_field->pack_flag|=FIELDFLAG_BINARY;
    sql_field->unireg_check=Field::BIT_FIELD;
    if (check_duplicates_in_interval("SET",sql_field->field_name,
                                     sql_field->interval,
                                     sql_field->charset, &dup_val_count))
      DBUG_RETURN(1);
    /* Check that count of unique members is not more then 64 */
    if (sql_field->interval->count -  dup_val_count > sizeof(longlong)*8)
    {
       my_error(ER_TOO_BIG_SET, MYF(0), sql_field->field_name);
       DBUG_RETURN(1);
    }
    break;
  case MYSQL_TYPE_DATE:			// Rest of string types
  case MYSQL_TYPE_NEWDATE:
  case MYSQL_TYPE_TIME:
  case MYSQL_TYPE_DATETIME:
  case MYSQL_TYPE_TIME2:
  case MYSQL_TYPE_DATETIME2:
  case MYSQL_TYPE_NULL:
    sql_field->pack_flag=f_settype((uint) sql_field->sql_type);
    break;
  case MYSQL_TYPE_BIT:
    /* 
      We have sql_field->pack_flag already set here, see
      mysql_prepare_create_table().
    */
    break;
  case MYSQL_TYPE_NEWDECIMAL:
    sql_field->pack_flag=(FIELDFLAG_NUMBER |
                          (sql_field->flags & UNSIGNED_FLAG ? 0 :
                           FIELDFLAG_DECIMAL) |
                          (sql_field->flags & ZEROFILL_FLAG ?
                           FIELDFLAG_ZEROFILL : 0) |
                          (sql_field->decimals << FIELDFLAG_DEC_SHIFT));
    break;
  case MYSQL_TYPE_TIMESTAMP:
  case MYSQL_TYPE_TIMESTAMP2:
    /* fall-through */
  default:
    sql_field->pack_flag=(FIELDFLAG_NUMBER |
                          (sql_field->flags & UNSIGNED_FLAG ? 0 :
                           FIELDFLAG_DECIMAL) |
                          (sql_field->flags & ZEROFILL_FLAG ?
                           FIELDFLAG_ZEROFILL : 0) |
                          f_settype((uint) sql_field->sql_type) |
                          (sql_field->decimals << FIELDFLAG_DEC_SHIFT));
    break;
  }
  if (!(sql_field->flags & NOT_NULL_FLAG) ||
      (sql_field->vcol_info))  /* Make virtual columns allow NULL values */
    sql_field->pack_flag|= FIELDFLAG_MAYBE_NULL;
  if (sql_field->flags & NO_DEFAULT_VALUE_FLAG)
    sql_field->pack_flag|= FIELDFLAG_NO_DEFAULT;
  DBUG_RETURN(0);
}


/*
  Get character set from field object generated by parser using
  default values when not set.

  SYNOPSIS
    get_sql_field_charset()
    sql_field                 The sql_field object
    create_info               Info generated by parser

  RETURN VALUES
    cs                        Character set
*/

CHARSET_INFO* get_sql_field_charset(Create_field *sql_field,
                                    HA_CREATE_INFO *create_info)
{
  CHARSET_INFO *cs= sql_field->charset;

  if (!cs)
    cs= create_info->default_table_charset;
  /*
    table_charset is set only in ALTER TABLE t1 CONVERT TO CHARACTER SET csname
    if we want change character set for all varchar/char columns.
    But the table charset must not affect the BLOB fields, so don't
    allow to change my_charset_bin to somethig else.
  */
  if (create_info->table_charset && cs != &my_charset_bin)
    cs= create_info->table_charset;
  return cs;
}


/**
   Modifies the first column definition whose SQL type is TIMESTAMP
   by adding the features DEFAULT CURRENT_TIMESTAMP ON UPDATE CURRENT_TIMESTAMP.

   If the first TIMESTAMP column appears to be nullable, or to have an
   explicit default, or to be a virtual column, then no promition is done.

   @param column_definitions The list of column definitions, in the physical
                             order in which they appear in the table.
 */
void promote_first_timestamp_column(List<Create_field> *column_definitions)
{
  List_iterator<Create_field> it(*column_definitions);
  Create_field *column_definition;

  while ((column_definition= it++) != NULL)
  {
    if (is_timestamp_type(column_definition->sql_type) ||              // TIMESTAMP
        column_definition->unireg_check == Field::TIMESTAMP_OLD_FIELD) // Legacy
    {
      if ((column_definition->flags & NOT_NULL_FLAG) != 0 && // NOT NULL,
          column_definition->def == NULL &&            // no constant default,
          column_definition->unireg_check == Field::NONE && // no function default
          column_definition->vcol_info == NULL)
      {
        DBUG_PRINT("info", ("First TIMESTAMP column '%s' was promoted to "
                            "DEFAULT CURRENT_TIMESTAMP ON UPDATE "
                            "CURRENT_TIMESTAMP",
                            column_definition->field_name
                            ));
        column_definition->unireg_check= Field::TIMESTAMP_DNUN_FIELD;
      }
      return;
    }
  }
}


/**
  Check if there is a duplicate key. Report a warning for every duplicate key.

  @param thd              Thread context.
  @param key              Key to be checked.
  @param key_info         Key meta-data info.
  @param key_list         List of existing keys.
*/
static void check_duplicate_key(THD *thd, Key *key, KEY *key_info,
                                List<Key> *key_list)
{
  /*
    We only check for duplicate indexes if it is requested and the
    key is not auto-generated.

    Check is requested if the key was explicitly created or altered
    by the user (unless it's a foreign key).
  */
  if (!key->key_create_info.check_for_duplicate_indexes || key->generated)
    return;

  List_iterator<Key> key_list_iterator(*key_list);
  List_iterator<Key_part_spec> key_column_iterator(key->columns);
  Key *k;

  while ((k= key_list_iterator++))
  {
    // Looking for a similar key...

    if (k == key)
      break;

    if (k->generated ||
        (key->type != k->type) ||
        (key->key_create_info.algorithm != k->key_create_info.algorithm) ||
        (key->columns.elements != k->columns.elements))
    {
      // Keys are different.
      continue;
    }

    /*
      Keys 'key' and 'k' might be identical.
      Check that the keys have identical columns in the same order.
    */

    List_iterator<Key_part_spec> k_column_iterator(k->columns);

    bool all_columns_are_identical= true;

    key_column_iterator.rewind();

    for (uint i= 0; i < key->columns.elements; ++i)
    {
      Key_part_spec *c1= key_column_iterator++;
      Key_part_spec *c2= k_column_iterator++;

      DBUG_ASSERT(c1 && c2);

      if (my_strcasecmp(system_charset_info,
                        c1->field_name.str, c2->field_name.str) ||
          (c1->length != c2->length))
      {
        all_columns_are_identical= false;
        break;
      }
    }

    // Report a warning if we have two identical keys.

    if (all_columns_are_identical)
    {
      push_warning_printf(thd, Sql_condition::WARN_LEVEL_NOTE,
                          ER_DUP_INDEX, ER_THD(thd, ER_DUP_INDEX),
                          key_info->name);
      break;
    }
  }
}


/*
  Preparation for table creation

  SYNOPSIS
    mysql_prepare_create_table()
      thd                       Thread object.
      create_info               Create information (like MAX_ROWS).
      alter_info                List of columns and indexes to create
      db_options          INOUT Table options (like HA_OPTION_PACK_RECORD).
      file                      The handler for the new table.
      key_info_buffer     OUT   An array of KEY structs for the indexes.
      key_count           OUT   The number of elements in the array.
      create_table_mode         C_ORDINARY_CREATE, C_ALTER_TABLE,
                                C_CREATE_SELECT, C_ASSISTED_DISCOVERY

  DESCRIPTION
    Prepares the table and key structures for table creation.

  NOTES
    sets create_info->varchar if the table has a varchar

  RETURN VALUES
    FALSE    OK
    TRUE     error
*/

static int
mysql_prepare_create_table(THD *thd, HA_CREATE_INFO *create_info,
                           Alter_info *alter_info, uint *db_options,
                           handler *file, KEY **key_info_buffer,
                           uint *key_count, int create_table_mode)
{
  const char	*key_name;
  Create_field	*sql_field,*dup_field;
  uint		field,null_fields,blob_columns,max_key_length;
  ulong		record_offset= 0;
  KEY		*key_info;
  KEY_PART_INFO *key_part_info;
  int		field_no,dup_no;
  int		select_field_pos,auto_increment=0;
  List_iterator<Create_field> it(alter_info->create_list);
  List_iterator<Create_field> it2(alter_info->create_list);
  uint total_uneven_bit_length= 0;
  int select_field_count= C_CREATE_SELECT(create_table_mode);
  bool tmp_table= create_table_mode == C_ALTER_TABLE;
  DBUG_ENTER("mysql_prepare_create_table");

  LEX_STRING* connect_string = &create_info->connect_string;
  if (connect_string->length != 0 &&
      connect_string->length > CONNECT_STRING_MAXLEN &&
      (system_charset_info->cset->charpos(system_charset_info,
                                          connect_string->str,
                                          (connect_string->str +
                                           connect_string->length),
                                          CONNECT_STRING_MAXLEN)
      < connect_string->length))
  {
    my_error(ER_WRONG_STRING_LENGTH, MYF(0),
             connect_string->str, "CONNECTION", CONNECT_STRING_MAXLEN);
    DBUG_RETURN(TRUE);
  }

  select_field_pos= alter_info->create_list.elements - select_field_count;
  null_fields=blob_columns=0;
  create_info->varchar= 0;
  max_key_length= file->max_key_length();

  for (field_no=0; (sql_field=it++) ; field_no++)
  {
    CHARSET_INFO *save_cs;

    /*
      Initialize length from its original value (number of characters),
      which was set in the parser. This is necessary if we're
      executing a prepared statement for the second time.
    */
    sql_field->length= sql_field->char_length;
    /* Set field charset. */
    save_cs= sql_field->charset= get_sql_field_charset(sql_field, create_info);
    if ((sql_field->flags & BINCMP_FLAG) &&
	!(sql_field->charset= find_bin_collation(sql_field->charset)))
      DBUG_RETURN(TRUE);

    /*
      Convert the default value from client character
      set into the column character set if necessary.
    */
    if (sql_field->def && 
        save_cs != sql_field->def->collation.collation &&
        (sql_field->sql_type == MYSQL_TYPE_VAR_STRING ||
         sql_field->sql_type == MYSQL_TYPE_STRING ||
         sql_field->sql_type == MYSQL_TYPE_SET ||
         sql_field->sql_type == MYSQL_TYPE_ENUM))
    {
      /*
        Starting from 5.1 we work here with a copy of Create_field
        created by the caller, not with the instance that was
        originally created during parsing. It's OK to create
        a temporary item and initialize with it a member of the
        copy -- this item will be thrown away along with the copy
        at the end of execution, and thus not introduce a dangling
        pointer in the parsed tree of a prepared statement or a
        stored procedure statement.
      */
      sql_field->def= sql_field->def->safe_charset_converter(thd, save_cs);

      if (sql_field->def == NULL)
      {
        /* Could not convert */
        my_error(ER_INVALID_DEFAULT, MYF(0), sql_field->field_name);
        DBUG_RETURN(TRUE);
      }
    }

    /* Virtual fields are always NULL */
    if (sql_field->vcol_info)
      sql_field->flags&= ~NOT_NULL_FLAG;

    if (sql_field->sql_type == MYSQL_TYPE_SET ||
        sql_field->sql_type == MYSQL_TYPE_ENUM)
    {
      uint32 dummy;
      CHARSET_INFO *cs= sql_field->charset;
      TYPELIB *interval= sql_field->interval;

      /*
        Create typelib from interval_list, and if necessary
        convert strings from client character set to the
        column character set.
      */
      if (!interval)
      {
        /*
          Create the typelib in runtime memory - we will free the
          occupied memory at the same time when we free this
          sql_field -- at the end of execution.
        */
        interval= sql_field->interval= typelib(thd->mem_root,
                                               sql_field->interval_list);
        List_iterator<String> int_it(sql_field->interval_list);
        String conv, *tmp;
        char comma_buf[5]; /* 5 bytes for 'filename' charset */
        DBUG_ASSERT(sizeof(comma_buf) >= cs->mbmaxlen);
        int comma_length= cs->cset->wc_mb(cs, ',', (uchar*) comma_buf,
                                          (uchar*) comma_buf +
                                          sizeof(comma_buf));
        DBUG_ASSERT(comma_length > 0);
        for (uint i= 0; (tmp= int_it++); i++)
        {
          size_t lengthsp;
          if (String::needs_conversion(tmp->length(), tmp->charset(),
                                       cs, &dummy))
          {
            uint cnv_errs;
            conv.copy(tmp->ptr(), tmp->length(), tmp->charset(), cs, &cnv_errs);
            interval->type_names[i]= strmake_root(thd->mem_root, conv.ptr(),
                                                  conv.length());
            interval->type_lengths[i]= conv.length();
          }

          // Strip trailing spaces.
          lengthsp= cs->cset->lengthsp(cs, interval->type_names[i],
                                       interval->type_lengths[i]);
          interval->type_lengths[i]= lengthsp;
          ((uchar *)interval->type_names[i])[lengthsp]= '\0';
          if (sql_field->sql_type == MYSQL_TYPE_SET)
          {
            if (cs->coll->instr(cs, interval->type_names[i], 
                                interval->type_lengths[i], 
                                comma_buf, comma_length, NULL, 0))
            {
              ErrConvString err(tmp->ptr(), tmp->length(), cs);
              my_error(ER_ILLEGAL_VALUE_FOR_TYPE, MYF(0), "set", err.ptr());
              DBUG_RETURN(TRUE);
            }
          }
        }
        sql_field->interval_list.empty(); // Don't need interval_list anymore
      }

      if (sql_field->sql_type == MYSQL_TYPE_SET)
      {
        uint32 field_length;
        if (sql_field->def != NULL)
        {
          char *not_used;
          uint not_used2;
          bool not_found= 0;
          String str, *def= sql_field->def->val_str(&str);
          if (def == NULL) /* SQL "NULL" maps to NULL */
          {
            if ((sql_field->flags & NOT_NULL_FLAG) != 0)
            {
              my_error(ER_INVALID_DEFAULT, MYF(0), sql_field->field_name);
              DBUG_RETURN(TRUE);
            }

            /* else, NULL is an allowed value */
            (void) find_set(interval, NULL, 0,
                            cs, &not_used, &not_used2, &not_found);
          }
          else /* not NULL */
          {
            (void) find_set(interval, def->ptr(), def->length(),
                            cs, &not_used, &not_used2, &not_found);
          }

          if (not_found)
          {
            my_error(ER_INVALID_DEFAULT, MYF(0), sql_field->field_name);
            DBUG_RETURN(TRUE);
          }
        }
        calculate_interval_lengths(cs, interval, &dummy, &field_length);
        sql_field->length= field_length + (interval->count - 1);
      }
      else  /* MYSQL_TYPE_ENUM */
      {
        uint32 field_length;
        DBUG_ASSERT(sql_field->sql_type == MYSQL_TYPE_ENUM);
        if (sql_field->def != NULL)
        {
          String str, *def= sql_field->def->val_str(&str);
          if (def == NULL) /* SQL "NULL" maps to NULL */
          {
            if ((sql_field->flags & NOT_NULL_FLAG) != 0)
            {
              my_error(ER_INVALID_DEFAULT, MYF(0), sql_field->field_name);
              DBUG_RETURN(TRUE);
            }

            /* else, the defaults yield the correct length for NULLs. */
          } 
          else /* not NULL */
          {
            def->length(cs->cset->lengthsp(cs, def->ptr(), def->length()));
            if (find_type2(interval, def->ptr(), def->length(), cs) == 0) /* not found */
            {
              my_error(ER_INVALID_DEFAULT, MYF(0), sql_field->field_name);
              DBUG_RETURN(TRUE);
            }
          }
        }
        calculate_interval_lengths(cs, interval, &field_length, &dummy);
        sql_field->length= field_length;
      }
      set_if_smaller(sql_field->length, MAX_FIELD_WIDTH-1);
    }

    if (sql_field->sql_type == MYSQL_TYPE_BIT)
    { 
      sql_field->pack_flag= FIELDFLAG_NUMBER;
      if (file->ha_table_flags() & HA_CAN_BIT_FIELD)
        total_uneven_bit_length+= sql_field->length & 7;
      else
        sql_field->pack_flag|= FIELDFLAG_TREAT_BIT_AS_CHAR;
    }

    sql_field->create_length_to_internal_length();
    if (prepare_blob_field(thd, sql_field))
      DBUG_RETURN(TRUE);

    if (!(sql_field->flags & NOT_NULL_FLAG))
      null_fields++;

    if (check_column_name(sql_field->field_name))
    {
      my_error(ER_WRONG_COLUMN_NAME, MYF(0), sql_field->field_name);
      DBUG_RETURN(TRUE);
    }

    /* Check if we have used the same field name before */
    for (dup_no=0; (dup_field=it2++) != sql_field; dup_no++)
    {
      if (my_strcasecmp(system_charset_info,
			sql_field->field_name,
			dup_field->field_name) == 0)
      {
	/*
	  If this was a CREATE ... SELECT statement, accept a field
	  redefinition if we are changing a field in the SELECT part
	*/
	if (field_no < select_field_pos || dup_no >= select_field_pos)
	{
	  my_error(ER_DUP_FIELDNAME, MYF(0), sql_field->field_name);
	  DBUG_RETURN(TRUE);
	}
	else
	{
	  /* Field redefined */

          /*
            If we are replacing a BIT field, revert the increment
            of total_uneven_bit_length that was done above.
          */
          if (sql_field->sql_type == MYSQL_TYPE_BIT &&
              file->ha_table_flags() & HA_CAN_BIT_FIELD)
            total_uneven_bit_length-= sql_field->length & 7;

	  sql_field->def=		dup_field->def;
	  sql_field->sql_type=		dup_field->sql_type;

          /*
            If we are replacing a field with a BIT field, we need
            to initialize pack_flag. Note that we do not need to
            increment total_uneven_bit_length here as this dup_field
            has already been processed.
          */
          if (sql_field->sql_type == MYSQL_TYPE_BIT)
          {
            sql_field->pack_flag= FIELDFLAG_NUMBER;
            if (!(file->ha_table_flags() & HA_CAN_BIT_FIELD))
              sql_field->pack_flag|= FIELDFLAG_TREAT_BIT_AS_CHAR;
          }

	  sql_field->charset=		(dup_field->charset ?
					 dup_field->charset :
					 create_info->default_table_charset);
	  sql_field->length=		dup_field->char_length;
          sql_field->pack_length=	dup_field->pack_length;
          sql_field->key_length=	dup_field->key_length;
	  sql_field->decimals=		dup_field->decimals;
	  sql_field->unireg_check=	dup_field->unireg_check;
          /* 
            We're making one field from two, the result field will have
            dup_field->flags as flags. If we've incremented null_fields
            because of sql_field->flags, decrement it back.
          */
          if (!(sql_field->flags & NOT_NULL_FLAG))
            null_fields--;
	  sql_field->flags=		dup_field->flags;
	  sql_field->create_length_to_internal_length();
          sql_field->interval=          dup_field->interval;
          sql_field->vcol_info=         dup_field->vcol_info;
          sql_field->stored_in_db=      dup_field->stored_in_db;
	  it2.remove();			// Remove first (create) definition
	  select_field_pos--;
	  break;
	}
      }
    }
    /* Don't pack rows in old tables if the user has requested this */
    if ((sql_field->flags & BLOB_FLAG) ||
	(sql_field->sql_type == MYSQL_TYPE_VARCHAR &&
         create_info->row_type != ROW_TYPE_FIXED))
      (*db_options)|= HA_OPTION_PACK_RECORD;
    it2.rewind();
  }

  /* record_offset will be increased with 'length-of-null-bits' later */
  record_offset= 0;
  null_fields+= total_uneven_bit_length;

  it.rewind();
  while ((sql_field=it++))
  {
    DBUG_ASSERT(sql_field->charset != 0);

    if (prepare_create_field(sql_field, &blob_columns, 
			     file->ha_table_flags()))
      DBUG_RETURN(TRUE);
    if (sql_field->sql_type == MYSQL_TYPE_VARCHAR)
      create_info->varchar= TRUE;
    sql_field->offset= record_offset;
    if (MTYP_TYPENR(sql_field->unireg_check) == Field::NEXT_NUMBER)
      auto_increment++;
    if (parse_option_list(thd, create_info->db_type, &sql_field->option_struct,
                          &sql_field->option_list,
                          create_info->db_type->field_options, FALSE,
                          thd->mem_root))
      DBUG_RETURN(TRUE);
    /*
      For now skip fields that are not physically stored in the database
      (virtual fields) and update their offset later 
      (see the next loop).
    */
    if (sql_field->stored_in_db)
      record_offset+= sql_field->pack_length;
  }
  /* Update virtual fields' offset*/
  it.rewind();
  while ((sql_field=it++))
  {
    if (!sql_field->stored_in_db)
    {
      sql_field->offset= record_offset;
      record_offset+= sql_field->pack_length;
    }
  }
  if (auto_increment > 1)
  {
    my_message(ER_WRONG_AUTO_KEY, ER_THD(thd, ER_WRONG_AUTO_KEY), MYF(0));
    DBUG_RETURN(TRUE);
  }
  if (auto_increment &&
      (file->ha_table_flags() & HA_NO_AUTO_INCREMENT))
  {
    my_error(ER_TABLE_CANT_HANDLE_AUTO_INCREMENT, MYF(0), file->table_type());
    DBUG_RETURN(TRUE);
  }

  if (blob_columns && (file->ha_table_flags() & HA_NO_BLOBS))
  {
    my_error(ER_TABLE_CANT_HANDLE_BLOB, MYF(0), file->table_type());
    DBUG_RETURN(TRUE);
  }

  /*
   CREATE TABLE[with auto_increment column] SELECT is unsafe as the rows
   inserted in the created table depends on the order of the rows fetched
   from the select tables. This order may differ on master and slave. We
   therefore mark it as unsafe.
  */
  if (select_field_count > 0 && auto_increment)
  thd->lex->set_stmt_unsafe(LEX::BINLOG_STMT_UNSAFE_CREATE_SELECT_AUTOINC);

  /* Create keys */

  List_iterator<Key> key_iterator(alter_info->key_list);
  List_iterator<Key> key_iterator2(alter_info->key_list);
  uint key_parts=0, fk_key_count=0;
  bool primary_key=0,unique_key=0;
  Key *key, *key2;
  uint tmp, key_number;
  /* special marker for keys to be ignored */
  static char ignore_key[1];

  /* Calculate number of key segements */
  *key_count= 0;

  while ((key=key_iterator++))
  {
    DBUG_PRINT("info", ("key name: '%s'  type: %d", key->name.str ? key->name.str :
                        "(none)" , key->type));
    if (key->type == Key::FOREIGN_KEY)
    {
      fk_key_count++;
      if (((Foreign_key *)key)->validate(alter_info->create_list))
        DBUG_RETURN(TRUE);
      Foreign_key *fk_key= (Foreign_key*) key;
      if (fk_key->ref_columns.elements &&
	  fk_key->ref_columns.elements != fk_key->columns.elements)
      {
        my_error(ER_WRONG_FK_DEF, MYF(0),
                 (fk_key->name.str ? fk_key->name.str :
                                     "foreign key without name"),
                 ER_THD(thd, ER_KEY_REF_DO_NOT_MATCH_TABLE_REF));
	DBUG_RETURN(TRUE);
      }
      continue;
    }
    (*key_count)++;
    tmp=file->max_key_parts();
    if (key->columns.elements > tmp)
    {
      my_error(ER_TOO_MANY_KEY_PARTS,MYF(0),tmp);
      DBUG_RETURN(TRUE);
    }
    if (check_ident_length(&key->name))
      DBUG_RETURN(TRUE);
    key_iterator2.rewind ();
    if (key->type != Key::FOREIGN_KEY)
    {
      while ((key2 = key_iterator2++) != key)
      {
	/*
          foreign_key_prefix(key, key2) returns 0 if key or key2, or both, is
          'generated', and a generated key is a prefix of the other key.
          Then we do not need the generated shorter key.
        */
        if ((key2->type != Key::FOREIGN_KEY &&
             key2->name.str != ignore_key &&
             !foreign_key_prefix(key, key2)))
        {
          /* TODO: issue warning message */
          /* mark that the generated key should be ignored */
          if (!key2->generated ||
              (key->generated && key->columns.elements <
               key2->columns.elements))
            key->name.str= ignore_key;
          else
          {
            key2->name.str= ignore_key;
            key_parts-= key2->columns.elements;
            (*key_count)--;
          }
          break;
        }
      }
    }
    if (key->name.str != ignore_key)
      key_parts+=key->columns.elements;
    else
      (*key_count)--;
    if (key->name.str && !tmp_table && (key->type != Key::PRIMARY) &&
	!my_strcasecmp(system_charset_info, key->name.str, primary_key_name))
    {
      my_error(ER_WRONG_NAME_FOR_INDEX, MYF(0), key->name.str);
      DBUG_RETURN(TRUE);
    }
  }
  tmp=file->max_keys();
  if (*key_count > tmp)
  {
    my_error(ER_TOO_MANY_KEYS,MYF(0),tmp);
    DBUG_RETURN(TRUE);
  }

  (*key_info_buffer)= key_info= (KEY*) thd->calloc(sizeof(KEY) * (*key_count));
  key_part_info=(KEY_PART_INFO*) thd->calloc(sizeof(KEY_PART_INFO)*key_parts);
  if (!*key_info_buffer || ! key_part_info)
    DBUG_RETURN(TRUE);				// Out of memory

  key_iterator.rewind();
  key_number=0;
  for (; (key=key_iterator++) ; key_number++)
  {
    uint key_length=0;
    Key_part_spec *column;

    if (key->name.str == ignore_key)
    {
      /* ignore redundant keys */
      do
	key=key_iterator++;
      while (key && key->name.str == ignore_key);
      if (!key)
	break;
    }

    switch (key->type) {
    case Key::MULTIPLE:
	key_info->flags= 0;
	break;
    case Key::FULLTEXT:
	key_info->flags= HA_FULLTEXT;
	if ((key_info->parser_name= &key->key_create_info.parser_name)->str)
          key_info->flags|= HA_USES_PARSER;
        else
          key_info->parser_name= 0;
	break;
    case Key::SPATIAL:
#ifdef HAVE_SPATIAL
	key_info->flags= HA_SPATIAL;
	break;
#else
	my_error(ER_FEATURE_DISABLED, MYF(0),
                 sym_group_geom.name, sym_group_geom.needed_define);
	DBUG_RETURN(TRUE);
#endif
    case Key::FOREIGN_KEY:
      key_number--;				// Skip this key
      continue;
    default:
      key_info->flags = HA_NOSAME;
      break;
    }
    if (key->generated)
      key_info->flags|= HA_GENERATED_KEY;

    key_info->user_defined_key_parts=(uint8) key->columns.elements;
    key_info->key_part=key_part_info;
    key_info->usable_key_parts= key_number;
    key_info->algorithm= key->key_create_info.algorithm;
    key_info->option_list= key->option_list;
    if (parse_option_list(thd, create_info->db_type, &key_info->option_struct,
                          &key_info->option_list,
                          create_info->db_type->index_options, FALSE,
                          thd->mem_root))
      DBUG_RETURN(TRUE);

    if (key->type == Key::FULLTEXT)
    {
      if (!(file->ha_table_flags() & HA_CAN_FULLTEXT))
      {
	my_error(ER_TABLE_CANT_HANDLE_FT, MYF(0), file->table_type());
	DBUG_RETURN(TRUE);
      }
    }
    /*
       Make SPATIAL to be RTREE by default
       SPATIAL only on BLOB or at least BINARY, this
       actually should be replaced by special GEOM type
       in near future when new frm file is ready
       checking for proper key parts number:
    */

    /* TODO: Add proper checks if handler supports key_type and algorithm */
    if (key_info->flags & HA_SPATIAL)
    {
      if (!(file->ha_table_flags() & HA_CAN_RTREEKEYS))
      {
	my_error(ER_TABLE_CANT_HANDLE_SPKEYS, MYF(0), file->table_type());
        DBUG_RETURN(TRUE);
      }
      if (key_info->user_defined_key_parts != 1)
      {
	my_error(ER_WRONG_ARGUMENTS, MYF(0), "SPATIAL INDEX");
	DBUG_RETURN(TRUE);
      }
    }
    else if (key_info->algorithm == HA_KEY_ALG_RTREE)
    {
#ifdef HAVE_RTREE_KEYS
      if ((key_info->user_defined_key_parts & 1) == 1)
      {
	my_error(ER_WRONG_ARGUMENTS, MYF(0), "RTREE INDEX");
	DBUG_RETURN(TRUE);
      }
      /* TODO: To be deleted */
      my_error(ER_NOT_SUPPORTED_YET, MYF(0), "RTREE INDEX");
      DBUG_RETURN(TRUE);
#else
      my_error(ER_FEATURE_DISABLED, MYF(0),
               sym_group_rtree.name, sym_group_rtree.needed_define);
      DBUG_RETURN(TRUE);
#endif
    }

    /* Take block size from key part or table part */
    /*
      TODO: Add warning if block size changes. We can't do it here, as
      this may depend on the size of the key
    */
    key_info->block_size= (key->key_create_info.block_size ?
                           key->key_create_info.block_size :
                           create_info->key_block_size);

    if (key_info->block_size)
      key_info->flags|= HA_USES_BLOCK_SIZE;

    List_iterator<Key_part_spec> cols(key->columns), cols2(key->columns);
    CHARSET_INFO *ft_key_charset=0;  // for FULLTEXT
    for (uint column_nr=0 ; (column=cols++) ; column_nr++)
    {
      Key_part_spec *dup_column;

      it.rewind();
      field=0;
      while ((sql_field=it++) &&
	     my_strcasecmp(system_charset_info,
			   column->field_name.str,
			   sql_field->field_name))
	field++;
      if (!sql_field)
      {
	my_error(ER_KEY_COLUMN_DOES_NOT_EXITS, MYF(0), column->field_name.str);
	DBUG_RETURN(TRUE);
      }
      while ((dup_column= cols2++) != column)
      {
        if (!my_strcasecmp(system_charset_info,
	     	           column->field_name.str, dup_column->field_name.str))
	{
	  my_printf_error(ER_DUP_FIELDNAME,
			  ER_THD(thd, ER_DUP_FIELDNAME),MYF(0),
			  column->field_name.str);
	  DBUG_RETURN(TRUE);
	}
      }
      cols2.rewind();
      if (key->type == Key::FULLTEXT)
      {
	if ((sql_field->sql_type != MYSQL_TYPE_STRING &&
	     sql_field->sql_type != MYSQL_TYPE_VARCHAR &&
	     !f_is_blob(sql_field->pack_flag)) ||
	    sql_field->charset == &my_charset_bin ||
	    sql_field->charset->mbminlen > 1 || // ucs2 doesn't work yet
	    (ft_key_charset && sql_field->charset != ft_key_charset))
	{
	    my_error(ER_BAD_FT_COLUMN, MYF(0), column->field_name.str);
	    DBUG_RETURN(-1);
	}
	ft_key_charset=sql_field->charset;
	/*
	  for fulltext keys keyseg length is 1 for blobs (it's ignored in ft
	  code anyway, and 0 (set to column width later) for char's. it has
	  to be correct col width for char's, as char data are not prefixed
	  with length (unlike blobs, where ft code takes data length from a
	  data prefix, ignoring column->length).
	*/
        column->length= MY_TEST(f_is_blob(sql_field->pack_flag));
      }
      else
      {
	column->length*= sql_field->charset->mbmaxlen;

        if (key->type == Key::SPATIAL)
        {
          if (column->length)
          {
            my_error(ER_WRONG_SUB_KEY, MYF(0));
            DBUG_RETURN(TRUE);
          }
          if (!f_is_geom(sql_field->pack_flag))
          {
            my_error(ER_WRONG_ARGUMENTS, MYF(0), "SPATIAL INDEX");
            DBUG_RETURN(TRUE);
          }
        }

	if (f_is_blob(sql_field->pack_flag) ||
            (f_is_geom(sql_field->pack_flag) && key->type != Key::SPATIAL))
	{
	  if (!(file->ha_table_flags() & HA_CAN_INDEX_BLOBS))
	  {
	    my_error(ER_BLOB_USED_AS_KEY, MYF(0), column->field_name.str,
                     file->table_type());
	    DBUG_RETURN(TRUE);
	  }
          if (f_is_geom(sql_field->pack_flag) && sql_field->geom_type ==
              Field::GEOM_POINT)
            column->length= MAX_LEN_GEOM_POINT_FIELD;
	  if (!column->length)
	  {
	    my_error(ER_BLOB_KEY_WITHOUT_LENGTH, MYF(0), column->field_name.str);
	    DBUG_RETURN(TRUE);
	  }
	}
#ifdef HAVE_SPATIAL
	if (key->type == Key::SPATIAL)
	{
	  if (!column->length)
	  {
	    /*
              4 is: (Xmin,Xmax,Ymin,Ymax), this is for 2D case
              Lately we'll extend this code to support more dimensions
	    */
	    column->length= 4*sizeof(double);
	  }
	}
#endif
        if (!sql_field->stored_in_db)
        {
          /* Key fields must always be physically stored. */
          my_error(ER_KEY_BASED_ON_GENERATED_VIRTUAL_COLUMN, MYF(0));
          DBUG_RETURN(TRUE);
        }
        if (key->type == Key::PRIMARY && sql_field->vcol_info)
        {
          my_error(ER_PRIMARY_KEY_BASED_ON_VIRTUAL_COLUMN, MYF(0));
          DBUG_RETURN(TRUE);
        }
	if (!(sql_field->flags & NOT_NULL_FLAG))
	{
	  if (key->type == Key::PRIMARY)
	  {
	    /* Implicitly set primary key fields to NOT NULL for ISO conf. */
	    sql_field->flags|= NOT_NULL_FLAG;
	    sql_field->pack_flag&= ~FIELDFLAG_MAYBE_NULL;
            null_fields--;
	  }
	  else
          {
            key_info->flags|= HA_NULL_PART_KEY;
            if (!(file->ha_table_flags() & HA_NULL_IN_KEY))
            {
              my_error(ER_NULL_COLUMN_IN_INDEX, MYF(0), column->field_name.str);
              DBUG_RETURN(TRUE);
            }
            if (key->type == Key::SPATIAL)
            {
              my_message(ER_SPATIAL_CANT_HAVE_NULL,
                         ER_THD(thd, ER_SPATIAL_CANT_HAVE_NULL), MYF(0));
              DBUG_RETURN(TRUE);
            }
          }
	}
	if (MTYP_TYPENR(sql_field->unireg_check) == Field::NEXT_NUMBER)
	{
	  if (column_nr == 0 || (file->ha_table_flags() & HA_AUTO_PART_KEY))
	    auto_increment--;			// Field is used
	}
      }

      key_part_info->fieldnr= field;
      key_part_info->offset=  (uint16) sql_field->offset;
      key_part_info->key_type=sql_field->pack_flag;
      uint key_part_length= sql_field->key_length;

      if (column->length)
      {
	if (f_is_blob(sql_field->pack_flag))
	{
	  key_part_length= MY_MIN(column->length,
                               blob_length_by_type(sql_field->sql_type)
                               * sql_field->charset->mbmaxlen);
	  if (key_part_length > max_key_length ||
	      key_part_length > file->max_key_part_length())
	  {
	    key_part_length= MY_MIN(max_key_length, file->max_key_part_length());
	    if (key->type == Key::MULTIPLE)
	    {
	      /* not a critical problem */
	      push_warning_printf(thd, Sql_condition::WARN_LEVEL_WARN,
                                  ER_TOO_LONG_KEY,
                                  ER_THD(thd, ER_TOO_LONG_KEY),
                                  key_part_length);
              /* Align key length to multibyte char boundary */
              key_part_length-= key_part_length % sql_field->charset->mbmaxlen;
	    }
	    else
	    {
	      my_error(ER_TOO_LONG_KEY, MYF(0), key_part_length);
	      DBUG_RETURN(TRUE);
	    }
	  }
	}
        // Catch invalid use of partial keys 
	else if (!f_is_geom(sql_field->pack_flag) &&
                 // is the key partial? 
                 column->length != key_part_length &&
                 // is prefix length bigger than field length? 
                 (column->length > key_part_length ||
                  // can the field have a partial key? 
                  !Field::type_can_have_key_part (sql_field->sql_type) ||
                  // a packed field can't be used in a partial key
                  f_is_packed(sql_field->pack_flag) ||
                  // does the storage engine allow prefixed search?
                  ((file->ha_table_flags() & HA_NO_PREFIX_CHAR_KEYS) &&
                   // and is this a 'unique' key?
                   (key_info->flags & HA_NOSAME))))
        {
	  my_message(ER_WRONG_SUB_KEY, ER_THD(thd, ER_WRONG_SUB_KEY), MYF(0));
	  DBUG_RETURN(TRUE);
	}
	else if (!(file->ha_table_flags() & HA_NO_PREFIX_CHAR_KEYS))
	  key_part_length= column->length;
      }
      else if (key_part_length == 0 && (sql_field->flags & NOT_NULL_FLAG))
      {
	my_error(ER_WRONG_KEY_COLUMN, MYF(0), file->table_type(),
                 column->field_name.str);
	  DBUG_RETURN(TRUE);
      }
      if (key_part_length > file->max_key_part_length() &&
          key->type != Key::FULLTEXT)
      {
        key_part_length= file->max_key_part_length();
	if (key->type == Key::MULTIPLE)
	{
	  /* not a critical problem */
	  push_warning_printf(thd, Sql_condition::WARN_LEVEL_WARN,
                              ER_TOO_LONG_KEY, ER_THD(thd, ER_TOO_LONG_KEY),
                              key_part_length);
          /* Align key length to multibyte char boundary */
          key_part_length-= key_part_length % sql_field->charset->mbmaxlen;
	}
	else
	{
	  my_error(ER_TOO_LONG_KEY, MYF(0), key_part_length);
	  DBUG_RETURN(TRUE);
	}
      }
      key_part_info->length= (uint16) key_part_length;
      /* Use packed keys for long strings on the first column */
      if (!((*db_options) & HA_OPTION_NO_PACK_KEYS) &&
          !((create_info->table_options & HA_OPTION_NO_PACK_KEYS)) &&
	  (key_part_length >= KEY_DEFAULT_PACK_LENGTH &&
	   (sql_field->sql_type == MYSQL_TYPE_STRING ||
	    sql_field->sql_type == MYSQL_TYPE_VARCHAR ||
	    sql_field->pack_flag & FIELDFLAG_BLOB)))
      {
	if ((column_nr == 0 && (sql_field->pack_flag & FIELDFLAG_BLOB)) ||
            sql_field->sql_type == MYSQL_TYPE_VARCHAR)
	  key_info->flags|= HA_BINARY_PACK_KEY | HA_VAR_LENGTH_KEY;
	else
	  key_info->flags|= HA_PACK_KEY;
      }
      /* Check if the key segment is partial, set the key flag accordingly */
      if (key_part_length != sql_field->key_length)
        key_info->flags|= HA_KEY_HAS_PART_KEY_SEG;

      key_length+= key_part_length;
      key_part_info++;

      /* Create the key name based on the first column (if not given) */
      if (column_nr == 0)
      {
	if (key->type == Key::PRIMARY)
	{
	  if (primary_key)
	  {
	    my_message(ER_MULTIPLE_PRI_KEY, ER_THD(thd, ER_MULTIPLE_PRI_KEY),
                       MYF(0));
	    DBUG_RETURN(TRUE);
	  }
	  key_name=primary_key_name;
	  primary_key=1;
	}
	else if (!(key_name= key->name.str))
	  key_name=make_unique_key_name(sql_field->field_name,
					*key_info_buffer, key_info);
	if (check_if_keyname_exists(key_name, *key_info_buffer, key_info))
	{
	  my_error(ER_DUP_KEYNAME, MYF(0), key_name);
	  DBUG_RETURN(TRUE);
	}
	key_info->name=(char*) key_name;
      }
    }
    if (!key_info->name || check_column_name(key_info->name))
    {
      my_error(ER_WRONG_NAME_FOR_INDEX, MYF(0), key_info->name);
      DBUG_RETURN(TRUE);
    }
    if (key->type == Key::UNIQUE && !(key_info->flags & HA_NULL_PART_KEY))
      unique_key=1;
    key_info->key_length=(uint16) key_length;
    if (key_length > max_key_length && key->type != Key::FULLTEXT)
    {
      my_error(ER_TOO_LONG_KEY,MYF(0),max_key_length);
      DBUG_RETURN(TRUE);
    }

    if (validate_comment_length(thd, &key->key_create_info.comment,
                                INDEX_COMMENT_MAXLEN, ER_TOO_LONG_INDEX_COMMENT,
                                key_info->name))
       DBUG_RETURN(TRUE);

    key_info->comment.length= key->key_create_info.comment.length;
    if (key_info->comment.length > 0)
    {
      key_info->flags|= HA_USES_COMMENT;
      key_info->comment.str= key->key_create_info.comment.str;
    }

    // Check if a duplicate index is defined.
    check_duplicate_key(thd, key, key_info, &alter_info->key_list);

    key_info++;
  }

  if (!unique_key && !primary_key &&
      (file->ha_table_flags() & HA_REQUIRE_PRIMARY_KEY))
  {
    my_message(ER_REQUIRES_PRIMARY_KEY, ER_THD(thd, ER_REQUIRES_PRIMARY_KEY),
               MYF(0));
    DBUG_RETURN(TRUE);
  }
  if (auto_increment > 0)
  {
    my_message(ER_WRONG_AUTO_KEY, ER_THD(thd, ER_WRONG_AUTO_KEY), MYF(0));
    DBUG_RETURN(TRUE);
  }
  /* Sort keys in optimized order */
  my_qsort((uchar*) *key_info_buffer, *key_count, sizeof(KEY),
	   (qsort_cmp) sort_keys);
  create_info->null_bits= null_fields;

  /* Check fields. */
  it.rewind();
  while ((sql_field=it++))
  {
    Field::utype type= (Field::utype) MTYP_TYPENR(sql_field->unireg_check);

    /*
      Set NO_DEFAULT_VALUE_FLAG if this field doesn't have a default value and
      it is NOT NULL, not an AUTO_INCREMENT field, not a TIMESTAMP and not
      updated trough a NOW() function.
    */
    if (!sql_field->def &&
        !sql_field->has_default_function() &&
        (sql_field->flags & NOT_NULL_FLAG) &&
        (!is_timestamp_type(sql_field->sql_type) ||
         opt_explicit_defaults_for_timestamp))
    {
      sql_field->flags|= NO_DEFAULT_VALUE_FLAG;
      sql_field->pack_flag|= FIELDFLAG_NO_DEFAULT;
    }

    if (thd->variables.sql_mode & MODE_NO_ZERO_DATE &&
        !sql_field->def && !sql_field->vcol_info &&
        is_timestamp_type(sql_field->sql_type) &&
        !opt_explicit_defaults_for_timestamp &&
        (sql_field->flags & NOT_NULL_FLAG) &&
        (type == Field::NONE || type == Field::TIMESTAMP_UN_FIELD))
    {
      /*
        An error should be reported if:
          - NO_ZERO_DATE SQL mode is active;
          - there is no explicit DEFAULT clause (default column value);
          - this is a TIMESTAMP column;
          - the column is not NULL;
          - this is not the DEFAULT CURRENT_TIMESTAMP column.

        In other words, an error should be reported if
          - NO_ZERO_DATE SQL mode is active;
          - the column definition is equivalent to
            'column_name TIMESTAMP DEFAULT 0'.
      */

      my_error(ER_INVALID_DEFAULT, MYF(0), sql_field->field_name);
      DBUG_RETURN(TRUE);
    }
  }

  /* Give warnings for not supported table options */
#if defined(WITH_ARIA_STORAGE_ENGINE)
  extern handlerton *maria_hton;
  if (file->partition_ht() != maria_hton)
#endif
    if (create_info->transactional)
      push_warning_printf(thd, Sql_condition::WARN_LEVEL_WARN,
                          ER_ILLEGAL_HA_CREATE_OPTION,
                          ER_THD(thd, ER_ILLEGAL_HA_CREATE_OPTION),
                          file->engine_name()->str,
                          "TRANSACTIONAL=1");

  if (parse_option_list(thd, file->partition_ht(), &create_info->option_struct,
                          &create_info->option_list,
                          file->partition_ht()->table_options, FALSE,
                          thd->mem_root))
      DBUG_RETURN(TRUE);

  DBUG_RETURN(FALSE);
}

/**
  check comment length of table, column, index and partition

  If comment lenght is more than the standard length
  truncate it and store the comment lenght upto the standard
  comment length size

  @param          thd             Thread handle
  @param[in,out]  comment         Comment
  @param          max_len         Maximum allowed comment length
  @param          err_code        Error message
  @param          name            Name of commented object

  @return Operation status
    @retval       true            Error found
    @retval       false           On Success
*/
bool validate_comment_length(THD *thd, LEX_STRING *comment, size_t max_len,
                             uint err_code, const char *name)
{
  DBUG_ENTER("validate_comment_length");
  uint tmp_len= my_charpos(system_charset_info, comment->str,
                           comment->str + comment->length, max_len);
  if (tmp_len < comment->length)
  {
    if (thd->is_strict_mode())
    {
       my_error(err_code, MYF(0), name, static_cast<ulong>(max_len));
       DBUG_RETURN(true);
    }
    push_warning_printf(thd, Sql_condition::WARN_LEVEL_WARN, err_code,
                        ER_THD(thd, err_code), name,
                        static_cast<ulong>(max_len));
    comment->length= tmp_len;
  }
  DBUG_RETURN(false);
}


/*
  Set table default charset, if not set

  SYNOPSIS
    set_table_default_charset()
    create_info        Table create information

  DESCRIPTION
    If the table character set was not given explicitely,
    let's fetch the database default character set and
    apply it to the table.
*/

static void set_table_default_charset(THD *thd,
				      HA_CREATE_INFO *create_info, char *db)
{
  /*
    If the table character set was not given explicitly,
    let's fetch the database default character set and
    apply it to the table.
  */
  if (!create_info->default_table_charset)
  {
    Schema_specification_st db_info;

    load_db_opt_by_name(thd, db, &db_info);

    create_info->default_table_charset= db_info.default_table_charset;
  }
}


/*
  Extend long VARCHAR fields to blob & prepare field if it's a blob

  SYNOPSIS
    prepare_blob_field()
    sql_field		Field to check

  RETURN
    0	ok
    1	Error (sql_field can't be converted to blob)
        In this case the error is given
*/

static bool prepare_blob_field(THD *thd, Create_field *sql_field)
{
  DBUG_ENTER("prepare_blob_field");

  if (sql_field->length > MAX_FIELD_VARCHARLENGTH &&
      !(sql_field->flags & BLOB_FLAG))
  {
    /* Convert long VARCHAR columns to TEXT or BLOB */
    char warn_buff[MYSQL_ERRMSG_SIZE];

    if (sql_field->def || thd->is_strict_mode())
    {
      my_error(ER_TOO_BIG_FIELDLENGTH, MYF(0), sql_field->field_name,
               static_cast<ulong>(MAX_FIELD_VARCHARLENGTH /
                                  sql_field->charset->mbmaxlen));
      DBUG_RETURN(1);
    }
    sql_field->sql_type= MYSQL_TYPE_BLOB;
    sql_field->flags|= BLOB_FLAG;
    my_snprintf(warn_buff, sizeof(warn_buff), ER_THD(thd, ER_AUTO_CONVERT),
                sql_field->field_name,
                (sql_field->charset == &my_charset_bin) ? "VARBINARY" :
                "VARCHAR",
                (sql_field->charset == &my_charset_bin) ? "BLOB" : "TEXT");
    push_warning(thd, Sql_condition::WARN_LEVEL_NOTE, ER_AUTO_CONVERT,
                 warn_buff);
  }

  if ((sql_field->flags & BLOB_FLAG) && sql_field->length)
  {
    if (sql_field->sql_type == FIELD_TYPE_BLOB ||
        sql_field->sql_type == FIELD_TYPE_TINY_BLOB ||
        sql_field->sql_type == FIELD_TYPE_MEDIUM_BLOB)
    {
      /* The user has given a length to the blob column */
      sql_field->sql_type= get_blob_type_from_length(sql_field->length);
      sql_field->pack_length= calc_pack_length(sql_field->sql_type, 0);
    }
    sql_field->length= 0;
  }
  DBUG_RETURN(0);
}


/*
  Preparation of Create_field for SP function return values.
  Based on code used in the inner loop of mysql_prepare_create_table()
  above.

  SYNOPSIS
    sp_prepare_create_field()
    thd			Thread object
    sql_field		Field to prepare

  DESCRIPTION
    Prepares the field structures for field creation.

*/

void sp_prepare_create_field(THD *thd, Create_field *sql_field)
{
  if (sql_field->sql_type == MYSQL_TYPE_SET ||
      sql_field->sql_type == MYSQL_TYPE_ENUM)
  {
    uint32 field_length, dummy;
    if (sql_field->sql_type == MYSQL_TYPE_SET)
    {
      calculate_interval_lengths(sql_field->charset,
                                 sql_field->interval, &dummy, 
                                 &field_length);
      sql_field->length= field_length + 
                         (sql_field->interval->count - 1);
    }
    else /* MYSQL_TYPE_ENUM */
    {
      calculate_interval_lengths(sql_field->charset,
                                 sql_field->interval,
                                 &field_length, &dummy);
      sql_field->length= field_length;
    }
    set_if_smaller(sql_field->length, MAX_FIELD_WIDTH-1);
  }

  if (sql_field->sql_type == MYSQL_TYPE_BIT)
  {
    sql_field->pack_flag= FIELDFLAG_NUMBER |
                          FIELDFLAG_TREAT_BIT_AS_CHAR;
  }
  sql_field->create_length_to_internal_length();
  DBUG_ASSERT(sql_field->def == 0);
  /* Can't go wrong as sql_field->def is not defined */
  (void) prepare_blob_field(thd, sql_field);
}


handler *mysql_create_frm_image(THD *thd,
                                const char *db, const char *table_name,
                                HA_CREATE_INFO *create_info,
                                Alter_info *alter_info, int create_table_mode,
                                KEY **key_info,
                                uint *key_count,
                                LEX_CUSTRING *frm)
{
  uint		db_options;
  handler       *file;
  DBUG_ENTER("mysql_create_frm_image");

  if (!alter_info->create_list.elements)
  {
    my_error(ER_TABLE_MUST_HAVE_COLUMNS, MYF(0));
    DBUG_RETURN(NULL);
  }

  set_table_default_charset(thd, create_info, (char*) db);

  db_options= create_info->table_options_with_row_type();

  if (!(file= get_new_handler((TABLE_SHARE*) 0, thd->mem_root,
                              create_info->db_type)))
  {
    mem_alloc_error(sizeof(handler));
    DBUG_RETURN(NULL);
  }
#ifdef WITH_PARTITION_STORAGE_ENGINE
  partition_info *part_info= thd->work_part_info;

  if (!part_info && create_info->db_type->partition_flags &&
      (create_info->db_type->partition_flags() & HA_USE_AUTO_PARTITION))
  {
    /*
      Table is not defined as a partitioned table but the engine handles
      all tables as partitioned. The handler will set up the partition info
      object with the default settings.
    */
    thd->work_part_info= part_info= new partition_info();
    if (!part_info)
    {
      mem_alloc_error(sizeof(partition_info));
      goto err;
    }
    file->set_auto_partitions(part_info);
    part_info->default_engine_type= create_info->db_type;
    part_info->is_auto_partitioned= TRUE;
  }
  if (part_info)
  {
    /*
      The table has been specified as a partitioned table.
      If this is part of an ALTER TABLE the handler will be the partition
      handler but we need to specify the default handler to use for
      partitions also in the call to check_partition_info. We transport
      this information in the default_db_type variable, it is either
      DB_TYPE_DEFAULT or the engine set in the ALTER TABLE command.
    */
    handlerton *part_engine_type= create_info->db_type;
    char *part_syntax_buf;
    uint syntax_len;
    handlerton *engine_type;
    List_iterator<partition_element> part_it(part_info->partitions);
    partition_element *part_elem;

    while ((part_elem= part_it++))
    {
      if (part_elem->part_comment)
      {
        LEX_STRING comment= {
          part_elem->part_comment, strlen(part_elem->part_comment)
        };
        if (validate_comment_length(thd, &comment,
                                     TABLE_PARTITION_COMMENT_MAXLEN,
                                     ER_TOO_LONG_TABLE_PARTITION_COMMENT,
                                     part_elem->partition_name))
          DBUG_RETURN(NULL);
        part_elem->part_comment[comment.length]= '\0';
      }
      if (part_elem->subpartitions.elements)
      {
        List_iterator<partition_element> sub_it(part_elem->subpartitions);
        partition_element *subpart_elem;
        while ((subpart_elem= sub_it++))
        {
          if (subpart_elem->part_comment)
          {
            LEX_STRING comment= {
              subpart_elem->part_comment, strlen(subpart_elem->part_comment)
            };
            if (validate_comment_length(thd, &comment,
                                         TABLE_PARTITION_COMMENT_MAXLEN,
                                         ER_TOO_LONG_TABLE_PARTITION_COMMENT,
                                         subpart_elem->partition_name))
              DBUG_RETURN(NULL);
            subpart_elem->part_comment[comment.length]= '\0';
          }
        }
      }
    } 

    if (create_info->tmp_table())
    {
      my_error(ER_PARTITION_NO_TEMPORARY, MYF(0));
      goto err;
    }
    if ((part_engine_type == partition_hton) &&
        part_info->default_engine_type)
    {
      /*
        This only happens at ALTER TABLE.
        default_engine_type was assigned from the engine set in the ALTER
        TABLE command.
      */
      ;
    }
    else
    {
      if (create_info->used_fields & HA_CREATE_USED_ENGINE)
      {
        part_info->default_engine_type= create_info->db_type;
      }
      else
      {
        if (part_info->default_engine_type == NULL)
        {
          part_info->default_engine_type= ha_default_handlerton(thd);
        }
      }
    }
    DBUG_PRINT("info", ("db_type = %s create_info->db_type = %s",
             ha_resolve_storage_engine_name(part_info->default_engine_type),
             ha_resolve_storage_engine_name(create_info->db_type)));
    if (part_info->check_partition_info(thd, &engine_type, file,
                                        create_info, FALSE))
      goto err;
    part_info->default_engine_type= engine_type;

    /*
      We reverse the partitioning parser and generate a standard format
      for syntax stored in frm file.
    */
    if (!(part_syntax_buf= generate_partition_syntax(part_info,
                                                     &syntax_len,
                                                     TRUE, TRUE,
                                                     create_info,
                                                     alter_info,
                                                     NULL)))
      goto err;
    part_info->part_info_string= part_syntax_buf;
    part_info->part_info_len= syntax_len;
    if ((!(engine_type->partition_flags &&
           engine_type->partition_flags() & HA_CAN_PARTITION)) ||
        create_info->db_type == partition_hton)
    {
      /*
        The handler assigned to the table cannot handle partitioning.
        Assign the partition handler as the handler of the table.
      */
      DBUG_PRINT("info", ("db_type: %s",
                        ha_resolve_storage_engine_name(create_info->db_type)));
      delete file;
      create_info->db_type= partition_hton;
      if (!(file= get_ha_partition(part_info)))
        DBUG_RETURN(NULL);

      /*
        If we have default number of partitions or subpartitions we
        might require to set-up the part_info object such that it
        creates a proper .par file. The current part_info object is
        only used to create the frm-file and .par-file.
      */
      if (part_info->use_default_num_partitions &&
          part_info->num_parts &&
          (int)part_info->num_parts !=
          file->get_default_no_partitions(create_info))
      {
        uint i;
        List_iterator<partition_element> part_it(part_info->partitions);
        part_it++;
        DBUG_ASSERT(thd->lex->sql_command != SQLCOM_CREATE_TABLE);
        for (i= 1; i < part_info->partitions.elements; i++)
          (part_it++)->part_state= PART_TO_BE_DROPPED;
      }
      else if (part_info->is_sub_partitioned() &&
               part_info->use_default_num_subpartitions &&
               part_info->num_subparts &&
               (int)part_info->num_subparts !=
                 file->get_default_no_partitions(create_info))
      {
        DBUG_ASSERT(thd->lex->sql_command != SQLCOM_CREATE_TABLE);
        part_info->num_subparts= file->get_default_no_partitions(create_info);
      }
    }
    else if (create_info->db_type != engine_type)
    {
      /*
        We come here when we don't use a partitioned handler.
        Since we use a partitioned table it must be "native partitioned".
        We have switched engine from defaults, most likely only specified
        engines in partition clauses.
      */
      delete file;
      if (!(file= get_new_handler((TABLE_SHARE*) 0, thd->mem_root,
                                  engine_type)))
      {
        mem_alloc_error(sizeof(handler));
        DBUG_RETURN(NULL);
      }
    }
  }
  /*
    Unless table's storage engine supports partitioning natively
    don't allow foreign keys on partitioned tables (they won't
    work work even with InnoDB beneath of partitioning engine).
    If storage engine handles partitioning natively (like NDB)
    foreign keys support is possible, so we let the engine decide.
  */
  if (create_info->db_type == partition_hton)
  {
    List_iterator_fast<Key> key_iterator(alter_info->key_list);
    Key *key;
    while ((key= key_iterator++))
    {
      if (key->type == Key::FOREIGN_KEY)
      {
        my_error(ER_FOREIGN_KEY_ON_PARTITIONED, MYF(0));
        goto err;
      }
    }
  }
#endif

  if (mysql_prepare_create_table(thd, create_info, alter_info, &db_options,
                                 file, key_info, key_count,
                                 create_table_mode))
    goto err;
  create_info->table_options=db_options;

  *frm= build_frm_image(thd, table_name, create_info,
                        alter_info->create_list, *key_count,
                        *key_info, file);

  if (frm->str)
    DBUG_RETURN(file);

err:
  delete file;
  DBUG_RETURN(NULL);
}


/**
  Create a table

  @param thd                 Thread object
  @param orig_db             Database for error messages
  @param orig_table_name     Table name for error messages
                             (it's different from table_name for ALTER TABLE)
  @param db                  Database
  @param table_name          Table name
  @param path                Path to table (i.e. to its .FRM file without
                             the extension).
  @param create_info         Create information (like MAX_ROWS)
  @param alter_info          Description of fields and keys for new table
  @param create_table_mode   C_ORDINARY_CREATE, C_ALTER_TABLE, C_ASSISTED_DISCOVERY
                             or any positive number (for C_CREATE_SELECT).
  @param[out] is_trans       Identifies the type of engine where the table
                             was created: either trans or non-trans.
  @param[out] key_info       Array of KEY objects describing keys in table
                             which was created.
  @param[out] key_count      Number of keys in table which was created.

  If one creates a temporary table, this is automatically opened

  Note that this function assumes that caller already have taken
  exclusive metadata lock on table being created or used some other
  way to ensure that concurrent operations won't intervene.
  mysql_create_table() is a wrapper that can be used for this.

  @retval 0 OK
  @retval 1 error
  @retval -1 table existed but IF EXISTS was used
*/

static
int create_table_impl(THD *thd,
                       const char *orig_db, const char *orig_table_name,
                       const char *db, const char *table_name,
                       const char *path,
                       const DDL_options_st options,
                       HA_CREATE_INFO *create_info,
                       Alter_info *alter_info,
                       int create_table_mode,
                       bool *is_trans,
                       KEY **key_info,
                       uint *key_count,
                       LEX_CUSTRING *frm)
{
  const char	*alias;
  handler	*file= 0;
  int		error= 1;
  bool          frm_only= create_table_mode == C_ALTER_TABLE_FRM_ONLY;
  bool          internal_tmp_table= create_table_mode == C_ALTER_TABLE || frm_only;
  DBUG_ENTER("mysql_create_table_no_lock");
  DBUG_PRINT("enter", ("db: '%s'  table: '%s'  tmp: %d  path: %s",
                       db, table_name, internal_tmp_table, path));

  if (thd->variables.sql_mode & MODE_NO_DIR_IN_CREATE)
  {
    if (create_info->data_file_name)
      push_warning_printf(thd, Sql_condition::WARN_LEVEL_WARN,
                          WARN_OPTION_IGNORED,
                          ER_THD(thd, WARN_OPTION_IGNORED),
                          "DATA DIRECTORY");
    if (create_info->index_file_name)
      push_warning_printf(thd, Sql_condition::WARN_LEVEL_WARN,
                          WARN_OPTION_IGNORED,
                          ER_THD(thd, WARN_OPTION_IGNORED),
                          "INDEX DIRECTORY");
    create_info->data_file_name= create_info->index_file_name= 0;
  }
  else
  if (error_if_data_home_dir(create_info->data_file_name,  "DATA DIRECTORY") ||
      error_if_data_home_dir(create_info->index_file_name, "INDEX DIRECTORY")||
      check_partition_dirs(thd->lex->part_info))
    goto err;

  alias= table_case_name(create_info, table_name);

  /* Check if table exists */
  if (create_info->tmp_table())
  {
    TABLE *tmp_table;
    if (find_and_use_temporary_table(thd, db, table_name, &tmp_table))
      goto err;
    if (tmp_table)
    {
      bool table_creation_was_logged= tmp_table->s->table_creation_was_logged;
      if (options.or_replace())
      {
        bool tmp;
        /*
          We are using CREATE OR REPLACE on an existing temporary table
          Remove the old table so that we can re-create it.
        */
        if (drop_temporary_table(thd, tmp_table, &tmp))
          goto err;
      }
      else if (options.if_not_exists())
        goto warn;
      else
      {
        my_error(ER_TABLE_EXISTS_ERROR, MYF(0), alias);
        goto err;
      }
      /*
        We have to log this query, even if it failed later to ensure the
        drop is done.
      */
      if (table_creation_was_logged)
      {
        thd->variables.option_bits|= OPTION_KEEP_LOG;
        thd->log_current_statement= 1;
        create_info->table_was_deleted= 1;
      }
    }
  }
  else
  {
    if (!internal_tmp_table && ha_table_exists(thd, db, table_name))
    {
      if (options.or_replace())
      {
        LEX_STRING db_name= {(char *) db, strlen(db)};
        LEX_STRING tab_name= {(char *) table_name, strlen(table_name)};
        (void) delete_statistics_for_table(thd, &db_name, &tab_name);

        TABLE_LIST table_list;
        table_list.init_one_table(db, strlen(db), table_name,
                                  strlen(table_name), table_name,
                                  TL_WRITE_ALLOW_WRITE);
        table_list.table= create_info->table;

        if (check_if_log_table(&table_list, TRUE, "CREATE OR REPLACE"))
          goto err;
        
        /*
          Rollback the empty transaction started in mysql_create_table()
          call to open_and_lock_tables() when we are using LOCK TABLES.
        */
        (void) trans_rollback_stmt(thd);
        /* Remove normal table without logging. Keep tables locked */
        if (mysql_rm_table_no_locks(thd, &table_list, 0, 0, 0, 1, 1))
          goto err;

        /*
          We have to log this query, even if it failed later to ensure the
          drop is done.
        */
        thd->variables.option_bits|= OPTION_KEEP_LOG;
        thd->log_current_statement= 1;
        create_info->table_was_deleted= 1;
        DBUG_EXECUTE_IF("send_kill_after_delete", thd->set_killed(KILL_QUERY); );

        /*
          Restart statement transactions for the case of CREATE ... SELECT.
        */
        if (thd->lex->select_lex.item_list.elements &&
            restart_trans_for_tables(thd, thd->lex->query_tables))
          goto err;
      }
      else if (options.if_not_exists())
        goto warn;
      else
      {
        my_error(ER_TABLE_EXISTS_ERROR, MYF(0), table_name);
        goto err;
      }
    }
  }

  THD_STAGE_INFO(thd, stage_creating_table);

  if (check_engine(thd, orig_db, orig_table_name, create_info))
    goto err;

  if (create_table_mode == C_ASSISTED_DISCOVERY)
  {
    /* check that it's used correctly */
    DBUG_ASSERT(alter_info->create_list.elements == 0);
    DBUG_ASSERT(alter_info->key_list.elements == 0);

    TABLE_SHARE share;
    handlerton *hton= create_info->db_type;
    int ha_err;
    Field *no_fields= 0;

    if (!hton->discover_table_structure)
    {
      my_error(ER_TABLE_MUST_HAVE_COLUMNS, MYF(0));
      goto err;
    }

    init_tmp_table_share(thd, &share, db, 0, table_name, path);

    /* prepare everything for discovery */
    share.field= &no_fields;
    share.db_plugin= ha_lock_engine(thd, hton);
    share.option_list= create_info->option_list;
    share.connect_string= create_info->connect_string;

    if (parse_engine_table_options(thd, hton, &share))
      goto err;

    ha_err= hton->discover_table_structure(hton, thd, &share, create_info);

    /*
      if discovery failed, the plugin will be auto-unlocked, as it
      was locked on the THD, see above.
      if discovery succeeded, the plugin was replaced by a globally
      locked plugin, that will be unlocked by free_table_share()
    */
    if (ha_err)
      share.db_plugin= 0; // will be auto-freed, locked above on the THD

    free_table_share(&share);

    if (ha_err)
    {
      my_error(ER_GET_ERRNO, MYF(0), ha_err, hton_name(hton)->str);
      goto err;
    }
  }
  else
  {
    file= mysql_create_frm_image(thd, orig_db, orig_table_name, create_info,
                                 alter_info, create_table_mode, key_info,
                                 key_count, frm);
    if (!file)
      goto err;
    if (rea_create_table(thd, frm, path, db, table_name, create_info,
                         file, frm_only))
      goto err;
  }

  create_info->table= 0;
  if (!frm_only && create_info->tmp_table())
  {
    /*
      Open a table (skipping table cache) and add it into
      THD::temporary_tables list.
    */

    TABLE *table= open_table_uncached(thd, create_info->db_type, frm, path,
                                      db, table_name, true, true);

    if (!table)
    {
      (void) rm_temporary_table(create_info->db_type, path);
      goto err;
    }

    if (is_trans != NULL)
      *is_trans= table->file->has_transactions();

    thd->thread_specific_used= TRUE;
    create_info->table= table;                  // Store pointer to table
  }
#ifdef WITH_PARTITION_STORAGE_ENGINE
  else if (thd->work_part_info && frm_only)
  {
    /*
      For partitioned tables we can't find some problems with table
      until table is opened. Therefore in order to disallow creation
      of corrupted tables we have to try to open table as the part
      of its creation process.
      In cases when both .FRM and SE part of table are created table
      is implicitly open in ha_create_table() call.
      In cases when we create .FRM without SE part we have to open
      table explicitly.
    */
    TABLE table;
    TABLE_SHARE share;

    init_tmp_table_share(thd, &share, db, 0, table_name, path);

    bool result= (open_table_def(thd, &share, GTS_TABLE) ||
                  open_table_from_share(thd, &share, "", 0, (uint) READ_ALL,
                                        0, &table, true));
    if (!result)
      (void) closefrm(&table, 0);

    free_table_share(&share);

    if (result)
    {
      char frm_name[FN_REFLEN];
      strxnmov(frm_name, sizeof(frm_name), path, reg_ext, NullS);
      (void) mysql_file_delete(key_file_frm, frm_name, MYF(0));
      (void) file->ha_create_partitioning_metadata(path, NULL, CHF_DELETE_FLAG);
      goto err;
    }
  }
#endif

  error= 0;
err:
  THD_STAGE_INFO(thd, stage_after_create);
  delete file;
  DBUG_PRINT("exit", ("return: %d", error));
  DBUG_RETURN(error);

warn:
  error= -1;
  push_warning_printf(thd, Sql_condition::WARN_LEVEL_NOTE,
                      ER_TABLE_EXISTS_ERROR,
                      ER_THD(thd, ER_TABLE_EXISTS_ERROR),
                      alias);
  goto err;
}

/**
  Simple wrapper around create_table_impl() to be used
  in various version of CREATE TABLE statement.
*/

int mysql_create_table_no_lock(THD *thd,
                                const char *db, const char *table_name,
                                Table_specification_st *create_info,
                                Alter_info *alter_info, bool *is_trans,
                                int create_table_mode)
{
  KEY *not_used_1;
  uint not_used_2;
  int res;
  char path[FN_REFLEN + 1];
  LEX_CUSTRING frm= {0,0};

  if (create_info->tmp_table())
    build_tmptable_filename(thd, path, sizeof(path));
  else
  {
    int length;
    const char *alias= table_case_name(create_info, table_name);
    length= build_table_filename(path, sizeof(path) - 1, db, alias,
                                 "", 0);
    // Check if we hit FN_REFLEN bytes along with file extension.
    if (length+reg_ext_length > FN_REFLEN)
    {
      my_error(ER_IDENT_CAUSES_TOO_LONG_PATH, MYF(0), sizeof(path)-1, path);
      return true;
    }
  }

  res= create_table_impl(thd, db, table_name, db, table_name, path,
                         *create_info, create_info,
                         alter_info, create_table_mode,
                         is_trans, &not_used_1, &not_used_2, &frm);
  my_free(const_cast<uchar*>(frm.str));
  return res;
}

/**
  Implementation of SQLCOM_CREATE_TABLE.

  Take the metadata locks (including a shared lock on the affected
  schema) and create the table. Is written to be called from
  mysql_execute_command(), to which it delegates the common parts
  with other commands (i.e. implicit commit before and after,
  close of thread tables.
*/

bool mysql_create_table(THD *thd, TABLE_LIST *create_table,
                        Table_specification_st *create_info,
                        Alter_info *alter_info)
{
  const char *db= create_table->db;
  const char *table_name= create_table->table_name;
  bool is_trans= FALSE;
  bool result;
  int create_table_mode;
  TABLE_LIST *pos_in_locked_tables= 0;
  MDL_ticket *mdl_ticket= 0;
  DBUG_ENTER("mysql_create_table");

  DBUG_ASSERT(create_table == thd->lex->query_tables);

  /* Copy temporarily the statement flags to thd for lock_table_names() */
  uint save_thd_create_info_options= thd->lex->create_info.options;
  thd->lex->create_info.options|= create_info->options;

  /* Open or obtain an exclusive metadata lock on table being created  */
  result= open_and_lock_tables(thd, *create_info, create_table, FALSE, 0);

  thd->lex->create_info.options= save_thd_create_info_options;

  if (result)
  {
    /* is_error() may be 0 if table existed and we generated a warning */
    DBUG_RETURN(thd->is_error());
  }
  /* The following is needed only in case of lock tables */
  if ((create_info->table= create_table->table))
  {
    pos_in_locked_tables= create_info->table->pos_in_locked_tables;
    mdl_ticket= create_table->table->mdl_ticket;
  }
  
  /* Got lock. */
  DEBUG_SYNC(thd, "locked_table_name");

  if (alter_info->create_list.elements || alter_info->key_list.elements)
    create_table_mode= C_ORDINARY_CREATE;
  else
    create_table_mode= C_ASSISTED_DISCOVERY;

  if (!opt_explicit_defaults_for_timestamp)
    promote_first_timestamp_column(&alter_info->create_list);

  if (mysql_create_table_no_lock(thd, db, table_name, create_info, alter_info,
                                 &is_trans, create_table_mode) > 0)
  {
    result= 1;
    goto err;
  }

  /*
    Check if we are doing CREATE OR REPLACE TABLE under LOCK TABLES
    on a non temporary table
  */
  if (thd->locked_tables_mode && pos_in_locked_tables &&
      create_info->or_replace())
  {
    /*
      Add back the deleted table and re-created table as a locked table
      This should always work as we have a meta lock on the table.
     */
    thd->locked_tables_list.add_back_last_deleted_lock(pos_in_locked_tables);
    if (thd->locked_tables_list.reopen_tables(thd, false))
    {
      thd->locked_tables_list.unlink_all_closed_tables(thd, NULL, 0);
      result= 1;
    }
    else
    {
      TABLE *table= pos_in_locked_tables->table;
      table->mdl_ticket->downgrade_lock(MDL_SHARED_NO_READ_WRITE);
    }
  }

err:
  /* In RBR we don't need to log CREATE TEMPORARY TABLE */
  if (thd->is_current_stmt_binlog_format_row() && create_info->tmp_table())
    DBUG_RETURN(result);

  if (create_info->tmp_table())
    thd->transaction.stmt.mark_created_temp_table();

  /* Write log if no error or if we already deleted a table */
  if (!result || thd->log_current_statement)
  {
    if (result && create_info->table_was_deleted && pos_in_locked_tables)
    {
      /*
        Possible locked table was dropped. We should remove meta data locks
        associated with it and do UNLOCK_TABLES if no more locked tables.
      */
      thd->locked_tables_list.unlock_locked_table(thd, mdl_ticket);
    }
    else if (!result && create_info->tmp_table() && create_info->table)
    {
      /*
        Remember that tmp table creation was logged so that we know if
        we should log a delete of it.
      */
      create_info->table->s->table_creation_was_logged= 1;
    }
    if (write_bin_log(thd, result ? FALSE : TRUE, thd->query(),
                      thd->query_length(), is_trans))
      result= 1;
  }
  DBUG_RETURN(result);
}


/*
** Give the key name after the first field with an optional '_#' after
**/

static bool
check_if_keyname_exists(const char *name, KEY *start, KEY *end)
{
  for (KEY *key=start ; key != end ; key++)
    if (!my_strcasecmp(system_charset_info,name,key->name))
      return 1;
  return 0;
}


static char *
make_unique_key_name(const char *field_name,KEY *start,KEY *end)
{
  char buff[MAX_FIELD_NAME],*buff_end;

  if (!check_if_keyname_exists(field_name,start,end) &&
      my_strcasecmp(system_charset_info,field_name,primary_key_name))
    return (char*) field_name;			// Use fieldname
  buff_end=strmake(buff,field_name, sizeof(buff)-4);

  /*
    Only 3 chars + '\0' left, so need to limit to 2 digit
    This is ok as we can't have more than 100 keys anyway
  */
  for (uint i=2 ; i< 100; i++)
  {
    *buff_end= '_';
    int10_to_str(i, buff_end+1, 10);
    if (!check_if_keyname_exists(buff,start,end))
      return sql_strdup(buff);
  }
  return (char*) "not_specified";		// Should never happen
}


/****************************************************************************
** Alter a table definition
****************************************************************************/


/**
  Rename a table.

  @param base      The handlerton handle.
  @param old_db    The old database name.
  @param old_name  The old table name.
  @param new_db    The new database name.
  @param new_name  The new table name.
  @param flags     flags
                   FN_FROM_IS_TMP old_name is temporary.
                   FN_TO_IS_TMP   new_name is temporary.
                   NO_FRM_RENAME  Don't rename the FRM file
                                  but only the table in the storage engine.
                   NO_HA_TABLE    Don't rename table in engine.
                   NO_FK_CHECKS   Don't check FK constraints during rename.

  @return false    OK
  @return true     Error
*/

bool
mysql_rename_table(handlerton *base, const char *old_db,
                   const char *old_name, const char *new_db,
                   const char *new_name, uint flags)
{
  THD *thd= current_thd;
  char from[FN_REFLEN + 1], to[FN_REFLEN + 1],
    lc_from[FN_REFLEN + 1], lc_to[FN_REFLEN + 1];
  char *from_base= from, *to_base= to;
  char tmp_name[SAFE_NAME_LEN+1], tmp_db_name[SAFE_NAME_LEN+1];
  handler *file;
  int error=0;
  ulonglong save_bits= thd->variables.option_bits;
  int length;
  DBUG_ENTER("mysql_rename_table");
  DBUG_ASSERT(base);
  DBUG_PRINT("enter", ("old: '%s'.'%s'  new: '%s'.'%s'",
                       old_db, old_name, new_db, new_name));

  // Temporarily disable foreign key checks
  if (flags & NO_FK_CHECKS) 
    thd->variables.option_bits|= OPTION_NO_FOREIGN_KEY_CHECKS;

  file= get_new_handler((TABLE_SHARE*) 0, thd->mem_root, base);

  build_table_filename(from, sizeof(from) - 1, old_db, old_name, "",
                       flags & FN_FROM_IS_TMP);
  length= build_table_filename(to, sizeof(to) - 1, new_db, new_name, "",
                               flags & FN_TO_IS_TMP);
  // Check if we hit FN_REFLEN bytes along with file extension.
  if (length+reg_ext_length > FN_REFLEN)
  {
    my_error(ER_IDENT_CAUSES_TOO_LONG_PATH, MYF(0), sizeof(to)-1, to);
    DBUG_RETURN(TRUE);
  }

  /*
    If lower_case_table_names == 2 (case-preserving but case-insensitive
    file system) and the storage is not HA_FILE_BASED, we need to provide
    a lowercase file name, but we leave the .frm in mixed case.
   */
  if (lower_case_table_names == 2 && file &&
      !(file->ha_table_flags() & HA_FILE_BASED))
  {
    strmov(tmp_name, old_name);
    my_casedn_str(files_charset_info, tmp_name);
    strmov(tmp_db_name, old_db);
    my_casedn_str(files_charset_info, tmp_db_name);

    build_table_filename(lc_from, sizeof(lc_from) - 1, tmp_db_name, tmp_name,
                         "", flags & FN_FROM_IS_TMP);
    from_base= lc_from;

    strmov(tmp_name, new_name);
    my_casedn_str(files_charset_info, tmp_name);
    strmov(tmp_db_name, new_db);
    my_casedn_str(files_charset_info, tmp_db_name);

    build_table_filename(lc_to, sizeof(lc_to) - 1, tmp_db_name, tmp_name, "",
                         flags & FN_TO_IS_TMP);
    to_base= lc_to;
  }

  if (flags & NO_HA_TABLE)
  {
    if (rename_file_ext(from,to,reg_ext))
      error= my_errno;
    (void) file->ha_create_partitioning_metadata(to, from, CHF_RENAME_FLAG);
  }
  else if (!file || !(error=file->ha_rename_table(from_base, to_base)))
  {
    if (!(flags & NO_FRM_RENAME) && rename_file_ext(from,to,reg_ext))
    {
      error=my_errno;
      if (file)
      {
        if (error == ENOENT)
          error= 0; // this is ok if file->ha_rename_table() succeeded
        else
          file->ha_rename_table(to_base, from_base); // Restore old file name
      }
    }
  }
  delete file;
  if (error == HA_ERR_WRONG_COMMAND)
    my_error(ER_NOT_SUPPORTED_YET, MYF(0), "ALTER TABLE");
  else if (error ==  ENOTDIR)
    my_error(ER_BAD_DB_ERROR, MYF(0), new_db);
  else if (error)
    my_error(ER_ERROR_ON_RENAME, MYF(0), from, to, error);
  else if (!(flags & FN_IS_TMP))
    mysql_audit_rename_table(thd, old_db, old_name, new_db, new_name);

  /*
    Remove the old table share from the pfs table share array. The new table
    share will be created when the renamed table is first accessed.
   */
  if (likely(error == 0))
  {
    PSI_CALL_drop_table_share(flags & FN_FROM_IS_TMP,
                              old_db, strlen(old_db),
                              old_name, strlen(old_name));
  }

  // Restore options bits to the original value
  thd->variables.option_bits= save_bits;

  DBUG_RETURN(error != 0);
}


/*
  Create a table identical to the specified table

  SYNOPSIS
    mysql_create_like_table()
    thd		Thread object
    table       Table list element for target table
    src_table   Table list element for source table
    create_info Create info

  RETURN VALUES
    FALSE OK
    TRUE  error
*/

bool mysql_create_like_table(THD* thd, TABLE_LIST* table,
                             TABLE_LIST* src_table,
                             Table_specification_st *create_info)
{
  Table_specification_st local_create_info;
  TABLE_LIST *pos_in_locked_tables= 0;
  Alter_info local_alter_info;
  Alter_table_ctx local_alter_ctx; // Not used
  bool res= TRUE;
  bool is_trans= FALSE;
  bool do_logging= FALSE;
  uint not_used;
  int create_res;
  DBUG_ENTER("mysql_create_like_table");

#ifdef WITH_WSREP
  if (WSREP_ON && !thd->wsrep_applier &&
      wsrep_create_like_table(thd, table, src_table, create_info))
    DBUG_RETURN(res);
#endif

  /*
    We the open source table to get its description in HA_CREATE_INFO
    and Alter_info objects. This also acquires a shared metadata lock
    on this table which ensures that no concurrent DDL operation will
    mess with it.
    Also in case when we create non-temporary table open_tables()
    call obtains an exclusive metadata lock on target table ensuring
    that we can safely perform table creation.
    Thus by holding both these locks we ensure that our statement is
    properly isolated from all concurrent operations which matter.
  */

  /* Copy temporarily the statement flags to thd for lock_table_names() */
  // QQ: is this really needed???
  uint save_thd_create_info_options= thd->lex->create_info.options;
  thd->lex->create_info.options|= create_info->options;
  res= open_tables(thd, &thd->lex->query_tables, &not_used, 0);
  thd->lex->create_info.options= save_thd_create_info_options;

  if (res)
  {
    /* is_error() may be 0 if table existed and we generated a warning */
    res= thd->is_error();
    goto err;
  }
  /* Ensure we don't try to create something from which we select from */
  if (create_info->or_replace() && !create_info->tmp_table())
  {
    TABLE_LIST *duplicate;
    if ((duplicate= unique_table(thd, table, src_table, 0)))
    {
      update_non_unique_table_error(src_table, "CREATE", duplicate);
      goto err;
    }
  }

  src_table->table->use_all_columns();

  DEBUG_SYNC(thd, "create_table_like_after_open");

  /*
    Fill Table_specification_st and Alter_info with the source table description.
    Set OR REPLACE and IF NOT EXISTS option as in the CREATE TABLE LIKE
    statement.
  */
  local_create_info.init(create_info->create_like_options());
  local_create_info.db_type= src_table->table->s->db_type();
  local_create_info.row_type= src_table->table->s->row_type;
  if (mysql_prepare_alter_table(thd, src_table->table, &local_create_info,
                                &local_alter_info, &local_alter_ctx))
    goto err;
#ifdef WITH_PARTITION_STORAGE_ENGINE
  /* Partition info is not handled by mysql_prepare_alter_table() call. */
  if (src_table->table->part_info)
    thd->work_part_info= src_table->table->part_info->get_clone(thd);
#endif

  /*
    Adjust description of source table before using it for creation of
    target table.

    Similarly to SHOW CREATE TABLE we ignore MAX_ROWS attribute of
    temporary table which represents I_S table.
  */
  if (src_table->schema_table)
    local_create_info.max_rows= 0;
  /* Replace type of source table with one specified in the statement. */
  local_create_info.options&= ~HA_LEX_CREATE_TMP_TABLE;
  local_create_info.options|= create_info->tmp_table();
  /* Reset auto-increment counter for the new table. */
  local_create_info.auto_increment_value= 0;
  /*
    Do not inherit values of DATA and INDEX DIRECTORY options from
    the original table. This is documented behavior.
  */
  local_create_info.data_file_name= local_create_info.index_file_name= NULL;

  /* The following is needed only in case of lock tables */
  if ((local_create_info.table= thd->lex->query_tables->table))
    pos_in_locked_tables= local_create_info.table->pos_in_locked_tables;    

  res= ((create_res=
         mysql_create_table_no_lock(thd, table->db, table->table_name,
                                    &local_create_info, &local_alter_info,
                                    &is_trans, C_ORDINARY_CREATE)) > 0);
  /* Remember to log if we deleted something */
  do_logging= thd->log_current_statement;
  if (res)
    goto err;

  /*
    Check if we are doing CREATE OR REPLACE TABLE under LOCK TABLES
    on a non temporary table
  */
  if (thd->locked_tables_mode && pos_in_locked_tables &&
      create_info->or_replace())
  {
    /*
      Add back the deleted table and re-created table as a locked table
      This should always work as we have a meta lock on the table.
     */
    thd->locked_tables_list.add_back_last_deleted_lock(pos_in_locked_tables);
    if (thd->locked_tables_list.reopen_tables(thd, false))
    {
      thd->locked_tables_list.unlink_all_closed_tables(thd, NULL, 0);
      res= 1;                                   // We got an error
    }
    else
    {
      /*
        Get pointer to the newly opened table. We need this to ensure we
        don't reopen the table when doing statment logging below.
      */
      table->table= pos_in_locked_tables->table;
      table->table->mdl_ticket->downgrade_lock(MDL_SHARED_NO_READ_WRITE);
    }
  }
  else
  {
    /*
      Ensure that we have an exclusive lock on target table if we are creating
      non-temporary table.
    */
    DBUG_ASSERT((create_info->tmp_table()) ||
                thd->mdl_context.is_lock_owner(MDL_key::TABLE, table->db,
                                               table->table_name,
                                               MDL_EXCLUSIVE));
  }

  DEBUG_SYNC(thd, "create_table_like_before_binlog");

  /*
    We have to write the query before we unlock the tables.
  */
  if (thd->is_current_stmt_binlog_disabled())
    goto err;

  if (thd->is_current_stmt_binlog_format_row())
  {
    /*
       Since temporary tables are not replicated under row-based
       replication, CREATE TABLE ... LIKE ... needs special
       treatement.  We have four cases to consider, according to the
       following decision table:

           ==== ========= ========= ==============================
           Case    Target    Source Write to binary log
           ==== ========= ========= ==============================
           1       normal    normal Original statement
           2       normal temporary Generated statement if the table
                                    was created.
           3    temporary    normal Nothing
           4    temporary temporary Nothing
           ==== ========= ========= ==============================
    */
    if (!(create_info->tmp_table()))
    {
      if (src_table->table->s->tmp_table)               // Case 2
      {
        char buf[2048];
        String query(buf, sizeof(buf), system_charset_info);
        query.length(0);  // Have to zero it since constructor doesn't
        Open_table_context ot_ctx(thd, MYSQL_OPEN_REOPEN |
                                  MYSQL_OPEN_IGNORE_KILLED);
        bool new_table= FALSE; // Whether newly created table is open.

        if (create_res != 0)
        {
          /*
            Table or view with same name already existed and we where using
            IF EXISTS. Continue without logging anything.
          */
          do_logging= 0;
          goto err;
        }
        if (!table->table)
        {
          TABLE_LIST::enum_open_strategy save_open_strategy;
          int open_res;
          /* Force the newly created table to be opened */
          save_open_strategy= table->open_strategy;
          table->open_strategy= TABLE_LIST::OPEN_NORMAL;

          /*
            In order for show_create_table() to work we need to open
            destination table if it is not already open (i.e. if it
            has not existed before). We don't need acquire metadata
            lock in order to do this as we already hold exclusive
            lock on this table. The table will be closed by
            close_thread_table() at the end of this branch.
          */
          open_res= open_table(thd, table, &ot_ctx);
          /* Restore */
          table->open_strategy= save_open_strategy;
          if (open_res)
          {
            res= 1;
            goto err;
          }
          new_table= TRUE;
        }
        /*
          We have to re-test if the table was a view as the view may not
          have been opened until just above.
        */
        if (!table->view)
        {
          /*
            After opening a MERGE table add the children to the query list of
            tables, so that children tables info can be used on "CREATE TABLE"
            statement generation by the binary log.
            Note that placeholders don't have the handler open.
          */
          if (table->table->file->extra(HA_EXTRA_ADD_CHILDREN_LIST))
            goto err;

          /*
            As the reference table is temporary and may not exist on slave, we must
            force the ENGINE to be present into CREATE TABLE.
          */
          create_info->used_fields|= HA_CREATE_USED_ENGINE;

          int result __attribute__((unused))=
            show_create_table(thd, table, &query, create_info, WITH_DB_NAME);

          DBUG_ASSERT(result == 0); // show_create_table() always return 0
          do_logging= FALSE;
          if (write_bin_log(thd, TRUE, query.ptr(), query.length()))
          {
            res= 1;
            do_logging= 0;
            goto err;
          }

          if (new_table)
          {
            DBUG_ASSERT(thd->open_tables == table->table);
            /*
              When opening the table, we ignored the locked tables
              (MYSQL_OPEN_GET_NEW_TABLE). Now we can close the table
              without risking to close some locked table.
            */
            close_thread_table(thd, &thd->open_tables);
          }
        }
      }
      else                                      // Case 1
        do_logging= TRUE;
    }
    /*
      Case 3 and 4 does nothing under RBR
    */
  }
  else
  {
    DBUG_PRINT("info",
               ("res: %d  tmp_table: %d  create_info->table: %p",
                res, create_info->tmp_table(), local_create_info.table));
    if (create_info->tmp_table())
    {
      thd->transaction.stmt.mark_created_temp_table();
      if (!res && local_create_info.table)
      {
        /*
          Remember that tmp table creation was logged so that we know if
          we should log a delete of it.
        */
        local_create_info.table->s->table_creation_was_logged= 1;
      }
    }
    do_logging= TRUE;
  }

err:
  if (do_logging)
  {
    if (res && create_info->table_was_deleted)
    {
      /*
        Table was not deleted. Original table was deleted.
        We have to log it.
      */
      log_drop_table(thd, table->db, table->db_length,
                     table->table_name, table->table_name_length,
                     create_info->tmp_table());
    }
    else if (write_bin_log(thd, res ? FALSE : TRUE, thd->query(),
                           thd->query_length(), is_trans))
      res= 1;
  }

  DBUG_RETURN(res);
}


/* table_list should contain just one table */
int mysql_discard_or_import_tablespace(THD *thd,
                                       TABLE_LIST *table_list,
                                       bool discard)
{
  Alter_table_prelocking_strategy alter_prelocking_strategy;
  int error;
  DBUG_ENTER("mysql_discard_or_import_tablespace");

  mysql_audit_alter_table(thd, table_list);

  /*
    Note that DISCARD/IMPORT TABLESPACE always is the only operation in an
    ALTER TABLE
  */

  THD_STAGE_INFO(thd, stage_discard_or_import_tablespace);

 /*
   We set this flag so that ha_innobase::open and ::external_lock() do
   not complain when we lock the table
 */
  thd->tablespace_op= TRUE;
  /*
    Adjust values of table-level and metadata which was set in parser
    for the case general ALTER TABLE.
  */
  table_list->mdl_request.set_type(MDL_EXCLUSIVE);
  table_list->lock_type= TL_WRITE;
  /* Do not open views. */
  table_list->required_type= FRMTYPE_TABLE;

  if (open_and_lock_tables(thd, table_list, FALSE, 0,
                           &alter_prelocking_strategy))
  {
    thd->tablespace_op=FALSE;
    DBUG_RETURN(-1);
  }

  error= table_list->table->file->ha_discard_or_import_tablespace(discard);

  THD_STAGE_INFO(thd, stage_end);

  if (error)
    goto err;

  /*
    The 0 in the call below means 'not in a transaction', which means
    immediate invalidation; that is probably what we wish here
  */
  query_cache_invalidate3(thd, table_list, 0);

  /* The ALTER TABLE is always in its own transaction */
  error= trans_commit_stmt(thd);
  if (trans_commit_implicit(thd))
    error=1;
  if (error)
    goto err;
  error= write_bin_log(thd, FALSE, thd->query(), thd->query_length());

err:
  thd->tablespace_op=FALSE;

  if (error == 0)
  {
    my_ok(thd);
    DBUG_RETURN(0);
  }

  table_list->table->file->print_error(error, MYF(0));

  DBUG_RETURN(-1);
}


/**
  Check if key is a candidate key, i.e. a unique index with no index
  fields partial or nullable.
*/

static bool is_candidate_key(KEY *key)
{
  KEY_PART_INFO *key_part;
  KEY_PART_INFO *key_part_end= key->key_part + key->user_defined_key_parts;

  if (!(key->flags & HA_NOSAME) || (key->flags & HA_NULL_PART_KEY))
    return false;

  for (key_part= key->key_part; key_part < key_part_end; key_part++)
  {
    if (key_part->key_part_flag & HA_PART_KEY_SEG)
      return false;
  }
  return true;
}


/*
   Preparation for table creation

   SYNOPSIS
     handle_if_exists_option()
       thd                       Thread object.
       table                     The altered table.
       alter_info                List of columns and indexes to create

   DESCRIPTION
     Looks for the IF [NOT] EXISTS options, checks the states and remove items
     from the list if existing found.

   RETURN VALUES
     NONE
*/

static void
handle_if_exists_options(THD *thd, TABLE *table, Alter_info *alter_info)
{
  Field **f_ptr;
  DBUG_ENTER("handle_if_exists_option");

  /* Handle ADD COLUMN IF NOT EXISTS. */
  {
    List_iterator<Create_field> it(alter_info->create_list);
    Create_field *sql_field;

    while ((sql_field=it++))
    {
      if (!sql_field->create_if_not_exists || sql_field->change)
        continue;
      /*
         If there is a field with the same name in the table already,
         remove the sql_field from the list.
      */
      for (f_ptr=table->field; *f_ptr; f_ptr++)
      {
        if (my_strcasecmp(system_charset_info,
              sql_field->field_name, (*f_ptr)->field_name) == 0)
          goto drop_create_field;
      }
      {
        /*
          If in the ADD list there is a field with the same name,
          remove the sql_field from the list.
        */
        List_iterator<Create_field> chk_it(alter_info->create_list);
        Create_field *chk_field;
        while ((chk_field= chk_it++) && chk_field != sql_field)
        {
          if (my_strcasecmp(system_charset_info,
                sql_field->field_name, chk_field->field_name) == 0)
            goto drop_create_field;
        }
      }
      continue;
drop_create_field:
      push_warning_printf(thd, Sql_condition::WARN_LEVEL_NOTE,
                          ER_DUP_FIELDNAME, ER_THD(thd, ER_DUP_FIELDNAME),
                          sql_field->field_name);
      it.remove();
      if (alter_info->create_list.is_empty())
      {
        alter_info->flags&= ~Alter_info::ALTER_ADD_COLUMN;
        if (alter_info->key_list.is_empty())
          alter_info->flags&= ~(Alter_info::ALTER_ADD_INDEX |
              Alter_info::ADD_FOREIGN_KEY);
      }
    }
  }

  /* Handle MODIFY COLUMN IF EXISTS. */
  {
    List_iterator<Create_field> it(alter_info->create_list);
    Create_field *sql_field;

    while ((sql_field=it++))
    {
      if (!sql_field->create_if_not_exists || !sql_field->change)
        continue;
      /*
         If there is NO field with the same name in the table already,
         remove the sql_field from the list.
      */
      for (f_ptr=table->field; *f_ptr; f_ptr++)
      {
        if (my_strcasecmp(system_charset_info,
              sql_field->change, (*f_ptr)->field_name) == 0)
        {
          break;
        }
      }
      if (*f_ptr == NULL)
      {
        push_warning_printf(thd, Sql_condition::WARN_LEVEL_NOTE,
                            ER_BAD_FIELD_ERROR,
                            ER_THD(thd, ER_BAD_FIELD_ERROR),
                            sql_field->change, table->s->table_name.str);
        it.remove();
        if (alter_info->create_list.is_empty())
        {
          alter_info->flags&= ~(Alter_info::ALTER_ADD_COLUMN |
                                Alter_info::ALTER_CHANGE_COLUMN);
          if (alter_info->key_list.is_empty())
            alter_info->flags&= ~Alter_info::ALTER_ADD_INDEX;
        }
      }
    }
  }

  /* Handle DROP COLUMN/KEY IF EXISTS. */
  {
    List_iterator<Alter_drop> drop_it(alter_info->drop_list);
    Alter_drop *drop;
    bool remove_drop;
    ulonglong left_flags= 0;
    while ((drop= drop_it++))
    {
      ulonglong cur_flag= 0;
      switch (drop->type) {
      case Alter_drop::COLUMN:
        cur_flag= Alter_info::ALTER_DROP_COLUMN;
        break;
      case Alter_drop::FOREIGN_KEY:
        cur_flag= Alter_info::DROP_FOREIGN_KEY;
        break;
      case Alter_drop::KEY:
        cur_flag= Alter_info::ALTER_DROP_INDEX;
        break;
      default:
        break;
      }
      if (!drop->drop_if_exists)
      {
        left_flags|= cur_flag;
        continue;
      }
      remove_drop= TRUE;
      if (drop->type == Alter_drop::COLUMN)
      {
        /*
           If there is NO field with that name in the table,
           remove the 'drop' from the list.
        */
        for (f_ptr=table->field; *f_ptr; f_ptr++)
        {
          if (my_strcasecmp(system_charset_info,
                            drop->name, (*f_ptr)->field_name) == 0)
          {
            remove_drop= FALSE;
            break;
          }
        }
      }
      else /* Alter_drop::KEY */
      {
        uint n_key;
        if (drop->type != Alter_drop::FOREIGN_KEY)
        {
          for (n_key=0; n_key < table->s->keys; n_key++)
          {
            if (my_strcasecmp(system_charset_info,
                  drop->name, table->key_info[n_key].name) == 0)
            {
              remove_drop= FALSE;
              break;
            }
          }
        }
        else
        {
          List <FOREIGN_KEY_INFO> fk_child_key_list;
          FOREIGN_KEY_INFO *f_key;
          table->file->get_foreign_key_list(thd, &fk_child_key_list);
          List_iterator<FOREIGN_KEY_INFO> fk_key_it(fk_child_key_list);
          while ((f_key= fk_key_it++))
          {
            if (my_strcasecmp(system_charset_info, f_key->foreign_id->str,
                  drop->name) == 0)
            {
              remove_drop= FALSE;
              break;
            }
          }
        }
      }

      if (!remove_drop)
      {
        /*
          Check if the name appears twice in the DROP list.
        */
        List_iterator<Alter_drop> chk_it(alter_info->drop_list);
        Alter_drop *chk_drop;
        while ((chk_drop= chk_it++) && chk_drop != drop)
        {
          if (drop->type == chk_drop->type &&
              my_strcasecmp(system_charset_info,
                            drop->name, chk_drop->name) == 0)
          {
            remove_drop= TRUE;
            break;
          }
        }
      }

      if (remove_drop)
      {
        push_warning_printf(thd, Sql_condition::WARN_LEVEL_NOTE,
                            ER_CANT_DROP_FIELD_OR_KEY,
                            ER_THD(thd, ER_CANT_DROP_FIELD_OR_KEY),
                            drop->name);
        drop_it.remove();
      }
      else
        left_flags|= cur_flag;
    }
    /* Reset state to what's left in drop list */
    alter_info->flags&= ~(Alter_info::ALTER_DROP_COLUMN |
                          Alter_info::ALTER_DROP_INDEX  |
                          Alter_info::DROP_FOREIGN_KEY);
    alter_info->flags|= left_flags;
  }

  /* ALTER TABLE ADD KEY IF NOT EXISTS */
  /* ALTER TABLE ADD FOREIGN KEY IF NOT EXISTS */
  {
    Key *key;
    List_iterator<Key> key_it(alter_info->key_list);
    uint n_key;
    const char *keyname= NULL;
    while ((key=key_it++))
    {
      if (!key->if_not_exists() && !key->or_replace())
        continue;

      /* Check if the table already has a PRIMARY KEY */
      bool dup_primary_key=
            key->type == Key::PRIMARY &&
            table->s->primary_key != MAX_KEY &&
            (keyname= table->s->key_info[table->s->primary_key].name) &&
            my_strcasecmp(system_charset_info, keyname, primary_key_name) == 0;
      if (dup_primary_key)
        goto remove_key;

      /* If the name of the key is not specified,     */
      /* let us check the name of the first key part. */
      if ((keyname= key->name.str) == NULL)
      {
        if (key->type == Key::PRIMARY)
          keyname= primary_key_name;
        else
        {
          List_iterator<Key_part_spec> part_it(key->columns);
          Key_part_spec *kp;
          if ((kp= part_it++))
            keyname= kp->field_name.str;
          if (keyname == NULL)
            continue;
        }
      }
      if (key->type != Key::FOREIGN_KEY)
      {
        for (n_key=0; n_key < table->s->keys; n_key++)
        {
          if (my_strcasecmp(system_charset_info,
                keyname, table->key_info[n_key].name) == 0)
          {
            goto remove_key;
          }
        }
      }
      else
      {
        List <FOREIGN_KEY_INFO> fk_child_key_list;
        FOREIGN_KEY_INFO *f_key;
        table->file->get_foreign_key_list(thd, &fk_child_key_list);
        List_iterator<FOREIGN_KEY_INFO> fk_key_it(fk_child_key_list);
        while ((f_key= fk_key_it++))
        {
          if (my_strcasecmp(system_charset_info, f_key->foreign_id->str,
                keyname) == 0)
            goto remove_key;
        }
      }

      {
        Key *chk_key;
        List_iterator<Key> chk_it(alter_info->key_list);
        const char *chkname;
        while ((chk_key=chk_it++) && chk_key != key)
        {
          if ((chkname= chk_key->name.str) == NULL)
          {
            List_iterator<Key_part_spec> part_it(chk_key->columns);
            Key_part_spec *kp;
            if ((kp= part_it++))
              chkname= kp->field_name.str;
            if (keyname == NULL)
              continue;
          }
          if (key->type == chk_key->type &&
              my_strcasecmp(system_charset_info, keyname, chkname) == 0)
            goto remove_key;
        }
      }
      continue;

remove_key:
      if (key->if_not_exists())
      {
        push_warning_printf(thd, Sql_condition::WARN_LEVEL_NOTE,
                            ER_DUP_KEYNAME, ER_THD(thd, dup_primary_key
                            ? ER_MULTIPLE_PRI_KEY : ER_DUP_KEYNAME), keyname);
        key_it.remove();
        if (key->type == Key::FOREIGN_KEY)
        {
          /* ADD FOREIGN KEY appends two items. */
          key_it.remove();
        }
        if (alter_info->key_list.is_empty())
          alter_info->flags&= ~(Alter_info::ALTER_ADD_INDEX |
              Alter_info::ADD_FOREIGN_KEY);
      }
      else
      {
        DBUG_ASSERT(key->or_replace());
        Alter_drop::drop_type type= (key->type == Key::FOREIGN_KEY) ?
          Alter_drop::FOREIGN_KEY : Alter_drop::KEY;
        Alter_drop *ad= new Alter_drop(type, key->name.str, FALSE);
        if (ad != NULL)
        {
          // Adding the index into the drop list for replacing
          alter_info->flags |= Alter_info::ALTER_DROP_INDEX;
          alter_info->drop_list.push_back(ad, thd->mem_root);
        }
      }
    }
  }
  
#ifdef WITH_PARTITION_STORAGE_ENGINE
  partition_info *tab_part_info= table->part_info;
  thd->work_part_info= thd->lex->part_info;
  if (tab_part_info)
  {
    /* ALTER TABLE ADD PARTITION IF NOT EXISTS */
    if ((alter_info->flags & Alter_info::ALTER_ADD_PARTITION) &&
        thd->lex->create_info.if_not_exists())
    {
      partition_info *alt_part_info= thd->lex->part_info;
      if (alt_part_info)
      {
        List_iterator<partition_element> new_part_it(alt_part_info->partitions);
        partition_element *pe;
        while ((pe= new_part_it++))
        {
          if (!tab_part_info->has_unique_name(pe))
          {
            push_warning_printf(thd, Sql_condition::WARN_LEVEL_NOTE,
                                ER_SAME_NAME_PARTITION,
                                ER_THD(thd, ER_SAME_NAME_PARTITION),
                                pe->partition_name);
            alter_info->flags&= ~Alter_info::ALTER_ADD_PARTITION;
            thd->work_part_info= NULL;
            break;
          }
        }
      }
    }
    /* ALTER TABLE DROP PARTITION IF EXISTS */
    if ((alter_info->flags & Alter_info::ALTER_DROP_PARTITION) &&
        thd->lex->if_exists())
    {
      List_iterator<char> names_it(alter_info->partition_names);
      char *name;

      while ((name= names_it++))
      {
        List_iterator<partition_element> part_it(tab_part_info->partitions);
        partition_element *part_elem;
        while ((part_elem= part_it++))
        {
          if (my_strcasecmp(system_charset_info,
                              part_elem->partition_name, name) == 0)
            break;
        }
        if (!part_elem)
        {
          push_warning_printf(thd, Sql_condition::WARN_LEVEL_NOTE,
                              ER_DROP_PARTITION_NON_EXISTENT,
                              ER_THD(thd, ER_DROP_PARTITION_NON_EXISTENT),
                              "DROP");
          names_it.remove();
        }
      }
      if (alter_info->partition_names.elements == 0)
        alter_info->flags&= ~Alter_info::ALTER_DROP_PARTITION;
    }
  }
#endif /*WITH_PARTITION_STORAGE_ENGINE*/

  DBUG_VOID_RETURN;
}


/**
  Get Create_field object for newly created table by field index.

  @param alter_info  Alter_info describing newly created table.
  @param idx         Field index.
*/

static Create_field *get_field_by_index(Alter_info *alter_info, uint idx)
{
  List_iterator_fast<Create_field> field_it(alter_info->create_list);
  uint field_idx= 0;
  Create_field *field;

  while ((field= field_it++) && field_idx < idx)
  { field_idx++; }

  return field;
}


static int compare_uint(const uint *s, const uint *t)
{
  return (*s < *t) ? -1 : ((*s > *t) ? 1 : 0);
}


/**
   Compare original and new versions of a table and fill Alter_inplace_info
   describing differences between those versions.

   @param          thd                Thread
   @param          table              The original table.
   @param          varchar            Indicates that new definition has new
                                      VARCHAR column.
   @param[in/out]  ha_alter_info      Data structure which already contains
                                      basic information about create options,
                                      field and keys for the new version of
                                      table and which should be completed with
                                      more detailed information needed for
                                      in-place ALTER.

   First argument 'table' contains information of the original
   table, which includes all corresponding parts that the new
   table has in arguments create_list, key_list and create_info.

   Compare the changes between the original and new table definitions.
   The result of this comparison is then passed to SE which determines
   whether it can carry out these changes in-place.

   Mark any changes detected in the ha_alter_flags.
   We generally try to specify handler flags only if there are real
   changes. But in cases when it is cumbersome to determine if some
   attribute has really changed we might choose to set flag
   pessimistically, for example, relying on parser output only.

   If there are no data changes, but index changes, 'index_drop_buffer'
   and/or 'index_add_buffer' are populated with offsets into
   table->key_info or key_info_buffer respectively for the indexes
   that need to be dropped and/or (re-)created.

   Note that this function assumes that it is OK to change Alter_info
   and HA_CREATE_INFO which it gets. It is caller who is responsible
   for creating copies for this structures if he needs them unchanged.

   @retval true  error
   @retval false success
*/

static bool fill_alter_inplace_info(THD *thd,
                                    TABLE *table,
                                    bool varchar,
                                    Alter_inplace_info *ha_alter_info)
{
  Field **f_ptr, *field;
  List_iterator_fast<Create_field> new_field_it;
  Create_field *new_field;
  KEY_PART_INFO *key_part, *new_part;
  KEY_PART_INFO *end;
  uint candidate_key_count= 0;
  Alter_info *alter_info= ha_alter_info->alter_info;
  DBUG_ENTER("fill_alter_inplace_info");

  /* Allocate result buffers. */
  if (! (ha_alter_info->index_drop_buffer=
          (KEY**) thd->alloc(sizeof(KEY*) * table->s->keys)) ||
      ! (ha_alter_info->index_add_buffer=
          (uint*) thd->alloc(sizeof(uint) *
                            alter_info->key_list.elements)))
    DBUG_RETURN(true);

  /* First we setup ha_alter_flags based on what was detected by parser. */
  if (alter_info->flags & Alter_info::ALTER_ADD_COLUMN)
    ha_alter_info->handler_flags|= Alter_inplace_info::ADD_COLUMN;
  if (alter_info->flags & Alter_info::ALTER_DROP_COLUMN)
    ha_alter_info->handler_flags|= Alter_inplace_info::DROP_COLUMN;
  /*
    Comparing new and old default values of column is cumbersome.
    So instead of using such a comparison for detecting if default
    has really changed we rely on flags set by parser to get an
    approximate value for storage engine flag.
  */
  if (alter_info->flags & (Alter_info::ALTER_CHANGE_COLUMN |
                           Alter_info::ALTER_CHANGE_COLUMN_DEFAULT))
    ha_alter_info->handler_flags|= Alter_inplace_info::ALTER_COLUMN_DEFAULT;
  if (alter_info->flags & Alter_info::ADD_FOREIGN_KEY)
    ha_alter_info->handler_flags|= Alter_inplace_info::ADD_FOREIGN_KEY;
  if (alter_info->flags & Alter_info::DROP_FOREIGN_KEY)
    ha_alter_info->handler_flags|= Alter_inplace_info::DROP_FOREIGN_KEY;
  if (alter_info->flags & Alter_info::ALTER_OPTIONS)
    ha_alter_info->handler_flags|= Alter_inplace_info::CHANGE_CREATE_OPTION;
  if (alter_info->flags & Alter_info::ALTER_RENAME)
    ha_alter_info->handler_flags|= Alter_inplace_info::ALTER_RENAME;
  /* Check partition changes */
  if (alter_info->flags & Alter_info::ALTER_ADD_PARTITION)
    ha_alter_info->handler_flags|= Alter_inplace_info::ADD_PARTITION;
  if (alter_info->flags & Alter_info::ALTER_DROP_PARTITION)
    ha_alter_info->handler_flags|= Alter_inplace_info::DROP_PARTITION;
  if (alter_info->flags & Alter_info::ALTER_PARTITION)
    ha_alter_info->handler_flags|= Alter_inplace_info::ALTER_PARTITION;
  if (alter_info->flags & Alter_info::ALTER_COALESCE_PARTITION)
    ha_alter_info->handler_flags|= Alter_inplace_info::COALESCE_PARTITION;
  if (alter_info->flags & Alter_info::ALTER_REORGANIZE_PARTITION)
    ha_alter_info->handler_flags|= Alter_inplace_info::REORGANIZE_PARTITION;
  if (alter_info->flags & Alter_info::ALTER_TABLE_REORG)
    ha_alter_info->handler_flags|= Alter_inplace_info::ALTER_TABLE_REORG;
  if (alter_info->flags & Alter_info::ALTER_REMOVE_PARTITIONING)
    ha_alter_info->handler_flags|= Alter_inplace_info::ALTER_REMOVE_PARTITIONING;
  if (alter_info->flags & Alter_info::ALTER_ALL_PARTITION)
    ha_alter_info->handler_flags|= Alter_inplace_info::ALTER_ALL_PARTITION;
  /* Check for: ALTER TABLE FORCE, ALTER TABLE ENGINE and OPTIMIZE TABLE. */
  if (alter_info->flags & Alter_info::ALTER_RECREATE)
    ha_alter_info->handler_flags|= Alter_inplace_info::RECREATE_TABLE;

  /*
    If we altering table with old VARCHAR fields we will be automatically
    upgrading VARCHAR column types.
  */
  if (table->s->frm_version < FRM_VER_TRUE_VARCHAR && varchar)
    ha_alter_info->handler_flags|=  Alter_inplace_info::ALTER_COLUMN_TYPE;

  /*
    Go through fields in old version of table and detect changes to them.
    We don't want to rely solely on Alter_info flags for this since:
    a) new definition of column can be fully identical to the old one
       despite the fact that this column is mentioned in MODIFY clause.
    b) even if new column type differs from its old column from metadata
       point of view, it might be identical from storage engine point
       of view (e.g. when ENUM('a','b') is changed to ENUM('a','b',c')).
    c) flags passed to storage engine contain more detailed information
       about nature of changes than those provided from parser.
  */
  bool maybe_alter_vcol= false;
  for (f_ptr= table->field; (field= *f_ptr); f_ptr++)
  {
    /* Clear marker for renamed or dropped field
    which we are going to set later. */
    field->flags&= ~(FIELD_IS_RENAMED | FIELD_IS_DROPPED);

    /* Use transformed info to evaluate flags for storage engine. */
    uint new_field_index= 0;
    new_field_it.init(alter_info->create_list);
    while ((new_field= new_field_it++))
    {
      if (new_field->field == field)
        break;
      new_field_index++;
    }

    if (new_field)
    {
      /* Field is not dropped. Evaluate changes bitmap for it. */

      /*
        Check if type of column has changed to some incompatible type.
      */
      uint is_equal= field->is_equal(new_field);
      switch (is_equal)
      {
      case IS_EQUAL_NO:
        /* New column type is incompatible with old one. */
        ha_alter_info->handler_flags|= Alter_inplace_info::ALTER_COLUMN_TYPE;
        if (table->s->tmp_table == NO_TMP_TABLE)
        {
          delete_statistics_for_column(thd, table, field);
          KEY *key_info= table->key_info; 
          for (uint i=0; i < table->s->keys; i++, key_info++)
          {
            if (field->part_of_key.is_set(i))
            {
              uint key_parts= table->actual_n_key_parts(key_info);
              for (uint j= 0; j < key_parts; j++)
              {
                if (key_info->key_part[j].fieldnr-1 == field->field_index)
                {
                  delete_statistics_for_index(thd, table, key_info,
                                       j >= key_info->user_defined_key_parts);
                  break;
                }
              }           
            }
          }      
        }
        break;
      case IS_EQUAL_YES:
        /*
          New column is the same as the old one or the fully compatible with
          it (for example, ENUM('a','b') was changed to ENUM('a','b','c')).
          Such a change if any can ALWAYS be carried out by simply updating
          data-dictionary without even informing storage engine.
          No flag is set in this case.
        */
        break;
      case IS_EQUAL_PACK_LENGTH:
        /*
          New column type differs from the old one, but has compatible packed
          data representation. Depending on storage engine, such a change can
          be carried out by simply updating data dictionary without changing
          actual data (for example, VARCHAR(300) is changed to VARCHAR(400)).
        */
        ha_alter_info->handler_flags|= Alter_inplace_info::
                                         ALTER_COLUMN_EQUAL_PACK_LENGTH;
        break;
      default:
        DBUG_ASSERT(0);
        /* Safety. */
        ha_alter_info->handler_flags|= Alter_inplace_info::ALTER_COLUMN_TYPE;
      }

      /*
        Check if the column is computed and either
        is stored or is used in the partitioning expression.
      */
      if (field->vcol_info && 
          (field->stored_in_db || field->vcol_info->is_in_partitioning_expr()))
      {
        if (is_equal == IS_EQUAL_NO ||
            !new_field->vcol_info ||
            !field->vcol_info->is_equal(new_field->vcol_info))
          ha_alter_info->handler_flags|= Alter_inplace_info::ALTER_COLUMN_VCOL;
        else
          maybe_alter_vcol= true;
      }

      /* Check if field was renamed */
      if (my_strcasecmp(system_charset_info, field->field_name,
                        new_field->field_name))
      {
        field->flags|= FIELD_IS_RENAMED;
        ha_alter_info->handler_flags|= Alter_inplace_info::ALTER_COLUMN_NAME;
        rename_column_in_stat_tables(thd, table, field,
                                     new_field->field_name);
      }

      /* Check that NULL behavior is same for old and new fields */
      if ((new_field->flags & NOT_NULL_FLAG) !=
          (uint) (field->flags & NOT_NULL_FLAG))
      {
        if (new_field->flags & NOT_NULL_FLAG)
          ha_alter_info->handler_flags|=
            Alter_inplace_info::ALTER_COLUMN_NOT_NULLABLE;
        else
          ha_alter_info->handler_flags|=
            Alter_inplace_info::ALTER_COLUMN_NULLABLE;
      }

      /*
        We do not detect changes to default values in this loop.
        See comment above for more details.
      */

      /*
        Detect changes in column order.
      */
      if (field->field_index != new_field_index)
        ha_alter_info->handler_flags|= Alter_inplace_info::ALTER_COLUMN_ORDER;

      /* Detect changes in storage type of column */
      if (new_field->field_storage_type() != field->field_storage_type())
        ha_alter_info->handler_flags|=
          Alter_inplace_info::ALTER_COLUMN_STORAGE_TYPE;

      /* Detect changes in column format of column */
      if (new_field->column_format() != field->column_format())
        ha_alter_info->handler_flags|=
          Alter_inplace_info::ALTER_COLUMN_COLUMN_FORMAT;

      if (engine_options_differ(field->option_struct, new_field->option_struct,
                                table->file->ht->field_options))
      {
        ha_alter_info->handler_flags|= Alter_inplace_info::ALTER_COLUMN_OPTION;
        ha_alter_info->create_info->fields_option_struct[f_ptr - table->field]=
          new_field->option_struct;
      }

    }
    else
    {
      /*
        Field is not present in new version of table and therefore was dropped.
        Corresponding storage engine flag should be already set.
      */
      DBUG_ASSERT(ha_alter_info->handler_flags & Alter_inplace_info::DROP_COLUMN);
      field->flags|= FIELD_IS_DROPPED;
    }
  }

  if (maybe_alter_vcol)
  {
    /*
      No virtual column was altered, but perhaps one of the other columns was,
      and that column was part of the vcol expression?
      We don't detect this correctly (FIXME), so let's just say that a vcol
      *might* be affected if any other column was altered.
    */
    if (ha_alter_info->handler_flags &
          ( Alter_inplace_info::ALTER_COLUMN_TYPE
          | Alter_inplace_info::ALTER_COLUMN_NOT_NULLABLE
          | Alter_inplace_info::ALTER_COLUMN_OPTION ))
      ha_alter_info->handler_flags|= Alter_inplace_info::ALTER_COLUMN_VCOL;
  }

  new_field_it.init(alter_info->create_list);
  while ((new_field= new_field_it++))
  {
    if (! new_field->field)
    {
      /*
        Field is not present in old version of table and therefore was added.
        Again corresponding storage engine flag should be already set.
      */
      DBUG_ASSERT(ha_alter_info->handler_flags & Alter_inplace_info::ADD_COLUMN);

      if (new_field->vcol_info && 
          (new_field->stored_in_db || new_field->vcol_info->is_in_partitioning_expr()))
      {
        ha_alter_info->handler_flags|= Alter_inplace_info::ALTER_COLUMN_VCOL;
      }
      break;
    }
  }

  /*
    Go through keys and check if the original ones are compatible
    with new table.
  */
  KEY *table_key;
  KEY *table_key_end= table->key_info + table->s->keys;
  KEY *new_key;
  KEY *new_key_end=
    ha_alter_info->key_info_buffer + ha_alter_info->key_count;
  /*
    Primary key index for the new table
  */
  const KEY* const new_pk= (ha_alter_info->key_count > 0 &&
                            is_candidate_key(ha_alter_info->key_info_buffer)) ?
                           ha_alter_info->key_info_buffer : NULL;

  DBUG_PRINT("info", ("index count old: %d  new: %d",
                      table->s->keys, ha_alter_info->key_count));

  /*
    Step through all keys of the old table and search matching new keys.
  */
  ha_alter_info->index_drop_count= 0;
  ha_alter_info->index_add_count= 0;
  for (table_key= table->key_info; table_key < table_key_end; table_key++)
  {
    /* Search a new key with the same name. */
    for (new_key= ha_alter_info->key_info_buffer;
         new_key < new_key_end;
         new_key++)
    {
      if (! strcmp(table_key->name, new_key->name))
        break;
    }
    if (new_key >= new_key_end)
    {
      /* Key not found. Add the key to the drop buffer. */
      ha_alter_info->index_drop_buffer
        [ha_alter_info->index_drop_count++]=
        table_key;
      DBUG_PRINT("info", ("index dropped: '%s'", table_key->name));
      continue;
    }

    /* Check that the key types are compatible between old and new tables. */
    if ((table_key->algorithm != new_key->algorithm) ||
        ((table_key->flags & HA_KEYFLAG_MASK) !=
         (new_key->flags & HA_KEYFLAG_MASK)) ||
        (table_key->user_defined_key_parts !=
         new_key->user_defined_key_parts))
      goto index_changed;

    if (table_key->block_size != new_key->block_size)
      goto index_changed;

    if (engine_options_differ(table_key->option_struct, new_key->option_struct,
                              table->file->ht->index_options))
      goto index_changed;

    /*
      Check that the key parts remain compatible between the old and
      new tables.
    */
    end= table_key->key_part + table_key->user_defined_key_parts;
    for (key_part= table_key->key_part, new_part= new_key->key_part;
         key_part < end;
         key_part++, new_part++)
    {
      /*
        Key definition has changed if we are using a different field or
        if the used key part length is different. It makes sense to
        check lengths first as in case when fields differ it is likely
        that lengths differ too and checking fields is more expensive
        in general case.
      */
      if (key_part->length != new_part->length)
        goto index_changed;

      new_field= get_field_by_index(alter_info, new_part->fieldnr);

      /*
        For prefix keys KEY_PART_INFO::field points to cloned Field
        object with adjusted length. So below we have to check field
        indexes instead of simply comparing pointers to Field objects.
      */
      if (! new_field->field ||
          new_field->field->field_index != key_part->fieldnr - 1)
        goto index_changed;
    }

<<<<<<< HEAD
    /* Check that key comment is not changed. */
    if (table_key->comment.length != new_key->comment.length ||
        (table_key->comment.length &&
         memcmp(table_key->comment.str, new_key->comment.str,
                table_key->comment.length) != 0))
=======
    /*
      Rebuild the index if following condition get satisfied:

      (i) Old table doesn't have primary key, new table has it and vice-versa
      (ii) Primary key changed to another existing index
    */
    if ((new_key == new_pk) !=
        ((uint) (table_key - table->key_info) == table->s->primary_key))
>>>>>>> edeba0c8
      goto index_changed;

    continue;

  index_changed:
    /* Key modified. Add the key / key offset to both buffers. */
    ha_alter_info->index_drop_buffer
      [ha_alter_info->index_drop_count++]=
      table_key;
    ha_alter_info->index_add_buffer
      [ha_alter_info->index_add_count++]=
      new_key - ha_alter_info->key_info_buffer;
    /* Mark all old fields which are used in newly created index. */
    DBUG_PRINT("info", ("index changed: '%s'", table_key->name));
  }
  /*end of for (; table_key < table_key_end;) */

  /*
    Step through all keys of the new table and find matching old keys.
  */
  for (new_key= ha_alter_info->key_info_buffer;
       new_key < new_key_end;
       new_key++)
  {
    /* Search an old key with the same name. */
    for (table_key= table->key_info; table_key < table_key_end; table_key++)
    {
      if (! strcmp(table_key->name, new_key->name))
        break;
    }
    if (table_key >= table_key_end)
    {
      /* Key not found. Add the offset of the key to the add buffer. */
      ha_alter_info->index_add_buffer
        [ha_alter_info->index_add_count++]=
        new_key - ha_alter_info->key_info_buffer;
      DBUG_PRINT("info", ("index added: '%s'", new_key->name));
    }
    else
      ha_alter_info->create_info->indexes_option_struct[table_key - table->key_info]=
        new_key->option_struct;
  }

  /*
    Sort index_add_buffer according to how key_info_buffer is sorted.
    I.e. with primary keys first - see sort_keys().
  */
  my_qsort(ha_alter_info->index_add_buffer,
           ha_alter_info->index_add_count,
           sizeof(uint), (qsort_cmp) compare_uint);

  /* Now let us calculate flags for storage engine API. */

  /* Count all existing candidate keys. */
  for (table_key= table->key_info; table_key < table_key_end; table_key++)
  {
    /*
      Check if key is a candidate key, This key is either already primary key
      or could be promoted to primary key if the original primary key is
      dropped.
      In MySQL one is allowed to create primary key with partial fields (i.e.
      primary key which is not considered candidate). For simplicity we count
      such key as a candidate key here.
    */
    if (((uint) (table_key - table->key_info) == table->s->primary_key) ||
        is_candidate_key(table_key))
      candidate_key_count++;
  }

  /* Figure out what kind of indexes we are dropping. */
  KEY **dropped_key;
  KEY **dropped_key_end= ha_alter_info->index_drop_buffer +
                         ha_alter_info->index_drop_count;

  for (dropped_key= ha_alter_info->index_drop_buffer;
       dropped_key < dropped_key_end; dropped_key++)
  {
    table_key= *dropped_key;

    if (table_key->flags & HA_NOSAME)
    {
      /*
        Unique key. Check for PRIMARY KEY. Also see comment about primary
        and candidate keys above.
      */
      if ((uint) (table_key - table->key_info) == table->s->primary_key)
      {
        ha_alter_info->handler_flags|= Alter_inplace_info::DROP_PK_INDEX;
        candidate_key_count--;
      }
      else
      {
        ha_alter_info->handler_flags|= Alter_inplace_info::DROP_UNIQUE_INDEX;
        if (is_candidate_key(table_key))
          candidate_key_count--;
      }
    }
    else
      ha_alter_info->handler_flags|= Alter_inplace_info::DROP_INDEX;
  }

  /* Now figure out what kind of indexes we are adding. */
  for (uint add_key_idx= 0; add_key_idx < ha_alter_info->index_add_count; add_key_idx++)
  {
    new_key= ha_alter_info->key_info_buffer + ha_alter_info->index_add_buffer[add_key_idx];

    if (new_key->flags & HA_NOSAME)
    {
      bool is_pk= !my_strcasecmp(system_charset_info, new_key->name, primary_key_name);

      if ((!(new_key->flags & HA_KEY_HAS_PART_KEY_SEG) &&
           !(new_key->flags & HA_NULL_PART_KEY)) ||
          is_pk)
      {
        /* Candidate key or primary key! */
        if (candidate_key_count == 0 || is_pk)
          ha_alter_info->handler_flags|= Alter_inplace_info::ADD_PK_INDEX;
        else
          ha_alter_info->handler_flags|= Alter_inplace_info::ADD_UNIQUE_INDEX;
        candidate_key_count++;
      }
      else
      {
        ha_alter_info->handler_flags|= Alter_inplace_info::ADD_UNIQUE_INDEX;
      }
    }
    else
      ha_alter_info->handler_flags|= Alter_inplace_info::ADD_INDEX;
  }

  DBUG_RETURN(false);
}


/**
  Mark fields participating in newly added indexes in TABLE object which
  corresponds to new version of altered table.

  @param ha_alter_info  Alter_inplace_info describing in-place ALTER.
  @param altered_table  TABLE object for new version of TABLE in which
                        fields should be marked.
*/

static void update_altered_table(const Alter_inplace_info &ha_alter_info,
                                 TABLE *altered_table)
{
  uint field_idx, add_key_idx;
  KEY *key;
  KEY_PART_INFO *end, *key_part;

  /*
    Clear marker for all fields, as we are going to set it only
    for fields which participate in new indexes.
  */
  for (field_idx= 0; field_idx < altered_table->s->fields; ++field_idx)
    altered_table->field[field_idx]->flags&= ~FIELD_IN_ADD_INDEX;

  /*
    Go through array of newly added indexes and mark fields
    participating in them.
  */
  for (add_key_idx= 0; add_key_idx < ha_alter_info.index_add_count;
       add_key_idx++)
  {
    key= ha_alter_info.key_info_buffer +
         ha_alter_info.index_add_buffer[add_key_idx];

    end= key->key_part + key->user_defined_key_parts;
    for (key_part= key->key_part; key_part < end; key_part++)
      altered_table->field[key_part->fieldnr]->flags|= FIELD_IN_ADD_INDEX;
  }
}


/**
  Compare two tables to see if their metadata are compatible.
  One table specified by a TABLE instance, the other using Alter_info
  and HA_CREATE_INFO.

  @param[in]  table          The first table.
  @param[in]  alter_info     Alter options, fields and keys for the
                             second table.
  @param[in]  create_info    Create options for the second table.
  @param[out] metadata_equal Result of comparison.

  @retval true   error
  @retval false  success
*/

bool mysql_compare_tables(TABLE *table,
                          Alter_info *alter_info,
                          HA_CREATE_INFO *create_info,
                          bool *metadata_equal)
{
  DBUG_ENTER("mysql_compare_tables");

  uint changes= IS_EQUAL_NO;
  uint key_count;
  List_iterator_fast<Create_field> tmp_new_field_it;
  THD *thd= table->in_use;
  *metadata_equal= false;

  /*
    Create a copy of alter_info.
    To compare definitions, we need to "prepare" the definition - transform it
    from parser output to a format that describes the table layout (all column
    defaults are initialized, duplicate columns are removed). This is done by
    mysql_prepare_create_table.  Unfortunately, mysql_prepare_create_table
    performs its transformations "in-place", that is, modifies the argument.
    Since we would like to keep mysql_compare_tables() idempotent (not altering
    any of the arguments) we create a copy of alter_info here and pass it to
    mysql_prepare_create_table, then use the result to compare the tables, and
    then destroy the copy.
  */
  Alter_info tmp_alter_info(*alter_info, thd->mem_root);
  uint db_options= 0; /* not used */
  KEY *key_info_buffer= NULL;

  /* Create the prepared information. */
  int create_table_mode= table->s->tmp_table == NO_TMP_TABLE ?
                           C_ORDINARY_CREATE : C_ALTER_TABLE;
  if (mysql_prepare_create_table(thd, create_info, &tmp_alter_info,
                                 &db_options, table->file, &key_info_buffer,
                                 &key_count, create_table_mode))
    DBUG_RETURN(1);

  /* Some very basic checks. */
  if (table->s->fields != alter_info->create_list.elements ||
      table->s->db_type() != create_info->db_type ||
      table->s->tmp_table ||
      (table->s->row_type != create_info->row_type))
    DBUG_RETURN(false);

  /* Go through fields and check if they are compatible. */
  tmp_new_field_it.init(tmp_alter_info.create_list);
  for (Field **f_ptr= table->field; *f_ptr; f_ptr++)
  {
    Field *field= *f_ptr;
    Create_field *tmp_new_field= tmp_new_field_it++;

    /* Check that NULL behavior is the same. */
    if ((tmp_new_field->flags & NOT_NULL_FLAG) !=
	(uint) (field->flags & NOT_NULL_FLAG))
      DBUG_RETURN(false);

    /*
      mysql_prepare_alter_table() clears HA_OPTION_PACK_RECORD bit when
      preparing description of existing table. In ALTER TABLE it is later
      updated to correct value by create_table_impl() call.
      So to get correct value of this bit in this function we have to
      mimic behavior of create_table_impl().
    */
    if (create_info->row_type == ROW_TYPE_DYNAMIC ||
        create_info->row_type == ROW_TYPE_PAGE ||
	(tmp_new_field->flags & BLOB_FLAG) ||
	(tmp_new_field->sql_type == MYSQL_TYPE_VARCHAR &&
	create_info->row_type != ROW_TYPE_FIXED))
      create_info->table_options|= HA_OPTION_PACK_RECORD;

    /* Check if field was renamed */
    if (my_strcasecmp(system_charset_info,
		      field->field_name,
		      tmp_new_field->field_name))
      DBUG_RETURN(false);

    /* Evaluate changes bitmap and send to check_if_incompatible_data() */
    uint field_changes= field->is_equal(tmp_new_field);
    if (field_changes != IS_EQUAL_YES)
      DBUG_RETURN(false);

    changes|= field_changes;
  }

  /* Check if changes are compatible with current handler. */
  if (table->file->check_if_incompatible_data(create_info, changes))
    DBUG_RETURN(false);

  /* Go through keys and check if they are compatible. */
  KEY *table_key;
  KEY *table_key_end= table->key_info + table->s->keys;
  KEY *new_key;
  KEY *new_key_end= key_info_buffer + key_count;

  /* Step through all keys of the first table and search matching keys. */
  for (table_key= table->key_info; table_key < table_key_end; table_key++)
  {
    /* Search a key with the same name. */
    for (new_key= key_info_buffer; new_key < new_key_end; new_key++)
    {
      if (! strcmp(table_key->name, new_key->name))
        break;
    }
    if (new_key >= new_key_end)
      DBUG_RETURN(false);

    /* Check that the key types are compatible. */
    if ((table_key->algorithm != new_key->algorithm) ||
	((table_key->flags & HA_KEYFLAG_MASK) !=
         (new_key->flags & HA_KEYFLAG_MASK)) ||
        (table_key->user_defined_key_parts !=
         new_key->user_defined_key_parts))
      DBUG_RETURN(false);

    /* Check that the key parts remain compatible. */
    KEY_PART_INFO *table_part;
    KEY_PART_INFO *table_part_end= table_key->key_part + table_key->user_defined_key_parts;
    KEY_PART_INFO *new_part;
    for (table_part= table_key->key_part, new_part= new_key->key_part;
         table_part < table_part_end;
         table_part++, new_part++)
    {
      /*
	Key definition is different if we are using a different field or
	if the used key part length is different. We know that the fields
        are equal. Comparing field numbers is sufficient.
      */
      if ((table_part->length != new_part->length) ||
          (table_part->fieldnr - 1 != new_part->fieldnr))
        DBUG_RETURN(false);
    }
  }

  /* Step through all keys of the second table and find matching keys. */
  for (new_key= key_info_buffer; new_key < new_key_end; new_key++)
  {
    /* Search a key with the same name. */
    for (table_key= table->key_info; table_key < table_key_end; table_key++)
    {
      if (! strcmp(table_key->name, new_key->name))
        break;
    }
    if (table_key >= table_key_end)
      DBUG_RETURN(false);
  }

  *metadata_equal= true; // Tables are compatible
  DBUG_RETURN(false);
}


/*
  Manages enabling/disabling of indexes for ALTER TABLE

  SYNOPSIS
    alter_table_manage_keys()
      table                  Target table
      indexes_were_disabled  Whether the indexes of the from table
                             were disabled
      keys_onoff             ENABLE | DISABLE | LEAVE_AS_IS

  RETURN VALUES
    FALSE  OK
    TRUE   Error
*/

static
bool alter_table_manage_keys(TABLE *table, int indexes_were_disabled,
                             Alter_info::enum_enable_or_disable keys_onoff)
{
  int error= 0;
  DBUG_ENTER("alter_table_manage_keys");
  DBUG_PRINT("enter", ("table=%p were_disabled=%d on_off=%d",
             table, indexes_were_disabled, keys_onoff));

  switch (keys_onoff) {
  case Alter_info::ENABLE:
    DEBUG_SYNC(table->in_use, "alter_table_enable_indexes");
    error= table->file->ha_enable_indexes(HA_KEY_SWITCH_NONUNIQ_SAVE);
    break;
  case Alter_info::LEAVE_AS_IS:
    if (!indexes_were_disabled)
      break;
    /* fall through */
  case Alter_info::DISABLE:
    error= table->file->ha_disable_indexes(HA_KEY_SWITCH_NONUNIQ_SAVE);
  }

  if (error == HA_ERR_WRONG_COMMAND)
  {
    THD *thd= table->in_use;
    push_warning_printf(thd, Sql_condition::WARN_LEVEL_NOTE,
                        ER_ILLEGAL_HA, ER_THD(thd, ER_ILLEGAL_HA),
                        table->file->table_type(),
                        table->s->db.str, table->s->table_name.str);
    error= 0;
  }
  else if (error)
    table->file->print_error(error, MYF(0));

  DBUG_RETURN(error);
}


/**
  Check if the pending ALTER TABLE operations support the in-place
  algorithm based on restrictions in the SQL layer or given the
  nature of the operations themselves. If in-place isn't supported,
  it won't be necessary to check with the storage engine.

  @param table        The original TABLE.
  @param create_info  Information from the parsing phase about new
                      table properties.
  @param alter_info   Data related to detected changes.

  @return false       In-place is possible, check with storage engine.
  @return true        Incompatible operations, must use table copy.
*/

static bool is_inplace_alter_impossible(TABLE *table,
                                        HA_CREATE_INFO *create_info,
                                        const Alter_info *alter_info)
{
  DBUG_ENTER("is_inplace_alter_impossible");

  /* At the moment we can't handle altering temporary tables without a copy. */
  if (table->s->tmp_table)
    DBUG_RETURN(true);

  /*
    For the ALTER TABLE tbl_name ORDER BY ... we always use copy
    algorithm. In theory, this operation can be done in-place by some
    engine, but since a) no current engine does this and b) our current
    API lacks infrastructure for passing information about table ordering
    to storage engine we simply always do copy now.

    ENABLE/DISABLE KEYS is a MyISAM/Heap specific operation that is
    not supported for in-place in combination with other operations.
    Alone, it will be done by simple_rename_or_index_change().
  */
  if (alter_info->flags & (Alter_info::ALTER_ORDER |
                           Alter_info::ALTER_KEYS_ONOFF))
    DBUG_RETURN(true);

  /*
    If the table engine is changed explicitly (using ENGINE clause)
    or implicitly (e.g. when non-partitioned table becomes
    partitioned) a regular alter table (copy) needs to be
    performed.
  */
  if (create_info->db_type != table->s->db_type())
    DBUG_RETURN(true);

  /*
    There was a bug prior to mysql-4.0.25. Number of null fields was
    calculated incorrectly. As a result frm and data files gets out of
    sync after fast alter table. There is no way to determine by which
    mysql version (in 4.0 and 4.1 branches) table was created, thus we
    disable fast alter table for all tables created by mysql versions
    prior to 5.0 branch.
    See BUG#6236.
  */
  if (!table->s->mysql_version)
    DBUG_RETURN(true);

  DBUG_RETURN(false);
}


/**
  Perform in-place alter table.

  @param thd                Thread handle.
  @param table_list         TABLE_LIST for the table to change.
  @param table              The original TABLE.
  @param altered_table      TABLE object for new version of the table.
  @param ha_alter_info      Structure describing ALTER TABLE to be carried
                            out and serving as a storage place for data
                            used during different phases.
  @param inplace_supported  Enum describing the locking requirements.
  @param target_mdl_request Metadata request/lock on the target table name.
  @param alter_ctx          ALTER TABLE runtime context.

  @retval   true              Error
  @retval   false             Success

  @note
    If mysql_alter_table does not need to copy the table, it is
    either an alter table where the storage engine does not
    need to know about the change, only the frm will change,
    or the storage engine supports performing the alter table
    operation directly, in-place without mysql having to copy
    the table.

  @note This function frees the TABLE object associated with the new version of
        the table and removes the .FRM file for it in case of both success and
        failure.
*/

static bool mysql_inplace_alter_table(THD *thd,
                                      TABLE_LIST *table_list,
                                      TABLE *table,
                                      TABLE *altered_table,
                                      Alter_inplace_info *ha_alter_info,
                                      enum_alter_inplace_result inplace_supported,
                                      MDL_request *target_mdl_request,
                                      Alter_table_ctx *alter_ctx)
{
  Open_table_context ot_ctx(thd, MYSQL_OPEN_REOPEN | MYSQL_OPEN_IGNORE_KILLED);
  handlerton *db_type= table->s->db_type();
  MDL_ticket *mdl_ticket= table->mdl_ticket;
  HA_CREATE_INFO *create_info= ha_alter_info->create_info;
  Alter_info *alter_info= ha_alter_info->alter_info;
  bool reopen_tables= false;

  DBUG_ENTER("mysql_inplace_alter_table");

  /*
    Upgrade to EXCLUSIVE lock if:
    - This is requested by the storage engine
    - Or the storage engine needs exclusive lock for just the prepare
      phase
    - Or requested by the user

    Note that we handle situation when storage engine needs exclusive
    lock for prepare phase under LOCK TABLES in the same way as when
    exclusive lock is required for duration of the whole statement.
  */
  if (inplace_supported == HA_ALTER_INPLACE_EXCLUSIVE_LOCK ||
      ((inplace_supported == HA_ALTER_INPLACE_SHARED_LOCK_AFTER_PREPARE ||
        inplace_supported == HA_ALTER_INPLACE_NO_LOCK_AFTER_PREPARE) &&
       (thd->locked_tables_mode == LTM_LOCK_TABLES ||
        thd->locked_tables_mode == LTM_PRELOCKED_UNDER_LOCK_TABLES)) ||
       alter_info->requested_lock == Alter_info::ALTER_TABLE_LOCK_EXCLUSIVE)
  {
    if (wait_while_table_is_used(thd, table, HA_EXTRA_FORCE_REOPEN))
      goto cleanup;
    /*
      Get rid of all TABLE instances belonging to this thread
      except one to be used for in-place ALTER TABLE.

      This is mostly needed to satisfy InnoDB assumptions/asserts.
    */
    close_all_tables_for_name(thd, table->s,
                              alter_ctx->is_table_renamed() ?
                              HA_EXTRA_PREPARE_FOR_RENAME :
			      HA_EXTRA_NOT_USED,
                              table);
    /*
      If we are under LOCK TABLES we will need to reopen tables which we
      just have closed in case of error.
    */
    reopen_tables= true;
  }
  else if (inplace_supported == HA_ALTER_INPLACE_SHARED_LOCK_AFTER_PREPARE ||
           inplace_supported == HA_ALTER_INPLACE_NO_LOCK_AFTER_PREPARE)
  {
    /*
      Storage engine has requested exclusive lock only for prepare phase
      and we are not under LOCK TABLES.
      Don't mark TABLE_SHARE as old in this case, as this won't allow opening
      of table by other threads during main phase of in-place ALTER TABLE.
    */
    if (thd->mdl_context.upgrade_shared_lock(table->mdl_ticket, MDL_EXCLUSIVE,
                                             thd->variables.lock_wait_timeout))
      goto cleanup;

    tdc_remove_table(thd, TDC_RT_REMOVE_NOT_OWN_KEEP_SHARE,
                     table->s->db.str, table->s->table_name.str,
                     false);
  }

  /*
    Upgrade to SHARED_NO_WRITE lock if:
    - The storage engine needs writes blocked for the whole duration
    - Or this is requested by the user
    Note that under LOCK TABLES, we will already have SHARED_NO_READ_WRITE.
  */
  if ((inplace_supported == HA_ALTER_INPLACE_SHARED_LOCK ||
       alter_info->requested_lock == Alter_info::ALTER_TABLE_LOCK_SHARED) &&
      thd->mdl_context.upgrade_shared_lock(table->mdl_ticket,
                                           MDL_SHARED_NO_WRITE,
                                           thd->variables.lock_wait_timeout))
  {
    goto cleanup;
  }

  // It's now safe to take the table level lock.
  if (lock_tables(thd, table_list, alter_ctx->tables_opened, 0))
    goto cleanup;

  DEBUG_SYNC(thd, "alter_table_inplace_after_lock_upgrade");
  THD_STAGE_INFO(thd, stage_alter_inplace_prepare);

  switch (inplace_supported) {
  case HA_ALTER_ERROR:
  case HA_ALTER_INPLACE_NOT_SUPPORTED:
    DBUG_ASSERT(0);
    // fall through
  case HA_ALTER_INPLACE_NO_LOCK:
  case HA_ALTER_INPLACE_NO_LOCK_AFTER_PREPARE:
    switch (alter_info->requested_lock) {
    case Alter_info::ALTER_TABLE_LOCK_DEFAULT:
    case Alter_info::ALTER_TABLE_LOCK_NONE:
      ha_alter_info->online= true;
      break;
    case Alter_info::ALTER_TABLE_LOCK_SHARED:
    case Alter_info::ALTER_TABLE_LOCK_EXCLUSIVE:
      break;
    }
    break;
  case HA_ALTER_INPLACE_EXCLUSIVE_LOCK:
  case HA_ALTER_INPLACE_SHARED_LOCK_AFTER_PREPARE:
  case HA_ALTER_INPLACE_SHARED_LOCK:
    break;
  }

  if (table->file->ha_prepare_inplace_alter_table(altered_table,
                                                  ha_alter_info))
  {
    goto rollback;
  }

  /*
    Downgrade the lock if storage engine has told us that exclusive lock was
    necessary only for prepare phase (unless we are not under LOCK TABLES) and
    user has not explicitly requested exclusive lock.
  */
  if ((inplace_supported == HA_ALTER_INPLACE_SHARED_LOCK_AFTER_PREPARE ||
       inplace_supported == HA_ALTER_INPLACE_NO_LOCK_AFTER_PREPARE) &&
      !(thd->locked_tables_mode == LTM_LOCK_TABLES ||
        thd->locked_tables_mode == LTM_PRELOCKED_UNDER_LOCK_TABLES) &&
      (alter_info->requested_lock != Alter_info::ALTER_TABLE_LOCK_EXCLUSIVE))
  {
    /* If storage engine or user requested shared lock downgrade to SNW. */
    if (inplace_supported == HA_ALTER_INPLACE_SHARED_LOCK_AFTER_PREPARE ||
        alter_info->requested_lock == Alter_info::ALTER_TABLE_LOCK_SHARED)
      table->mdl_ticket->downgrade_lock(MDL_SHARED_NO_WRITE);
    else
    {
      DBUG_ASSERT(inplace_supported == HA_ALTER_INPLACE_NO_LOCK_AFTER_PREPARE);
      table->mdl_ticket->downgrade_lock(MDL_SHARED_UPGRADABLE);
    }
  }

  DEBUG_SYNC(thd, "alter_table_inplace_after_lock_downgrade");
  THD_STAGE_INFO(thd, stage_alter_inplace);

  if (table->file->ha_inplace_alter_table(altered_table,
                                          ha_alter_info))
  {
    goto rollback;
  }

  // Upgrade to EXCLUSIVE before commit.
  if (wait_while_table_is_used(thd, table, HA_EXTRA_PREPARE_FOR_RENAME))
    goto rollback;

  /*
    If we are killed after this point, we should ignore and continue.
    We have mostly completed the operation at this point, there should
    be no long waits left.
  */

  DBUG_EXECUTE_IF("alter_table_rollback_new_index", {
      table->file->ha_commit_inplace_alter_table(altered_table,
                                                 ha_alter_info,
                                                 false);
      my_error(ER_UNKNOWN_ERROR, MYF(0));
      goto cleanup;
    });

  DEBUG_SYNC(thd, "alter_table_inplace_before_commit");
  THD_STAGE_INFO(thd, stage_alter_inplace_commit);

  if (table->file->ha_commit_inplace_alter_table(altered_table,
                                                 ha_alter_info,
                                                 true))
  {
    goto rollback;
  }

  close_all_tables_for_name(thd, table->s,
                            alter_ctx->is_table_renamed() ?
                            HA_EXTRA_PREPARE_FOR_RENAME :
                            HA_EXTRA_NOT_USED,
                            NULL);
  table_list->table= table= NULL;
  close_temporary_table(thd, altered_table, true, false);

  /*
    Replace the old .FRM with the new .FRM, but keep the old name for now.
    Rename to the new name (if needed) will be handled separately below.
  */
  if (mysql_rename_table(db_type, alter_ctx->new_db, alter_ctx->tmp_name,
                         alter_ctx->db, alter_ctx->alias,
                         FN_FROM_IS_TMP | NO_HA_TABLE))
  {
    // Since changes were done in-place, we can't revert them.
    (void) quick_rm_table(thd, db_type,
                          alter_ctx->new_db, alter_ctx->tmp_name,
                          FN_IS_TMP | NO_HA_TABLE);
    DBUG_RETURN(true);
  }

  table_list->mdl_request.ticket= mdl_ticket;
  if (open_table(thd, table_list, &ot_ctx))
    DBUG_RETURN(true);

  /*
    Tell the handler that the changed frm is on disk and table
    has been re-opened
  */
  table_list->table->file->ha_notify_table_changed();

  /*
    We might be going to reopen table down on the road, so we have to
    restore state of the TABLE object which we used for obtaining of
    handler object to make it usable for later reopening.
  */
  close_thread_table(thd, &thd->open_tables);
  table_list->table= NULL;

  // Rename altered table if requested.
  if (alter_ctx->is_table_renamed())
  {
    // Remove TABLE and TABLE_SHARE for old name from TDC.
    tdc_remove_table(thd, TDC_RT_REMOVE_ALL,
                     alter_ctx->db, alter_ctx->table_name, false);

    if (mysql_rename_table(db_type, alter_ctx->db, alter_ctx->table_name,
                           alter_ctx->new_db, alter_ctx->new_alias, 0))
    {
      /*
        If the rename fails we will still have a working table
        with the old name, but with other changes applied.
      */
      DBUG_RETURN(true);
    }
    if (Table_triggers_list::change_table_name(thd,
                                               alter_ctx->db,
                                               alter_ctx->alias,
                                               alter_ctx->table_name,
                                               alter_ctx->new_db,
                                               alter_ctx->new_alias))
    {
      /*
        If the rename of trigger files fails, try to rename the table
        back so we at least have matching table and trigger files.
      */
      (void) mysql_rename_table(db_type,
                                alter_ctx->new_db, alter_ctx->new_alias,
                                alter_ctx->db, alter_ctx->alias, NO_FK_CHECKS);
      DBUG_RETURN(true);
    }
    rename_table_in_stat_tables(thd, alter_ctx->db,alter_ctx->alias,
                                alter_ctx->new_db, alter_ctx->new_alias);
  }

  DBUG_RETURN(false);

 rollback:
  table->file->ha_commit_inplace_alter_table(altered_table,
                                             ha_alter_info,
                                             false);
 cleanup:
  if (reopen_tables)
  {
    /* Close the only table instance which is still around. */
    close_all_tables_for_name(thd, table->s,
                              alter_ctx->is_table_renamed() ?
                              HA_EXTRA_PREPARE_FOR_RENAME :
                              HA_EXTRA_NOT_USED,
                              NULL);
    if (thd->locked_tables_list.reopen_tables(thd, false))
      thd->locked_tables_list.unlink_all_closed_tables(thd, NULL, 0);
    /* QQ; do something about metadata locks ? */
  }
  close_temporary_table(thd, altered_table, true, false);
  // Delete temporary .frm/.par
  (void) quick_rm_table(thd, create_info->db_type, alter_ctx->new_db,
                        alter_ctx->tmp_name, FN_IS_TMP | NO_HA_TABLE);
  DBUG_RETURN(true);
}

/**
  maximum possible length for certain blob types.

  @param[in]      type        Blob type (e.g. MYSQL_TYPE_TINY_BLOB)

  @return
    length
*/

static uint
blob_length_by_type(enum_field_types type)
{
  switch (type)
  {
  case MYSQL_TYPE_TINY_BLOB:
    return 255;
  case MYSQL_TYPE_BLOB:
    return 65535;
  case MYSQL_TYPE_MEDIUM_BLOB:
    return 16777215;
  case MYSQL_TYPE_LONG_BLOB:
    return 4294967295U;
  default:
    DBUG_ASSERT(0); // we should never go here
    return 0;
  }
}


/**
  Prepare column and key definitions for CREATE TABLE in ALTER TABLE.

  This function transforms parse output of ALTER TABLE - lists of
  columns and keys to add, drop or modify into, essentially,
  CREATE TABLE definition - a list of columns and keys of the new
  table. While doing so, it also performs some (bug not all)
  semantic checks.

  This function is invoked when we know that we're going to
  perform ALTER TABLE via a temporary table -- i.e. in-place ALTER TABLE
  is not possible, perhaps because the ALTER statement contains
  instructions that require change in table data, not only in
  table definition or indexes.

  @param[in,out]  thd         thread handle. Used as a memory pool
                              and source of environment information.
  @param[in]      table       the source table, open and locked
                              Used as an interface to the storage engine
                              to acquire additional information about
                              the original table.
  @param[in,out]  create_info A blob with CREATE/ALTER TABLE
                              parameters
  @param[in,out]  alter_info  Another blob with ALTER/CREATE parameters.
                              Originally create_info was used only in
                              CREATE TABLE and alter_info only in ALTER TABLE.
                              But since ALTER might end-up doing CREATE,
                              this distinction is gone and we just carry
                              around two structures.
  @param[in,out]  alter_ctx   Runtime context for ALTER TABLE.

  @return
    Fills various create_info members based on information retrieved
    from the storage engine.
    Sets create_info->varchar if the table has a VARCHAR column.
    Prepares alter_info->create_list and alter_info->key_list with
    columns and keys of the new table.

  @retval TRUE   error, out of memory or a semantical error in ALTER
                 TABLE instructions
  @retval FALSE  success
*/

bool
mysql_prepare_alter_table(THD *thd, TABLE *table,
                          HA_CREATE_INFO *create_info,
                          Alter_info *alter_info,
                          Alter_table_ctx *alter_ctx)
{
  /* New column definitions are added here */
  List<Create_field> new_create_list;
  /* New key definitions are added here */
  List<Key> new_key_list;
  List_iterator<Alter_drop> drop_it(alter_info->drop_list);
  List_iterator<Create_field> def_it(alter_info->create_list);
  List_iterator<Alter_column> alter_it(alter_info->alter_list);
  List_iterator<Key> key_it(alter_info->key_list);
  List_iterator<Create_field> find_it(new_create_list);
  List_iterator<Create_field> field_it(new_create_list);
  List<Key_part_spec> key_parts;
  uint db_create_options= (table->s->db_create_options
                           & ~(HA_OPTION_PACK_RECORD));
  uint used_fields;
  KEY *key_info=table->key_info;
  bool rc= TRUE;
  bool modified_primary_key= FALSE;
  Create_field *def;
  Field **f_ptr,*field;
  DBUG_ENTER("mysql_prepare_alter_table");

  /*
    Merge incompatible changes flag in case of upgrade of a table from an
    old MariaDB or MySQL version.  This ensures that we don't try to do an
    online alter table if field packing or character set changes are required.
  */
  create_info->used_fields|= table->s->incompatible_version;
  used_fields= create_info->used_fields;

  create_info->varchar= FALSE;
  /* Let new create options override the old ones */
  if (!(used_fields & HA_CREATE_USED_MIN_ROWS))
    create_info->min_rows= table->s->min_rows;
  if (!(used_fields & HA_CREATE_USED_MAX_ROWS))
    create_info->max_rows= table->s->max_rows;
  if (!(used_fields & HA_CREATE_USED_AVG_ROW_LENGTH))
    create_info->avg_row_length= table->s->avg_row_length;
  if (!(used_fields & HA_CREATE_USED_DEFAULT_CHARSET))
    create_info->default_table_charset= table->s->table_charset;
  if (!(used_fields & HA_CREATE_USED_AUTO) && table->found_next_number_field)
  {
    /* Table has an autoincrement, copy value to new table */
    table->file->info(HA_STATUS_AUTO);
    create_info->auto_increment_value= table->file->stats.auto_increment_value;
  }

  if (!(used_fields & HA_CREATE_USED_KEY_BLOCK_SIZE))
    create_info->key_block_size= table->s->key_block_size;

  if (!(used_fields & HA_CREATE_USED_STATS_SAMPLE_PAGES))
    create_info->stats_sample_pages= table->s->stats_sample_pages;

  if (!(used_fields & HA_CREATE_USED_STATS_AUTO_RECALC))
    create_info->stats_auto_recalc= table->s->stats_auto_recalc;

  if (!(used_fields & HA_CREATE_USED_TRANSACTIONAL))
    create_info->transactional= table->s->transactional;

  if (!(used_fields & HA_CREATE_USED_CONNECTION))
    create_info->connect_string= table->s->connect_string;

  restore_record(table, s->default_values);     // Empty record for DEFAULT

  if ((create_info->fields_option_struct= (ha_field_option_struct**)
         thd->calloc(sizeof(void*) * table->s->fields)) == NULL ||
      (create_info->indexes_option_struct= (ha_index_option_struct**)
         thd->calloc(sizeof(void*) * table->s->keys)) == NULL)
    DBUG_RETURN(1);

  create_info->option_list= merge_engine_table_options(table->s->option_list,
                                        create_info->option_list, thd->mem_root);

  /*
    First collect all fields from table which isn't in drop_list
  */
  for (f_ptr=table->field ; (field= *f_ptr) ; f_ptr++)
  {
    Alter_drop *drop;
    if (field->type() == MYSQL_TYPE_VARCHAR)
      create_info->varchar= TRUE;
    /* Check if field should be dropped */
    drop_it.rewind();
    while ((drop=drop_it++))
    {
      if (drop->type == Alter_drop::COLUMN &&
	  !my_strcasecmp(system_charset_info,field->field_name, drop->name))
      {
	/* Reset auto_increment value if it was dropped */
	if (MTYP_TYPENR(field->unireg_check) == Field::NEXT_NUMBER &&
	    !(used_fields & HA_CREATE_USED_AUTO))
	{
	  create_info->auto_increment_value=0;
	  create_info->used_fields|=HA_CREATE_USED_AUTO;
	}
	break;
      }
    }
    if (drop)
    {
      if (table->s->tmp_table == NO_TMP_TABLE)
        (void) delete_statistics_for_column(thd, table, field);
      drop_it.remove();
      continue;
    }
    /* Check if field is changed */
    def_it.rewind();
    while ((def=def_it++))
    {
      if (def->change &&
	  !my_strcasecmp(system_charset_info,field->field_name, def->change))
	break;
    }
    if (def)
    {						// Field is changed
      def->field=field;
      /*
        Add column being updated to the list of new columns.
        Note that columns with AFTER clauses are added to the end
        of the list for now. Their positions will be corrected later.
      */
      new_create_list.push_back(def, thd->mem_root);
      if (field->stored_in_db != def->stored_in_db)
      {
        my_error(ER_UNSUPPORTED_ACTION_ON_VIRTUAL_COLUMN, MYF(0));
        goto err;
      }
      if (!def->after)
      {
        /*
          If this ALTER TABLE doesn't have an AFTER clause for the modified
          column then remove this column from the list of columns to be
          processed. So later we can iterate over the columns remaining
          in this list and process modified columns with AFTER clause or
          add new columns.
        */
	def_it.remove();
      }
    }
    else
    {
      /*
        This field was not dropped and not changed, add it to the list
        for the new table.
      */
      def= new (thd->mem_root) Create_field(thd, field, field);
      new_create_list.push_back(def, thd->mem_root);
      alter_it.rewind();			// Change default if ALTER
      Alter_column *alter;
      while ((alter=alter_it++))
      {
	if (!my_strcasecmp(system_charset_info,field->field_name, alter->name))
	  break;
      }
      if (alter)
      {
	if (def->sql_type == MYSQL_TYPE_BLOB)
	{
	  my_error(ER_BLOB_CANT_HAVE_DEFAULT, MYF(0), def->change);
          goto err;
	}
	if ((def->def=alter->def))              // Use new default
          def->flags&= ~NO_DEFAULT_VALUE_FLAG;
        else
          def->flags|= NO_DEFAULT_VALUE_FLAG;
	alter_it.remove();
      }
    }
  }
  def_it.rewind();
  while ((def=def_it++))			// Add new columns
  {
    if (def->change && ! def->field)
    {
      /*
        Check if there is modify for newly added field.
      */
      Create_field *find;
      find_it.rewind();
      while((find=find_it++))
      {
        if (!my_strcasecmp(system_charset_info,find->field_name, def->field_name))
          break;
      }

      if (find && !find->field)
	find_it.remove();
      else
      {
        my_error(ER_BAD_FIELD_ERROR, MYF(0), def->change,
                 table->s->table_name.str);
        goto err;
      }
    }
    /*
      Check that the DATE/DATETIME not null field we are going to add is
      either has a default value or the '0000-00-00' is allowed by the
      set sql mode.
      If the '0000-00-00' value isn't allowed then raise the error_if_not_empty
      flag to allow ALTER TABLE only if the table to be altered is empty.
    */
    if ((def->sql_type == MYSQL_TYPE_DATE ||
         def->sql_type == MYSQL_TYPE_NEWDATE ||
         def->sql_type == MYSQL_TYPE_DATETIME ||
         def->sql_type == MYSQL_TYPE_DATETIME2) &&
         !alter_ctx->datetime_field &&
         !(~def->flags & (NO_DEFAULT_VALUE_FLAG | NOT_NULL_FLAG)) &&
         thd->variables.sql_mode & MODE_NO_ZERO_DATE)
    {
        alter_ctx->datetime_field= def;
        alter_ctx->error_if_not_empty= TRUE;
    }
    if (!def->after)
      new_create_list.push_back(def, thd->mem_root);
    else
    {
      Create_field *find;
      if (def->change)
      {
        find_it.rewind();
        /*
          For columns being modified with AFTER clause we should first remove
          these columns from the list and then add them back at their correct
          positions.
        */
        while ((find=find_it++))
        {
          /*
            Create_fields representing changed columns are added directly
            from Alter_info::create_list to new_create_list. We can therefore
            safely use pointer equality rather than name matching here.
            This prevents removing the wrong column in case of column rename.
          */
          if (find == def)
          {
            find_it.remove();
            break;
          }
        }
      }
      if (def->after == first_keyword)
        new_create_list.push_front(def, thd->mem_root);
      else
      {
        find_it.rewind();
        while ((find=find_it++))
        {
          if (!my_strcasecmp(system_charset_info, def->after, find->field_name))
            break;
        }
        if (!find)
        {
          my_error(ER_BAD_FIELD_ERROR, MYF(0), def->after, table->s->table_name.str);
          goto err;
        }
        find_it.after(def);			// Put column after this
      }
    }
    /*
      Check if there is alter for newly added field.
    */
    alter_it.rewind();
    Alter_column *alter;
    while ((alter=alter_it++))
    {
      if (!my_strcasecmp(system_charset_info,def->field_name, alter->name))
        break;
    }
    if (alter)
    {
      if (def->sql_type == MYSQL_TYPE_BLOB)
      {
        my_error(ER_BLOB_CANT_HAVE_DEFAULT, MYF(0), def->change);
        goto err;
      }
      if ((def->def=alter->def))              // Use new default
        def->flags&= ~NO_DEFAULT_VALUE_FLAG;
      else
        def->flags|= NO_DEFAULT_VALUE_FLAG;
      alter_it.remove();
    }
  }
  if (alter_info->alter_list.elements)
  {
    my_error(ER_BAD_FIELD_ERROR, MYF(0),
             alter_info->alter_list.head()->name, table->s->table_name.str);
    goto err;
  }
  if (!new_create_list.elements)
  {
    my_message(ER_CANT_REMOVE_ALL_FIELDS,
               ER_THD(thd, ER_CANT_REMOVE_ALL_FIELDS),
               MYF(0));
    goto err;
  }

  /*
    Collect all keys which isn't in drop list. Add only those
    for which some fields exists.
  */
 
  for (uint i=0 ; i < table->s->keys ; i++,key_info++)
  {
    char *key_name= key_info->name;
    Alter_drop *drop;
    drop_it.rewind();
    while ((drop=drop_it++))
    {
      if (drop->type == Alter_drop::KEY &&
	  !my_strcasecmp(system_charset_info,key_name, drop->name))
	break;
    }
    if (drop)
    {
      if (table->s->tmp_table == NO_TMP_TABLE)
      {
        (void) delete_statistics_for_index(thd, table, key_info, FALSE);
        if (i == table->s->primary_key)
	{
          KEY *tab_key_info= table->key_info;
	  for (uint j=0; j < table->s->keys; j++, tab_key_info++)
	  {
            if (tab_key_info->user_defined_key_parts !=
                tab_key_info->ext_key_parts)
	      (void) delete_statistics_for_index(thd, table, tab_key_info,
                                                 TRUE);
	  }
	}
      }  
      drop_it.remove();
      continue;
    }

    KEY_PART_INFO *key_part= key_info->key_part;
    key_parts.empty();
    bool delete_index_stat= FALSE;
    for (uint j=0 ; j < key_info->user_defined_key_parts ; j++,key_part++)
    {
      if (!key_part->field)
	continue;				// Wrong field (from UNIREG)
      const char *key_part_name=key_part->field->field_name;
      Create_field *cfield;
      uint key_part_length;

      field_it.rewind();
      while ((cfield=field_it++))
      {
	if (cfield->change)
	{
	  if (!my_strcasecmp(system_charset_info, key_part_name,
			     cfield->change))
	    break;
	}
	else if (!my_strcasecmp(system_charset_info,
				key_part_name, cfield->field_name))
	  break;
      }
      if (!cfield)
      {
        if (table->s->primary_key == i)
          modified_primary_key= TRUE;
        delete_index_stat= TRUE;
	continue;				// Field is removed
      }
      key_part_length= key_part->length;
      if (cfield->field)			// Not new field
      {
        /*
          If the field can't have only a part used in a key according to its
          new type, or should not be used partially according to its
          previous type, or the field length is less than the key part
          length, unset the key part length.

          We also unset the key part length if it is the same as the
          old field's length, so the whole new field will be used.

          BLOBs may have cfield->length == 0, which is why we test it before
          checking whether cfield->length < key_part_length (in chars).
          
          In case of TEXTs we check the data type maximum length *in bytes*
          to key part length measured *in characters* (i.e. key_part_length
          devided to mbmaxlen). This is because it's OK to have:
          CREATE TABLE t1 (a tinytext, key(a(254)) character set utf8);
          In case of this example:
          - data type maximum length is 255.
          - key_part_length is 1016 (=254*4, where 4 is mbmaxlen)
         */
        if (!Field::type_can_have_key_part(cfield->field->type()) ||
            !Field::type_can_have_key_part(cfield->sql_type) ||
            /* spatial keys can't have sub-key length */
            (key_info->flags & HA_SPATIAL) ||
            (cfield->field->field_length == key_part_length &&
             !f_is_blob(key_part->key_type)) ||
            (cfield->length && (((cfield->sql_type >= MYSQL_TYPE_TINY_BLOB &&
                                  cfield->sql_type <= MYSQL_TYPE_BLOB) ? 
                                blob_length_by_type(cfield->sql_type) :
                                cfield->length) <
	     key_part_length / key_part->field->charset()->mbmaxlen)))
	  key_part_length= 0;			// Use whole field
      }
      key_part_length /= key_part->field->charset()->mbmaxlen;
      key_parts.push_back(new Key_part_spec(cfield->field_name,
                                            strlen(cfield->field_name),
					    key_part_length),
                          thd->mem_root);
    }
    if (table->s->tmp_table == NO_TMP_TABLE)
    {
      if (delete_index_stat) 
        (void) delete_statistics_for_index(thd, table, key_info, FALSE);
      else if (modified_primary_key &&
               key_info->user_defined_key_parts != key_info->ext_key_parts)
        (void) delete_statistics_for_index(thd, table, key_info, TRUE);
    }

    if (key_parts.elements)
    {
      KEY_CREATE_INFO key_create_info;
      Key *key;
      enum Key::Keytype key_type;
      bzero((char*) &key_create_info, sizeof(key_create_info));

      key_create_info.algorithm= key_info->algorithm;
      if (key_info->flags & HA_USES_BLOCK_SIZE)
        key_create_info.block_size= key_info->block_size;
      if (key_info->flags & HA_USES_PARSER)
        key_create_info.parser_name= *plugin_name(key_info->parser);
      if (key_info->flags & HA_USES_COMMENT)
        key_create_info.comment= key_info->comment;

      /*
        We're refreshing an already existing index. Since the index is not
        modified, there is no need to check for duplicate indexes again.
      */
      key_create_info.check_for_duplicate_indexes= false;

      if (key_info->flags & HA_SPATIAL)
        key_type= Key::SPATIAL;
      else if (key_info->flags & HA_NOSAME)
      {
        if (! my_strcasecmp(system_charset_info, key_name, primary_key_name))
          key_type= Key::PRIMARY;
        else
          key_type= Key::UNIQUE;
      }
      else if (key_info->flags & HA_FULLTEXT)
        key_type= Key::FULLTEXT;
      else
        key_type= Key::MULTIPLE;

      key= new Key(key_type, key_name, strlen(key_name),
                   &key_create_info,
                   MY_TEST(key_info->flags & HA_GENERATED_KEY),
                   key_parts, key_info->option_list, DDL_options());
      new_key_list.push_back(key, thd->mem_root);
    }
  }
  {
    Key *key;
    while ((key=key_it++))			// Add new keys
    {
      if (key->type == Key::FOREIGN_KEY &&
          ((Foreign_key *)key)->validate(new_create_list))
        goto err;
      new_key_list.push_back(key, thd->mem_root);
      if (key->name.str &&
	  !my_strcasecmp(system_charset_info, key->name.str, primary_key_name))
      {
	my_error(ER_WRONG_NAME_FOR_INDEX, MYF(0), key->name.str);
        goto err;
      }
    }
  }

  if (alter_info->drop_list.elements)
  {
    Alter_drop *drop;
    drop_it.rewind();
    while ((drop=drop_it++)) {
      switch (drop->type) {
      case Alter_drop::KEY:
      case Alter_drop::COLUMN:
        my_error(ER_CANT_DROP_FIELD_OR_KEY, MYF(0),
                 alter_info->drop_list.head()->name);
        goto err;
      case Alter_drop::FOREIGN_KEY:
        // Leave the DROP FOREIGN KEY names in the alter_info->drop_list.
        break;
      }
    }
  }
  if (alter_info->alter_list.elements)
  {
    my_error(ER_CANT_DROP_FIELD_OR_KEY, MYF(0),
             alter_info->alter_list.head()->name);
    goto err;
  }

  if (!create_info->comment.str)
  {
    create_info->comment.str= table->s->comment.str;
    create_info->comment.length= table->s->comment.length;
  }

  table->file->update_create_info(create_info);
  if ((create_info->table_options &
       (HA_OPTION_PACK_KEYS | HA_OPTION_NO_PACK_KEYS)) ||
      (used_fields & HA_CREATE_USED_PACK_KEYS))
    db_create_options&= ~(HA_OPTION_PACK_KEYS | HA_OPTION_NO_PACK_KEYS);
  if ((create_info->table_options &
       (HA_OPTION_STATS_PERSISTENT | HA_OPTION_NO_STATS_PERSISTENT)) ||
      (used_fields & HA_CREATE_USED_STATS_PERSISTENT))
    db_create_options&= ~(HA_OPTION_STATS_PERSISTENT | HA_OPTION_NO_STATS_PERSISTENT);

  if (create_info->table_options &
      (HA_OPTION_CHECKSUM | HA_OPTION_NO_CHECKSUM))
    db_create_options&= ~(HA_OPTION_CHECKSUM | HA_OPTION_NO_CHECKSUM);
  if (create_info->table_options &
      (HA_OPTION_DELAY_KEY_WRITE | HA_OPTION_NO_DELAY_KEY_WRITE))
    db_create_options&= ~(HA_OPTION_DELAY_KEY_WRITE |
			  HA_OPTION_NO_DELAY_KEY_WRITE);
  create_info->table_options|= db_create_options;

  if (table->s->tmp_table)
    create_info->options|=HA_LEX_CREATE_TMP_TABLE;

  rc= FALSE;
  alter_info->create_list.swap(new_create_list);
  alter_info->key_list.swap(new_key_list);
err:
  DBUG_RETURN(rc);
}


/**
  Get Create_field object for newly created table by its name
  in the old version of table.

  @param alter_info  Alter_info describing newly created table.
  @param old_name    Name of field in old table.

  @returns Pointer to Create_field object, NULL - if field is
           not present in new version of table.
*/

static Create_field *get_field_by_old_name(Alter_info *alter_info,
                                           const char *old_name)
{
  List_iterator_fast<Create_field> new_field_it(alter_info->create_list);
  Create_field *new_field;

  while ((new_field= new_field_it++))
  {
    if (new_field->field &&
        (my_strcasecmp(system_charset_info,
                       new_field->field->field_name,
                       old_name) == 0))
      break;
  }
  return new_field;
}


/** Type of change to foreign key column, */

enum fk_column_change_type
{
  FK_COLUMN_NO_CHANGE, FK_COLUMN_DATA_CHANGE,
  FK_COLUMN_RENAMED, FK_COLUMN_DROPPED
};

/**
  Check that ALTER TABLE's changes on columns of a foreign key are allowed.

  @param[in]   thd              Thread context.
  @param[in]   alter_info       Alter_info describing changes to be done
                                by ALTER TABLE.
  @param[in]   fk_columns       List of columns of the foreign key to check.
  @param[out]  bad_column_name  Name of field on which ALTER TABLE tries to
                                do prohibited operation.

  @note This function takes into account value of @@foreign_key_checks
        setting.

  @retval FK_COLUMN_NO_CHANGE    No significant changes are to be done on
                                 foreign key columns.
  @retval FK_COLUMN_DATA_CHANGE  ALTER TABLE might result in value
                                 change in foreign key column (and
                                 foreign_key_checks is on).
  @retval FK_COLUMN_RENAMED      Foreign key column is renamed.
  @retval FK_COLUMN_DROPPED      Foreign key column is dropped.
*/

static enum fk_column_change_type
fk_check_column_changes(THD *thd, Alter_info *alter_info,
                        List<LEX_STRING> &fk_columns,
                        const char **bad_column_name)
{
  List_iterator_fast<LEX_STRING> column_it(fk_columns);
  LEX_STRING *column;

  *bad_column_name= NULL;

  while ((column= column_it++))
  {
    Create_field *new_field= get_field_by_old_name(alter_info, column->str);

    if (new_field)
    {
      Field *old_field= new_field->field;

      if (my_strcasecmp(system_charset_info, old_field->field_name,
                        new_field->field_name))
      {
        /*
          Copy algorithm doesn't support proper renaming of columns in
          the foreign key yet. At the moment we lack API which will tell
          SE that foreign keys should be updated to use new name of column
          like it happens in case of in-place algorithm.
        */
        *bad_column_name= column->str;
        return FK_COLUMN_RENAMED;
      }

      if ((old_field->is_equal(new_field) == IS_EQUAL_NO) ||
          ((new_field->flags & NOT_NULL_FLAG) &&
           !(old_field->flags & NOT_NULL_FLAG)))
      {
        if (!(thd->variables.option_bits & OPTION_NO_FOREIGN_KEY_CHECKS))
        {
          /*
            Column in a FK has changed significantly. Unless
            foreign_key_checks are off we prohibit this since this
            means values in this column might be changed by ALTER
            and thus referential integrity might be broken,
          */
          *bad_column_name= column->str;
          return FK_COLUMN_DATA_CHANGE;
        }
      }
    }
    else
    {
      /*
        Column in FK was dropped. Most likely this will break
        integrity constraints of InnoDB data-dictionary (and thus
        InnoDB will emit an error), so we prohibit this right away
        even if foreign_key_checks are off.
        This also includes a rare case when another field replaces
        field being dropped since it is easy to break referential
        integrity in this case.
      */
      *bad_column_name= column->str;
      return FK_COLUMN_DROPPED;
    }
  }

  return FK_COLUMN_NO_CHANGE;
}


/**
  Check if ALTER TABLE we are about to execute using COPY algorithm
  is not supported as it might break referential integrity.

  @note If foreign_key_checks is disabled (=0), we allow to break
        referential integrity. But we still disallow some operations
        like dropping or renaming columns in foreign key since they
        are likely to break consistency of InnoDB data-dictionary
        and thus will end-up in error anyway.

  @param[in]  thd          Thread context.
  @param[in]  table        Table to be altered.
  @param[in]  alter_info   Lists of fields, keys to be changed, added
                           or dropped.
  @param[out] alter_ctx    ALTER TABLE runtime context.
                           Alter_table_ctx::fk_error_if_delete flag
                           is set if deletion during alter can break
                           foreign key integrity.

  @retval false  Success.
  @retval true   Error, ALTER - tries to do change which is not compatible
                 with foreign key definitions on the table.
*/

static bool fk_prepare_copy_alter_table(THD *thd, TABLE *table,
                                        Alter_info *alter_info,
                                        Alter_table_ctx *alter_ctx)
{
  List <FOREIGN_KEY_INFO> fk_parent_key_list;
  List <FOREIGN_KEY_INFO> fk_child_key_list;
  FOREIGN_KEY_INFO *f_key;

  DBUG_ENTER("fk_prepare_copy_alter_table");

  table->file->get_parent_foreign_key_list(thd, &fk_parent_key_list);

  /* OOM when building list. */
  if (thd->is_error())
    DBUG_RETURN(true);

  /*
    Remove from the list all foreign keys in which table participates as
    parent which are to be dropped by this ALTER TABLE. This is possible
    when a foreign key has the same table as child and parent.
  */
  List_iterator<FOREIGN_KEY_INFO> fk_parent_key_it(fk_parent_key_list);

  while ((f_key= fk_parent_key_it++))
  {
    Alter_drop *drop;
    List_iterator_fast<Alter_drop> drop_it(alter_info->drop_list);

    while ((drop= drop_it++))
    {
      /*
        InnoDB treats foreign key names in case-insensitive fashion.
        So we do it here too. For database and table name type of
        comparison used depends on lower-case-table-names setting.
        For l_c_t_n = 0 we use case-sensitive comparison, for
        l_c_t_n > 0 modes case-insensitive comparison is used.
      */
      if ((drop->type == Alter_drop::FOREIGN_KEY) &&
          (my_strcasecmp(system_charset_info, f_key->foreign_id->str,
                         drop->name) == 0) &&
          (my_strcasecmp(table_alias_charset, f_key->foreign_db->str,
                         table->s->db.str) == 0) &&
          (my_strcasecmp(table_alias_charset, f_key->foreign_table->str,
                         table->s->table_name.str) == 0))
        fk_parent_key_it.remove();
    }
  }

  /*
    If there are FKs in which this table is parent which were not
    dropped we need to prevent ALTER deleting rows from the table,
    as it might break referential integrity. OTOH it is OK to do
    so if foreign_key_checks are disabled.
  */
  if (!fk_parent_key_list.is_empty() &&
      !(thd->variables.option_bits & OPTION_NO_FOREIGN_KEY_CHECKS))
    alter_ctx->set_fk_error_if_delete_row(fk_parent_key_list.head());

  fk_parent_key_it.rewind();
  while ((f_key= fk_parent_key_it++))
  {
    enum fk_column_change_type changes;
    const char *bad_column_name;

    changes= fk_check_column_changes(thd, alter_info,
                                     f_key->referenced_fields,
                                     &bad_column_name);

    switch(changes)
    {
    case FK_COLUMN_NO_CHANGE:
      /* No significant changes. We can proceed with ALTER! */
      break;
    case FK_COLUMN_DATA_CHANGE:
    {
      char buff[NAME_LEN*2+2];
      strxnmov(buff, sizeof(buff)-1, f_key->foreign_db->str, ".",
               f_key->foreign_table->str, NullS);
      my_error(ER_FK_COLUMN_CANNOT_CHANGE_CHILD, MYF(0), bad_column_name,
               f_key->foreign_id->str, buff);
      DBUG_RETURN(true);
    }
    case FK_COLUMN_RENAMED:
      my_error(ER_ALTER_OPERATION_NOT_SUPPORTED_REASON, MYF(0),
               "ALGORITHM=COPY",
               ER_THD(thd, ER_ALTER_OPERATION_NOT_SUPPORTED_REASON_FK_RENAME),
               "ALGORITHM=INPLACE");
      DBUG_RETURN(true);
    case FK_COLUMN_DROPPED:
    {
      char buff[NAME_LEN*2+2];
      strxnmov(buff, sizeof(buff)-1, f_key->foreign_db->str, ".",
               f_key->foreign_table->str, NullS);
      my_error(ER_FK_COLUMN_CANNOT_DROP_CHILD, MYF(0), bad_column_name,
               f_key->foreign_id->str, buff);
      DBUG_RETURN(true);
    }
    default:
      DBUG_ASSERT(0);
    }
  }

  table->file->get_foreign_key_list(thd, &fk_child_key_list);

  /* OOM when building list. */
  if (thd->is_error())
    DBUG_RETURN(true);

  /*
    Remove from the list all foreign keys which are to be dropped
    by this ALTER TABLE.
  */
  List_iterator<FOREIGN_KEY_INFO> fk_key_it(fk_child_key_list);

  while ((f_key= fk_key_it++))
  {
    Alter_drop *drop;
    List_iterator_fast<Alter_drop> drop_it(alter_info->drop_list);

    while ((drop= drop_it++))
    {
      /* Names of foreign keys in InnoDB are case-insensitive. */
      if ((drop->type == Alter_drop::FOREIGN_KEY) &&
          (my_strcasecmp(system_charset_info, f_key->foreign_id->str,
                         drop->name) == 0))
        fk_key_it.remove();
    }
  }

  fk_key_it.rewind();
  while ((f_key= fk_key_it++))
  {
    enum fk_column_change_type changes;
    const char *bad_column_name;

    changes= fk_check_column_changes(thd, alter_info,
                                     f_key->foreign_fields,
                                     &bad_column_name);

    switch(changes)
    {
    case FK_COLUMN_NO_CHANGE:
      /* No significant changes. We can proceed with ALTER! */
      break;
    case FK_COLUMN_DATA_CHANGE:
      my_error(ER_FK_COLUMN_CANNOT_CHANGE, MYF(0), bad_column_name,
               f_key->foreign_id->str);
      DBUG_RETURN(true);
    case FK_COLUMN_RENAMED:
      my_error(ER_ALTER_OPERATION_NOT_SUPPORTED_REASON, MYF(0),
               "ALGORITHM=COPY",
               ER_THD(thd, ER_ALTER_OPERATION_NOT_SUPPORTED_REASON_FK_RENAME),
               "ALGORITHM=INPLACE");
      DBUG_RETURN(true);
    case FK_COLUMN_DROPPED:
      my_error(ER_FK_COLUMN_CANNOT_DROP, MYF(0), bad_column_name,
               f_key->foreign_id->str);
      DBUG_RETURN(true);
    default:
      DBUG_ASSERT(0);
    }
  }

  DBUG_RETURN(false);
}


/**
  Rename table and/or turn indexes on/off without touching .FRM

  @param thd            Thread handler
  @param table_list     TABLE_LIST for the table to change
  @param keys_onoff     ENABLE or DISABLE KEYS?
  @param alter_ctx      ALTER TABLE runtime context.

  @return Operation status
    @retval false           Success
    @retval true            Failure
*/

static bool
simple_rename_or_index_change(THD *thd, TABLE_LIST *table_list,
                              Alter_info::enum_enable_or_disable keys_onoff,
                              Alter_table_ctx *alter_ctx)
{
  TABLE *table= table_list->table;
  MDL_ticket *mdl_ticket= table->mdl_ticket;
  int error= 0;
  enum ha_extra_function extra_func= thd->locked_tables_mode
                                       ? HA_EXTRA_NOT_USED
                                       : HA_EXTRA_FORCE_REOPEN;
  DBUG_ENTER("simple_rename_or_index_change");

  if (keys_onoff != Alter_info::LEAVE_AS_IS)
  {
    if (wait_while_table_is_used(thd, table, extra_func))
      DBUG_RETURN(true);

    // It's now safe to take the table level lock.
    if (lock_tables(thd, table_list, alter_ctx->tables_opened, 0))
      DBUG_RETURN(true);

    error= alter_table_manage_keys(table,
                                   table->file->indexes_are_disabled(),
                                   keys_onoff);
  }

  if (!error && alter_ctx->is_table_renamed())
  {
    THD_STAGE_INFO(thd, stage_rename);
    handlerton *old_db_type= table->s->db_type();
    /*
      Then do a 'simple' rename of the table. First we need to close all
      instances of 'source' table.
      Note that if wait_while_table_is_used() returns error here (i.e. if
      this thread was killed) then it must be that previous step of
      simple rename did nothing and therefore we can safely return
      without additional clean-up.
    */
    if (wait_while_table_is_used(thd, table, extra_func))
      DBUG_RETURN(true);
    close_all_tables_for_name(thd, table->s, HA_EXTRA_PREPARE_FOR_RENAME, NULL);

    LEX_STRING old_db_name= { alter_ctx->db, strlen(alter_ctx->db) };
    LEX_STRING old_table_name=
               { alter_ctx->table_name, strlen(alter_ctx->table_name) };
    LEX_STRING new_db_name= { alter_ctx->new_db, strlen(alter_ctx->new_db) };
    LEX_STRING new_table_name=
               { alter_ctx->new_alias, strlen(alter_ctx->new_alias) };
    (void) rename_table_in_stat_tables(thd, &old_db_name, &old_table_name,
                                       &new_db_name, &new_table_name);

    if (mysql_rename_table(old_db_type, alter_ctx->db, alter_ctx->table_name,
                           alter_ctx->new_db, alter_ctx->new_alias, 0))
      error= -1;
    else if (Table_triggers_list::change_table_name(thd,
                                                    alter_ctx->db,
                                                    alter_ctx->alias,
                                                    alter_ctx->table_name,
                                                    alter_ctx->new_db,
                                                    alter_ctx->new_alias))
    {
      (void) mysql_rename_table(old_db_type,
                                alter_ctx->new_db, alter_ctx->new_alias,
                                alter_ctx->db, alter_ctx->table_name,
                                NO_FK_CHECKS);
      error= -1;
    }
  }

  if (!error)
  {
    error= write_bin_log(thd, TRUE, thd->query(), thd->query_length());

    if (!error)
      my_ok(thd);
  }
  table_list->table= NULL;                    // For query cache
  query_cache_invalidate3(thd, table_list, 0);

  if ((thd->locked_tables_mode == LTM_LOCK_TABLES ||
       thd->locked_tables_mode == LTM_PRELOCKED_UNDER_LOCK_TABLES))
  {
    /*
      Under LOCK TABLES we should adjust meta-data locks before finishing
      statement. Otherwise we can rely on them being released
      along with the implicit commit.
    */
    if (alter_ctx->is_table_renamed())
      thd->mdl_context.release_all_locks_for_name(mdl_ticket);
    else
      mdl_ticket->downgrade_lock(MDL_SHARED_NO_READ_WRITE);
  }
  DBUG_RETURN(error != 0);
}


/**
  Alter table

  @param thd              Thread handle
  @param new_db           If there is a RENAME clause
  @param new_name         If there is a RENAME clause
  @param create_info      Information from the parsing phase about new
                          table properties.
  @param table_list       The table to change.
  @param alter_info       Lists of fields, keys to be changed, added
                          or dropped.
  @param order_num        How many ORDER BY fields has been specified.
  @param order            List of fields to ORDER BY.
  @param ignore           Whether we have ALTER IGNORE TABLE

  @retval   true          Error
  @retval   false         Success

  This is a veery long function and is everything but the kitchen sink :)
  It is used to alter a table and not only by ALTER TABLE but also
  CREATE|DROP INDEX are mapped on this function.

  When the ALTER TABLE statement just does a RENAME or ENABLE|DISABLE KEYS,
  or both, then this function short cuts its operation by renaming
  the table and/or enabling/disabling the keys. In this case, the FRM is
  not changed, directly by mysql_alter_table. However, if there is a
  RENAME + change of a field, or an index, the short cut is not used.
  See how `create_list` is used to generate the new FRM regarding the
  structure of the fields. The same is done for the indices of the table.

  Altering a table can be done in two ways. The table can be modified
  directly using an in-place algorithm, or the changes can be done using
  an intermediate temporary table (copy). In-place is the preferred
  algorithm as it avoids copying table data. The storage engine
  selects which algorithm to use in check_if_supported_inplace_alter()
  based on information about the table changes from fill_alter_inplace_info().
*/

bool mysql_alter_table(THD *thd,char *new_db, char *new_name,
                       HA_CREATE_INFO *create_info,
                       TABLE_LIST *table_list,
                       Alter_info *alter_info,
                       uint order_num, ORDER *order, bool ignore)
{
  DBUG_ENTER("mysql_alter_table");

  /*
    Check if we attempt to alter mysql.slow_log or
    mysql.general_log table and return an error if
    it is the case.
    TODO: this design is obsolete and will be removed.
  */
  int table_kind= check_if_log_table(table_list, FALSE, NullS);

  if (table_kind)
  {
    /* Disable alter of enabled log tables */
    if (logger.is_log_table_enabled(table_kind))
    {
      my_error(ER_BAD_LOG_STATEMENT, MYF(0), "ALTER");
      DBUG_RETURN(true);
    }

    /* Disable alter of log tables to unsupported engine */
    if ((create_info->used_fields & HA_CREATE_USED_ENGINE) &&
        (!create_info->db_type || /* unknown engine */
         !(create_info->db_type->flags & HTON_SUPPORT_LOG_TABLES)))
    {
      my_error(ER_UNSUPORTED_LOG_ENGINE, MYF(0),
               hton_name(create_info->db_type)->str);
      DBUG_RETURN(true);
    }

#ifdef WITH_PARTITION_STORAGE_ENGINE
    if (alter_info->flags & Alter_info::ALTER_PARTITION)
    {
      my_error(ER_WRONG_USAGE, MYF(0), "PARTITION", "log table");
      DBUG_RETURN(true);
    }
#endif
  }

  THD_STAGE_INFO(thd, stage_init);

  /*
    Code below can handle only base tables so ensure that we won't open a view.
    Note that RENAME TABLE the only ALTER clause which is supported for views
    has been already processed.
  */
  table_list->required_type= FRMTYPE_TABLE;

  Alter_table_prelocking_strategy alter_prelocking_strategy;

  DEBUG_SYNC(thd, "alter_table_before_open_tables");
  uint tables_opened;

  thd->open_options|= HA_OPEN_FOR_ALTER;
  bool error= open_tables(thd, &table_list, &tables_opened, 0,
                          &alter_prelocking_strategy);
  thd->open_options&= ~HA_OPEN_FOR_ALTER;

  DEBUG_SYNC(thd, "alter_opened_table");

#ifdef WITH_WSREP
  DBUG_EXECUTE_IF("sync.alter_opened_table",
                  {
                    const char act[]=
                      "now "
                      "wait_for signal.alter_opened_table";
                    DBUG_ASSERT(!debug_sync_set_action(thd,
                                                       STRING_WITH_LEN(act)));
                  };);
#endif // WITH_WSREP

  if (error)
    DBUG_RETURN(true);

  TABLE *table= table_list->table;
  table->use_all_columns();
  MDL_ticket *mdl_ticket= table->mdl_ticket;

  /*
    Prohibit changing of the UNION list of a non-temporary MERGE table
    under LOCK tables. It would be quite difficult to reuse a shrinked
    set of tables from the old table or to open a new TABLE object for
    an extended list and verify that they belong to locked tables.
  */
  if ((thd->locked_tables_mode == LTM_LOCK_TABLES ||
       thd->locked_tables_mode == LTM_PRELOCKED_UNDER_LOCK_TABLES) &&
      (create_info->used_fields & HA_CREATE_USED_UNION) &&
      (table->s->tmp_table == NO_TMP_TABLE))
  {
    my_error(ER_LOCK_OR_ACTIVE_TRANSACTION, MYF(0));
    DBUG_RETURN(true);
  }

  Alter_table_ctx alter_ctx(thd, table_list, tables_opened, new_db, new_name);

  MDL_request target_mdl_request;

  /* Check that we are not trying to rename to an existing table */
  if (alter_ctx.is_table_renamed())
  {
    if (table->s->tmp_table != NO_TMP_TABLE)
    {
      if (find_temporary_table(thd, alter_ctx.new_db, alter_ctx.new_name))
      {
        my_error(ER_TABLE_EXISTS_ERROR, MYF(0), alter_ctx.new_alias);
        DBUG_RETURN(true);
      }
    }
    else
    {
      MDL_request_list mdl_requests;
      MDL_request target_db_mdl_request;

      target_mdl_request.init(MDL_key::TABLE,
                              alter_ctx.new_db, alter_ctx.new_name,
                              MDL_EXCLUSIVE, MDL_TRANSACTION);
      mdl_requests.push_front(&target_mdl_request);

      /*
        If we are moving the table to a different database, we also
        need IX lock on the database name so that the target database
        is protected by MDL while the table is moved.
      */
      if (alter_ctx.is_database_changed())
      {
        target_db_mdl_request.init(MDL_key::SCHEMA, alter_ctx.new_db, "",
                                   MDL_INTENTION_EXCLUSIVE,
                                   MDL_TRANSACTION);
        mdl_requests.push_front(&target_db_mdl_request);
      }

      /*
        Global intention exclusive lock must have been already acquired when
        table to be altered was open, so there is no need to do it here.
      */
      DBUG_ASSERT(thd->mdl_context.is_lock_owner(MDL_key::GLOBAL,
                                                 "", "",
                                                 MDL_INTENTION_EXCLUSIVE));

      if (thd->mdl_context.acquire_locks(&mdl_requests,
                                         thd->variables.lock_wait_timeout))
        DBUG_RETURN(true);

      DEBUG_SYNC(thd, "locked_table_name");
      /*
        Table maybe does not exist, but we got an exclusive lock
        on the name, now we can safely try to find out for sure.
      */
      if (ha_table_exists(thd, alter_ctx.new_db, alter_ctx.new_name, 0))
      {
        /* Table will be closed in do_command() */
        my_error(ER_TABLE_EXISTS_ERROR, MYF(0), alter_ctx.new_alias);
        DBUG_RETURN(true);
      }
    }
  }

  if (!create_info->db_type)
  {
#ifdef WITH_PARTITION_STORAGE_ENGINE
    if (table->part_info &&
        create_info->used_fields & HA_CREATE_USED_ENGINE)
    {
      /*
        This case happens when the user specified
        ENGINE = x where x is a non-existing storage engine
        We set create_info->db_type to default_engine_type
        to ensure we don't change underlying engine type
        due to a erroneously given engine name.
      */
      create_info->db_type= table->part_info->default_engine_type;
    }
    else
#endif
      create_info->db_type= table->s->db_type();
  }

  if (check_engine(thd, alter_ctx.new_db, alter_ctx.new_name, create_info))
    DBUG_RETURN(true);

  if ((create_info->db_type != table->s->db_type() ||
       alter_info->flags & Alter_info::ALTER_PARTITION) &&
      !table->file->can_switch_engines())
  {
    my_error(ER_ROW_IS_REFERENCED, MYF(0));
    DBUG_RETURN(true);
  }

  /*
   If foreign key is added then check permission to access parent table.

   In function "check_fk_parent_table_access", create_info->db_type is used
   to identify whether engine supports FK constraint or not. Since
   create_info->db_type is set here, check to parent table access is delayed
   till this point for the alter operation.
  */
  if ((alter_info->flags & Alter_info::ADD_FOREIGN_KEY) &&
      check_fk_parent_table_access(thd, create_info, alter_info, new_db))
    DBUG_RETURN(true);

  /*
    If this is an ALTER TABLE and no explicit row type specified reuse
    the table's row type.
    Note: this is the same as if the row type was specified explicitly.
  */
  if (create_info->row_type == ROW_TYPE_NOT_USED)
  {
    /* ALTER TABLE without explicit row type */
    create_info->row_type= table->s->row_type;
  }
  else
  {
    /* ALTER TABLE with specific row type */
    create_info->used_fields |= HA_CREATE_USED_ROW_FORMAT;
  }

  DBUG_PRINT("info", ("old type: %s  new type: %s",
             ha_resolve_storage_engine_name(table->s->db_type()),
             ha_resolve_storage_engine_name(create_info->db_type)));
  if (ha_check_storage_engine_flag(table->s->db_type(), HTON_ALTER_NOT_SUPPORTED))
  {
    DBUG_PRINT("info", ("doesn't support alter"));
    my_error(ER_ILLEGAL_HA, MYF(0), hton_name(table->s->db_type())->str,
             alter_ctx.db, alter_ctx.table_name);
    DBUG_RETURN(true);
  }

  if (ha_check_storage_engine_flag(create_info->db_type,
                                   HTON_ALTER_NOT_SUPPORTED))
  {
    DBUG_PRINT("info", ("doesn't support alter"));
    my_error(ER_ILLEGAL_HA, MYF(0), hton_name(create_info->db_type)->str,
             alter_ctx.new_db, alter_ctx.new_name);
    DBUG_RETURN(true);
  }

  if (table->s->tmp_table == NO_TMP_TABLE)
    mysql_audit_alter_table(thd, table_list);

  THD_STAGE_INFO(thd, stage_setup);

  handle_if_exists_options(thd, table, alter_info);

  /*
    Look if we have to do anything at all.
    ALTER can become NOOP after handling
    the IF (NOT) EXISTS options.
  */
  if (alter_info->flags == 0)
  {
    my_snprintf(alter_ctx.tmp_name, sizeof(alter_ctx.tmp_name),
                ER_THD(thd, ER_INSERT_INFO), 0L, 0L,
                thd->get_stmt_da()->current_statement_warn_count());
    my_ok(thd, 0L, 0L, alter_ctx.tmp_name);

    if (write_bin_log(thd, true, thd->query(), thd->query_length()))
      DBUG_RETURN(true);

    DBUG_RETURN(false);
  }

  if (!(alter_info->flags & ~(Alter_info::ALTER_RENAME |
                              Alter_info::ALTER_KEYS_ONOFF)) &&
      alter_info->requested_algorithm !=
      Alter_info::ALTER_TABLE_ALGORITHM_COPY &&
      !table->s->tmp_table) // no need to touch frm
  {
    // This requires X-lock, no other lock levels supported.
    if (alter_info->requested_lock != Alter_info::ALTER_TABLE_LOCK_DEFAULT &&
        alter_info->requested_lock != Alter_info::ALTER_TABLE_LOCK_EXCLUSIVE)
    {
      my_error(ER_ALTER_OPERATION_NOT_SUPPORTED, MYF(0),
               "LOCK=NONE/SHARED", "LOCK=EXCLUSIVE");
      DBUG_RETURN(true);
    }
    bool res= simple_rename_or_index_change(thd, table_list,
                                            alter_info->keys_onoff,
                                            &alter_ctx);
    DBUG_RETURN(res);
  }

  /* We have to do full alter table. */

#ifdef WITH_PARTITION_STORAGE_ENGINE
  bool partition_changed= false;
  bool fast_alter_partition= false;
  {
    if (prep_alter_part_table(thd, table, alter_info, create_info,
                              &alter_ctx, &partition_changed,
                              &fast_alter_partition))
    {
      DBUG_RETURN(true);
    }
  }
#endif

  if (mysql_prepare_alter_table(thd, table, create_info, alter_info,
                                &alter_ctx))
  {
    DBUG_RETURN(true);
  }

  set_table_default_charset(thd, create_info, alter_ctx.db);

  if (!opt_explicit_defaults_for_timestamp)
    promote_first_timestamp_column(&alter_info->create_list);

#ifdef WITH_PARTITION_STORAGE_ENGINE
  if (fast_alter_partition)
  {
    /*
      ALGORITHM and LOCK clauses are generally not allowed by the
      parser for operations related to partitioning.
      The exceptions are ALTER_PARTITION and ALTER_REMOVE_PARTITIONING.
      For consistency, we report ER_ALTER_OPERATION_NOT_SUPPORTED here.
    */
    if (alter_info->requested_lock !=
        Alter_info::ALTER_TABLE_LOCK_DEFAULT)
    {
      my_error(ER_ALTER_OPERATION_NOT_SUPPORTED_REASON, MYF(0),
               "LOCK=NONE/SHARED/EXCLUSIVE",
               ER_THD(thd, ER_ALTER_OPERATION_NOT_SUPPORTED_REASON_PARTITION),
               "LOCK=DEFAULT");
      DBUG_RETURN(true);
    }
    else if (alter_info->requested_algorithm !=
             Alter_info::ALTER_TABLE_ALGORITHM_DEFAULT)
    {
      my_error(ER_ALTER_OPERATION_NOT_SUPPORTED_REASON, MYF(0),
               "ALGORITHM=COPY/INPLACE",
               ER_THD(thd, ER_ALTER_OPERATION_NOT_SUPPORTED_REASON_PARTITION),
               "ALGORITHM=DEFAULT");
      DBUG_RETURN(true);
    }

    /*
      Upgrade from MDL_SHARED_UPGRADABLE to MDL_SHARED_NO_WRITE.
      Afterwards it's safe to take the table level lock.
    */
    if (thd->mdl_context.upgrade_shared_lock(mdl_ticket, MDL_SHARED_NO_WRITE,
                                             thd->variables.lock_wait_timeout)
        || lock_tables(thd, table_list, alter_ctx.tables_opened, 0))
    {
      DBUG_RETURN(true);
    }

    // In-place execution of ALTER TABLE for partitioning.
    DBUG_RETURN(fast_alter_partition_table(thd, table, alter_info,
                                           create_info, table_list,
                                           alter_ctx.db,
                                           alter_ctx.table_name));
  }
#endif

  /*
    Use copy algorithm if:
    - old_alter_table system variable is set without in-place requested using
      the ALGORITHM clause.
    - Or if in-place is impossible for given operation.
    - Changes to partitioning which were not handled by fast_alter_part_table()
      needs to be handled using table copying algorithm unless the engine
      supports auto-partitioning as such engines can do some changes
      using in-place API.
  */
  if ((thd->variables.old_alter_table &&
       alter_info->requested_algorithm !=
       Alter_info::ALTER_TABLE_ALGORITHM_INPLACE)
      || is_inplace_alter_impossible(table, create_info, alter_info)
#ifdef WITH_PARTITION_STORAGE_ENGINE
      || (partition_changed &&
          !(table->s->db_type()->partition_flags() & HA_USE_AUTO_PARTITION))
#endif
     )
  {
    if (alter_info->requested_algorithm ==
        Alter_info::ALTER_TABLE_ALGORITHM_INPLACE)
    {
      my_error(ER_ALTER_OPERATION_NOT_SUPPORTED, MYF(0),
               "ALGORITHM=INPLACE", "ALGORITHM=COPY");
      DBUG_RETURN(true);
    }
    alter_info->requested_algorithm= Alter_info::ALTER_TABLE_ALGORITHM_COPY;
  }

  /*
    ALTER TABLE ... ENGINE to the same engine is a common way to
    request table rebuild. Set ALTER_RECREATE flag to force table
    rebuild.
  */
  if (create_info->db_type == table->s->db_type() &&
      create_info->used_fields & HA_CREATE_USED_ENGINE)
    alter_info->flags|= Alter_info::ALTER_RECREATE;

  /*
    If the old table had partitions and we are doing ALTER TABLE ...
    engine= <new_engine>, the new table must preserve the original
    partitioning. This means that the new engine is still the
    partitioning engine, not the engine specified in the parser.
    This is discovered in prep_alter_part_table, which in such case
    updates create_info->db_type.
    It's therefore important that the assignment below is done
    after prep_alter_part_table.
  */
  handlerton *new_db_type= create_info->db_type;
  handlerton *old_db_type= table->s->db_type();
  TABLE *new_table= NULL;
  ha_rows copied=0,deleted=0;

  /*
    Handling of symlinked tables:
    If no rename:
      Create new data file and index file on the same disk as the
      old data and index files.
      Copy data.
      Rename new data file over old data file and new index file over
      old index file.
      Symlinks are not changed.

   If rename:
      Create new data file and index file on the same disk as the
      old data and index files.  Create also symlinks to point at
      the new tables.
      Copy data.
      At end, rename intermediate tables, and symlinks to intermediate
      table, to final table name.
      Remove old table and old symlinks

    If rename is made to another database:
      Create new tables in new database.
      Copy data.
      Remove old table and symlinks.
  */
  char index_file[FN_REFLEN], data_file[FN_REFLEN];

  if (!alter_ctx.is_database_changed())
  {
    if (create_info->index_file_name)
    {
      /* Fix index_file_name to have 'tmp_name' as basename */
      strmov(index_file, alter_ctx.tmp_name);
      create_info->index_file_name=fn_same(index_file,
                                           create_info->index_file_name,
                                           1);
    }
    if (create_info->data_file_name)
    {
      /* Fix data_file_name to have 'tmp_name' as basename */
      strmov(data_file, alter_ctx.tmp_name);
      create_info->data_file_name=fn_same(data_file,
                                          create_info->data_file_name,
                                          1);
    }
  }
  else
  {
    /* Ignore symlink if db is changed. */
    create_info->data_file_name=create_info->index_file_name=0;
  }

  DEBUG_SYNC(thd, "alter_table_before_create_table_no_lock");
  /* We can abort alter table for any table type */
  thd->abort_on_warning= !ignore && thd->is_strict_mode();

  /*
    Create .FRM for new version of table with a temporary name.
    We don't log the statement, it will be logged later.

    Keep information about keys in newly created table as it
    will be used later to construct Alter_inplace_info object
    and by fill_alter_inplace_info() call.
  */
  KEY *key_info;
  uint key_count;
  /*
    Remember if the new definition has new VARCHAR column;
    create_info->varchar will be reset in create_table_impl()/
    mysql_prepare_create_table().
  */
  bool varchar= create_info->varchar;
  LEX_CUSTRING frm= {0,0};

  tmp_disable_binlog(thd);
  create_info->options|=HA_CREATE_TMP_ALTER;
  error= create_table_impl(thd,
                           alter_ctx.db, alter_ctx.table_name,
                           alter_ctx.new_db, alter_ctx.tmp_name,
                           alter_ctx.get_tmp_path(),
                           thd->lex->create_info, create_info, alter_info,
                           C_ALTER_TABLE_FRM_ONLY, NULL,
                           &key_info, &key_count, &frm);
  reenable_binlog(thd);
  thd->abort_on_warning= false;
  if (error)
  {
    my_free(const_cast<uchar*>(frm.str));
    DBUG_RETURN(true);
  }

  /* Remember that we have not created table in storage engine yet. */
  bool no_ha_table= true;

  if (alter_info->requested_algorithm != Alter_info::ALTER_TABLE_ALGORITHM_COPY)
  {
    Alter_inplace_info ha_alter_info(create_info, alter_info,
                                     key_info, key_count,
                                     IF_PARTITIONING(thd->work_part_info, NULL),
                                     ignore);
    TABLE *altered_table= NULL;
    bool use_inplace= true;

    /* Fill the Alter_inplace_info structure. */
    if (fill_alter_inplace_info(thd, table, varchar, &ha_alter_info))
      goto err_new_table_cleanup;

    if (ha_alter_info.handler_flags == 0)
    {
      /*
        No-op ALTER, no need to call handler API functions.

        If this code path is entered for an ALTER statement that
        should not be a real no-op, new handler flags should be added
        and fill_alter_inplace_info() adjusted.

        Note that we can end up here if an ALTER statement has clauses
        that cancel each other out (e.g. ADD/DROP identically index).

        Also note that we ignore the LOCK clause here.

         TODO don't create the frm in the first place
      */
      const char *path= alter_ctx.get_tmp_path();
      table->file->ha_create_partitioning_metadata(path, NULL, CHF_DELETE_FLAG);
      deletefrm(path);
      my_free(const_cast<uchar*>(frm.str));
      goto end_inplace;
    }

    // We assume that the table is non-temporary.
    DBUG_ASSERT(!table->s->tmp_table);

    if (!(altered_table= open_table_uncached(thd, new_db_type, &frm,
                                             alter_ctx.get_tmp_path(),
                                             alter_ctx.new_db,
                                             alter_ctx.tmp_name,
                                             true, false)))
      goto err_new_table_cleanup;

    /* Set markers for fields in TABLE object for altered table. */
    update_altered_table(ha_alter_info, altered_table);

    /*
      Mark all columns in 'altered_table' as used to allow usage
      of its record[0] buffer and Field objects during in-place
      ALTER TABLE.
    */
    altered_table->column_bitmaps_set_no_signal(&altered_table->s->all_set,
                                                &altered_table->s->all_set);
    restore_record(altered_table, s->default_values); // Create empty record
    if (altered_table->default_field && altered_table->update_default_fields())
      goto err_new_table_cleanup;

    // Ask storage engine whether to use copy or in-place
    enum_alter_inplace_result inplace_supported=
      table->file->check_if_supported_inplace_alter(altered_table,
                                                    &ha_alter_info);

    switch (inplace_supported) {
    case HA_ALTER_INPLACE_EXCLUSIVE_LOCK:
      // If SHARED lock and no particular algorithm was requested, use COPY.
      if (alter_info->requested_lock ==
          Alter_info::ALTER_TABLE_LOCK_SHARED &&
          alter_info->requested_algorithm ==
          Alter_info::ALTER_TABLE_ALGORITHM_DEFAULT)
      {
        use_inplace= false;
      }
      // Otherwise, if weaker lock was requested, report errror.
      else if (alter_info->requested_lock ==
               Alter_info::ALTER_TABLE_LOCK_NONE ||
               alter_info->requested_lock ==
               Alter_info::ALTER_TABLE_LOCK_SHARED)
      {
        ha_alter_info.report_unsupported_error("LOCK=NONE/SHARED",
                                               "LOCK=EXCLUSIVE");
        close_temporary_table(thd, altered_table, true, false);
        goto err_new_table_cleanup;
      }
      break;
    case HA_ALTER_INPLACE_SHARED_LOCK_AFTER_PREPARE:
    case HA_ALTER_INPLACE_SHARED_LOCK:
      // If weaker lock was requested, report errror.
      if (alter_info->requested_lock ==
          Alter_info::ALTER_TABLE_LOCK_NONE)
      {
        ha_alter_info.report_unsupported_error("LOCK=NONE", "LOCK=SHARED");
        close_temporary_table(thd, altered_table, true, false);
        goto err_new_table_cleanup;
      }
      break;
    case HA_ALTER_INPLACE_NO_LOCK_AFTER_PREPARE:
    case HA_ALTER_INPLACE_NO_LOCK:
      break;
    case HA_ALTER_INPLACE_NOT_SUPPORTED:
      // If INPLACE was requested, report error.
      if (alter_info->requested_algorithm ==
          Alter_info::ALTER_TABLE_ALGORITHM_INPLACE)
      {
        ha_alter_info.report_unsupported_error("ALGORITHM=INPLACE",
                                               "ALGORITHM=COPY");
        close_temporary_table(thd, altered_table, true, false);
        goto err_new_table_cleanup;
      }
      // COPY with LOCK=NONE is not supported, no point in trying.
      if (alter_info->requested_lock ==
          Alter_info::ALTER_TABLE_LOCK_NONE)
      {
        ha_alter_info.report_unsupported_error("LOCK=NONE", "LOCK=SHARED");
        close_temporary_table(thd, altered_table, true, false);
        goto err_new_table_cleanup;
      }
      // Otherwise use COPY
      use_inplace= false;
      break;
    case HA_ALTER_ERROR:
    default:
      close_temporary_table(thd, altered_table, true, false);
      goto err_new_table_cleanup;
    }

    if (use_inplace)
    {
      table->s->frm_image= &frm;
      int res= mysql_inplace_alter_table(thd, table_list, table, altered_table,
                                         &ha_alter_info, inplace_supported,
                                         &target_mdl_request, &alter_ctx);
      my_free(const_cast<uchar*>(frm.str));

      if (res)
        DBUG_RETURN(true);

      goto end_inplace;
    }
    else
    {
      close_temporary_table(thd, altered_table, true, false);
    }
  }

  /* ALTER TABLE using copy algorithm. */

  /* Check if ALTER TABLE is compatible with foreign key definitions. */
  if (fk_prepare_copy_alter_table(thd, table, alter_info, &alter_ctx))
    goto err_new_table_cleanup;

  if (!table->s->tmp_table)
  {
    // COPY algorithm doesn't work with concurrent writes.
    if (alter_info->requested_lock == Alter_info::ALTER_TABLE_LOCK_NONE)
    {
      my_error(ER_ALTER_OPERATION_NOT_SUPPORTED_REASON, MYF(0),
               "LOCK=NONE",
               ER_THD(thd, ER_ALTER_OPERATION_NOT_SUPPORTED_REASON_COPY),
               "LOCK=SHARED");
      goto err_new_table_cleanup;
    }

    // If EXCLUSIVE lock is requested, upgrade already.
    if (alter_info->requested_lock == Alter_info::ALTER_TABLE_LOCK_EXCLUSIVE &&
        wait_while_table_is_used(thd, table, HA_EXTRA_FORCE_REOPEN))
      goto err_new_table_cleanup;

    /*
      Otherwise upgrade to SHARED_NO_WRITE.
      Note that under LOCK TABLES, we will already have SHARED_NO_READ_WRITE.
    */
    if (alter_info->requested_lock != Alter_info::ALTER_TABLE_LOCK_EXCLUSIVE &&
        thd->mdl_context.upgrade_shared_lock(mdl_ticket, MDL_SHARED_NO_WRITE,
                                             thd->variables.lock_wait_timeout))
      goto err_new_table_cleanup;

    DEBUG_SYNC(thd, "alter_table_copy_after_lock_upgrade");
  }

  // It's now safe to take the table level lock.
  if (lock_tables(thd, table_list, alter_ctx.tables_opened, 0))
    goto err_new_table_cleanup;

  if (ha_create_table(thd, alter_ctx.get_tmp_path(),
                      alter_ctx.new_db, alter_ctx.tmp_name,
                      create_info, &frm))
    goto err_new_table_cleanup;

  /* Mark that we have created table in storage engine. */
  no_ha_table= false;

  if (create_info->tmp_table())
  {
    if (!open_table_uncached(thd, new_db_type, &frm,
                             alter_ctx.get_tmp_path(),
                             alter_ctx.new_db, alter_ctx.tmp_name,
                             true, true))
      goto err_new_table_cleanup;
  }

  /* Open the table since we need to copy the data. */
  if (table->s->tmp_table != NO_TMP_TABLE)
  {
    TABLE_LIST tbl;
    tbl.init_one_table(alter_ctx.new_db, strlen(alter_ctx.new_db),
                       alter_ctx.tmp_name, strlen(alter_ctx.tmp_name),
                       alter_ctx.tmp_name, TL_READ_NO_INSERT);
    /* Table is in thd->temporary_tables */
    if (open_temporary_table(thd, &tbl))
      goto err_new_table_cleanup;
    new_table= tbl.table;
    DBUG_ASSERT(new_table);
  }
  else
  {
    /* table is a normal table: Create temporary table in same directory */
    /* Open our intermediate table. */
    new_table= open_table_uncached(thd, new_db_type, &frm,
                                   alter_ctx.get_tmp_path(),
                                   alter_ctx.new_db, alter_ctx.tmp_name,
                                   true, true);
    if (!new_table)
      goto err_new_table_cleanup;

    /*
      Normally, an attempt to modify an FK parent table will cause
      FK children to be prelocked, so the table-being-altered cannot
      be modified by a cascade FK action, because ALTER holds a lock
      and prelocking will wait.

      But if a new FK is being added by this very ALTER, then the target
      table is not locked yet (it's a temporary table). So, we have to
      lock FK parents explicitly.
    */
    if (alter_info->flags & Alter_info::ADD_FOREIGN_KEY)
    {
      List <FOREIGN_KEY_INFO> fk_list;
      List_iterator<FOREIGN_KEY_INFO> fk_list_it(fk_list);
      FOREIGN_KEY_INFO *fk;

      /* tables_opened can be > 1 only for MERGE tables */
      DBUG_ASSERT(tables_opened == 1);
      DBUG_ASSERT(&table_list->next_global == thd->lex->query_tables_last);

      new_table->file->get_foreign_key_list(thd, &fk_list);
      while ((fk= fk_list_it++))
      {
        if (lower_case_table_names)
        {
         char buf[NAME_LEN];
         uint len;
         strmake_buf(buf, fk->referenced_db->str);
         len = my_casedn_str(files_charset_info, buf);
         thd->make_lex_string(fk->referenced_db, buf, len);
         strmake_buf(buf, fk->referenced_table->str);
         len = my_casedn_str(files_charset_info, buf);
         thd->make_lex_string(fk->referenced_table, buf, len);
        }
        if (table_already_fk_prelocked(table_list, fk->referenced_db,
                                       fk->referenced_table, TL_READ_NO_INSERT))
          continue;

        TABLE_LIST *tl= (TABLE_LIST *) thd->alloc(sizeof(TABLE_LIST));
        tl->init_one_table_for_prelocking(fk->referenced_db->str, fk->referenced_db->length,
                           fk->referenced_table->str, fk->referenced_table->length,
                           NULL, TL_READ_NO_INSERT, false, NULL, 0,
                           &thd->lex->query_tables_last);
      }

      if (open_tables(thd, &table_list->next_global, &tables_opened, 0,
                      &alter_prelocking_strategy))
        goto err_new_table_cleanup;
    }
  }
  /*
    Note: In case of MERGE table, we do not attach children. We do not
    copy data for MERGE tables. Only the children have data.
  */

  /* Copy the data if necessary. */
  thd->count_cuted_fields= CHECK_FIELD_WARN;	// calc cuted fields
  thd->cuted_fields=0L;

  /*
    We do not copy data for MERGE tables. Only the children have data.
    MERGE tables have HA_NO_COPY_ON_ALTER set.
  */
  if (!(new_table->file->ha_table_flags() & HA_NO_COPY_ON_ALTER))
  {
    new_table->next_number_field=new_table->found_next_number_field;
    THD_STAGE_INFO(thd, stage_copy_to_tmp_table);
    DBUG_EXECUTE_IF("abort_copy_table", {
        my_error(ER_LOCK_WAIT_TIMEOUT, MYF(0));
        goto err_new_table_cleanup;
      });
    if (copy_data_between_tables(thd, table, new_table,
                                 alter_info->create_list, ignore,
                                 order_num, order, &copied, &deleted,
                                 alter_info->keys_onoff,
                                 &alter_ctx))
      goto err_new_table_cleanup;
  }
  else
  {
    if (!table->s->tmp_table &&
        wait_while_table_is_used(thd, table, HA_EXTRA_FORCE_REOPEN))
      goto err_new_table_cleanup;
    THD_STAGE_INFO(thd, stage_manage_keys);
    alter_table_manage_keys(table, table->file->indexes_are_disabled(),
                            alter_info->keys_onoff);
    if (trans_commit_stmt(thd) || trans_commit_implicit(thd))
      goto err_new_table_cleanup;
  }
  thd->count_cuted_fields= CHECK_FIELD_IGNORE;

  if (table->s->tmp_table != NO_TMP_TABLE)
  {
    /* Close lock if this is a transactional table */
    if (thd->lock)
    {
      if (thd->locked_tables_mode != LTM_LOCK_TABLES &&
          thd->locked_tables_mode != LTM_PRELOCKED_UNDER_LOCK_TABLES)
      {
        mysql_unlock_tables(thd, thd->lock);
        thd->lock= NULL;
      }
      else
      {
        /*
          If LOCK TABLES list is not empty and contains this table,
          unlock the table and remove the table from this list.
        */
        mysql_lock_remove(thd, thd->lock, table);
      }
    }
    new_table->s->table_creation_was_logged=
      table->s->table_creation_was_logged;
    /* Remove link to old table and rename the new one */
    close_temporary_table(thd, table, true, true);
    /* Should pass the 'new_name' as we store table name in the cache */
    if (rename_temporary_table(thd, new_table,
                               alter_ctx.new_db, alter_ctx.new_name))
      goto err_new_table_cleanup;
    /* We don't replicate alter table statement on temporary tables */
    if (!thd->is_current_stmt_binlog_format_row() &&
        write_bin_log(thd, true, thd->query(), thd->query_length()))
      DBUG_RETURN(true);
    my_free(const_cast<uchar*>(frm.str));
    goto end_temporary;
  }

  /*
    Close the intermediate table that will be the new table, but do
    not delete it! Even altough MERGE tables do not have their children
    attached here it is safe to call close_temporary_table().
  */
  close_temporary_table(thd, new_table, true, false);
  new_table= NULL;

  DEBUG_SYNC(thd, "alter_table_before_rename_result_table");

  /*
    Data is copied. Now we:
    1) Wait until all other threads will stop using old version of table
       by upgrading shared metadata lock to exclusive one.
    2) Close instances of table open by this thread and replace them
       with placeholders to simplify reopen process.
    3) Rename the old table to a temp name, rename the new one to the
       old name.
    4) If we are under LOCK TABLES and don't do ALTER TABLE ... RENAME
       we reopen new version of table.
    5) Write statement to the binary log.
    6) If we are under LOCK TABLES and do ALTER TABLE ... RENAME we
       remove placeholders and release metadata locks.
    7) If we are not not under LOCK TABLES we rely on the caller
      (mysql_execute_command()) to release metadata locks.
  */

  THD_STAGE_INFO(thd, stage_rename_result_table);

  if (wait_while_table_is_used(thd, table, HA_EXTRA_PREPARE_FOR_RENAME))
    goto err_new_table_cleanup;

  close_all_tables_for_name(thd, table->s,
                            alter_ctx.is_table_renamed() ?
                            HA_EXTRA_PREPARE_FOR_RENAME: 
                            HA_EXTRA_NOT_USED,
                            NULL);
  table_list->table= table= NULL;                  /* Safety */
  my_free(const_cast<uchar*>(frm.str));

  /*
    Rename the old table to temporary name to have a backup in case
    anything goes wrong while renaming the new table.
  */
  char backup_name[32];
  my_snprintf(backup_name, sizeof(backup_name), "%s2-%lx-%lx", tmp_file_prefix,
              current_pid, thd->thread_id);
  if (lower_case_table_names)
    my_casedn_str(files_charset_info, backup_name);
  if (mysql_rename_table(old_db_type, alter_ctx.db, alter_ctx.table_name,
                         alter_ctx.db, backup_name, FN_TO_IS_TMP))
  {
    // Rename to temporary name failed, delete the new table, abort ALTER.
    (void) quick_rm_table(thd, new_db_type, alter_ctx.new_db,
                          alter_ctx.tmp_name, FN_IS_TMP);
    goto err_with_mdl;
  }

  // Rename the new table to the correct name.
  if (mysql_rename_table(new_db_type, alter_ctx.new_db, alter_ctx.tmp_name,
                         alter_ctx.new_db, alter_ctx.new_alias,
                         FN_FROM_IS_TMP))
  {
    // Rename failed, delete the temporary table.
    (void) quick_rm_table(thd, new_db_type, alter_ctx.new_db,
                          alter_ctx.tmp_name, FN_IS_TMP);

    // Restore the backup of the original table to the old name.
    (void) mysql_rename_table(old_db_type, alter_ctx.db, backup_name,
                              alter_ctx.db, alter_ctx.alias,
                              FN_FROM_IS_TMP | NO_FK_CHECKS);
    goto err_with_mdl;
  }

  // Check if we renamed the table and if so update trigger files.
  if (alter_ctx.is_table_renamed())
  {
    if (Table_triggers_list::change_table_name(thd,
                                               alter_ctx.db,
                                               alter_ctx.alias,
                                               alter_ctx.table_name,
                                               alter_ctx.new_db,
                                               alter_ctx.new_alias))
    {
      // Rename succeeded, delete the new table.
      (void) quick_rm_table(thd, new_db_type,
                            alter_ctx.new_db, alter_ctx.new_alias, 0);
      // Restore the backup of the original table to the old name.
      (void) mysql_rename_table(old_db_type, alter_ctx.db, backup_name,
                                alter_ctx.db, alter_ctx.alias,
                                FN_FROM_IS_TMP | NO_FK_CHECKS);
      goto err_with_mdl;
    }
    rename_table_in_stat_tables(thd, alter_ctx.db,alter_ctx.alias,
                                alter_ctx.new_db, alter_ctx.new_alias);
  }

  // ALTER TABLE succeeded, delete the backup of the old table.
  if (quick_rm_table(thd, old_db_type, alter_ctx.db, backup_name, FN_IS_TMP))
  {
    /*
      The fact that deletion of the backup failed is not critical
      error, but still worth reporting as it might indicate serious
      problem with server.
    */
    goto err_with_mdl_after_alter;
  }

end_inplace:

  if (thd->locked_tables_list.reopen_tables(thd, false))
    goto err_with_mdl_after_alter;

  THD_STAGE_INFO(thd, stage_end);

  DEBUG_SYNC(thd, "alter_table_before_main_binlog");

  DBUG_ASSERT(!(mysql_bin_log.is_open() &&
                thd->is_current_stmt_binlog_format_row() &&
                (create_info->tmp_table())));
  if (write_bin_log(thd, true, thd->query(), thd->query_length()))
    DBUG_RETURN(true);

  table_list->table= NULL;			// For query cache
  query_cache_invalidate3(thd, table_list, false);

  if (thd->locked_tables_mode == LTM_LOCK_TABLES ||
      thd->locked_tables_mode == LTM_PRELOCKED_UNDER_LOCK_TABLES)
  {
    if (alter_ctx.is_table_renamed())
      thd->mdl_context.release_all_locks_for_name(mdl_ticket);
    else
      mdl_ticket->downgrade_lock(MDL_SHARED_NO_READ_WRITE);
  }

end_temporary:
  my_snprintf(alter_ctx.tmp_name, sizeof(alter_ctx.tmp_name),
              ER_THD(thd, ER_INSERT_INFO),
	      (ulong) (copied + deleted), (ulong) deleted,
	      (ulong) thd->get_stmt_da()->current_statement_warn_count());
  my_ok(thd, copied + deleted, 0L, alter_ctx.tmp_name);
  DBUG_RETURN(false);

err_new_table_cleanup:
  my_free(const_cast<uchar*>(frm.str));
  if (new_table)
  {
    /* close_temporary_table() frees the new_table pointer. */
    close_temporary_table(thd, new_table, true, true);
  }
  else
    (void) quick_rm_table(thd, new_db_type,
                          alter_ctx.new_db, alter_ctx.tmp_name,
                          (FN_IS_TMP | (no_ha_table ? NO_HA_TABLE : 0)),
                          alter_ctx.get_tmp_path());

  /*
    No default value was provided for a DATE/DATETIME field, the
    current sql_mode doesn't allow the '0000-00-00' value and
    the table to be altered isn't empty.
    Report error here.
  */
  if (alter_ctx.error_if_not_empty &&
      thd->get_stmt_da()->current_row_for_warning())
  {
    const char *f_val= 0;
    enum enum_mysql_timestamp_type t_type= MYSQL_TIMESTAMP_DATE;
    switch (alter_ctx.datetime_field->sql_type)
    {
      case MYSQL_TYPE_DATE:
      case MYSQL_TYPE_NEWDATE:
        f_val= "0000-00-00";
        t_type= MYSQL_TIMESTAMP_DATE;
        break;
      case MYSQL_TYPE_DATETIME:
      case MYSQL_TYPE_DATETIME2:
        f_val= "0000-00-00 00:00:00";
        t_type= MYSQL_TIMESTAMP_DATETIME;
        break;
      default:
        /* Shouldn't get here. */
        DBUG_ASSERT(0);
    }
    bool save_abort_on_warning= thd->abort_on_warning;
    thd->abort_on_warning= true;
    make_truncated_value_warning(thd, Sql_condition::WARN_LEVEL_WARN,
                                 f_val, strlength(f_val), t_type,
                                 alter_ctx.datetime_field->field_name);
    thd->abort_on_warning= save_abort_on_warning;
  }

  DBUG_RETURN(true);

err_with_mdl_after_alter:
  /* the table was altered. binlog the operation */
  write_bin_log(thd, true, thd->query(), thd->query_length());

err_with_mdl:
  /*
    An error happened while we were holding exclusive name metadata lock
    on table being altered. To be safe under LOCK TABLES we should
    remove all references to the altered table from the list of locked
    tables and release the exclusive metadata lock.
  */
  thd->locked_tables_list.unlink_all_closed_tables(thd, NULL, 0);
  thd->mdl_context.release_all_locks_for_name(mdl_ticket);
  DBUG_RETURN(true);
}



/**
  Prepare the transaction for the alter table's copy phase.
*/

bool mysql_trans_prepare_alter_copy_data(THD *thd)
{
  DBUG_ENTER("mysql_trans_prepare_alter_copy_data");
  /*
    Turn off recovery logging since rollback of an alter table is to
    delete the new table so there is no need to log the changes to it.
    
    This needs to be done before external_lock.
  */
  DBUG_RETURN(ha_enable_transaction(thd, FALSE) != 0);
}


/**
  Commit the copy phase of the alter table.
*/

bool mysql_trans_commit_alter_copy_data(THD *thd)
{
  bool error= FALSE;
  uint save_unsafe_rollback_flags;
  DBUG_ENTER("mysql_trans_commit_alter_copy_data");

  /* Save flags as transcommit_implicit_are_deleting_them */
  save_unsafe_rollback_flags= thd->transaction.stmt.m_unsafe_rollback_flags;

  if (ha_enable_transaction(thd, TRUE))
    DBUG_RETURN(TRUE);
  
  /*
    Ensure that the new table is saved properly to disk before installing
    the new .frm.
    And that InnoDB's internal latches are released, to avoid deadlock
    when waiting on other instances of the table before rename (Bug#54747).
  */
  if (trans_commit_stmt(thd))
    error= TRUE;
  if (trans_commit_implicit(thd))
    error= TRUE;

  thd->transaction.stmt.m_unsafe_rollback_flags= save_unsafe_rollback_flags;
  DBUG_RETURN(error);
}


static int
copy_data_between_tables(THD *thd, TABLE *from, TABLE *to,
			 List<Create_field> &create, bool ignore,
			 uint order_num, ORDER *order,
			 ha_rows *copied, ha_rows *deleted,
                         Alter_info::enum_enable_or_disable keys_onoff,
                         Alter_table_ctx *alter_ctx)
{
  int error= 1;
  Copy_field *copy= NULL, *copy_end;
  ha_rows found_count= 0, delete_count= 0;
  uint length= 0;
  SORT_FIELD *sortorder;
  READ_RECORD info;
  TABLE_LIST   tables;
  List<Item>   fields;
  List<Item>   all_fields;
  ha_rows examined_rows;
  ha_rows found_rows;
  bool auto_increment_field_copied= 0;
  bool cleanup_done= 0;
  ulonglong save_sql_mode= thd->variables.sql_mode;
  ulonglong prev_insert_id, time_to_report_progress;
  Field **dfield_ptr= to->default_field;
  DBUG_ENTER("copy_data_between_tables");

  /* Two or 3 stages; Sorting, copying data and update indexes */
  thd_progress_init(thd, 2 + MY_TEST(order));

  if (!(copy= new Copy_field[to->s->fields]))
    DBUG_RETURN(-1);				/* purecov: inspected */

  if (mysql_trans_prepare_alter_copy_data(thd))
  {
    delete [] copy;
    DBUG_RETURN(-1);
  }

  /* We need external lock before we can disable/enable keys */
  if (to->file->ha_external_lock(thd, F_WRLCK))
  {
    /* Undo call to mysql_trans_prepare_alter_copy_data() */
    ha_enable_transaction(thd, TRUE);
    delete [] copy;
    DBUG_RETURN(-1);
  }

  alter_table_manage_keys(to, from->file->indexes_are_disabled(), keys_onoff);

  /* We can abort alter table for any table type */
  thd->abort_on_warning= !ignore && thd->is_strict_mode();

  from->file->info(HA_STATUS_VARIABLE);
  to->file->ha_start_bulk_insert(from->file->stats.records,
                                 ignore ? 0 : HA_CREATE_UNIQUE_INDEX_BY_SORT);
  List_iterator<Create_field> it(create);
  Create_field *def;
  copy_end=copy;
  to->s->default_fields= 0;
  for (Field **ptr=to->field ; *ptr ; ptr++)
  {
    def=it++;
    if (def->field)
    {
      if (*ptr == to->next_number_field)
      {
        auto_increment_field_copied= TRUE;
        /*
          If we are going to copy contents of one auto_increment column to
          another auto_increment column it is sensible to preserve zeroes.
          This condition also covers case when we are don't actually alter
          auto_increment column.
        */
        if (def->field == from->found_next_number_field)
          thd->variables.sql_mode|= MODE_NO_AUTO_VALUE_ON_ZERO;
      }
      (copy_end++)->set(*ptr,def->field,0);
    }
    else
    {
      /*
        Update the set of auto-update fields to contain only the new fields
        added to the table. Only these fields should be updated automatically.
        Old fields keep their current values, and therefore should not be
        present in the set of autoupdate fields.
      */
      if ((*ptr)->has_insert_default_function())
      {
        *(dfield_ptr++)= *ptr;
        ++to->s->default_fields;
      }
    }
  }
  if (dfield_ptr)
    *dfield_ptr= NULL;

  if (order)
  {
    if (to->s->primary_key != MAX_KEY &&
        to->file->ha_table_flags() & HA_TABLE_SCAN_ON_INDEX)
    {
      char warn_buff[MYSQL_ERRMSG_SIZE];
      my_snprintf(warn_buff, sizeof(warn_buff), 
                  "ORDER BY ignored as there is a user-defined clustered index"
                  " in the table '%-.192s'", from->s->table_name.str);
      push_warning(thd, Sql_condition::WARN_LEVEL_WARN, ER_UNKNOWN_ERROR,
                   warn_buff);
    }
    else
    {
      from->sort.io_cache=(IO_CACHE*) my_malloc(sizeof(IO_CACHE),
                                                MYF(MY_FAE | MY_ZEROFILL |
                                                    MY_THREAD_SPECIFIC));
      bzero((char *) &tables, sizeof(tables));
      tables.table= from;
      tables.alias= tables.table_name= from->s->table_name.str;
      tables.db= from->s->db.str;

      THD_STAGE_INFO(thd, stage_sorting);
      Filesort_tracker dummy_tracker(false);
      if (thd->lex->select_lex.setup_ref_array(thd, order_num) ||
          setup_order(thd, thd->lex->select_lex.ref_pointer_array,
                      &tables, fields, all_fields, order) ||
          !(sortorder= make_unireg_sortorder(thd, NULL, 0, order, &length, NULL)) ||
          (from->sort.found_records= filesort(thd, from, sortorder, length,
                                              NULL, HA_POS_ERROR,
                                              true,
                                              &examined_rows, &found_rows,
                                              &dummy_tracker)) ==
          HA_POS_ERROR)
        goto err;
    }
    thd_progress_next_stage(thd);
  }

  THD_STAGE_INFO(thd, stage_copy_to_tmp_table);
  /* Tell handler that we have values for all columns in the to table */
  to->use_all_columns();
  to->mark_virtual_columns_for_write(TRUE);
  if (init_read_record(&info, thd, from, (SQL_SELECT *) 0, 1, 1, FALSE))
    goto err;

  if (ignore && !alter_ctx->fk_error_if_delete_row)
    to->file->extra(HA_EXTRA_IGNORE_DUP_KEY);
  thd->get_stmt_da()->reset_current_row_for_warning();
  restore_record(to, s->default_values);        // Create empty record
  if (to->default_field && to->update_default_fields())
    goto err;

  thd->progress.max_counter= from->file->records();
  time_to_report_progress= MY_HOW_OFTEN_TO_WRITE/10;

  while (!(error=info.read_record(&info)))
  {
    if (thd->killed)
    {
      thd->send_kill_message();
      error= 1;
      break;
    }
    if (from->vfield)
      update_virtual_fields(thd, from);
    if (++thd->progress.counter >= time_to_report_progress)
    {
      time_to_report_progress+= MY_HOW_OFTEN_TO_WRITE/10;
      thd_progress_report(thd, thd->progress.counter,
                          thd->progress.max_counter);
    }

    /* Return error if source table isn't empty. */
    if (alter_ctx->error_if_not_empty)
    {
      error= 1;
      break;
    }
    if (to->next_number_field)
    {
      if (auto_increment_field_copied)
        to->auto_increment_field_not_null= TRUE;
      else
        to->next_number_field->reset();
    }
    
    for (Copy_field *copy_ptr=copy ; copy_ptr != copy_end ; copy_ptr++)
    {
      copy_ptr->do_copy(copy_ptr);
    }
    prev_insert_id= to->file->next_insert_id;
    if (to->vfield)
      update_virtual_fields(thd, to, VCOL_UPDATE_FOR_WRITE);
    if (thd->is_error())
    {
      error= 1;
      break;
    }
    error=to->file->ha_write_row(to->record[0]);
    to->auto_increment_field_not_null= FALSE;
    if (error)
    {
      if (to->file->is_fatal_error(error, HA_CHECK_DUP))
      {
        /* Not a duplicate key error. */
	to->file->print_error(error, MYF(0));
        error= 1;
	break;
      }
      else
      {
        /* Duplicate key error. */
        if (alter_ctx->fk_error_if_delete_row)
        {
          /*
            We are trying to omit a row from the table which serves as parent
            in a foreign key. This might have broken referential integrity so
            emit an error. Note that we can't ignore this error even if we are
            executing ALTER IGNORE TABLE. IGNORE allows to skip rows, but
            doesn't allow to break unique or foreign key constraints,
          */
          my_error(ER_FK_CANNOT_DELETE_PARENT, MYF(0),
                   alter_ctx->fk_error_id,
                   alter_ctx->fk_error_table);
          break;
        }

        if (ignore)
        {
          /* This ALTER IGNORE TABLE. Simply skip row and continue. */
          to->file->restore_auto_increment(prev_insert_id);
          delete_count++;
        }
        else
        {
          /* Ordinary ALTER TABLE. Report duplicate key error. */
          uint key_nr= to->file->get_dup_key(error);
          if ((int) key_nr >= 0)
          {
            const char *err_msg= ER_THD(thd, ER_DUP_ENTRY_WITH_KEY_NAME);
            if (key_nr == 0 && to->s->keys > 0 &&
                (to->key_info[0].key_part[0].field->flags &
                 AUTO_INCREMENT_FLAG))
              err_msg= ER_THD(thd, ER_DUP_ENTRY_AUTOINCREMENT_CASE);
            print_keydup_error(to,
                               key_nr >= to->s->keys ? NULL :
                                   &to->key_info[key_nr],
                               err_msg, MYF(0));
          }
          else
            to->file->print_error(error, MYF(0));
          break;
        }
      }
    }
    else
      found_count++;
    thd->get_stmt_da()->inc_current_row_for_warning();
  }
  end_read_record(&info);
  free_io_cache(from);

  THD_STAGE_INFO(thd, stage_enabling_keys);
  thd_progress_next_stage(thd);

  if (error > 0)
  {
    /* We are going to drop the temporary table */
    to->file->extra(HA_EXTRA_PREPARE_FOR_DROP);
  }
  if (to->file->ha_end_bulk_insert() && error <= 0)
  {
    to->file->print_error(my_errno,MYF(0));
    error= 1;
  }
  cleanup_done= 1;
  to->file->extra(HA_EXTRA_NO_IGNORE_DUP_KEY);

  if (mysql_trans_commit_alter_copy_data(thd))
    error= 1;

 err:
  thd->variables.sql_mode= save_sql_mode;
  thd->abort_on_warning= 0;
  *copied= found_count;
  *deleted=delete_count;
  to->file->ha_release_auto_increment();
  delete [] copy;

  if (!cleanup_done)
  {
    /* This happens if we get an error during initialzation of data */
    DBUG_ASSERT(error);
    to->file->ha_end_bulk_insert();
    ha_enable_transaction(thd, TRUE);
  }

  if (to->file->ha_external_lock(thd,F_UNLCK))
    error=1;
  if (error < 0 && to->file->extra(HA_EXTRA_PREPARE_FOR_RENAME))
    error= 1;
  thd_progress_end(thd);
  DBUG_RETURN(error > 0 ? -1 : 0);
}


/*
  Recreates one table by calling mysql_alter_table().

  SYNOPSIS
    mysql_recreate_table()
    thd			Thread handler
    table_list          Table to recreate
    table_copy          Recreate the table by using
                        ALTER TABLE COPY algorithm

 RETURN
    Like mysql_alter_table().
*/

bool mysql_recreate_table(THD *thd, TABLE_LIST *table_list, bool table_copy)
{
  HA_CREATE_INFO create_info;
  Alter_info alter_info;
  TABLE_LIST *next_table= table_list->next_global;

  DBUG_ENTER("mysql_recreate_table");
  /* Set lock type which is appropriate for ALTER TABLE. */
  table_list->lock_type= TL_READ_NO_INSERT;
  /* Same applies to MDL request. */
  table_list->mdl_request.set_type(MDL_SHARED_NO_WRITE);
  /* hide following tables from open_tables() */
  table_list->next_global= NULL;

  bzero((char*) &create_info, sizeof(create_info));
  create_info.row_type=ROW_TYPE_NOT_USED;
  create_info.default_table_charset=default_charset_info;
  /* Force alter table to recreate table */
  alter_info.flags= (Alter_info::ALTER_CHANGE_COLUMN |
                     Alter_info::ALTER_RECREATE);

  if (table_copy)
    alter_info.requested_algorithm= Alter_info::ALTER_TABLE_ALGORITHM_COPY;

  bool res= mysql_alter_table(thd, NullS, NullS, &create_info,
                                table_list, &alter_info, 0,
                                (ORDER *) 0, 0);
  table_list->next_global= next_table;
  DBUG_RETURN(res);
}


bool mysql_checksum_table(THD *thd, TABLE_LIST *tables,
                          HA_CHECK_OPT *check_opt)
{
  TABLE_LIST *table;
  List<Item> field_list;
  Item *item;
  Protocol *protocol= thd->protocol;
  DBUG_ENTER("mysql_checksum_table");

  /*
    CHECKSUM TABLE returns results and rollbacks statement transaction,
    so it should not be used in stored function or trigger.
  */
  DBUG_ASSERT(! thd->in_sub_stmt);

  field_list.push_back(item= new (thd->mem_root)
                       Item_empty_string(thd, "Table", NAME_LEN*2),
                       thd->mem_root);
  item->maybe_null= 1;
  field_list.push_back(item= new (thd->mem_root)
                       Item_int(thd, "Checksum", (longlong) 1,
                                MY_INT64_NUM_DECIMAL_DIGITS),
                       thd->mem_root);
  item->maybe_null= 1;
  if (protocol->send_result_set_metadata(&field_list,
                            Protocol::SEND_NUM_ROWS | Protocol::SEND_EOF))
    DBUG_RETURN(TRUE);

  /*
    Close all temporary tables which were pre-open to simplify
    privilege checking. Clear all references to closed tables.
  */
  close_thread_tables(thd);
  for (table= tables; table; table= table->next_local)
    table->table= NULL;

  /* Open one table after the other to keep lock time as short as possible. */
  for (table= tables; table; table= table->next_local)
  {
    char table_name[SAFE_NAME_LEN*2+2];
    TABLE *t;
    TABLE_LIST *save_next_global;

    strxmov(table_name, table->db ,".", table->table_name, NullS);

    /* Remember old 'next' pointer and break the list.  */
    save_next_global= table->next_global;
    table->next_global= NULL;
    table->lock_type= TL_READ;
    /* Allow to open real tables only. */
    table->required_type= FRMTYPE_TABLE;

    if (open_temporary_tables(thd, table) ||
        open_and_lock_tables(thd, table, FALSE, 0))
    {
      t= NULL;
    }
    else
      t= table->table;

    table->next_global= save_next_global;

    protocol->prepare_for_resend();
    protocol->store(table_name, system_charset_info);

    if (!t)
    {
      /* Table didn't exist */
      protocol->store_null();
    }
    else
    {
      /* Call ->checksum() if the table checksum matches 'old_mode' settings */
      if (!(check_opt->flags & T_EXTEND) &&
          (((t->file->ha_table_flags() & HA_HAS_OLD_CHECKSUM) && thd->variables.old_mode) ||
           ((t->file->ha_table_flags() & HA_HAS_NEW_CHECKSUM) && !thd->variables.old_mode)))
	protocol->store((ulonglong)t->file->checksum());
      else if (check_opt->flags & T_QUICK)
	protocol->store_null();
      else
      {
	/* calculating table's checksum */
	ha_checksum crc= 0;
        uchar null_mask=256 -  (1 << t->s->last_null_bit_pos);

        t->use_all_columns();

	if (t->file->ha_rnd_init(1))
	  protocol->store_null();
	else
	{
	  for (;;)
	  {
            if (thd->killed)
            {
              /* 
                 we've been killed; let handler clean up, and remove the 
                 partial current row from the recordset (embedded lib) 
              */
              t->file->ha_rnd_end();
              thd->protocol->remove_last_row();
              goto err;
            }
	    ha_checksum row_crc= 0;
            int error= t->file->ha_rnd_next(t->record[0]);
            if (unlikely(error))
            {
              if (error == HA_ERR_RECORD_DELETED)
                continue;
              break;
            }
	    if (t->s->null_bytes)
            {
              /* fix undefined null bits */
              t->record[0][t->s->null_bytes-1] |= null_mask;
              if (!(t->s->db_create_options & HA_OPTION_PACK_RECORD))
                t->record[0][0] |= 1;

	      row_crc= my_checksum(row_crc, t->record[0], t->s->null_bytes);
            }

	    for (uint i= 0; i < t->s->fields; i++ )
	    {
	      Field *f= t->field[i];

              if (! thd->variables.old_mode && f->is_real_null(0))
                continue;
             /*
               BLOB and VARCHAR have pointers in their field, we must convert
               to string; GEOMETRY is implemented on top of BLOB.
               BIT may store its data among NULL bits, convert as well.
             */
              switch (f->type()) {
                case MYSQL_TYPE_BLOB:
                case MYSQL_TYPE_VARCHAR:
                case MYSQL_TYPE_GEOMETRY:
                case MYSQL_TYPE_BIT:
                {
                  String tmp;
                  f->val_str(&tmp);
                  row_crc= my_checksum(row_crc, (uchar*) tmp.ptr(),
                           tmp.length());
                  break;
                }
                default:
                  row_crc= my_checksum(row_crc, f->ptr, f->pack_length());
                  break;
	      }
	    }

	    crc+= row_crc;
	  }
	  protocol->store((ulonglong)crc);
          t->file->ha_rnd_end();
	}
      }
      trans_rollback_stmt(thd);
      close_thread_tables(thd);
    }

    if (thd->transaction_rollback_request)
    {
      /*
        If transaction rollback was requested we honor it. To do this we
        abort statement and return error as not only CHECKSUM TABLE is
        rolled back but the whole transaction in which it was used.
      */
      thd->protocol->remove_last_row();
      goto err;
    }

    /* Hide errors from client. Return NULL for problematic tables instead. */
    thd->clear_error();

    if (protocol->write())
      goto err;
  }

  my_eof(thd);
  DBUG_RETURN(FALSE);

err:
  DBUG_RETURN(TRUE);
}

/**
  @brief Check if the table can be created in the specified storage engine.

  Checks if the storage engine is enabled and supports the given table
  type (e.g. normal, temporary, system). May do engine substitution
  if the requested engine is disabled.

  @param thd          Thread descriptor.
  @param db_name      Database name.
  @param table_name   Name of table to be created.
  @param create_info  Create info from parser, including engine.

  @retval true  Engine not available/supported, error has been reported.
  @retval false Engine available/supported.
*/
bool check_engine(THD *thd, const char *db_name,
                  const char *table_name, HA_CREATE_INFO *create_info)
{
  DBUG_ENTER("check_engine");
  handlerton **new_engine= &create_info->db_type;
  handlerton *req_engine= *new_engine;
  handlerton *enf_engine= NULL;
  bool no_substitution= thd->variables.sql_mode & MODE_NO_ENGINE_SUBSTITUTION;
  *new_engine= ha_checktype(thd, req_engine, no_substitution);
  DBUG_ASSERT(*new_engine);
  if (!*new_engine)
    DBUG_RETURN(true);

  /* Enforced storage engine should not be used in
  ALTER TABLE that does not use explicit ENGINE = x to
  avoid unwanted unrelated changes.*/
  if (!(thd->lex->sql_command == SQLCOM_ALTER_TABLE &&
        !(create_info->used_fields & HA_CREATE_USED_ENGINE)))
    enf_engine= thd->variables.enforced_table_plugin ?
       plugin_hton(thd->variables.enforced_table_plugin) : NULL;

  if (enf_engine && enf_engine != *new_engine)
  {
    if (no_substitution)
    {
      const char *engine_name= ha_resolve_storage_engine_name(req_engine);
      my_error(ER_UNKNOWN_STORAGE_ENGINE, MYF(0), engine_name, engine_name);
      DBUG_RETURN(TRUE);
    }
    *new_engine= enf_engine;
  }

  if (req_engine && req_engine != *new_engine)
  {
    push_warning_printf(thd, Sql_condition::WARN_LEVEL_NOTE,
                       ER_WARN_USING_OTHER_HANDLER,
                        ER_THD(thd, ER_WARN_USING_OTHER_HANDLER),
                       ha_resolve_storage_engine_name(*new_engine),
                       table_name);
  }
  if (create_info->tmp_table() &&
      ha_check_storage_engine_flag(*new_engine, HTON_TEMPORARY_NOT_SUPPORTED))
  {
    if (create_info->used_fields & HA_CREATE_USED_ENGINE)
    {
      my_error(ER_ILLEGAL_HA_CREATE_OPTION, MYF(0),
               hton_name(*new_engine)->str, "TEMPORARY");
      *new_engine= 0;
      DBUG_RETURN(true);
    }
    *new_engine= myisam_hton;
  }

  DBUG_RETURN(false);
}<|MERGE_RESOLUTION|>--- conflicted
+++ resolved
@@ -6566,22 +6566,21 @@
         goto index_changed;
     }
 
-<<<<<<< HEAD
+    /*
+      Rebuild the index if following condition get satisfied:
+
+      (i) Old table doesn't have primary key, new table has it and vice-versa
+      (ii) Primary key changed to another existing index
+    */
+    if ((new_key == new_pk) !=
+        ((uint) (table_key - table->key_info) == table->s->primary_key))
+      goto index_changed;
+
     /* Check that key comment is not changed. */
     if (table_key->comment.length != new_key->comment.length ||
         (table_key->comment.length &&
          memcmp(table_key->comment.str, new_key->comment.str,
                 table_key->comment.length) != 0))
-=======
-    /*
-      Rebuild the index if following condition get satisfied:
-
-      (i) Old table doesn't have primary key, new table has it and vice-versa
-      (ii) Primary key changed to another existing index
-    */
-    if ((new_key == new_pk) !=
-        ((uint) (table_key - table->key_info) == table->s->primary_key))
->>>>>>> edeba0c8
       goto index_changed;
 
     continue;
