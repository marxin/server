--- conflicted
+++ resolved
@@ -1045,7 +1045,6 @@
   void reinit_before_use(THD *thd);
   Item_subselect *containing_subselect();
 
-<<<<<<< HEAD
   /* 
     Compiles the tagged hints list and fills up st_table::keys_in_use_for_query,
     st_table::keys_in_use_for_group_by, st_table::keys_in_use_for_order_by,
@@ -1053,9 +1052,6 @@
   */
   bool process_index_hints(TABLE *table);
 
-  void set_trg_event_type(const st_lex *lex);
-=======
->>>>>>> 07955aea
 private:
   bool prep_check_option(THD *thd, uint8 check_opt_type);
   bool prep_where(THD *thd, Item **conds, bool no_where_clause);
