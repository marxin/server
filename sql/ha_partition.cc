/*
  Copyright (c) 2005, 2017, Oracle and/or its affiliates.
  Copyright (c) 2009, 2018, MariaDB

  This program is free software; you can redistribute it and/or modify
  it under the terms of the GNU General Public License as published by
  the Free Software Foundation; version 2 of the License.

  This program is distributed in the hope that it will be useful,
  but WITHOUT ANY WARRANTY; without even the implied warranty of
  MERCHANTABILITY or FITNESS FOR A PARTICULAR PURPOSE.  See the
  GNU General Public License for more details.

  You should have received a copy of the GNU General Public License
  along with this program; if not, write to the Free Software
  Foundation, Inc., 51 Franklin St, Fifth Floor, Boston, MA 02110-1301  USA
*/

/*
  This handler was developed by Mikael Ronstrom for version 5.1 of MySQL.
  It is an abstraction layer on top of other handlers such as MyISAM,
  InnoDB, Federated, Berkeley DB and so forth. Partitioned tables can also
  be handled by a storage engine. The current example of this is NDB
  Cluster that has internally handled partitioning. This have benefits in
  that many loops needed in the partition handler can be avoided.

  Partitioning has an inherent feature which in some cases is positive and
  in some cases is negative. It splits the data into chunks. This makes
  the data more manageable, queries can easily be parallelised towards the
  parts and indexes are split such that there are less levels in the
  index trees. The inherent disadvantage is that to use a split index
  one has to scan all index parts which is ok for large queries but for
  small queries it can be a disadvantage.

  Partitioning lays the foundation for more manageable databases that are
  extremely large. It does also lay the foundation for more parallelism
  in the execution of queries. This functionality will grow with later
  versions of MySQL/MariaDB.

  The partition is setup to use table locks. It implements an partition "SHARE"
  that is inserted into a hash by table name. You can use this to store
  information of state that any partition handler object will be able to see
  if it is using the same table.

  Please read the object definition in ha_partition.h before reading the rest
  if this file.
*/

#include "mariadb.h"
#include "sql_priv.h"
#include "sql_parse.h"                          // append_file_to_dir
#include "create_options.h"

#ifdef WITH_PARTITION_STORAGE_ENGINE
#include "ha_partition.h"
#include "sql_table.h"                        // tablename_to_filename
#include "key.h"
#include "sql_plugin.h"
#include "sql_show.h"                        // append_identifier
#include "sql_admin.h"                       // SQL_ADMIN_MSG_TEXT_SIZE
#include "sql_select.h"

#include "debug_sync.h"

/* First 4 bytes in the .par file is the number of 32-bit words in the file */
#define PAR_WORD_SIZE 4
/* offset to the .par file checksum */
#define PAR_CHECKSUM_OFFSET 4
/* offset to the total number of partitions */
#define PAR_NUM_PARTS_OFFSET 8
/* offset to the engines array */
#define PAR_ENGINES_OFFSET 12
#define PARTITION_ENABLED_TABLE_FLAGS (HA_FILE_BASED | \
                                       HA_REC_NOT_IN_SEQ | \
                                       HA_CAN_REPAIR)
#define PARTITION_DISABLED_TABLE_FLAGS (HA_CAN_GEOMETRY | \
                                        HA_DUPLICATE_POS | \
                                        HA_CAN_INSERT_DELAYED | \
                                        HA_READ_BEFORE_WRITE_REMOVAL |\
                                        HA_CAN_TABLES_WITHOUT_ROLLBACK)

static const char *ha_par_ext= ".par";

/****************************************************************************
                MODULE create/delete handler object
****************************************************************************/

static handler *partition_create_handler(handlerton *hton,
                                         TABLE_SHARE *share,
                                         MEM_ROOT *mem_root);
static uint partition_flags();
static uint alter_table_flags(uint flags);

/*
  If frm_error() is called then we will use this to to find out what file
  extensions exist for the storage engine. This is also used by the default
  rename_table and delete_table method in handler.cc.
*/
static const char *ha_partition_ext[]=
{
  ha_par_ext, NullS
};


#ifdef HAVE_PSI_INTERFACE
PSI_mutex_key key_partition_auto_inc_mutex;

static PSI_mutex_info all_partition_mutexes[]=
{
  { &key_partition_auto_inc_mutex, "Partition_share::auto_inc_mutex", 0}
};

static void init_partition_psi_keys(void)
{
  const char* category= "partition";
  int count;

  count= array_elements(all_partition_mutexes);
  mysql_mutex_register(category, all_partition_mutexes, count);
}
#endif /* HAVE_PSI_INTERFACE */

static int partition_initialize(void *p)
{
  handlerton *partition_hton;
  partition_hton= (handlerton *)p;

  partition_hton->state= SHOW_OPTION_YES;
  partition_hton->db_type= DB_TYPE_PARTITION_DB;
  partition_hton->create= partition_create_handler;
  partition_hton->partition_flags= partition_flags;
  partition_hton->alter_table_flags= alter_table_flags;
  partition_hton->flags= HTON_NOT_USER_SELECTABLE |
                         HTON_HIDDEN |
                         HTON_TEMPORARY_NOT_SUPPORTED;
  partition_hton->tablefile_extensions= ha_partition_ext;

#ifdef HAVE_PSI_INTERFACE
  init_partition_psi_keys();
#endif
  return 0;
}


/**
  Initialize and allocate space for partitions shares.

  @param num_parts  Number of partitions to allocate storage for.

  @return Operation status.
    @retval true  Failure (out of memory).
    @retval false Success.
*/

bool Partition_share::init(uint num_parts)
{
  DBUG_ENTER("Partition_share::init");
  auto_inc_initialized= false;
  partition_name_hash_initialized= false;
  next_auto_inc_val= 0;
  if (partitions_share_refs.init(num_parts))
  {
    DBUG_RETURN(true);
  }
  DBUG_RETURN(false);
}


/*
  Create new partition handler

  SYNOPSIS
    partition_create_handler()
    table                       Table object

  RETURN VALUE
    New partition object
*/

static handler *partition_create_handler(handlerton *hton,
                                         TABLE_SHARE *share,
                                         MEM_ROOT *mem_root)
{
  ha_partition *file= new (mem_root) ha_partition(hton, share);
  if (file && file->initialize_partition(mem_root))
  {
    delete file;
    file= 0;
  }
  return file;
}

/*
  HA_CAN_PARTITION:
  Used by storage engines that can handle partitioning without this
  partition handler
  (Partition, NDB)

  HA_CAN_UPDATE_PARTITION_KEY:
  Set if the handler can update fields that are part of the partition
  function.

  HA_CAN_PARTITION_UNIQUE:
  Set if the handler can handle unique indexes where the fields of the
  unique key are not part of the fields of the partition function. Thus
  a unique key can be set on all fields.

  HA_USE_AUTO_PARTITION
  Set if the handler sets all tables to be partitioned by default.
*/

static uint partition_flags()
{
  return HA_CAN_PARTITION;
}

static uint alter_table_flags(uint flags __attribute__((unused)))
{
  return (HA_PARTITION_FUNCTION_SUPPORTED |
          HA_FAST_CHANGE_PARTITION);
}

/*
  Constructor method

  SYNOPSIS
    ha_partition()
    table                       Table object

  RETURN VALUE
    NONE
*/

ha_partition::ha_partition(handlerton *hton, TABLE_SHARE *share)
  :handler(hton, share)
{
  DBUG_ENTER("ha_partition::ha_partition(table)");
<<<<<<< HEAD
  ha_partition_init();
=======
  init_alloc_root(&m_mem_root, "ha_partition", 512, 512, MYF(0));
  init_handler_variables();
>>>>>>> 28d4cf0c
  DBUG_VOID_RETURN;
}


/* Initialize all partition variables */

void ha_partition::ha_partition_init()
{
  init_alloc_root(&m_mem_root, 512, 512, MYF(0));
  init_handler_variables();
}

/*
  Constructor method

  SYNOPSIS
    ha_partition()
    part_info                       Partition info

  RETURN VALUE
    NONE
*/

ha_partition::ha_partition(handlerton *hton, partition_info *part_info)
  :handler(hton, NULL)
{
  DBUG_ENTER("ha_partition::ha_partition(part_info)");
  DBUG_ASSERT(part_info);
<<<<<<< HEAD
  ha_partition_init();
=======
  init_alloc_root(&m_mem_root, "ha_partition", 512, 512, MYF(0));
  init_handler_variables();
>>>>>>> 28d4cf0c
  m_part_info= part_info;
  m_create_handler= TRUE;
  m_is_sub_partitioned= m_part_info->is_sub_partitioned();
  DBUG_VOID_RETURN;
}

/**
  ha_partition constructor method used by ha_partition::clone()

  @param hton               Handlerton (partition_hton)
  @param share              Table share object
  @param part_info_arg      partition_info to use
  @param clone_arg          ha_partition to clone
  @param clme_mem_root_arg  MEM_ROOT to use

  @return New partition handler
*/

ha_partition::ha_partition(handlerton *hton, TABLE_SHARE *share,
                           partition_info *part_info_arg,
                           ha_partition *clone_arg,
                           MEM_ROOT *clone_mem_root_arg)
  :handler(hton, share)
{
  DBUG_ENTER("ha_partition::ha_partition(clone)");
<<<<<<< HEAD
  ha_partition_init();
=======
  init_alloc_root(&m_mem_root, "ha_partition", 512, 512, MYF(0));
  init_handler_variables();
>>>>>>> 28d4cf0c
  m_part_info= part_info_arg;
  m_create_handler= TRUE;
  m_is_sub_partitioned= m_part_info->is_sub_partitioned();
  m_is_clone_of= clone_arg;
  m_clone_mem_root= clone_mem_root_arg;
  part_share= clone_arg->part_share;
  m_tot_parts= clone_arg->m_tot_parts;
  m_pkey_is_clustered= clone_arg->primary_key_is_clustered();
  DBUG_VOID_RETURN;
}

/*
  Initialize handler object

  SYNOPSIS
    init_handler_variables()

  RETURN VALUE
    NONE
*/

void ha_partition::init_handler_variables()
{
  active_index= MAX_KEY;
  m_mode= 0;
  m_open_test_lock= 0;
  m_file_buffer= NULL;
  m_name_buffer_ptr= NULL;
  m_engine_array= NULL;
  m_connect_string= NULL;
  m_file= NULL;
  m_file_tot_parts= 0;
  m_reorged_file= NULL;
  m_new_file= NULL;
  m_reorged_parts= 0;
  m_added_file= NULL;
  m_tot_parts= 0;
  m_pkey_is_clustered= 0;
  m_part_spec.start_part= NO_CURRENT_PART_ID;
  m_scan_value= 2;
  m_ref_length= 0;
  m_part_spec.end_part= NO_CURRENT_PART_ID;
  m_index_scan_type= partition_no_index_scan;
  m_start_key.key= NULL;
  m_start_key.length= 0;
  m_myisam= FALSE;
  m_innodb= FALSE;
  m_extra_cache= FALSE;
  m_extra_cache_size= 0;
  m_extra_prepare_for_update= FALSE;
  m_extra_cache_part_id= NO_CURRENT_PART_ID;
  m_handler_status= handler_not_initialized;
  m_part_field_array= NULL;
  m_ordered_rec_buffer= NULL;
  m_top_entry= NO_CURRENT_PART_ID;
  m_rec_length= 0;
  m_last_part= 0;
  m_rec0= 0;
  m_err_rec= NULL;
  m_curr_key_info[0]= NULL;
  m_curr_key_info[1]= NULL;
  m_part_func_monotonicity_info= NON_MONOTONIC;
  m_key_not_found= FALSE;
  auto_increment_lock= FALSE;
  auto_increment_safe_stmt_log_lock= FALSE;
  /*
    this allows blackhole to work properly
  */
  m_num_locks= 0;
  m_part_info= NULL;
  m_create_handler= FALSE;
  m_is_sub_partitioned= 0;
  m_is_clone_of= NULL;
  m_clone_mem_root= NULL;
  part_share= NULL;
  m_new_partitions_share_refs.empty();
  m_part_ids_sorted_by_num_of_records= NULL;
  m_partitions_to_open= NULL;

  m_range_info= NULL;
  m_mrr_full_buffer_size= 0;
  m_mrr_new_full_buffer_size= 0;
  m_mrr_full_buffer= NULL;
  m_mrr_range_first= NULL;

  m_pre_calling= FALSE;
  m_pre_call_use_parallel= FALSE;

  ft_first= ft_current=  NULL;
  bulk_access_executing= FALSE;                 // For future

  /*
    Clear bitmaps to allow on one to call my_bitmap_free() on them at any time
  */
  my_bitmap_clear(&m_bulk_insert_started);
  my_bitmap_clear(&m_locked_partitions);
  my_bitmap_clear(&m_partitions_to_reset);
  my_bitmap_clear(&m_key_not_found_partitions);
  my_bitmap_clear(&m_mrr_used_partitions);
  my_bitmap_clear(&m_opened_partitions);

#ifdef DONT_HAVE_TO_BE_INITALIZED
  m_start_key.flag= 0;
  m_ordered= TRUE;
#endif
}


const char *ha_partition::table_type() const
{
  // we can do this since we only support a single engine type
  return m_file[0]->table_type();
}


/*
  Destructor method

  SYNOPSIS
    ~ha_partition()

  RETURN VALUE
    NONE
*/

ha_partition::~ha_partition()
{
  DBUG_ENTER("ha_partition::~ha_partition()");
  if (m_new_partitions_share_refs.elements)
    m_new_partitions_share_refs.delete_elements();
  if (m_file != NULL)
  {
    uint i;
    for (i= 0; i < m_tot_parts; i++)
      delete m_file[i];
  }
  destroy_record_priority_queue();
  my_free(m_part_ids_sorted_by_num_of_records);

  if (m_added_file)
  {
    for (handler **ph= m_added_file; *ph; ph++)
      delete (*ph);
  }
  clear_handler_file();
  free_root(&m_mem_root, MYF(0));

  DBUG_VOID_RETURN;
}


/*
  Initialize partition handler object

  SYNOPSIS
    initialize_partition()
    mem_root			Allocate memory through this

  RETURN VALUE
    1                         Error
    0                         Success

  DESCRIPTION

  The partition handler is only a layer on top of other engines. Thus it
  can't really perform anything without the underlying handlers. Thus we
  add this method as part of the allocation of a handler object.

  1) Allocation of underlying handlers
     If we have access to the partition info we will allocate one handler
     instance for each partition.
  2) Allocation without partition info
     The cases where we don't have access to this information is when called
     in preparation for delete_table and rename_table and in that case we
     only need to set HA_FILE_BASED. In that case we will use the .par file
     that contains information about the partitions and their engines and
     the names of each partition.
  3) Table flags initialisation
     We need also to set table flags for the partition handler. This is not
     static since it depends on what storage engines are used as underlying
     handlers.
     The table flags is set in this routine to simulate the behaviour of a
     normal storage engine
     The flag HA_FILE_BASED will be set independent of the underlying handlers
  4) Index flags initialisation
     When knowledge exists on the indexes it is also possible to initialize the
     index flags. Again the index flags must be initialized by using the under-
     lying handlers since this is storage engine dependent.
     The flag HA_READ_ORDER will be reset for the time being to indicate no
     ordered output is available from partition handler indexes. Later a merge
     sort will be performed using the underlying handlers.
  5) primary_key_is_clustered and has_transactions are
     calculated here.

*/

bool ha_partition::initialize_partition(MEM_ROOT *mem_root)
{
  handler **file_array, *file;
  ulonglong check_table_flags;
  DBUG_ENTER("ha_partition::initialize_partition");

  if (m_create_handler)
  {
    m_tot_parts= m_part_info->get_tot_partitions();
    DBUG_ASSERT(m_tot_parts > 0);
    if (new_handlers_from_part_info(mem_root))
      DBUG_RETURN(1);
  }
  else if (!table_share || !table_share->normalized_path.str)
  {
    /*
      Called with dummy table share (delete, rename and alter table).
      Don't need to set-up anything.
    */
    DBUG_RETURN(0);
  }
  else if (get_from_handler_file(table_share->normalized_path.str,
                                 mem_root, false))
  {
    my_error(ER_FAILED_READ_FROM_PAR_FILE, MYF(0));
    DBUG_RETURN(1);
  }
  /*
    We create all underlying table handlers here. We do it in this special
    method to be able to report allocation errors.

    Set up primary_key_is_clustered and
    has_transactions since they are called often in all kinds of places,
    other parameters are calculated on demand.
    Verify that all partitions have the same table_flags.
  */
  check_table_flags= m_file[0]->ha_table_flags();
  m_pkey_is_clustered= TRUE;
  file_array= m_file;
  do
  {
    file= *file_array;
    if (!file->primary_key_is_clustered())
      m_pkey_is_clustered= FALSE;
    if (check_table_flags != file->ha_table_flags())
    {
      my_error(ER_MIX_HANDLER_ERROR, MYF(0));
      DBUG_RETURN(1);
    }
  } while (*(++file_array));
  m_handler_status= handler_initialized;
  DBUG_RETURN(0);
}

/****************************************************************************
                MODULE meta data changes
****************************************************************************/
/*
  Delete a table

  SYNOPSIS
    delete_table()
    name                    Full path of table name

  RETURN VALUE
    >0                        Error
    0                         Success

  DESCRIPTION
    Used to delete a table. By the time delete_table() has been called all
    opened references to this table will have been closed (and your globally
    shared references released. The variable name will just be the name of
    the table. You will need to remove any files you have created at this
    point.

    If you do not implement this, the default delete_table() is called from
    handler.cc and it will delete all files with the file extentions returned
    by bas_ext().

    Called from handler.cc by delete_table and  ha_create_table(). Only used
    during create if the table_flag HA_DROP_BEFORE_CREATE was specified for
    the storage engine.
*/

int ha_partition::delete_table(const char *name)
{
  DBUG_ENTER("ha_partition::delete_table");

  DBUG_RETURN(del_ren_table(name, NULL));
}


/*
  Rename a table

  SYNOPSIS
    rename_table()
    from                      Full path of old table name
    to                        Full path of new table name

  RETURN VALUE
    >0                        Error
    0                         Success

  DESCRIPTION
    Renames a table from one name to another from alter table call.

    If you do not implement this, the default rename_table() is called from
    handler.cc and it will rename all files with the file extentions returned
    by bas_ext().

    Called from sql_table.cc by mysql_rename_table().
*/

int ha_partition::rename_table(const char *from, const char *to)
{
  DBUG_ENTER("ha_partition::rename_table");

  DBUG_RETURN(del_ren_table(from, to));
}


/*
  Create the handler file (.par-file)

  SYNOPSIS
    create_partitioning_metadata()
    name                              Full path of table name
    create_info                       Create info generated for CREATE TABLE

  RETURN VALUE
    >0                        Error
    0                         Success

  DESCRIPTION
    create_partitioning_metadata is called to create any handler specific files
    before opening the file with openfrm to later call ::create on the
    file object.
    In the partition handler this is used to store the names of partitions
    and types of engines in the partitions.
*/

int ha_partition::create_partitioning_metadata(const char *path,
                                       const char *old_path,
                                       int action_flag)
{
  DBUG_ENTER("ha_partition::create_partitioning_metadata()");

  /*
    We need to update total number of parts since we might write the handler
    file as part of a partition management command
  */
  if (action_flag == CHF_DELETE_FLAG ||
      action_flag == CHF_RENAME_FLAG)
  {
    char name[FN_REFLEN];
    char old_name[FN_REFLEN];

    strxmov(name, path, ha_par_ext, NullS);
    strxmov(old_name, old_path, ha_par_ext, NullS);
    if ((action_flag == CHF_DELETE_FLAG &&
         mysql_file_delete(key_file_partition, name, MYF(MY_WME))) ||
        (action_flag == CHF_RENAME_FLAG &&
         mysql_file_rename(key_file_partition, old_name, name, MYF(MY_WME))))
    {
      DBUG_RETURN(TRUE);
    }
  }
  else if (action_flag == CHF_CREATE_FLAG)
  {
    if (create_handler_file(path))
    {
      my_error(ER_CANT_CREATE_HANDLER_FILE, MYF(0));
      DBUG_RETURN(1);
    }
  }
  DBUG_RETURN(0);
}


/*
  Create a partitioned table

  SYNOPSIS
    create()
    name                              Full path of table name
    table_arg                         Table object
    create_info                       Create info generated for CREATE TABLE

  RETURN VALUE
    >0                        Error
    0                         Success

  DESCRIPTION
    create() is called to create a table. The variable name will have the name
    of the table. When create() is called you do not need to worry about
    opening the table. Also, the FRM file will have already been created so
    adjusting create_info will not do you any good. You can overwrite the frm
    file at this point if you wish to change the table definition, but there
    are no methods currently provided for doing that.

    Called from handler.cc by ha_create_table().
*/

int ha_partition::create(const char *name, TABLE *table_arg,
			 HA_CREATE_INFO *create_info)
{
  int error;
  char name_buff[FN_REFLEN + 1], name_lc_buff[FN_REFLEN];
  char *name_buffer_ptr;
  const char *path;
  uint i;
  List_iterator_fast <partition_element> part_it(m_part_info->partitions);
  partition_element *part_elem;
  handler **file, **abort_file;
  DBUG_ENTER("ha_partition::create");
  DBUG_PRINT("enter", ("name: '%s'", name));

  DBUG_ASSERT(!fn_frm_ext(name));

  /* Not allowed to create temporary partitioned tables */
  if (create_info && create_info->tmp_table())
  {
    my_error(ER_PARTITION_NO_TEMPORARY, MYF(0));
    DBUG_RETURN(TRUE);
  }

  if (get_from_handler_file(name, ha_thd()->mem_root, false))
    DBUG_RETURN(TRUE);
  DBUG_ASSERT(m_file_buffer);
  name_buffer_ptr= m_name_buffer_ptr;
  file= m_file;
  /*
    Since ha_partition has HA_FILE_BASED, it must alter underlying table names
    if they do not have HA_FILE_BASED and lower_case_table_names == 2.
    See Bug#37402, for Mac OS X.
    The appended #P#<partname>[#SP#<subpartname>] will remain in current case.
    Using the first partitions handler, since mixing handlers is not allowed.
  */
  path= get_canonical_filename(*file, name, name_lc_buff);
  for (i= 0; i < m_part_info->num_parts; i++)
  {
    part_elem= part_it++;
    if (m_is_sub_partitioned)
    {
      uint j;
      List_iterator_fast <partition_element> sub_it(part_elem->subpartitions);
      for (j= 0; j < m_part_info->num_subparts; j++)
      {
        part_elem= sub_it++;
        if ((error= create_partition_name(name_buff, sizeof(name_buff), path,
                                  name_buffer_ptr, NORMAL_PART_NAME, FALSE)))
          goto create_error;
        if ((error= set_up_table_before_create(table_arg, name_buff,
                                               create_info, part_elem)) ||
            ((error= (*file)->ha_create(name_buff, table_arg, create_info))))
          goto create_error;

        name_buffer_ptr= strend(name_buffer_ptr) + 1;
        file++;
      }
    }
    else
    {
      if ((error= create_partition_name(name_buff, sizeof(name_buff), path,
                                    name_buffer_ptr, NORMAL_PART_NAME, FALSE)))
        goto create_error;
      if ((error= set_up_table_before_create(table_arg, name_buff,
                                             create_info, part_elem)) ||
          ((error= (*file)->ha_create(name_buff, table_arg, create_info))))
        goto create_error;

      name_buffer_ptr= strend(name_buffer_ptr) + 1;
      file++;
    }
  }
  DBUG_RETURN(0);

create_error:
  name_buffer_ptr= m_name_buffer_ptr;
  for (abort_file= file, file= m_file; file < abort_file; file++)
  {
    if (!create_partition_name(name_buff, sizeof(name_buff), path,
                               name_buffer_ptr, NORMAL_PART_NAME, FALSE))
      (void) (*file)->ha_delete_table((const char*) name_buff);
    name_buffer_ptr= strend(name_buffer_ptr) + 1;
  }
  handler::delete_table(name);
  DBUG_RETURN(error);
}


/*
  Drop partitions as part of ALTER TABLE of partitions

  SYNOPSIS
    drop_partitions()
    path                        Complete path of db and table name

  RETURN VALUE
    >0                          Failure
    0                           Success

  DESCRIPTION
    Use part_info object on handler object to deduce which partitions to
    drop (each partition has a state attached to it)
*/

int ha_partition::drop_partitions(const char *path)
{
  List_iterator<partition_element> part_it(m_part_info->partitions);
  char part_name_buff[FN_REFLEN + 1];
  uint num_parts= m_part_info->partitions.elements;
  uint num_subparts= m_part_info->num_subparts;
  uint i= 0;
  uint name_variant;
  int  ret_error;
  int  error= 0;
  DBUG_ENTER("ha_partition::drop_partitions");

  /*
    Assert that it works without HA_FILE_BASED and lower_case_table_name = 2.
    We use m_file[0] as long as all partitions have the same storage engine.
  */
  DBUG_ASSERT(!strcmp(path, get_canonical_filename(m_file[0], path,
                                                   part_name_buff)));
  do
  {
    partition_element *part_elem= part_it++;
    if (part_elem->part_state == PART_TO_BE_DROPPED)
    {
      handler *file;
      /*
        This part is to be dropped, meaning the part or all its subparts.
      */
      name_variant= NORMAL_PART_NAME;
      if (m_is_sub_partitioned)
      {
        List_iterator<partition_element> sub_it(part_elem->subpartitions);
        uint j= 0, part;
        do
        {
          partition_element *sub_elem= sub_it++;
          part= i * num_subparts + j;
          if ((ret_error= create_subpartition_name(part_name_buff,
                            sizeof(part_name_buff), path,
                            part_elem->partition_name,
                            sub_elem->partition_name, name_variant)))
            error= ret_error;
          file= m_file[part];
          DBUG_PRINT("info", ("Drop subpartition %s", part_name_buff));
          if ((ret_error= file->ha_delete_table(part_name_buff)))
            error= ret_error;
          if (deactivate_ddl_log_entry(sub_elem->log_entry->entry_pos))
            error= 1;
        } while (++j < num_subparts);
      }
      else
      {
        if ((ret_error= create_partition_name(part_name_buff,
                          sizeof(part_name_buff), path,
                          part_elem->partition_name, name_variant, TRUE)))
          error= ret_error;
        else
        {
          file= m_file[i];
          DBUG_PRINT("info", ("Drop partition %s", part_name_buff));
          if ((ret_error= file->ha_delete_table(part_name_buff)))
            error= ret_error;
          if (deactivate_ddl_log_entry(part_elem->log_entry->entry_pos))
            error= 1;
        }
      }
      if (part_elem->part_state == PART_IS_CHANGED)
        part_elem->part_state= PART_NORMAL;
      else
        part_elem->part_state= PART_IS_DROPPED;
    }
  } while (++i < num_parts);
  (void) sync_ddl_log();
  DBUG_RETURN(error);
}


/*
  Rename partitions as part of ALTER TABLE of partitions

  SYNOPSIS
    rename_partitions()
    path                        Complete path of db and table name

  RETURN VALUE
    TRUE                        Failure
    FALSE                       Success

  DESCRIPTION
    When reorganising partitions, adding hash partitions and coalescing
    partitions it can be necessary to rename partitions while holding
    an exclusive lock on the table.
    Which partitions to rename is given by state of partitions found by the
    partition info struct referenced from the handler object
*/

int ha_partition::rename_partitions(const char *path)
{
  List_iterator<partition_element> part_it(m_part_info->partitions);
  List_iterator<partition_element> temp_it(m_part_info->temp_partitions);
  char part_name_buff[FN_REFLEN + 1];
  char norm_name_buff[FN_REFLEN + 1];
  uint num_parts= m_part_info->partitions.elements;
  uint part_count= 0;
  uint num_subparts= m_part_info->num_subparts;
  uint i= 0;
  uint j= 0;
  int error= 0;
  int ret_error;
  uint temp_partitions= m_part_info->temp_partitions.elements;
  handler *file;
  partition_element *part_elem, *sub_elem;
  DBUG_ENTER("ha_partition::rename_partitions");

  /*
    Assert that it works without HA_FILE_BASED and lower_case_table_name = 2.
    We use m_file[0] as long as all partitions have the same storage engine.
  */
  DBUG_ASSERT(!strcmp(path, get_canonical_filename(m_file[0], path,
                                                   norm_name_buff)));

  DEBUG_SYNC(ha_thd(), "before_rename_partitions");
  if (temp_partitions)
  {
    /*
      These are the reorganised partitions that have already been copied.
      We delete the partitions and log the delete by inactivating the
      delete log entry in the table log. We only need to synchronise
      these writes before moving to the next loop since there is no
      interaction among reorganised partitions, they cannot have the
      same name.
    */
    do
    {
      part_elem= temp_it++;
      if (m_is_sub_partitioned)
      {
        List_iterator<partition_element> sub_it(part_elem->subpartitions);
        j= 0;
        do
        {
          sub_elem= sub_it++;
          file= m_reorged_file[part_count++];
          if ((ret_error= create_subpartition_name(norm_name_buff,
                            sizeof(norm_name_buff), path,
                            part_elem->partition_name,
                            sub_elem->partition_name, NORMAL_PART_NAME)))
            error= ret_error;
          DBUG_PRINT("info", ("Delete subpartition %s", norm_name_buff));
          if ((ret_error= file->ha_delete_table(norm_name_buff)))
            error= ret_error;
          else if (deactivate_ddl_log_entry(sub_elem->log_entry->entry_pos))
            error= 1;
          else
            sub_elem->log_entry= NULL; /* Indicate success */
        } while (++j < num_subparts);
      }
      else
      {
        file= m_reorged_file[part_count++];
        if ((ret_error= create_partition_name(norm_name_buff,
                          sizeof(norm_name_buff), path,
                          part_elem->partition_name, NORMAL_PART_NAME, TRUE)))
          error= ret_error;
        else
        {
          DBUG_PRINT("info", ("Delete partition %s", norm_name_buff));
          if ((ret_error= file->ha_delete_table(norm_name_buff)))
            error= ret_error;
          else if (deactivate_ddl_log_entry(part_elem->log_entry->entry_pos))
            error= 1;
          else
            part_elem->log_entry= NULL; /* Indicate success */
        }
      }
    } while (++i < temp_partitions);
    (void) sync_ddl_log();
  }
  i= 0;
  do
  {
    /*
       When state is PART_IS_CHANGED it means that we have created a new
       TEMP partition that is to be renamed to normal partition name and
       we are to delete the old partition with currently the normal name.

       We perform this operation by
       1) Delete old partition with normal partition name
       2) Signal this in table log entry
       3) Synch table log to ensure we have consistency in crashes
       4) Rename temporary partition name to normal partition name
       5) Signal this to table log entry
       It is not necessary to synch the last state since a new rename
       should not corrupt things if there was no temporary partition.

       The only other parts we need to cater for are new parts that
       replace reorganised parts. The reorganised parts were deleted
       by the code above that goes through the temp_partitions list.
       Thus the synch above makes it safe to simply perform step 4 and 5
       for those entries.
    */
    part_elem= part_it++;
    if (part_elem->part_state == PART_IS_CHANGED ||
        part_elem->part_state == PART_TO_BE_DROPPED ||
        (part_elem->part_state == PART_IS_ADDED && temp_partitions))
    {
      if (m_is_sub_partitioned)
      {
        List_iterator<partition_element> sub_it(part_elem->subpartitions);
        uint part;

        j= 0;
        do
        {
          sub_elem= sub_it++;
          part= i * num_subparts + j;
          if ((ret_error= create_subpartition_name(norm_name_buff,
                            sizeof(norm_name_buff), path,
                            part_elem->partition_name,
                            sub_elem->partition_name, NORMAL_PART_NAME)))
            error= ret_error;
          if (part_elem->part_state == PART_IS_CHANGED)
          {
            file= m_reorged_file[part_count++];
            DBUG_PRINT("info", ("Delete subpartition %s", norm_name_buff));
            if ((ret_error= file->ha_delete_table(norm_name_buff)))
              error= ret_error;
            else if (deactivate_ddl_log_entry(sub_elem->log_entry->entry_pos))
              error= 1;
            (void) sync_ddl_log();
          }
          file= m_new_file[part];
          if ((ret_error= create_subpartition_name(part_name_buff,
                            sizeof(part_name_buff), path,
                            part_elem->partition_name,
                            sub_elem->partition_name, TEMP_PART_NAME)))
            error= ret_error;
          DBUG_PRINT("info", ("Rename subpartition from %s to %s",
                     part_name_buff, norm_name_buff));
          if ((ret_error= file->ha_rename_table(part_name_buff,
                                                norm_name_buff)))
            error= ret_error;
          else if (deactivate_ddl_log_entry(sub_elem->log_entry->entry_pos))
            error= 1;
          else
            sub_elem->log_entry= NULL;
        } while (++j < num_subparts);
      }
      else
      {
        if ((ret_error= create_partition_name(norm_name_buff,
                          sizeof(norm_name_buff), path,
                          part_elem->partition_name, NORMAL_PART_NAME, TRUE)) ||
            (ret_error= create_partition_name(part_name_buff,
                          sizeof(part_name_buff), path,
                          part_elem->partition_name, TEMP_PART_NAME, TRUE)))
          error= ret_error;
        else
        {
          if (part_elem->part_state == PART_IS_CHANGED)
          {
            file= m_reorged_file[part_count++];
            DBUG_PRINT("info", ("Delete partition %s", norm_name_buff));
            if ((ret_error= file->ha_delete_table(norm_name_buff)))
              error= ret_error;
            else if (deactivate_ddl_log_entry(part_elem->log_entry->entry_pos))
              error= 1;
            (void) sync_ddl_log();
          }
          file= m_new_file[i];
          DBUG_PRINT("info", ("Rename partition from %s to %s",
                     part_name_buff, norm_name_buff));
          if ((ret_error= file->ha_rename_table(part_name_buff,
                                                norm_name_buff)))
            error= ret_error;
          else if (deactivate_ddl_log_entry(part_elem->log_entry->entry_pos))
            error= 1;
          else
            part_elem->log_entry= NULL;
        }
      }
    }
  } while (++i < num_parts);
  (void) sync_ddl_log();
  DBUG_RETURN(error);
}


#define OPTIMIZE_PARTS 1
#define ANALYZE_PARTS 2
#define CHECK_PARTS   3
#define REPAIR_PARTS 4
#define ASSIGN_KEYCACHE_PARTS 5
#define PRELOAD_KEYS_PARTS 6

static const char *opt_op_name[]= {NULL,
                                   "optimize", "analyze", "check", "repair",
                                   "assign_to_keycache", "preload_keys"};

/*
  Optimize table

  SYNOPSIS
    optimize()
    thd               Thread object
    check_opt         Check/analyze/repair/optimize options

  RETURN VALUES
    >0                Error
    0                 Success
*/

int ha_partition::optimize(THD *thd, HA_CHECK_OPT *check_opt)
{
  DBUG_ENTER("ha_partition::optimize");

  DBUG_RETURN(handle_opt_partitions(thd, check_opt, OPTIMIZE_PARTS));
}


/*
  Analyze table

  SYNOPSIS
    analyze()
    thd               Thread object
    check_opt         Check/analyze/repair/optimize options

  RETURN VALUES
    >0                Error
    0                 Success
*/

int ha_partition::analyze(THD *thd, HA_CHECK_OPT *check_opt)
{
  DBUG_ENTER("ha_partition::analyze");

  DBUG_RETURN(handle_opt_partitions(thd, check_opt, ANALYZE_PARTS));
}


/*
  Check table

  SYNOPSIS
    check()
    thd               Thread object
    check_opt         Check/analyze/repair/optimize options

  RETURN VALUES
    >0                Error
    0                 Success
*/

int ha_partition::check(THD *thd, HA_CHECK_OPT *check_opt)
{
  DBUG_ENTER("ha_partition::check");

  DBUG_RETURN(handle_opt_partitions(thd, check_opt, CHECK_PARTS));
}


/*
  Repair table

  SYNOPSIS
    repair()
    thd               Thread object
    check_opt         Check/analyze/repair/optimize options

  RETURN VALUES
    >0                Error
    0                 Success
*/

int ha_partition::repair(THD *thd, HA_CHECK_OPT *check_opt)
{
  DBUG_ENTER("ha_partition::repair");

  int res= handle_opt_partitions(thd, check_opt, REPAIR_PARTS);
  DBUG_RETURN(res);
}

/**
  Assign to keycache

  @param thd          Thread object
  @param check_opt    Check/analyze/repair/optimize options

  @return
    @retval >0        Error
    @retval 0         Success
*/

int ha_partition::assign_to_keycache(THD *thd, HA_CHECK_OPT *check_opt)
{
  DBUG_ENTER("ha_partition::assign_to_keycache");

  DBUG_RETURN(handle_opt_partitions(thd, check_opt, ASSIGN_KEYCACHE_PARTS));
}


/**
  Preload to keycache

  @param thd          Thread object
  @param check_opt    Check/analyze/repair/optimize options

  @return
    @retval >0        Error
    @retval 0         Success
*/

int ha_partition::preload_keys(THD *thd, HA_CHECK_OPT *check_opt)
{
  DBUG_ENTER("ha_partition::preload_keys");

  DBUG_RETURN(handle_opt_partitions(thd, check_opt, PRELOAD_KEYS_PARTS));
}


/*
  Handle optimize/analyze/check/repair of one partition

  SYNOPSIS
    handle_opt_part()
    thd                      Thread object
    check_opt                Options
    file                     Handler object of partition
    flag                     Optimize/Analyze/Check/Repair flag

  RETURN VALUE
    >0                        Failure
    0                         Success
*/

int ha_partition::handle_opt_part(THD *thd, HA_CHECK_OPT *check_opt,
                                  uint part_id, uint flag)
{
  int error;
  handler *file= m_file[part_id];
  DBUG_ENTER("handle_opt_part");
  DBUG_PRINT("enter", ("flag: %u", flag));

  if (flag == OPTIMIZE_PARTS)
    error= file->ha_optimize(thd, check_opt);
  else if (flag == ANALYZE_PARTS)
    error= file->ha_analyze(thd, check_opt);
  else if (flag == CHECK_PARTS)
  {
    error= file->ha_check(thd, check_opt);
    if (!error ||
        error == HA_ADMIN_ALREADY_DONE ||
        error == HA_ADMIN_NOT_IMPLEMENTED)
    {
      if (check_opt->flags & (T_MEDIUM | T_EXTEND))
        error= check_misplaced_rows(part_id, false);
    }
  }
  else if (flag == REPAIR_PARTS)
  {
    error= file->ha_repair(thd, check_opt);
    if (!error ||
        error == HA_ADMIN_ALREADY_DONE ||
        error == HA_ADMIN_NOT_IMPLEMENTED)
    {
      if (check_opt->flags & (T_MEDIUM | T_EXTEND))
        error= check_misplaced_rows(part_id, true);
    }
  }
  else if (flag == ASSIGN_KEYCACHE_PARTS)
    error= file->assign_to_keycache(thd, check_opt);
  else if (flag == PRELOAD_KEYS_PARTS)
    error= file->preload_keys(thd, check_opt);
  else
  {
    DBUG_ASSERT(FALSE);
    error= 1;
  }
  if (error == HA_ADMIN_ALREADY_DONE)
    error= 0;
  DBUG_RETURN(error);
}


/*
   print a message row formatted for ANALYZE/CHECK/OPTIMIZE/REPAIR TABLE
   (modelled after mi_check_print_msg)
   TODO: move this into the handler, or rewrite mysql_admin_table.
*/
bool print_admin_msg(THD* thd, uint len,
                            const char* msg_type,
                            const char* db_name, String &table_name,
                            const char* op_name, const char *fmt, ...)
  ATTRIBUTE_FORMAT(printf, 7, 8);
bool print_admin_msg(THD* thd, uint len,
                            const char* msg_type,
                            const char* db_name, String &table_name,
                            const char* op_name, const char *fmt, ...)
{
  va_list args;
  Protocol *protocol= thd->protocol;
  uint length;
  uint msg_length;
  char name[NAME_LEN*2+2];
  char *msgbuf;
  bool error= true;

  if (!(msgbuf= (char*) my_malloc(len, MYF(0))))
    return true;
  va_start(args, fmt);
  msg_length= my_vsnprintf(msgbuf, len, fmt, args);
  va_end(args);
  if (msg_length >= (len - 1))
    goto err;
  msgbuf[len - 1]= 0; // healthy paranoia


  if (!thd->vio_ok())
  {
    sql_print_error("%s", msgbuf);
    goto err;
  }

  length=(uint) (strxmov(name, db_name, ".", table_name.c_ptr_safe(), NullS) - name);
  /*
     TODO: switch from protocol to push_warning here. The main reason we didn't
     it yet is parallel repair, which threads have no THD object accessible via
     current_thd.

     Also we likely need to lock mutex here (in both cases with protocol and
     push_warning).
  */
  DBUG_PRINT("info",("print_admin_msg:  %s, %s, %s, %s", name, op_name,
                     msg_type, msgbuf));
  protocol->prepare_for_resend();
  protocol->store(name, length, system_charset_info);
  protocol->store(op_name, system_charset_info);
  protocol->store(msg_type, system_charset_info);
  protocol->store(msgbuf, msg_length, system_charset_info);
  if (protocol->write())
  {
    sql_print_error("Failed on my_net_write, writing to stderr instead: %s\n",
                    msgbuf);
    goto err;
  }
  error= false;
err:
  my_free(msgbuf);
  return error;
}


/*
  Handle optimize/analyze/check/repair of partitions

  SYNOPSIS
    handle_opt_partitions()
    thd                      Thread object
    check_opt                Options
    flag                     Optimize/Analyze/Check/Repair flag

  RETURN VALUE
    >0                        Failure
    0                         Success
*/

int ha_partition::handle_opt_partitions(THD *thd, HA_CHECK_OPT *check_opt,
                                        uint flag)
{
  List_iterator<partition_element> part_it(m_part_info->partitions);
  uint num_parts= m_part_info->num_parts;
  uint num_subparts= m_part_info->num_subparts;
  uint i= 0;
  int error;
  DBUG_ENTER("ha_partition::handle_opt_partitions");
  DBUG_PRINT("enter", ("flag= %u", flag));

  do
  {
    partition_element *part_elem= part_it++;
    /*
      when ALTER TABLE <CMD> PARTITION ...
      it should only do named partitions, otherwise all partitions
    */
    if (!(thd->lex->alter_info.flags & Alter_info::ALTER_ADMIN_PARTITION) ||
        part_elem->part_state == PART_ADMIN)
    {
      if (m_is_sub_partitioned)
      {
        List_iterator<partition_element> subpart_it(part_elem->subpartitions);
        partition_element *sub_elem;
        uint j= 0, part;
        do
        {
          sub_elem= subpart_it++;
          part= i * num_subparts + j;
          DBUG_PRINT("info", ("Optimize subpartition %u (%s)",
                     part, sub_elem->partition_name));
          if ((error= handle_opt_part(thd, check_opt, part, flag)))
          {
            /* print a line which partition the error belongs to */
            if (error != HA_ADMIN_NOT_IMPLEMENTED &&
                error != HA_ADMIN_ALREADY_DONE &&
                error != HA_ADMIN_TRY_ALTER)
            {
	      print_admin_msg(thd, MYSQL_ERRMSG_SIZE, "error",
                              table_share->db.str, table->alias,
                              opt_op_name[flag],
                              "Subpartition %s returned error",
                              sub_elem->partition_name);
            }
            /* reset part_state for the remaining partitions */
            do
            {
              if (part_elem->part_state == PART_ADMIN)
                part_elem->part_state= PART_NORMAL;
            } while ((part_elem= part_it++));
            DBUG_RETURN(error);
          }
        } while (++j < num_subparts);
      }
      else
      {
        DBUG_PRINT("info", ("Optimize partition %u (%s)", i,
                            part_elem->partition_name));
        if ((error= handle_opt_part(thd, check_opt, i, flag)))
        {
          /* print a line which partition the error belongs to */
          if (error != HA_ADMIN_NOT_IMPLEMENTED &&
              error != HA_ADMIN_ALREADY_DONE &&
              error != HA_ADMIN_TRY_ALTER)
          {
	    print_admin_msg(thd, MYSQL_ERRMSG_SIZE, "error",
                            table_share->db.str, table->alias,
                            opt_op_name[flag], "Partition %s returned error",
                            part_elem->partition_name);
          }
          /* reset part_state for the remaining partitions */
          do
          {
            if (part_elem->part_state == PART_ADMIN)
              part_elem->part_state= PART_NORMAL;
          } while ((part_elem= part_it++));
          DBUG_RETURN(error);
        }
      }
      part_elem->part_state= PART_NORMAL;
    }
  } while (++i < num_parts);
  DBUG_RETURN(FALSE);
}


/**
  @brief Check and repair the table if neccesary

  @param thd    Thread object

  @retval TRUE  Error/Not supported
  @retval FALSE Success

  @note Called if open_table_from_share fails and ::is_crashed().
*/

bool ha_partition::check_and_repair(THD *thd)
{
  handler **file= m_file;
  DBUG_ENTER("ha_partition::check_and_repair");

  do
  {
    if ((*file)->ha_check_and_repair(thd))
      DBUG_RETURN(TRUE);
  } while (*(++file));
  DBUG_RETURN(FALSE);
}


/**
  @breif Check if the table can be automatically repaired

  @retval TRUE  Can be auto repaired
  @retval FALSE Cannot be auto repaired
*/

bool ha_partition::auto_repair(int error) const
{
  DBUG_ENTER("ha_partition::auto_repair");

  /*
    As long as we only support one storage engine per table,
    we can use the first partition for this function.
  */
  DBUG_RETURN(m_file[0]->auto_repair(error));
}


/**
  @breif Check if the table is crashed

  @retval TRUE  Crashed
  @retval FALSE Not crashed
*/

bool ha_partition::is_crashed() const
{
  handler **file= m_file;
  DBUG_ENTER("ha_partition::is_crashed");

  do
  {
    if ((*file)->is_crashed())
      DBUG_RETURN(TRUE);
  } while (*(++file));
  DBUG_RETURN(FALSE);
}


/*
  Prepare by creating a new partition

  SYNOPSIS
    prepare_new_partition()
    table                      Table object
    create_info                Create info from CREATE TABLE
    file                       Handler object of new partition
    part_name                  partition name

  RETURN VALUE
    >0                         Error
    0                          Success
*/

int ha_partition::prepare_new_partition(TABLE *tbl,
                                        HA_CREATE_INFO *create_info,
                                        handler *file, const char *part_name,
                                        partition_element *p_elem,
                                        uint disable_non_uniq_indexes)
{
  int error;
  DBUG_ENTER("prepare_new_partition");

  /*
    This call to set_up_table_before_create() is done for an alter table.
    So this may be the second time around for this partition_element,
    depending on how many partitions and subpartitions there were before,
    and how many there are now.
    The first time, on the CREATE, data_file_name and index_file_name
    came from the parser.  They did not have the file name attached to
    the end.  But if this partition is less than the total number of
    previous partitions, it's data_file_name has the filename attached.
    So we need to take the partition filename off if it exists.
    That file name may be different from part_name, which will be
    attached in append_file_to_dir().
  */
  truncate_partition_filename((char*) p_elem->data_file_name);
  truncate_partition_filename((char*) p_elem->index_file_name);

  if ((error= set_up_table_before_create(tbl, part_name, create_info, p_elem)))
    goto error_create;

  if (!(file->ht->flags & HTON_CAN_READ_CONNECT_STRING_IN_PARTITION))
    tbl->s->connect_string= p_elem->connect_string;
  if ((error= file->ha_create(part_name, tbl, create_info)))
  {
    /*
      Added for safety, InnoDB reports HA_ERR_FOUND_DUPP_KEY
      if the table/partition already exists.
      If we return that error code, then print_error would try to
      get_dup_key on a non-existing partition.
      So return a more reasonable error code.
    */
    if (error == HA_ERR_FOUND_DUPP_KEY)
      error= HA_ERR_TABLE_EXIST;
    goto error_create;
  }
  DBUG_PRINT("info", ("partition %s created", part_name));
  if ((error= file->ha_open(tbl, part_name, m_mode,
                            m_open_test_lock | HA_OPEN_NO_PSI_CALL)))
    goto error_open;
  DBUG_PRINT("info", ("partition %s opened", part_name));

  /*
    Note: if you plan to add another call that may return failure,
    better to do it before external_lock() as cleanup_new_partition()
    assumes that external_lock() is last call that may fail here.
    Otherwise see description for cleanup_new_partition().
  */
  if ((error= file->ha_external_lock(ha_thd(), F_WRLCK)))
    goto error_external_lock;
  DBUG_PRINT("info", ("partition %s external locked", part_name));

  if (disable_non_uniq_indexes)
    file->ha_disable_indexes(HA_KEY_SWITCH_NONUNIQ_SAVE);

  DBUG_RETURN(0);
error_external_lock:
  (void) file->ha_close();
error_open:
  (void) file->ha_delete_table(part_name);
error_create:
  DBUG_RETURN(error);
}


/*
  Cleanup by removing all created partitions after error

  SYNOPSIS
    cleanup_new_partition()
    part_count             Number of partitions to remove

  RETURN VALUE
    NONE

  DESCRIPTION
    This function is called immediately after prepare_new_partition() in
    case the latter fails.

    In prepare_new_partition() last call that may return failure is
    external_lock(). That means if prepare_new_partition() fails,
    partition does not have external lock. Thus no need to call
    external_lock(F_UNLCK) here.

  TODO:
    We must ensure that in the case that we get an error during the process
    that we call external_lock with F_UNLCK, close the table and delete the
    table in the case where we have been successful with prepare_handler.
    We solve this by keeping an array of successful calls to prepare_handler
    which can then be used to undo the call.
*/

void ha_partition::cleanup_new_partition(uint part_count)
{
  DBUG_ENTER("ha_partition::cleanup_new_partition");

  if (m_added_file)
  {
    THD *thd= ha_thd();
    handler **file= m_added_file;
    while ((part_count > 0) && (*file))
    {
      (*file)->ha_external_lock(thd, F_UNLCK);
      (*file)->ha_close();

      /* Leave the (*file)->ha_delete_table(part_name) to the ddl-log */

      file++;
      part_count--;
    }
    m_added_file= NULL;
  }
  DBUG_VOID_RETURN;
}

/*
  Implement the partition changes defined by ALTER TABLE of partitions

  SYNOPSIS
    change_partitions()
    create_info                 HA_CREATE_INFO object describing all
                                fields and indexes in table
    path                        Complete path of db and table name
    out: copied                 Output parameter where number of copied
                                records are added
    out: deleted                Output parameter where number of deleted
                                records are added
    pack_frm_data               Reference to packed frm file
    pack_frm_len                Length of packed frm file

  RETURN VALUE
    >0                        Failure
    0                         Success

  DESCRIPTION
    Add and copy if needed a number of partitions, during this operation
    no other operation is ongoing in the server. This is used by
    ADD PARTITION all types as well as by REORGANIZE PARTITION. For
    one-phased implementations it is used also by DROP and COALESCE
    PARTITIONs.
    One-phased implementation needs the new frm file, other handlers will
    get zero length and a NULL reference here.
*/

int ha_partition::change_partitions(HA_CREATE_INFO *create_info,
                                    const char *path,
                                    ulonglong * const copied,
                                    ulonglong * const deleted,
                                    const uchar *pack_frm_data
                                    __attribute__((unused)),
                                    size_t pack_frm_len
                                    __attribute__((unused)))
{
  List_iterator<partition_element> part_it(m_part_info->partitions);
  List_iterator <partition_element> t_it(m_part_info->temp_partitions);
  char part_name_buff[FN_REFLEN + 1];
  uint num_parts= m_part_info->partitions.elements;
  uint num_subparts= m_part_info->num_subparts;
  uint i= 0;
  uint num_remain_partitions, part_count, orig_count;
  handler **new_file_array;
  int error= 1;
  bool first;
  uint temp_partitions= m_part_info->temp_partitions.elements;
  THD *thd= ha_thd();
  DBUG_ENTER("ha_partition::change_partitions");

  /*
    Assert that it works without HA_FILE_BASED and lower_case_table_name = 2.
    We use m_file[0] as long as all partitions have the same storage engine.
  */
  DBUG_ASSERT(!strcmp(path, get_canonical_filename(m_file[0], path,
                                                   part_name_buff)));
  m_reorged_parts= 0;
  if (!m_part_info->is_sub_partitioned())
    num_subparts= 1;

  /*
    Step 1:
      Calculate number of reorganised partitions and allocate space for
      their handler references.
  */
  if (temp_partitions)
  {
    m_reorged_parts= temp_partitions * num_subparts;
  }
  else
  {
    do
    {
      partition_element *part_elem= part_it++;
      if (part_elem->part_state == PART_CHANGED ||
          part_elem->part_state == PART_REORGED_DROPPED)
      {
        m_reorged_parts+= num_subparts;
      }
    } while (++i < num_parts);
  }
  if (m_reorged_parts &&
      !(m_reorged_file= (handler**) thd->calloc(sizeof(handler*)*
                                                (m_reorged_parts + 1))))
  {
    mem_alloc_error(sizeof(handler*)*(m_reorged_parts+1));
    DBUG_RETURN(HA_ERR_OUT_OF_MEM);
  }

  /*
    Step 2:
      Calculate number of partitions after change and allocate space for
      their handler references.
  */
  num_remain_partitions= 0;
  if (temp_partitions)
  {
    num_remain_partitions= num_parts * num_subparts;
  }
  else
  {
    part_it.rewind();
    i= 0;
    do
    {
      partition_element *part_elem= part_it++;
      if (part_elem->part_state == PART_NORMAL ||
          part_elem->part_state == PART_TO_BE_ADDED ||
          part_elem->part_state == PART_CHANGED)
      {
        num_remain_partitions+= num_subparts;
      }
    } while (++i < num_parts);
  }
  if (!(new_file_array= ((handler**)
                         thd->calloc(sizeof(handler*)*
                                     (2*(num_remain_partitions + 1))))))
  {
    mem_alloc_error(sizeof(handler*)*2*(num_remain_partitions+1));
    DBUG_RETURN(HA_ERR_OUT_OF_MEM);
  }
  m_added_file= &new_file_array[num_remain_partitions + 1];

  /*
    Step 3:
      Fill m_reorged_file with handler references and NULL at the end
  */
  if (m_reorged_parts)
  {
    i= 0;
    part_count= 0;
    first= TRUE;
    part_it.rewind();
    do
    {
      partition_element *part_elem= part_it++;
      if (part_elem->part_state == PART_CHANGED ||
          part_elem->part_state == PART_REORGED_DROPPED)
      {
        memcpy((void*)&m_reorged_file[part_count],
               (void*)&m_file[i*num_subparts],
               sizeof(handler*)*num_subparts);
        part_count+= num_subparts;
      }
      else if (first && temp_partitions &&
               part_elem->part_state == PART_TO_BE_ADDED)
      {
        /*
          When doing an ALTER TABLE REORGANIZE PARTITION a number of
          partitions is to be reorganised into a set of new partitions.
          The reorganised partitions are in this case in the temp_partitions
          list. We copy all of them in one batch and thus we only do this
          until we find the first partition with state PART_TO_BE_ADDED
          since this is where the new partitions go in and where the old
          ones used to be.
        */
        first= FALSE;
        DBUG_ASSERT(((i*num_subparts) + m_reorged_parts) <= m_file_tot_parts);
        memcpy((void*)m_reorged_file, &m_file[i*num_subparts],
               sizeof(handler*)*m_reorged_parts);
      }
    } while (++i < num_parts);
  }

  /*
    Step 4:
      Fill new_array_file with handler references. Create the handlers if
      needed.
  */
  i= 0;
  part_count= 0;
  orig_count= 0;
  first= TRUE;
  part_it.rewind();
  do
  {
    partition_element *part_elem= part_it++;
    if (part_elem->part_state == PART_NORMAL)
    {
      DBUG_ASSERT(orig_count + num_subparts <= m_file_tot_parts);
      memcpy((void*)&new_file_array[part_count], (void*)&m_file[orig_count],
             sizeof(handler*)*num_subparts);
      part_count+= num_subparts;
      orig_count+= num_subparts;
    }
    else if (part_elem->part_state == PART_CHANGED ||
             part_elem->part_state == PART_TO_BE_ADDED)
    {
      uint j= 0;
      Parts_share_refs *p_share_refs;
      /*
        The Handler_shares for each partition's handler can be allocated
        within this handler, since there will not be any more instances of the
        new partitions, until the table is reopened after the ALTER succeeded.
      */
      p_share_refs= new Parts_share_refs;
      if (!p_share_refs)
        DBUG_RETURN(HA_ERR_OUT_OF_MEM);
      if (p_share_refs->init(num_subparts))
        DBUG_RETURN(HA_ERR_OUT_OF_MEM);
      if (m_new_partitions_share_refs.push_back(p_share_refs, thd->mem_root))
        DBUG_RETURN(HA_ERR_OUT_OF_MEM);
      do
      {
        handler **new_file= &new_file_array[part_count++];
        if (!(*new_file=
              get_new_handler(table->s,
                              thd->mem_root,
                              part_elem->engine_type)))
        {
          mem_alloc_error(sizeof(handler));
          DBUG_RETURN(HA_ERR_OUT_OF_MEM);
        }
        if ((*new_file)->set_ha_share_ref(&p_share_refs->ha_shares[j]))
        {
          DBUG_RETURN(HA_ERR_OUT_OF_MEM);
        }
      } while (++j < num_subparts);
      if (part_elem->part_state == PART_CHANGED)
        orig_count+= num_subparts;
      else if (temp_partitions && first)
      {
        orig_count+= (num_subparts * temp_partitions);
        first= FALSE;
      }
    }
  } while (++i < num_parts);
  first= FALSE;
  /*
    Step 5:
      Create the new partitions and also open, lock and call external_lock
      on them to prepare them for copy phase and also for later close
      calls
  */

  /*
     Before creating new partitions check whether indexes are disabled
     in the  partitions.
  */

  uint disable_non_uniq_indexes= indexes_are_disabled();

  i= 0;
  part_count= 0;
  part_it.rewind();
  do
  {
    partition_element *part_elem= part_it++;
    if (part_elem->part_state == PART_TO_BE_ADDED ||
        part_elem->part_state == PART_CHANGED)
    {
      /*
        A new partition needs to be created PART_TO_BE_ADDED means an
        entirely new partition and PART_CHANGED means a changed partition
        that will still exist with either more or less data in it.
      */
      uint name_variant= NORMAL_PART_NAME;
      if (part_elem->part_state == PART_CHANGED ||
          (part_elem->part_state == PART_TO_BE_ADDED && temp_partitions))
        name_variant= TEMP_PART_NAME;
      if (m_part_info->is_sub_partitioned())
      {
        List_iterator<partition_element> sub_it(part_elem->subpartitions);
        uint j= 0, part;
        do
        {
          partition_element *sub_elem= sub_it++;
          if ((error= create_subpartition_name(part_name_buff,
                        sizeof(part_name_buff), path,
                        part_elem->partition_name, sub_elem->partition_name,
                        name_variant)))
          {
            cleanup_new_partition(part_count);
            DBUG_RETURN(error);
          }
          part= i * num_subparts + j;
          DBUG_PRINT("info", ("Add subpartition %s", part_name_buff));
          if ((error= prepare_new_partition(table, create_info,
                                            new_file_array[part],
                                            (const char *)part_name_buff,
                                            sub_elem,
                                            disable_non_uniq_indexes)))
          {
            cleanup_new_partition(part_count);
            DBUG_RETURN(error);
          }

          m_added_file[part_count++]= new_file_array[part];
        } while (++j < num_subparts);
      }
      else
      {
        if ((error= create_partition_name(part_name_buff,
                      sizeof(part_name_buff), path, part_elem->partition_name,
                      name_variant, TRUE)))
        {
          cleanup_new_partition(part_count);
          DBUG_RETURN(error);
        }

        DBUG_PRINT("info", ("Add partition %s", part_name_buff));
        if ((error= prepare_new_partition(table, create_info,
                                          new_file_array[i],
                                          (const char *)part_name_buff,
                                          part_elem,
                                          disable_non_uniq_indexes)))
        {
          cleanup_new_partition(part_count);
          DBUG_RETURN(error);
        }

        m_added_file[part_count++]= new_file_array[i];
      }
    }
  } while (++i < num_parts);

  /*
    Step 6:
      State update to prepare for next write of the frm file.
  */
  i= 0;
  part_it.rewind();
  do
  {
    partition_element *part_elem= part_it++;
    if (part_elem->part_state == PART_TO_BE_ADDED)
      part_elem->part_state= PART_IS_ADDED;
    else if (part_elem->part_state == PART_CHANGED)
      part_elem->part_state= PART_IS_CHANGED;
    else if (part_elem->part_state == PART_REORGED_DROPPED)
      part_elem->part_state= PART_TO_BE_DROPPED;
  } while (++i < num_parts);
  for (i= 0; i < temp_partitions; i++)
  {
    partition_element *part_elem= t_it++;
    DBUG_ASSERT(part_elem->part_state == PART_TO_BE_REORGED);
    part_elem->part_state= PART_TO_BE_DROPPED;
  }
  m_new_file= new_file_array;
  if ((error= copy_partitions(copied, deleted)))
  {
    /*
      Close and unlock the new temporary partitions.
      They will later be deleted through the ddl-log.
    */
    cleanup_new_partition(part_count);
  }
  DBUG_RETURN(error);
}


/*
  Copy partitions as part of ALTER TABLE of partitions

  SYNOPSIS
    copy_partitions()
    out:copied                 Number of records copied
    out:deleted                Number of records deleted

  RETURN VALUE
    >0                         Error code
    0                          Success

  DESCRIPTION
    change_partitions has done all the preparations, now it is time to
    actually copy the data from the reorganised partitions to the new
    partitions.
*/

int ha_partition::copy_partitions(ulonglong * const copied,
                                  ulonglong * const deleted)
{
  uint reorg_part= 0;
  int result= 0;
  longlong func_value;
  DBUG_ENTER("ha_partition::copy_partitions");

  if (m_part_info->linear_hash_ind)
  {
    if (m_part_info->part_type == HASH_PARTITION)
      set_linear_hash_mask(m_part_info, m_part_info->num_parts);
    else
      set_linear_hash_mask(m_part_info, m_part_info->num_subparts);
  }

  while (reorg_part < m_reorged_parts)
  {
    handler *file= m_reorged_file[reorg_part];
    uint32 new_part;

    late_extra_cache(reorg_part);
    if ((result= file->ha_rnd_init_with_error(1)))
      goto init_error;
    while (TRUE)
    {
      if ((result= file->ha_rnd_next(m_rec0)))
      {
        if (result == HA_ERR_RECORD_DELETED)
          continue;                              //Probably MyISAM
        if (result != HA_ERR_END_OF_FILE)
          goto error;
        /*
          End-of-file reached, break out to continue with next partition or
          end the copy process.
        */
        break;
      }
      /* Found record to insert into new handler */
      if (m_part_info->get_partition_id(m_part_info, &new_part,
                                        &func_value))
      {
        /*
           This record is in the original table but will not be in the new
           table since it doesn't fit into any partition any longer due to
           changed partitioning ranges or list values.
        */
        (*deleted)++;
      }
      else
      {
        THD *thd= ha_thd();
        /* Copy record to new handler */
        (*copied)++;
        tmp_disable_binlog(thd); /* Do not replicate the low-level changes. */
        result= m_new_file[new_part]->ha_write_row(m_rec0);
        reenable_binlog(thd);
        if (result)
          goto error;
      }
    }
    late_extra_no_cache(reorg_part);
    file->ha_rnd_end();
    reorg_part++;
  }
  DBUG_RETURN(FALSE);
error:
  m_reorged_file[reorg_part]->ha_rnd_end();
init_error:
  DBUG_RETURN(result);
}

/*
  Update create info as part of ALTER TABLE

  SYNOPSIS
    update_create_info()
    create_info                   Create info from ALTER TABLE

  RETURN VALUE
    NONE

  DESCRIPTION
  Forward this handler call to the storage engine foreach
  partition handler.  The data_file_name for each partition may
  need to be reset if the tablespace was moved.  Use a dummy
  HA_CREATE_INFO structure and transfer necessary data.
*/

void ha_partition::update_create_info(HA_CREATE_INFO *create_info)
{
  DBUG_ENTER("ha_partition::update_create_info");

  /*
    Fix for bug#38751, some engines needs info-calls in ALTER.
    Archive need this since it flushes in ::info.
    HA_STATUS_AUTO is optimized so it will not always be forwarded
    to all partitions, but HA_STATUS_VARIABLE will.
  */
  info(HA_STATUS_VARIABLE | HA_STATUS_OPEN);

  info(HA_STATUS_AUTO);

  if (!(create_info->used_fields & HA_CREATE_USED_AUTO))
    create_info->auto_increment_value= stats.auto_increment_value;

  /*
    DATA DIRECTORY and INDEX DIRECTORY are never applied to the whole
    partitioned table, only its parts.
  */
  my_bool from_alter= (create_info->data_file_name == (const char*) -1);
  create_info->data_file_name= create_info->index_file_name= NULL;

  if (!(m_file[0]->ht->flags & HTON_CAN_READ_CONNECT_STRING_IN_PARTITION))
    create_info->connect_string= null_clex_str;

  /*
    We do not need to update the individual partition DATA DIRECTORY settings
    since they can be changed by ALTER TABLE ... REORGANIZE PARTITIONS.
  */
  if (from_alter)
    DBUG_VOID_RETURN;

  /*
    send Handler::update_create_info() to the storage engine for each
    partition that currently has a handler object.  Using a dummy
    HA_CREATE_INFO structure to collect DATA and INDEX DIRECTORYs.
  */

  List_iterator<partition_element> part_it(m_part_info->partitions);
  partition_element *part_elem, *sub_elem;
  uint num_subparts= m_part_info->num_subparts;
  uint num_parts= (num_subparts ? m_file_tot_parts / num_subparts :
                   m_file_tot_parts);
  HA_CREATE_INFO dummy_info;
  memset(&dummy_info, 0, sizeof(dummy_info));

  /*
    Since update_create_info() can be called from mysql_prepare_alter_table()
    when not all handlers are set up, we look for that condition first.
    If all handlers are not available, do not call update_create_info for any.
  */
  uint i, j, part;
  for (i= 0; i < num_parts; i++)
  {
    part_elem= part_it++;
    if (!part_elem)
      DBUG_VOID_RETURN;
    if (m_is_sub_partitioned)
    {
      List_iterator<partition_element> subpart_it(part_elem->subpartitions);
      for (j= 0; j < num_subparts; j++)
      {
        sub_elem= subpart_it++;
        if (!sub_elem)
          DBUG_VOID_RETURN;
        part= i * num_subparts + j;
        if (part >= m_file_tot_parts || !m_file[part])
          DBUG_VOID_RETURN;
      }
    }
    else
    {
      if (!m_file[i])
        DBUG_VOID_RETURN;
    }
  }
  part_it.rewind();

  for (i= 0; i < num_parts; i++)
  {
    part_elem= part_it++;
    DBUG_ASSERT(part_elem);
    if (m_is_sub_partitioned)
    {
      List_iterator<partition_element> subpart_it(part_elem->subpartitions);
      for (j= 0; j < num_subparts; j++)
      {
        sub_elem= subpart_it++;
        DBUG_ASSERT(sub_elem);
        part= i * num_subparts + j;
        DBUG_ASSERT(part < m_file_tot_parts && m_file[part]);
        dummy_info.data_file_name= dummy_info.index_file_name = NULL;
        m_file[part]->update_create_info(&dummy_info);
        sub_elem->data_file_name = (char*) dummy_info.data_file_name;
        sub_elem->index_file_name = (char*) dummy_info.index_file_name;
      }
    }
    else
    {
      DBUG_ASSERT(m_file[i]);
      dummy_info.data_file_name= dummy_info.index_file_name= NULL;
      m_file[i]->update_create_info(&dummy_info);
      part_elem->data_file_name = (char*) dummy_info.data_file_name;
      part_elem->index_file_name = (char*) dummy_info.index_file_name;
    }
  }
  DBUG_VOID_RETURN;
}


/**
  Change the internal TABLE_SHARE pointer

  @param table_arg    TABLE object
  @param share        New share to use

  @note Is used in error handling in ha_delete_table.
  All handlers should exist (lock_partitions should not be used)
*/

void ha_partition::change_table_ptr(TABLE *table_arg, TABLE_SHARE *share)
{
  handler **file_array;
  table= table_arg;
  table_share= share;
  /*
    m_file can be NULL when using an old cached table in DROP TABLE, when the
    table just has REMOVED PARTITIONING, see Bug#42438
  */
  if (m_file)
  {
    file_array= m_file;
    DBUG_ASSERT(*file_array);
    do
    {
      (*file_array)->change_table_ptr(table_arg, share);
    } while (*(++file_array));
  }

  if (m_added_file && m_added_file[0])
  {
    /* if in middle of a drop/rename etc */
    file_array= m_added_file;
    do
    {
      (*file_array)->change_table_ptr(table_arg, share);
    } while (*(++file_array));
  }
}

/*
  Change comments specific to handler

  SYNOPSIS
    update_table_comment()
    comment                       Original comment

  RETURN VALUE
    new comment

  DESCRIPTION
    No comment changes so far
*/

char *ha_partition::update_table_comment(const char *comment)
{
  return (char*) comment;                       /* Nothing to change */
}


/**
  Handle delete and rename table

    @param from         Full path of old table
    @param to           Full path of new table

  @return Operation status
    @retval >0  Error
    @retval 0   Success

  @note  Common routine to handle delete_table and rename_table.
  The routine uses the partition handler file to get the
  names of the partition instances. Both these routines
  are called after creating the handler without table
  object and thus the file is needed to discover the
  names of the partitions and the underlying storage engines.
*/

uint ha_partition::del_ren_table(const char *from, const char *to)
{
  int save_error= 0;
  int error;
  char from_buff[FN_REFLEN + 1], to_buff[FN_REFLEN + 1],
       from_lc_buff[FN_REFLEN], to_lc_buff[FN_REFLEN];
  char *name_buffer_ptr;
  const char *from_path;
  const char *to_path= NULL;
  uint i;
  handler **file, **abort_file;
  DBUG_ENTER("ha_partition::del_ren_table");

  if (get_from_handler_file(from, ha_thd()->mem_root, false))
    DBUG_RETURN(TRUE);
  DBUG_ASSERT(m_file_buffer);
  DBUG_PRINT("enter", ("from: (%s) to: (%s)", from, to ? to : "(nil)"));
  name_buffer_ptr= m_name_buffer_ptr;
  file= m_file;
  if (to == NULL)
  {
    /*
      Delete table, start by delete the .par file. If error, break, otherwise
      delete as much as possible.
    */
    if ((error= handler::delete_table(from)))
      DBUG_RETURN(error);
  }
  /*
    Since ha_partition has HA_FILE_BASED, it must alter underlying table names
    if they do not have HA_FILE_BASED and lower_case_table_names == 2.
    See Bug#37402, for Mac OS X.
    The appended #P#<partname>[#SP#<subpartname>] will remain in current case.
    Using the first partitions handler, since mixing handlers is not allowed.
  */
  from_path= get_canonical_filename(*file, from, from_lc_buff);
  if (to != NULL)
    to_path= get_canonical_filename(*file, to, to_lc_buff);
  i= 0;
  do
  {
    if ((error= create_partition_name(from_buff, sizeof(from_buff), from_path,
                              name_buffer_ptr, NORMAL_PART_NAME, FALSE)))
      goto rename_error;

    if (to != NULL)
    {                                           // Rename branch
      if ((error= create_partition_name(to_buff, sizeof(to_buff), to_path,
                                name_buffer_ptr, NORMAL_PART_NAME, FALSE)))
        goto rename_error;
      error= (*file)->ha_rename_table(from_buff, to_buff);
      if (error)
        goto rename_error;
    }
    else                                        // delete branch
    {
      error= (*file)->ha_delete_table(from_buff);
    }
    name_buffer_ptr= strend(name_buffer_ptr) + 1;
    if (error)
      save_error= error;
    i++;
  } while (*(++file));
  if (to != NULL)
  {
    if ((error= handler::rename_table(from, to)))
    {
      /* Try to revert everything, ignore errors */
      (void) handler::rename_table(to, from);
      goto rename_error;
    }
  }
  DBUG_RETURN(save_error);
rename_error:
  name_buffer_ptr= m_name_buffer_ptr;
  for (abort_file= file, file= m_file; file < abort_file; file++)
  {
    /* Revert the rename, back from 'to' to the original 'from' */
    if (!create_partition_name(from_buff, sizeof(from_buff), from_path,
                               name_buffer_ptr, NORMAL_PART_NAME, FALSE) &&
        !create_partition_name(to_buff, sizeof(to_buff), to_path,
                               name_buffer_ptr, NORMAL_PART_NAME, FALSE))
    {
      /* Ignore error here */
      (void) (*file)->ha_rename_table(to_buff, from_buff);
    }
    name_buffer_ptr= strend(name_buffer_ptr) + 1;
  }
  DBUG_RETURN(error);
}

uint ha_partition::count_query_cache_dependant_tables(uint8 *tables_type)
{
  DBUG_ENTER("ha_partition::count_query_cache_dependant_tables");
  /* Here we rely on the fact that all tables are of the same type */
  uint8 type= m_file[0]->table_cache_type();
  (*tables_type)|= type;
  DBUG_PRINT("enter", ("cnt: %u", (uint) m_tot_parts));
  /*
    We need save underlying tables only for HA_CACHE_TBL_ASKTRANSACT:
    HA_CACHE_TBL_NONTRANSACT - because all changes goes through partition table
    HA_CACHE_TBL_NOCACHE - because will not be cached
    HA_CACHE_TBL_TRANSACT - QC need to know that such type present
  */
  DBUG_RETURN(type == HA_CACHE_TBL_ASKTRANSACT ? m_tot_parts : 0);
}

my_bool ha_partition::
reg_query_cache_dependant_table(THD *thd,
                                char *engine_key, uint engine_key_len,
                                char *cache_key, uint cache_key_len,
                                uint8 type,
                                Query_cache *cache,
                                Query_cache_block_table **block_table,
                                handler *file,
                                uint *n)
{
  DBUG_ENTER("ha_partition::reg_query_cache_dependant_table");
  qc_engine_callback engine_callback;
  ulonglong engine_data;
  /* ask undelying engine */
  if (!file->register_query_cache_table(thd, engine_key,
                                        engine_key_len,
                                        &engine_callback,
                                        &engine_data))
  {
    DBUG_PRINT("qcache", ("Handler does not allow caching for %.*s",
                          engine_key_len, engine_key));
    /*
      As this can change from call to call, don't reset set
      thd->lex->safe_to_cache_query
    */
    thd->query_cache_is_applicable= 0;        // Query can't be cached
    DBUG_RETURN(TRUE);
  }
  (++(*block_table))->n= ++(*n);
  if (!cache->insert_table(thd, cache_key_len,
                           cache_key, (*block_table),
                           table_share->db.length,
                           (uint8) (cache_key_len -
                                    table_share->table_cache_key.length),
                           type,
                           engine_callback, engine_data,
                           FALSE))
    DBUG_RETURN(TRUE);
  DBUG_RETURN(FALSE);
}


my_bool ha_partition::
register_query_cache_dependant_tables(THD *thd,
                                      Query_cache *cache,
                                      Query_cache_block_table **block_table,
                                      uint *n)
{
  char *engine_key_end, *query_cache_key_end;
  uint i;
  uint num_parts= m_part_info->num_parts;
  uint num_subparts= m_part_info->num_subparts;
  int diff_length;
  List_iterator<partition_element> part_it(m_part_info->partitions);
  char engine_key[FN_REFLEN], query_cache_key[FN_REFLEN];
  DBUG_ENTER("ha_partition::register_query_cache_dependant_tables");

  /* see ha_partition::count_query_cache_dependant_tables */
  if (m_file[0]->table_cache_type() != HA_CACHE_TBL_ASKTRANSACT)
    DBUG_RETURN(FALSE); // nothing to register

  /* prepare static part of the key */
  memcpy(engine_key, table_share->normalized_path.str,
         table_share->normalized_path.length);
  memcpy(query_cache_key, table_share->table_cache_key.str,
         table_share->table_cache_key.length);

  diff_length= ((int) table_share->table_cache_key.length -
                (int) table_share->normalized_path.length -1);

  engine_key_end= engine_key + table_share->normalized_path.length;
  query_cache_key_end= query_cache_key + table_share->table_cache_key.length -1;

  engine_key_end[0]= engine_key_end[2]= query_cache_key_end[0]=
    query_cache_key_end[2]= '#';
  query_cache_key_end[1]= engine_key_end[1]= 'P';
  engine_key_end+= 3;
  query_cache_key_end+= 3;

  i= 0;
  do
  {
    partition_element *part_elem= part_it++;
    char *engine_pos= strmov(engine_key_end, part_elem->partition_name);
    if (m_is_sub_partitioned)
    {
      List_iterator<partition_element> subpart_it(part_elem->subpartitions);
      partition_element *sub_elem;
      uint j= 0, part;
      engine_pos[0]= engine_pos[3]= '#';
      engine_pos[1]= 'S';
      engine_pos[2]= 'P';
      engine_pos += 4;
      do
      {
        char *end;
        uint length;
        sub_elem= subpart_it++;
        part= i * num_subparts + j;
        /* we store the end \0 as part of the key */
        end= strmov(engine_pos, sub_elem->partition_name);
        length= (uint)(end - engine_key);
        /* Copy the suffix also to query cache key */
        memcpy(query_cache_key_end, engine_key_end, (end - engine_key_end));
        if (reg_query_cache_dependant_table(thd, engine_key, length,
                                            query_cache_key,
                                            length + diff_length,
                                            m_file[part]->table_cache_type(),
                                            cache,
                                            block_table, m_file[part],
                                            n))
          DBUG_RETURN(TRUE);
      } while (++j < num_subparts);
    }
    else
    {
      char *end= engine_pos+1;                  // copy end \0
      uint length= (uint)(end - engine_key);
      /* Copy the suffix also to query cache key */
      memcpy(query_cache_key_end, engine_key_end, (end - engine_key_end));
      if (reg_query_cache_dependant_table(thd, engine_key, length,
                                          query_cache_key,
                                          length + diff_length,
                                          m_file[i]->table_cache_type(),
                                          cache,
                                          block_table, m_file[i],
                                          n))
        DBUG_RETURN(TRUE);
    }
  } while (++i < num_parts);
  DBUG_PRINT("info", ("cnt: %u", (uint)m_tot_parts));
  DBUG_RETURN(FALSE);
}


/**
  Set up table share object before calling create on underlying handler

  @param table             Table object
  @param info              Create info
  @param part_elem[in,out] Pointer to used partition_element, searched if NULL

  @return    status
    @retval  TRUE  Error
    @retval  FALSE Success

  @details
    Set up
    1) Comment on partition
    2) MAX_ROWS, MIN_ROWS on partition
    3) Index file name on partition
    4) Data file name on partition
*/

int ha_partition::set_up_table_before_create(TABLE *tbl,
                    const char *partition_name_with_path,
                    HA_CREATE_INFO *info,
                    partition_element *part_elem)
{
  int error= 0;
  LEX_CSTRING part_name;
  THD *thd= ha_thd();
  DBUG_ENTER("set_up_table_before_create");

  DBUG_ASSERT(part_elem);

  if (!part_elem)
    DBUG_RETURN(1);
  tbl->s->max_rows= part_elem->part_max_rows;
  tbl->s->min_rows= part_elem->part_min_rows;
  part_name.str= strrchr(partition_name_with_path, FN_LIBCHAR)+1;
  part_name.length= strlen(part_name.str);
  if ((part_elem->index_file_name &&
      (error= append_file_to_dir(thd,
                                 (const char**)&part_elem->index_file_name,
                                 &part_name))) ||
      (part_elem->data_file_name &&
      (error= append_file_to_dir(thd,
                                 (const char**)&part_elem->data_file_name,
                                 &part_name))))
  {
    DBUG_RETURN(error);
  }
  info->index_file_name= part_elem->index_file_name;
  info->data_file_name= part_elem->data_file_name;
  info->connect_string= part_elem->connect_string;
  if (info->connect_string.length)
    info->used_fields|= HA_CREATE_USED_CONNECTION;
  tbl->s->connect_string= part_elem->connect_string;
  DBUG_RETURN(0);
}


/*
  Add two names together

  SYNOPSIS
    name_add()
    out:dest                          Destination string
    first_name                        First name
    sec_name                          Second name

  RETURN VALUE
    >0                                Error
    0                                 Success

  DESCRIPTION
    Routine used to add two names with '_' in between then. Service routine
    to create_handler_file
    Include the NULL in the count of characters since it is needed as separator
    between the partition names.
*/

static uint name_add(char *dest, const char *first_name, const char *sec_name)
{
  return (uint) (strxmov(dest, first_name, "#SP#", sec_name, NullS) -dest) + 1;
}


/**
  Create the special .par file

  @param name  Full path of table name

  @return Operation status
    @retval FALSE  Error code
    @retval TRUE   Success

  @note
    Method used to create handler file with names of partitions, their
    engine types and the number of partitions.
*/

bool ha_partition::create_handler_file(const char *name)
{
  partition_element *part_elem, *subpart_elem;
  uint i, j, part_name_len, subpart_name_len;
  uint tot_partition_words, tot_name_len, num_parts;
  uint tot_parts= 0;
  uint tot_len_words, tot_len_byte, chksum, tot_name_words;
  char *name_buffer_ptr;
  uchar *file_buffer, *engine_array;
  bool result= TRUE;
  char file_name[FN_REFLEN];
  char part_name[FN_REFLEN];
  char subpart_name[FN_REFLEN];
  File file;
  List_iterator_fast <partition_element> part_it(m_part_info->partitions);
  DBUG_ENTER("create_handler_file");

  num_parts= m_part_info->partitions.elements;
  DBUG_PRINT("enter", ("table name: %s  num_parts: %u", name, num_parts));
  tot_name_len= 0;
  for (i= 0; i < num_parts; i++)
  {
    part_elem= part_it++;
    if (part_elem->part_state != PART_NORMAL &&
        part_elem->part_state != PART_TO_BE_ADDED &&
        part_elem->part_state != PART_CHANGED)
      continue;
    tablename_to_filename(part_elem->partition_name, part_name,
                          FN_REFLEN);
    part_name_len= strlen(part_name);
    if (!m_is_sub_partitioned)
    {
      tot_name_len+= part_name_len + 1;
      tot_parts++;
    }
    else
    {
      List_iterator_fast <partition_element> sub_it(part_elem->subpartitions);
      for (j= 0; j < m_part_info->num_subparts; j++)
      {
	subpart_elem= sub_it++;
        tablename_to_filename(subpart_elem->partition_name,
                              subpart_name,
                              FN_REFLEN);
	subpart_name_len= strlen(subpart_name);
	tot_name_len+= part_name_len + subpart_name_len + 5;
        tot_parts++;
      }
    }
  }
  /*
     File format:
     Length in words              4 byte
     Checksum                     4 byte
     Total number of partitions   4 byte
     Array of engine types        n * 4 bytes where
     n = (m_tot_parts + 3)/4
     Length of name part in bytes 4 bytes
     (Names in filename format)
     Name part                    m * 4 bytes where
     m = ((length_name_part + 3)/4)*4

     All padding bytes are zeroed
  */
  tot_partition_words= (tot_parts + PAR_WORD_SIZE - 1) / PAR_WORD_SIZE;
  tot_name_words= (tot_name_len + PAR_WORD_SIZE - 1) / PAR_WORD_SIZE;
  /* 4 static words (tot words, checksum, tot partitions, name length) */
  tot_len_words= 4 + tot_partition_words + tot_name_words;
  tot_len_byte= PAR_WORD_SIZE * tot_len_words;
  if (!(file_buffer= (uchar *) my_malloc(tot_len_byte, MYF(MY_ZEROFILL))))
    DBUG_RETURN(TRUE);
  engine_array= (file_buffer + PAR_ENGINES_OFFSET);
  name_buffer_ptr= (char*) (engine_array + tot_partition_words * PAR_WORD_SIZE
                            + PAR_WORD_SIZE);
  part_it.rewind();
  for (i= 0; i < num_parts; i++)
  {
    part_elem= part_it++;
    if (part_elem->part_state != PART_NORMAL &&
        part_elem->part_state != PART_TO_BE_ADDED &&
        part_elem->part_state != PART_CHANGED)
      continue;
    if (!m_is_sub_partitioned)
    {
      tablename_to_filename(part_elem->partition_name, part_name, FN_REFLEN);
      name_buffer_ptr= strmov(name_buffer_ptr, part_name)+1;
      *engine_array= (uchar) ha_legacy_type(part_elem->engine_type);
      DBUG_PRINT("info", ("engine: %u", *engine_array));
      engine_array++;
    }
    else
    {
      List_iterator_fast <partition_element> sub_it(part_elem->subpartitions);
      for (j= 0; j < m_part_info->num_subparts; j++)
      {
	subpart_elem= sub_it++;
        tablename_to_filename(part_elem->partition_name, part_name,
                              FN_REFLEN);
        tablename_to_filename(subpart_elem->partition_name, subpart_name,
                              FN_REFLEN);
	name_buffer_ptr+= name_add(name_buffer_ptr,
				   part_name,
				   subpart_name);
        *engine_array= (uchar) ha_legacy_type(subpart_elem->engine_type);
        DBUG_PRINT("info", ("engine: %u", *engine_array));
	engine_array++;
      }
    }
  }
  chksum= 0;
  int4store(file_buffer, tot_len_words);
  int4store(file_buffer + PAR_NUM_PARTS_OFFSET, tot_parts);
  int4store(file_buffer + PAR_ENGINES_OFFSET +
            (tot_partition_words * PAR_WORD_SIZE),
            tot_name_len);
  for (i= 0; i < tot_len_words; i++)
    chksum^= uint4korr(file_buffer + PAR_WORD_SIZE * i);
  int4store(file_buffer + PAR_CHECKSUM_OFFSET, chksum);
  /*
    Add .par extension to the file name.
    Create and write and close file
    to be used at open, delete_table and rename_table
  */
  fn_format(file_name, name, "", ha_par_ext, MY_APPEND_EXT);
  if ((file= mysql_file_create(key_file_partition,
                               file_name, CREATE_MODE, O_RDWR | O_TRUNC,
                               MYF(MY_WME))) >= 0)
  {
    result= mysql_file_write(file, (uchar *) file_buffer, tot_len_byte,
                             MYF(MY_WME | MY_NABP)) != 0;

    /* Write connection information (for federatedx engine) */
    part_it.rewind();
    for (i= 0; i < num_parts && !result; i++)
    {
      uchar buffer[4];
      part_elem= part_it++;
      uint length= part_elem->connect_string.length;
      int4store(buffer, length);
      if (my_write(file, buffer, 4, MYF(MY_WME | MY_NABP)) ||
          my_write(file, (uchar *) part_elem->connect_string.str, length,
                   MYF(MY_WME | MY_NABP)))
      {
        result= TRUE;
        break;
      }
    }
    (void) mysql_file_close(file, MYF(0));
  }
  else
    result= TRUE;
  my_free(file_buffer);
  DBUG_RETURN(result);
}


/**
  Clear handler variables and free some memory
*/

void ha_partition::clear_handler_file()
{
  if (m_engine_array)
    plugin_unlock_list(NULL, m_engine_array, m_tot_parts);
  free_root(&m_mem_root, MYF(MY_KEEP_PREALLOC));
  m_file_buffer= NULL;
  m_engine_array= NULL;
  m_connect_string= NULL;
}


/**
  Create underlying handler objects

  @param mem_root  Allocate memory through this

  @return Operation status
    @retval TRUE   Error
    @retval FALSE  Success
*/

bool ha_partition::create_handlers(MEM_ROOT *mem_root)
{
  uint i;
  uint alloc_len= (m_tot_parts + 1) * sizeof(handler*);
  handlerton *hton0;
  DBUG_ENTER("create_handlers");

  if (!(m_file= (handler **) alloc_root(mem_root, alloc_len)))
    DBUG_RETURN(TRUE);
  m_file_tot_parts= m_tot_parts;
  bzero((char*) m_file, alloc_len);
  for (i= 0; i < m_tot_parts; i++)
  {
    handlerton *hton= plugin_data(m_engine_array[i], handlerton*);
    if (!(m_file[i]= get_new_handler(table_share, mem_root, hton)))
      DBUG_RETURN(TRUE);
    DBUG_PRINT("info", ("engine_type: %u", hton->db_type));
  }
  /* For the moment we only support partition over the same table engine */
  hton0= plugin_data(m_engine_array[0], handlerton*);
  if (hton0 == myisam_hton)
  {
    DBUG_PRINT("info", ("MyISAM"));
    m_myisam= TRUE;
  }
  /* INNODB may not be compiled in... */
  else if (ha_legacy_type(hton0) == DB_TYPE_INNODB)
  {
    DBUG_PRINT("info", ("InnoDB"));
    m_innodb= TRUE;
  }
  DBUG_RETURN(FALSE);
}


/*
  Create underlying handler objects from partition info

  SYNOPSIS
    new_handlers_from_part_info()
    mem_root		Allocate memory through this

  RETURN VALUE
    TRUE                  Error
    FALSE                 Success
*/

bool ha_partition::new_handlers_from_part_info(MEM_ROOT *mem_root)
{
  uint i, j, part_count;
  partition_element *part_elem;
  uint alloc_len= (m_tot_parts + 1) * sizeof(handler*);
  List_iterator_fast <partition_element> part_it(m_part_info->partitions);
  DBUG_ENTER("ha_partition::new_handlers_from_part_info");

  if (!(m_file= (handler **) alloc_root(mem_root, alloc_len)))
  {
    mem_alloc_error(alloc_len);
    goto error_end;
  }
  m_file_tot_parts= m_tot_parts;
  bzero((char*) m_file, alloc_len);
  DBUG_ASSERT(m_part_info->num_parts > 0);

  i= 0;
  part_count= 0;
  /*
    Don't know the size of the underlying storage engine, invent a number of
    bytes allocated for error message if allocation fails
  */
  do
  {
    part_elem= part_it++;
    if (m_is_sub_partitioned)
    {
      for (j= 0; j < m_part_info->num_subparts; j++)
      {
	if (!(m_file[part_count++]= get_new_handler(table_share, mem_root,
                                                    part_elem->engine_type)))
          goto error;
	DBUG_PRINT("info", ("engine_type: %u",
                   (uint) ha_legacy_type(part_elem->engine_type)));
      }
    }
    else
    {
      if (!(m_file[part_count++]= get_new_handler(table_share, mem_root,
                                                  part_elem->engine_type)))
        goto error;
      DBUG_PRINT("info", ("engine_type: %u",
                 (uint) ha_legacy_type(part_elem->engine_type)));
    }
  } while (++i < m_part_info->num_parts);
  if (part_elem->engine_type == myisam_hton)
  {
    DBUG_PRINT("info", ("MyISAM"));
    m_myisam= TRUE;
  }
  DBUG_RETURN(FALSE);
error:
  mem_alloc_error(sizeof(handler));
error_end:
  DBUG_RETURN(TRUE);
}


/**
  Read the .par file to get the partitions engines and names

  @param name  Name of table file (without extention)

  @return Operation status
    @retval true   Failure
    @retval false  Success

  @note On success, m_file_buffer is allocated and must be
  freed by the caller. m_name_buffer_ptr and m_tot_parts is also set.
*/

bool ha_partition::read_par_file(const char *name)
{
  char buff[FN_REFLEN];
  uchar *tot_name_len_offset;
  File file;
  uchar *file_buffer;
  uint i, len_bytes, len_words, tot_partition_words, tot_name_words, chksum;
  DBUG_ENTER("ha_partition::read_par_file");
  DBUG_PRINT("enter", ("table name: '%s'", name));

  if (m_file_buffer)
    DBUG_RETURN(false);
  fn_format(buff, name, "", ha_par_ext, MY_APPEND_EXT);

  /* Following could be done with mysql_file_stat to read in whole file */
  if ((file= mysql_file_open(key_file_partition,
                             buff, O_RDONLY | O_SHARE, MYF(0))) < 0)
    DBUG_RETURN(TRUE);
  if (mysql_file_read(file, (uchar *) &buff[0], PAR_WORD_SIZE, MYF(MY_NABP)))
    goto err1;
  len_words= uint4korr(buff);
  len_bytes= PAR_WORD_SIZE * len_words;
  if (mysql_file_seek(file, 0, MY_SEEK_SET, MYF(0)) == MY_FILEPOS_ERROR)
    goto err1;
  if (!(file_buffer= (uchar*) alloc_root(&m_mem_root, len_bytes)))
    goto err1;
  if (mysql_file_read(file, file_buffer, len_bytes, MYF(MY_NABP)))
    goto err2;

  chksum= 0;
  for (i= 0; i < len_words; i++)
    chksum ^= uint4korr((file_buffer) + PAR_WORD_SIZE * i);
  if (chksum)
    goto err2;
  m_tot_parts= uint4korr((file_buffer) + PAR_NUM_PARTS_OFFSET);
  DBUG_PRINT("info", ("No of parts: %u", m_tot_parts));
  tot_partition_words= (m_tot_parts + PAR_WORD_SIZE - 1) / PAR_WORD_SIZE;

  tot_name_len_offset= file_buffer + PAR_ENGINES_OFFSET +
                       PAR_WORD_SIZE * tot_partition_words;
  tot_name_words= (uint4korr(tot_name_len_offset) + PAR_WORD_SIZE - 1) /
                  PAR_WORD_SIZE;
  /*
    Verify the total length = tot size word, checksum word, num parts word +
    engines array + name length word + name array.
  */
  if (len_words != (tot_partition_words + tot_name_words + 4))
    goto err2;
  m_file_buffer= file_buffer;          // Will be freed in clear_handler_file()
  m_name_buffer_ptr= (char*) (tot_name_len_offset + PAR_WORD_SIZE);

  if (!(m_connect_string= (LEX_CSTRING*)
        alloc_root(&m_mem_root, m_tot_parts * sizeof(LEX_CSTRING))))
    goto err2;
  bzero(m_connect_string, m_tot_parts * sizeof(LEX_CSTRING));

  /* Read connection arguments (for federated X engine) */
  for (i= 0; i < m_tot_parts; i++)
  {
    LEX_CSTRING connect_string;
    uchar buffer[4];
    char *tmp;
    if (my_read(file, buffer, 4, MYF(MY_NABP)))
    {
      /* No extra options; Probably not a federatedx engine */
      break;
    }
    connect_string.length= uint4korr(buffer);
    connect_string.str= tmp= (char*) alloc_root(&m_mem_root,
                                                connect_string.length+1);
    if (my_read(file, (uchar*) connect_string.str, connect_string.length,
                MYF(MY_NABP)))
      break;
    tmp[connect_string.length]= 0;
    m_connect_string[i]= connect_string;
  }

  (void) mysql_file_close(file, MYF(0));
  DBUG_RETURN(false);

err2:
err1:
  (void) mysql_file_close(file, MYF(0));
  DBUG_RETURN(true);
}


/**
  Setup m_engine_array

  @param mem_root  MEM_ROOT to use for allocating new handlers

  @return Operation status
    @retval false  Success
    @retval true   Failure
*/

bool ha_partition::setup_engine_array(MEM_ROOT *mem_root)
{
  uint i;
  uchar *buff;
  handlerton **engine_array, *first_engine;
  enum legacy_db_type db_type, first_db_type;

  DBUG_ASSERT(!m_file);
  DBUG_ENTER("ha_partition::setup_engine_array");
  engine_array= (handlerton **) my_alloca(m_tot_parts * sizeof(handlerton*));
  if (!engine_array)
    DBUG_RETURN(true);

  buff= (uchar *) (m_file_buffer + PAR_ENGINES_OFFSET);
  first_db_type= (enum legacy_db_type) buff[0];
  first_engine= ha_resolve_by_legacy_type(ha_thd(), first_db_type);
  if (!first_engine)
    goto err;

  if (!(m_engine_array= (plugin_ref*)
        alloc_root(&m_mem_root, m_tot_parts * sizeof(plugin_ref))))
    goto err;

  for (i= 0; i < m_tot_parts; i++)
  {
    db_type= (enum legacy_db_type) buff[i];
    if (db_type != first_db_type)
    {
      DBUG_PRINT("error", ("partition %u engine %d is not same as "
                           "first partition %d", i, db_type,
                           (int) first_db_type));
      DBUG_ASSERT(0);
      clear_handler_file();
      goto err;
    }
    m_engine_array[i]= ha_lock_engine(NULL, first_engine);
    if (!m_engine_array[i])
    {
      clear_handler_file();
      goto err;
    }
  }

  my_afree(engine_array);

  if (create_handlers(mem_root))
  {
    clear_handler_file();
    DBUG_RETURN(true);
  }

  DBUG_RETURN(false);

err:
  my_afree(engine_array);
  DBUG_RETURN(true);
}


/**
  Get info about partition engines and their names from the .par file

  @param name      Full path of table name
  @param mem_root  Allocate memory through this
  @param is_clone  If it is a clone, don't create new handlers

  @return Operation status
    @retval true   Error
    @retval false  Success

  @note Open handler file to get partition names, engine types and number of
  partitions.
*/

bool ha_partition::get_from_handler_file(const char *name, MEM_ROOT *mem_root,
                                         bool is_clone)
{
  DBUG_ENTER("ha_partition::get_from_handler_file");
  DBUG_PRINT("enter", ("table name: '%s'", name));

  if (m_file_buffer)
    DBUG_RETURN(false);

  if (read_par_file(name))
    DBUG_RETURN(true);

  if (!is_clone && setup_engine_array(mem_root))
    DBUG_RETURN(true);

  DBUG_RETURN(false);
}


/****************************************************************************
                MODULE open/close object
****************************************************************************/

/**
  Get the partition name.

  @param       part   Struct containing name and length
  @param[out]  length Length of the name

  @return Partition name
*/

static uchar *get_part_name(PART_NAME_DEF *part, size_t *length,
                            my_bool not_used __attribute__((unused)))
{
  *length= part->length;
  return part->partition_name;
}


/**
  Insert a partition name in the partition_name_hash.

  @param name        Name of partition
  @param part_id     Partition id (number)
  @param is_subpart  Set if the name belongs to a subpartition

  @return Operation status
    @retval true   Failure
    @retval false  Sucess
*/

bool ha_partition::insert_partition_name_in_hash(const char *name, uint part_id,
                                                 bool is_subpart)
{
  PART_NAME_DEF *part_def;
  uchar *part_name;
  uint part_name_length;
  DBUG_ENTER("ha_partition::insert_partition_name_in_hash");
  /*
    Calculate and store the length here, to avoid doing it when
    searching the hash.
  */
  part_name_length= strlen(name);
  /*
    Must use memory that lives as long as table_share.
    Freed in the Partition_share destructor.
    Since we use my_multi_malloc, then my_free(part_def) will also free
    part_name, as a part of my_hash_free.
  */
  if (!my_multi_malloc(MY_WME,
                       &part_def, sizeof(PART_NAME_DEF),
                       &part_name, part_name_length + 1,
                       NULL))
    DBUG_RETURN(true);
  memcpy(part_name, name, part_name_length + 1);
  part_def->partition_name= part_name;
  part_def->length= part_name_length;
  part_def->part_id= part_id;
  part_def->is_subpart= is_subpart;
  if (my_hash_insert(&part_share->partition_name_hash, (uchar *) part_def))
  {
    my_free(part_def);
    DBUG_RETURN(true);
  }
  DBUG_RETURN(false);
}


/**
  Populate the partition_name_hash in part_share.
*/

bool ha_partition::populate_partition_name_hash()
{
  List_iterator<partition_element> part_it(m_part_info->partitions);
  uint num_parts= m_part_info->num_parts;
  uint num_subparts= m_is_sub_partitioned ? m_part_info->num_subparts : 1;
  uint tot_names;
  uint i= 0;
  DBUG_ASSERT(part_share);

  DBUG_ENTER("ha_partition::populate_partition_name_hash");

  /*
    partition_name_hash is only set once and never changed
    -> OK to check without locking.
  */

  if (part_share->partition_name_hash_initialized)
    DBUG_RETURN(false);
  lock_shared_ha_data();
  if (part_share->partition_name_hash_initialized)
  {
    unlock_shared_ha_data();
    DBUG_RETURN(false);
  }
  tot_names= m_is_sub_partitioned ? m_tot_parts + num_parts : num_parts;
  if (my_hash_init(&part_share->partition_name_hash,
                   system_charset_info, tot_names, 0, 0,
                   (my_hash_get_key) get_part_name,
                   my_free, HASH_UNIQUE))
  {
    unlock_shared_ha_data();
    DBUG_RETURN(TRUE);
  }

  do
  {
    partition_element *part_elem= part_it++;
    DBUG_ASSERT(part_elem->part_state == PART_NORMAL);
    if (part_elem->part_state == PART_NORMAL)
    {
      if (insert_partition_name_in_hash(part_elem->partition_name,
                                        i * num_subparts, false))
        goto err;
      if (m_is_sub_partitioned)
      {
        List_iterator<partition_element>
                                    subpart_it(part_elem->subpartitions);
        partition_element *sub_elem;
        uint j= 0;
        do
        {
          sub_elem= subpart_it++;
          if (insert_partition_name_in_hash(sub_elem->partition_name,
                                            i * num_subparts + j, true))
            goto err;

        } while (++j < num_subparts);
      }
    }
  } while (++i < num_parts);

  part_share->partition_name_hash_initialized= true;
  unlock_shared_ha_data();

  DBUG_RETURN(FALSE);
err:
  my_hash_free(&part_share->partition_name_hash);
  unlock_shared_ha_data();

  DBUG_RETURN(TRUE);
}


/**
  Set Handler_share pointer and allocate Handler_share pointers
  for each partition and set those.

  @param ha_share_arg  Where to store/retrieve the Partitioning_share pointer
                       to be shared by all instances of the same table.

  @return Operation status
    @retval true  Failure
    @retval false Sucess
*/

bool ha_partition::set_ha_share_ref(Handler_share **ha_share_arg)
{
  Handler_share **ha_shares;
  uint i;
  DBUG_ENTER("ha_partition::set_ha_share_ref");

  DBUG_ASSERT(!part_share);
  DBUG_ASSERT(table_share);
  DBUG_ASSERT(!m_is_clone_of);
  DBUG_ASSERT(m_tot_parts);
  if (handler::set_ha_share_ref(ha_share_arg))
    DBUG_RETURN(true);
  if (!(part_share= get_share()))
    DBUG_RETURN(true);
  DBUG_ASSERT(part_share->partitions_share_refs.num_parts >= m_tot_parts);
  ha_shares= part_share->partitions_share_refs.ha_shares;
  for (i= 0; i < m_tot_parts; i++)
  {
    if (m_file[i]->set_ha_share_ref(&ha_shares[i]))
      DBUG_RETURN(true);
  }
  DBUG_RETURN(false);
}


/**
  Get the PARTITION_SHARE for the table.

  @return Operation status
    @retval true   Error
    @retval false  Success

  @note Gets or initializes the Partition_share object used by partitioning.
  The Partition_share is used for handling the auto_increment etc.
*/

Partition_share *ha_partition::get_share()
{
  Partition_share *tmp_share;
  DBUG_ENTER("ha_partition::get_share");
  DBUG_ASSERT(table_share);

  lock_shared_ha_data();
  if (!(tmp_share= static_cast<Partition_share*>(get_ha_share_ptr())))
  {
    tmp_share= new Partition_share;
    if (!tmp_share)
      goto err;
    if (tmp_share->init(m_tot_parts))
    {
      delete tmp_share;
      tmp_share= NULL;
      goto err;
    }
    set_ha_share_ptr(static_cast<Handler_share*>(tmp_share));
  }
err:
  unlock_shared_ha_data();
  DBUG_RETURN(tmp_share);
}



/**
  Helper function for freeing all internal bitmaps.
*/

void ha_partition::free_partition_bitmaps()
{
  /* Initialize the bitmap we use to minimize ha_start_bulk_insert calls */
  my_bitmap_free(&m_bulk_insert_started);
  my_bitmap_free(&m_locked_partitions);
  my_bitmap_free(&m_partitions_to_reset);
  my_bitmap_free(&m_key_not_found_partitions);
  my_bitmap_free(&m_opened_partitions);
  my_bitmap_free(&m_mrr_used_partitions);
}


/**
  Helper function for initializing all internal bitmaps.

  Note:
  All bitmaps, including partially allocated, are freed in
  free_partion_bitmaps()
*/

bool ha_partition::init_partition_bitmaps()
{
  DBUG_ENTER("ha_partition::init_partition_bitmaps");

  /* Initialize the bitmap we use to minimize ha_start_bulk_insert calls */
  if (my_bitmap_init(&m_bulk_insert_started, NULL, m_tot_parts + 1, FALSE))
    DBUG_RETURN(true);

  /* Initialize the bitmap we use to keep track of locked partitions */
  if (my_bitmap_init(&m_locked_partitions, NULL, m_tot_parts, FALSE))
    DBUG_RETURN(true);

  /*
    Initialize the bitmap we use to keep track of partitions which may have
    something to reset in ha_reset().
  */
  if (my_bitmap_init(&m_partitions_to_reset, NULL, m_tot_parts, FALSE))
    DBUG_RETURN(true);

  /*
    Initialize the bitmap we use to keep track of partitions which returned
    HA_ERR_KEY_NOT_FOUND from index_read_map.
  */
  if (my_bitmap_init(&m_key_not_found_partitions, NULL, m_tot_parts, FALSE))
    DBUG_RETURN(true);

  if (bitmap_init(&m_mrr_used_partitions, NULL, m_tot_parts, TRUE))
    DBUG_RETURN(true);

  if (my_bitmap_init(&m_opened_partitions, NULL, m_tot_parts, FALSE))
    DBUG_RETURN(true);

  /* Initialize the bitmap for read/lock_partitions */
  if (!m_is_clone_of)
  {
    DBUG_ASSERT(!m_clone_mem_root);
    if (m_part_info->set_partition_bitmaps(NULL))
      DBUG_RETURN(true);
  }
  DBUG_RETURN(false);
}


/*
  Open handler object

  SYNOPSIS
    open()
    name                  Full path of table name
    mode                  Open mode flags
    test_if_locked        ?

  RETURN VALUE
    >0                    Error
    0                     Success

  DESCRIPTION
    Used for opening tables. The name will be the name of the file.
    A table is opened when it needs to be opened. For instance
    when a request comes in for a select on the table (tables are not
    open and closed for each request, they are cached).

    Called from handler.cc by handler::ha_open(). The server opens all tables
    by calling ha_open() which then calls the handler specific open().
*/

int ha_partition::open(const char *name, int mode, uint test_if_locked)
{
  int error= HA_ERR_INITIALIZATION;
  handler *file_sample= NULL;
  handler **file;
  char name_buff[FN_REFLEN + 1];
  ulonglong check_table_flags;
  DBUG_ENTER("ha_partition::open");

  DBUG_ASSERT(table->s == table_share);
  ref_length= 0;
  m_mode= mode;
  m_open_test_lock= test_if_locked;
  m_part_field_array= m_part_info->full_part_field_array;
  if (get_from_handler_file(name, &table->mem_root, MY_TEST(m_is_clone_of)))
    DBUG_RETURN(error);
  if (populate_partition_name_hash())
  {
    DBUG_RETURN(HA_ERR_INITIALIZATION);
  }
  m_start_key.length= 0;
  m_rec0= table->record[0];
  m_rec_length= table_share->reclength;
  if (!m_part_ids_sorted_by_num_of_records)
  {
    if (!(m_part_ids_sorted_by_num_of_records=
            (uint32*) my_malloc(m_tot_parts * sizeof(uint32), MYF(MY_WME))))
      DBUG_RETURN(error);
    uint32 i;
    /* Initialize it with all partition ids. */
    for (i= 0; i < m_tot_parts; i++)
      m_part_ids_sorted_by_num_of_records[i]= i;
  }

  if (init_partition_bitmaps())
    goto err_alloc;

  if ((error= m_part_info->set_partition_bitmaps(m_partitions_to_open)))
    goto err_alloc;

  /* Allocate memory used with MMR */
  if (!(m_range_info= (void **)
        my_multi_malloc(MYF(MY_WME),
                        &m_range_info, sizeof(range_id_t) * m_tot_parts,
                        &m_stock_range_seq, sizeof(uint) * m_tot_parts,
                        &m_mrr_buffer, sizeof(HANDLER_BUFFER) * m_tot_parts,
                        &m_mrr_buffer_size, sizeof(uint) * m_tot_parts,
                        &m_part_mrr_range_length, sizeof(uint) * m_tot_parts,
                        &m_part_mrr_range_first,
                        sizeof(PARTITION_PART_KEY_MULTI_RANGE *) * m_tot_parts,
                        &m_part_mrr_range_current,
                        sizeof(PARTITION_PART_KEY_MULTI_RANGE *) * m_tot_parts,
                        &m_partition_part_key_multi_range_hld,
                        sizeof(PARTITION_PART_KEY_MULTI_RANGE_HLD) *
                        m_tot_parts,
                        NullS)))
    goto err_alloc;

  bzero(m_mrr_buffer, m_tot_parts * sizeof(HANDLER_BUFFER));
  bzero(m_part_mrr_range_first,
        sizeof(PARTITION_PART_KEY_MULTI_RANGE *) * m_tot_parts);

  if (m_is_clone_of)
  {
    uint i, alloc_len;
    char *name_buffer_ptr;
    DBUG_ASSERT(m_clone_mem_root);
    /* Allocate an array of handler pointers for the partitions handlers. */
    alloc_len= (m_tot_parts + 1) * sizeof(handler*);
    if (!(m_file= (handler **) alloc_root(m_clone_mem_root, alloc_len)))
    {
      error= HA_ERR_INITIALIZATION;
      goto err_alloc;
    }
    memset(m_file, 0, alloc_len);
    name_buffer_ptr= m_name_buffer_ptr;
    /*
      Populate them by cloning the original partitions. This also opens them.
      Note that file->ref is allocated too.
    */
    file= m_is_clone_of->m_file;
    for (i= 0; i < m_tot_parts; i++)
    {
      if (!bitmap_is_set(&m_is_clone_of->m_opened_partitions, i))
        continue;

      if ((error= create_partition_name(name_buff, sizeof(name_buff), name,
                                name_buffer_ptr, NORMAL_PART_NAME, FALSE)))
        goto err_handler;
      /* ::clone() will also set ha_share from the original. */
      if (!(m_file[i]= file[i]->clone(name_buff, m_clone_mem_root)))
      {
        error= HA_ERR_INITIALIZATION;
        file= &m_file[i];
        goto err_handler;
      }
      if (!file_sample)
        file_sample= m_file[i];
      name_buffer_ptr+= strlen(name_buffer_ptr) + 1;
      bitmap_set_bit(&m_opened_partitions, i);
    }
  }
  else
  {
    if ((error= open_read_partitions(name_buff, sizeof(name_buff),
                                     &file_sample)))
      goto err_handler;
    m_num_locks= file_sample->lock_count();
  }
  /*
    We want to know the upper bound for locks, to allocate enough memory.
    There is no performance lost if we simply return in lock_count() the
    maximum number locks needed, only some minor over allocation of memory
    in get_lock_data().
  */
  m_num_locks*= m_tot_parts;

  file= m_file;
  ref_length= file_sample->ref_length;
  check_table_flags= ((file_sample->ha_table_flags() &
                       ~(PARTITION_DISABLED_TABLE_FLAGS)) |
                      (PARTITION_ENABLED_TABLE_FLAGS));
  while (*(++file))
  {
    if (!bitmap_is_set(&m_opened_partitions, (uint)(file - m_file)))
      continue;
    /* MyISAM can have smaller ref_length for partitions with MAX_ROWS set */
    set_if_bigger(ref_length, ((*file)->ref_length));
    /*
      Verify that all partitions have the same set of table flags.
      Mask all flags that partitioning enables/disables.
    */
    if (check_table_flags != (((*file)->ha_table_flags() &
                               ~(PARTITION_DISABLED_TABLE_FLAGS)) |
                              (PARTITION_ENABLED_TABLE_FLAGS)))
    {
      error= HA_ERR_INITIALIZATION;
      /* set file to last handler, so all of them are closed */
      file= &m_file[m_tot_parts - 1];
      goto err_handler;
    }
  }
  key_used_on_scan= file_sample->key_used_on_scan;
  implicit_emptied= file_sample->implicit_emptied;
  /*
    Add 2 bytes for partition id in position ref length.
    ref_length=max_in_all_partitions(ref_length) + PARTITION_BYTES_IN_POS
  */
  ref_length+= PARTITION_BYTES_IN_POS;
  m_ref_length= ref_length;

  /*
    Release buffer read from .par file. It will not be reused again after
    being opened once.
  */
  clear_handler_file();

  /*
    Some handlers update statistics as part of the open call. This will in
    some cases corrupt the statistics of the partition handler and thus
    to ensure we have correct statistics we call info from open after
    calling open on all individual handlers.
  */
  m_handler_status= handler_opened;
  if (m_part_info->part_expr)
    m_part_func_monotonicity_info=
                            m_part_info->part_expr->get_monotonicity_info();
  else if (m_part_info->list_of_part_fields)
    m_part_func_monotonicity_info= MONOTONIC_STRICT_INCREASING;
  info(HA_STATUS_VARIABLE | HA_STATUS_CONST | HA_STATUS_OPEN);
  DBUG_RETURN(0);

err_handler:
  DEBUG_SYNC(ha_thd(), "partition_open_error");
  file= &m_file[m_tot_parts - 1];
  while (file-- != m_file)
  {
    if (bitmap_is_set(&m_opened_partitions, (uint)(file - m_file)))
      (*file)->ha_close();
  }
err_alloc:
  free_partition_bitmaps();
  my_free(m_range_info);
  m_range_info= 0;

  DBUG_RETURN(error);
}


/*
  Disabled since it is not possible to prune yet.
  without pruning, it need to rebind/unbind every partition in every
  statement which uses a table from the table cache. Will also use
  as many PSI_tables as there are partitions.
*/
#ifdef HAVE_M_PSI_PER_PARTITION
void ha_partition::unbind_psi()
{
  uint i;

  DBUG_ENTER("ha_partition::unbind_psi");
  handler::unbind_psi();
  for (i= 0; i < m_tot_parts; i++)
  {
    DBUG_ASSERT(m_file[i] != NULL);
    m_file[i]->unbind_psi();
  }
  DBUG_VOID_RETURN;
}

void ha_partition::rebind_psi()
{
  uint i;

  DBUG_ENTER("ha_partition::rebind_psi");
  handler::rebind_psi();
  for (i= 0; i < m_tot_parts; i++)
  {
    DBUG_ASSERT(m_file[i] != NULL);
    m_file[i]->rebind_psi();
  }
  DBUG_VOID_RETURN;
}
#endif /* HAVE_M_PSI_PER_PARTITION */


/**
  Clone the open and locked partitioning handler.

  @param  mem_root  MEM_ROOT to use.

  @return Pointer to the successfully created clone or NULL

  @details
  This function creates a new ha_partition handler as a clone/copy. The
  original (this) must already be opened and locked. The clone will use
  the originals m_part_info.
  It also allocates memory for ref + ref_dup.
  In ha_partition::open() it will clone its original handlers partitions
  which will allocate then on the correct MEM_ROOT and also open them.
*/

handler *ha_partition::clone(const char *name, MEM_ROOT *mem_root)
{
  ha_partition *new_handler;

  DBUG_ENTER("ha_partition::clone");
  new_handler= new (mem_root) ha_partition(ht, table_share, m_part_info,
                                           this, mem_root);
  if (!new_handler)
    DBUG_RETURN(NULL);

  /*
    We will not clone each partition's handler here, it will be done in
    ha_partition::open() for clones. Also set_ha_share_ref is not needed
    here, since 1) ha_share is copied in the constructor used above
    2) each partition's cloned handler will set it from its original.
  */

  /*
    Allocate new_handler->ref here because otherwise ha_open will allocate it
    on this->table->mem_root and we will not be able to reclaim that memory
    when the clone handler object is destroyed.
  */
  if (!(new_handler->ref= (uchar*) alloc_root(mem_root,
                                              ALIGN_SIZE(m_ref_length)*2)))
    goto err;

  if (new_handler->ha_open(table, name,
                           table->db_stat,
                           HA_OPEN_IGNORE_IF_LOCKED | HA_OPEN_NO_PSI_CALL))
    goto err;

  DBUG_RETURN((handler*) new_handler);

err:
  delete new_handler;
  DBUG_RETURN(NULL);
}


/*
  Close handler object

  SYNOPSIS
    close()

  RETURN VALUE
    >0                   Error code
    0                    Success

  DESCRIPTION
    Called from sql_base.cc, sql_select.cc, and table.cc.
    In sql_select.cc it is only used to close up temporary tables or during
    the process where a temporary table is converted over to being a
    myisam table.
    For sql_base.cc look at close_data_tables().
*/

int ha_partition::close(void)
{
  bool first= TRUE;
  handler **file;
  uint i;
  st_partition_ft_info *tmp_ft_info;
  DBUG_ENTER("ha_partition::close");
  DBUG_ASSERT(table->s == table_share);
  DBUG_ASSERT(m_part_info);

  destroy_record_priority_queue();

  for (; ft_first ; ft_first= tmp_ft_info)
  {
    tmp_ft_info= ft_first->next;
    my_free(ft_first);
  }

  /* Free active mrr_ranges */
  for (i= 0; i < m_tot_parts; i++)
  {
    if (m_part_mrr_range_first[i])
    {
      PARTITION_PART_KEY_MULTI_RANGE *tmp_mrr_range_first=
        m_part_mrr_range_first[i];
      do
      {
        PARTITION_PART_KEY_MULTI_RANGE *tmp_mrr_range_current;
        tmp_mrr_range_current= tmp_mrr_range_first;
        tmp_mrr_range_first= tmp_mrr_range_first->next;
        my_free(tmp_mrr_range_current);
      } while (tmp_mrr_range_first);
    }
  }
  if (m_mrr_range_first)
  {
    do
    {
      m_mrr_range_current= m_mrr_range_first;
      m_mrr_range_first= m_mrr_range_first->next;
      if (m_mrr_range_current->key[0])
        my_free(m_mrr_range_current->key[0]);
      if (m_mrr_range_current->key[1])
        my_free(m_mrr_range_current->key[1]);
      my_free(m_mrr_range_current);
    } while (m_mrr_range_first);
  }
  my_free(m_range_info);
  m_range_info= NULL;                           // Safety

  if (m_mrr_full_buffer)
  {
    my_free(m_mrr_full_buffer);
    m_mrr_full_buffer= NULL;
    m_mrr_full_buffer_size= 0;
  }
  file= m_file;

repeat:
  do
  {
    if (!first || bitmap_is_set(&m_opened_partitions, (uint)(file - m_file)))
      (*file)->ha_close();
  } while (*(++file));

  free_partition_bitmaps();

  if (first && m_added_file && m_added_file[0])
  {
    file= m_added_file;
    first= FALSE;
    goto repeat;
  }

  m_handler_status= handler_closed;
  DBUG_RETURN(0);
}

/****************************************************************************
                MODULE start/end statement
****************************************************************************/
/*
  A number of methods to define various constants for the handler. In
  the case of the partition handler we need to use some max and min
  of the underlying handlers in most cases.
*/

/*
  Set external locks on table

  SYNOPSIS
    external_lock()
    thd                    Thread object
    lock_type              Type of external lock

  RETURN VALUE
    >0                   Error code
    0                    Success

  DESCRIPTION
    First you should go read the section "locking functions for mysql" in
    lock.cc to understand this.
    This create a lock on the table. If you are implementing a storage engine
    that can handle transactions look at ha_berkeley.cc to see how you will
    want to go about doing this. Otherwise you should consider calling
    flock() here.
    Originally this method was used to set locks on file level to enable
    several MySQL Servers to work on the same data. For transactional
    engines it has been "abused" to also mean start and end of statements
    to enable proper rollback of statements and transactions. When LOCK
    TABLES has been issued the start_stmt method takes over the role of
    indicating start of statement but in this case there is no end of
    statement indicator(?).

    Called from lock.cc by lock_external() and unlock_external(). Also called
    from sql_table.cc by copy_data_between_tables().
*/

int ha_partition::external_lock(THD *thd, int lock_type)
{
  int error;
  uint i, first_used_partition;
  MY_BITMAP *used_partitions;
  DBUG_ENTER("ha_partition::external_lock");

  DBUG_ASSERT(!auto_increment_lock && !auto_increment_safe_stmt_log_lock);

  if (lock_type == F_UNLCK)
    used_partitions= &m_locked_partitions;
  else
    used_partitions= &(m_part_info->lock_partitions);

  first_used_partition= bitmap_get_first_set(used_partitions);

  for (i= first_used_partition;
       i < m_tot_parts;
       i= bitmap_get_next_set(used_partitions, i))
  {
    DBUG_PRINT("info", ("external_lock(thd, %d) part %u", lock_type, i));
    if ((error= m_file[i]->ha_external_lock(thd, lock_type)))
    {
      if (lock_type != F_UNLCK)
        goto err_handler;
    }
    DBUG_PRINT("info", ("external_lock part %u lock %d", i, lock_type));
    if (lock_type != F_UNLCK)
      bitmap_set_bit(&m_locked_partitions, i);
  }
  if (lock_type == F_UNLCK)
  {
    bitmap_clear_all(used_partitions);
  }
  else
  {
    /* Add touched partitions to be included in reset(). */
    bitmap_union(&m_partitions_to_reset, used_partitions);
  }

  if (m_added_file && m_added_file[0])
  {
    handler **file= m_added_file;
    DBUG_ASSERT(lock_type == F_UNLCK);
    do
    {
      (void) (*file)->ha_external_lock(thd, lock_type);
    } while (*(++file));
  }
  if (lock_type == F_WRLCK && m_part_info->part_expr)
    m_part_info->part_expr->walk(&Item::register_field_in_read_map, 1, 0);
  DBUG_RETURN(0);

err_handler:
  uint j;
  for (j= first_used_partition;
       j < i;
       j= bitmap_get_next_set(&m_locked_partitions, j))
  {
    (void) m_file[j]->ha_external_lock(thd, F_UNLCK);
  }
  bitmap_clear_all(&m_locked_partitions);
  DBUG_RETURN(error);
}


/*
  Get the lock(s) for the table and perform conversion of locks if needed

  SYNOPSIS
    store_lock()
    thd                   Thread object
    to                    Lock object array
    lock_type             Table lock type

  RETURN VALUE
    >0                   Error code
    0                    Success

  DESCRIPTION
    The idea with handler::store_lock() is the following:

    The statement decided which locks we should need for the table
    for updates/deletes/inserts we get WRITE locks, for SELECT... we get
    read locks.

    Before adding the lock into the table lock handler (see thr_lock.c)
    mysqld calls store lock with the requested locks.  Store lock can now
    modify a write lock to a read lock (or some other lock), ignore the
    lock (if we don't want to use MySQL table locks at all) or add locks
    for many tables (like we do when we are using a MERGE handler).

    Berkeley DB for partition  changes all WRITE locks to TL_WRITE_ALLOW_WRITE
    (which signals that we are doing WRITES, but we are still allowing other
    reader's and writer's.

    When releasing locks, store_lock() is also called. In this case one
    usually doesn't have to do anything.

    store_lock is called when holding a global mutex to ensure that only
    one thread at a time changes the locking information of tables.

    In some exceptional cases MySQL may send a request for a TL_IGNORE;
    This means that we are requesting the same lock as last time and this
    should also be ignored. (This may happen when someone does a flush
    table when we have opened a part of the tables, in which case mysqld
    closes and reopens the tables and tries to get the same locks as last
    time).  In the future we will probably try to remove this.

    Called from lock.cc by get_lock_data().
*/

THR_LOCK_DATA **ha_partition::store_lock(THD *thd,
					 THR_LOCK_DATA **to,
					 enum thr_lock_type lock_type)
{
  uint i;
  DBUG_ENTER("ha_partition::store_lock");
  DBUG_ASSERT(thd == current_thd);

  /*
    This can be called from get_lock_data() in mysql_lock_abort_for_thread(),
    even when thd != table->in_use. In that case don't use partition pruning,
    but use all partitions instead to avoid using another threads structures.
  */
  if (thd != table->in_use)
  {
    for (i= 0; i < m_tot_parts; i++)
      to= m_file[i]->store_lock(thd, to, lock_type);
  }
  else
  {
    for (i= bitmap_get_first_set(&(m_part_info->lock_partitions));
         i < m_tot_parts;
         i= bitmap_get_next_set(&m_part_info->lock_partitions, i))
    {
      DBUG_PRINT("info", ("store lock %u iteration", i));
      to= m_file[i]->store_lock(thd, to, lock_type);
    }
  }
  DBUG_RETURN(to);
}

/*
  Start a statement when table is locked

  SYNOPSIS
    start_stmt()
    thd                  Thread object
    lock_type            Type of external lock

  RETURN VALUE
    >0                   Error code
    0                    Success

  DESCRIPTION
    This method is called instead of external lock when the table is locked
    before the statement is executed.
*/

int ha_partition::start_stmt(THD *thd, thr_lock_type lock_type)
{
  int error= 0;
  uint i;
  /* Assert that read_partitions is included in lock_partitions */
  DBUG_ASSERT(bitmap_is_subset(&m_part_info->read_partitions,
                               &m_part_info->lock_partitions));
  /*
    m_locked_partitions is set in previous external_lock/LOCK TABLES.
    Current statement's lock requests must not include any partitions
    not previously locked.
  */
  DBUG_ASSERT(bitmap_is_subset(&m_part_info->lock_partitions,
                               &m_locked_partitions));
  DBUG_ENTER("ha_partition::start_stmt");

  for (i= bitmap_get_first_set(&(m_part_info->lock_partitions));
       i < m_tot_parts;
       i= bitmap_get_next_set(&m_part_info->lock_partitions, i))
  {
    if ((error= m_file[i]->start_stmt(thd, lock_type)))
      break;
    /* Add partition to be called in reset(). */
    bitmap_set_bit(&m_partitions_to_reset, i);
  }
  if (lock_type == F_WRLCK && m_part_info->part_expr)
    m_part_info->part_expr->walk(&Item::register_field_in_read_map, 1, 0);
  DBUG_RETURN(error);
}


/**
  Get number of lock objects returned in store_lock

  @returns Number of locks returned in call to store_lock

  @desc
    Returns the maxinum possible number of store locks needed in call to
    store lock.
*/

uint ha_partition::lock_count() const
{
  DBUG_ENTER("ha_partition::lock_count");
  DBUG_RETURN(m_num_locks);
}


/*
  Unlock last accessed row

  SYNOPSIS
    unlock_row()

  RETURN VALUE
    NONE

  DESCRIPTION
    Record currently processed was not in the result set of the statement
    and is thus unlocked. Used for UPDATE and DELETE queries.
*/

void ha_partition::unlock_row()
{
  DBUG_ENTER("ha_partition::unlock_row");
  m_file[m_last_part]->unlock_row();
  DBUG_VOID_RETURN;
}

/**
  Check if semi consistent read was used

  SYNOPSIS
    was_semi_consistent_read()

  RETURN VALUE
    TRUE   Previous read was a semi consistent read
    FALSE  Previous read was not a semi consistent read

  DESCRIPTION
    See handler.h:
    In an UPDATE or DELETE, if the row under the cursor was locked by another
    transaction, and the engine used an optimistic read of the last
    committed row value under the cursor, then the engine returns 1 from this
    function. MySQL must NOT try to update this optimistic value. If the
    optimistic value does not match the WHERE condition, MySQL can decide to
    skip over this row. Currently only works for InnoDB. This can be used to
    avoid unnecessary lock waits.

    If this method returns nonzero, it will also signal the storage
    engine that the next read will be a locking re-read of the row.
*/
bool ha_partition::was_semi_consistent_read()
{
  DBUG_ENTER("ha_partition::was_semi_consistent_read");
  DBUG_ASSERT(m_last_part < m_tot_parts &&
              bitmap_is_set(&(m_part_info->read_partitions), m_last_part));
  DBUG_RETURN(m_file[m_last_part]->was_semi_consistent_read());
}

/**
  Use semi consistent read if possible

  SYNOPSIS
    try_semi_consistent_read()
    yes   Turn on semi consistent read

  RETURN VALUE
    NONE

  DESCRIPTION
    See handler.h:
    Tell the engine whether it should avoid unnecessary lock waits.
    If yes, in an UPDATE or DELETE, if the row under the cursor was locked
    by another transaction, the engine may try an optimistic read of
    the last committed row value under the cursor.
    Note: prune_partitions are already called before this call, so using
    pruning is OK.
*/
void ha_partition::try_semi_consistent_read(bool yes)
{
  uint i;
  DBUG_ENTER("ha_partition::try_semi_consistent_read");

  i= bitmap_get_first_set(&(m_part_info->read_partitions));
  DBUG_ASSERT(i != MY_BIT_NONE);
  for (;
       i < m_tot_parts;
       i= bitmap_get_next_set(&m_part_info->read_partitions, i))
  {
    m_file[i]->try_semi_consistent_read(yes);
  }
  DBUG_VOID_RETURN;
}


/****************************************************************************
                MODULE change record
****************************************************************************/

/*
  Insert a row to the table

  SYNOPSIS
    write_row()
    buf                        The row in MySQL Row Format

  RETURN VALUE
    >0                         Error code
    0                          Success

  DESCRIPTION
    write_row() inserts a row. buf() is a byte array of data, normally
    record[0].

    You can use the field information to extract the data from the native byte
    array type.

    Example of this would be:
    for (Field **field=table->field ; *field ; field++)
    {
      ...
    }

    See ha_tina.cc for a variant of extracting all of the data as strings.
    ha_berkeley.cc has a variant of how to store it intact by "packing" it
    for ha_berkeley's own native storage type.

    Called from item_sum.cc, item_sum.cc, sql_acl.cc, sql_insert.cc,
    sql_insert.cc, sql_select.cc, sql_table.cc, sql_udf.cc, and sql_update.cc.

    ADDITIONAL INFO:

    We have to set auto_increment fields, because those may be used in
    determining which partition the row should be written to.
*/

int ha_partition::write_row(uchar * buf)
{
  uint32 part_id;
  int error;
  longlong func_value;
  bool have_auto_increment= table->next_number_field && buf == table->record[0];
  my_bitmap_map *old_map;
  THD *thd= ha_thd();
  sql_mode_t saved_sql_mode= thd->variables.sql_mode;
  bool saved_auto_inc_field_not_null= table->auto_increment_field_not_null;
  DBUG_ENTER("ha_partition::write_row");
  DBUG_PRINT("enter", ("partition this: %p", this));

  /*
    If we have an auto_increment column and we are writing a changed row
    or a new row, then update the auto_increment value in the record.
  */
  if (have_auto_increment)
  {
    if (!table_share->next_number_keypart)
      update_next_auto_inc_val();
    error= update_auto_increment();

    /*
      If we have failed to set the auto-increment value for this row,
      it is highly likely that we will not be able to insert it into
      the correct partition. We must check and fail if neccessary.
    */
    if (error)
      goto exit;

    /*
      Don't allow generation of auto_increment value the partitions handler.
      If a partitions handler would change the value, then it might not
      match the partition any longer.
      This can occur if 'SET INSERT_ID = 0; INSERT (NULL)',
      So allow this by adding 'MODE_NO_AUTO_VALUE_ON_ZERO' to sql_mode.
      The partitions handler::next_insert_id must always be 0. Otherwise
      we need to forward release_auto_increment, or reset it for all
      partitions.
    */
    if (table->next_number_field->val_int() == 0)
    {
      table->auto_increment_field_not_null= TRUE;
      thd->variables.sql_mode|= MODE_NO_AUTO_VALUE_ON_ZERO;
    }
  }

  old_map= dbug_tmp_use_all_columns(table, table->read_set);
  error= m_part_info->get_partition_id(m_part_info, &part_id, &func_value);
  dbug_tmp_restore_column_map(table->read_set, old_map);
  if (unlikely(error))
  {
    m_part_info->err_value= func_value;
    goto exit;
  }
  if (!bitmap_is_set(&(m_part_info->lock_partitions), part_id))
  {
    DBUG_PRINT("info", ("Write to non-locked partition %u (func_value: %ld)",
                        part_id, (long) func_value));
    error= HA_ERR_NOT_IN_LOCK_PARTITIONS;
    goto exit;
  }
  m_last_part= part_id;
  DBUG_PRINT("info", ("Insert in partition %u", part_id));
  start_part_bulk_insert(thd, part_id);

  tmp_disable_binlog(thd); /* Do not replicate the low-level changes. */
  error= m_file[part_id]->ha_write_row(buf);
  if (have_auto_increment && !table->s->next_number_keypart)
    set_auto_increment_if_higher(table->next_number_field);
  reenable_binlog(thd);
exit:
  thd->variables.sql_mode= saved_sql_mode;
  table->auto_increment_field_not_null= saved_auto_inc_field_not_null;
  DBUG_RETURN(error);
}


/*
  Update an existing row

  SYNOPSIS
    update_row()
    old_data                 Old record in MySQL Row Format
    new_data                 New record in MySQL Row Format

  RETURN VALUE
    >0                         Error code
    0                          Success

  DESCRIPTION
    Yes, update_row() does what you expect, it updates a row. old_data will
    have the previous row record in it, while new_data will have the newest
    data in it.
    Keep in mind that the server can do updates based on ordering if an
    ORDER BY clause was used. Consecutive ordering is not guarenteed.

    Called from sql_select.cc, sql_acl.cc, sql_update.cc, and sql_insert.cc.
    new_data is always record[0]
    old_data is always record[1]
*/

int ha_partition::update_row(const uchar *old_data, const uchar *new_data)
{
  THD *thd= ha_thd();
  uint32 new_part_id, old_part_id;
  int error= 0;
  longlong func_value;
  DBUG_ENTER("ha_partition::update_row");
  m_err_rec= NULL;

  // Need to read partition-related columns, to locate the row's partition:
  DBUG_ASSERT(bitmap_is_subset(&m_part_info->full_part_field_set,
                               table->read_set));
  if ((error= get_parts_for_update(old_data, new_data, table->record[0],
                                   m_part_info, &old_part_id, &new_part_id,
                                   &func_value)))
  {
    m_part_info->err_value= func_value;
    goto exit;
  }
  DBUG_ASSERT(bitmap_is_set(&(m_part_info->read_partitions), old_part_id));
  if (!bitmap_is_set(&(m_part_info->lock_partitions), new_part_id))
  {
    error= HA_ERR_NOT_IN_LOCK_PARTITIONS;
    goto exit;
  }

  /*
    The protocol for updating a row is:
    1) position the handler (cursor) on the row to be updated,
       either through the last read row (rnd or index) or by rnd_pos.
    2) call update_row with both old and new full records as arguments.

    This means that m_last_part should already be set to actual partition
    where the row was read from. And if that is not the same as the
    calculated part_id we found a misplaced row, we return an error to
    notify the user that something is broken in the row distribution
    between partitions! Since we don't check all rows on read, we return an
    error instead of correcting m_last_part, to make the user aware of the
    problem!

    Notice that HA_READ_BEFORE_WRITE_REMOVAL does not require this protocol,
    so this is not supported for this engine.
  */
  if (old_part_id != m_last_part)
  {
    m_err_rec= old_data;
    DBUG_RETURN(HA_ERR_ROW_IN_WRONG_PARTITION);
  }

  m_last_part= new_part_id;
  start_part_bulk_insert(thd, new_part_id);
  if (new_part_id == old_part_id)
  {
    DBUG_PRINT("info", ("Update in partition %u", (uint) new_part_id));
    tmp_disable_binlog(thd); /* Do not replicate the low-level changes. */
    error= m_file[new_part_id]->ha_update_row(old_data, new_data);
    reenable_binlog(thd);
    goto exit;
  }
  else
  {
    Field *saved_next_number_field= table->next_number_field;
    /*
      Don't allow generation of auto_increment value for update.
      table->next_number_field is never set on UPDATE.
      But is set for INSERT ... ON DUPLICATE KEY UPDATE,
      and since update_row() does not generate or update an auto_inc value,
      we cannot have next_number_field set when moving a row
      to another partition with write_row(), since that could
      generate/update the auto_inc value.
      This gives the same behavior for partitioned vs non partitioned tables.
    */
    table->next_number_field= NULL;
    DBUG_PRINT("info", ("Update from partition %u to partition %u",
			(uint) old_part_id, (uint) new_part_id));
    tmp_disable_binlog(thd); /* Do not replicate the low-level changes. */
    error= m_file[new_part_id]->ha_write_row((uchar*) new_data);
    reenable_binlog(thd);
    table->next_number_field= saved_next_number_field;
    if (error)
      goto exit;

    if (m_part_info->part_type == VERSIONING_PARTITION)
    {
      uint sub_factor= m_part_info->num_subparts ? m_part_info->num_subparts : 1;
      DBUG_ASSERT(m_tot_parts == m_part_info->num_parts * sub_factor);
      uint lpart_id= new_part_id / sub_factor;
      // lpart_id is HISTORY partition because new_part_id != old_part_id
      m_part_info->vers_update_stats(thd, lpart_id);
    }

    tmp_disable_binlog(thd); /* Do not replicate the low-level changes. */
    error= m_file[old_part_id]->ha_delete_row(old_data);
    reenable_binlog(thd);
    if (error)
    {
#ifdef IN_THE_FUTURE
      (void) m_file[new_part_id]->delete_last_inserted_row(new_data);
#endif
      goto exit;
    }
  }

exit:
  /*
    if updating an auto_increment column, update
    part_share->next_auto_inc_val if needed.
    (not to be used if auto_increment on secondary field in a multi-column
    index)
    mysql_update does not set table->next_number_field, so we use
    table->found_next_number_field instead.
    Also checking that the field is marked in the write set.
  */
  if (table->found_next_number_field &&
      new_data == table->record[0] &&
      !table->s->next_number_keypart &&
      bitmap_is_set(table->write_set,
                    table->found_next_number_field->field_index))
  {
    update_next_auto_inc_val();
    /*
      The following call is safe as part_share->auto_inc_initialized
      (tested in the call) is guaranteed to be set for update statements.
    */
    set_auto_increment_if_higher(table->found_next_number_field);
  }
  DBUG_RETURN(error);
}


/*
  Remove an existing row

  SYNOPSIS
    delete_row
    buf                      Deleted row in MySQL Row Format

  RETURN VALUE
    >0                       Error Code
    0                        Success

  DESCRIPTION
    This will delete a row. buf will contain a copy of the row to be deleted.
    The server will call this right after the current row has been read
    (from either a previous rnd_xxx() or index_xxx() call).
    If you keep a pointer to the last row or can access a primary key it will
    make doing the deletion quite a bit easier.
    Keep in mind that the server does no guarentee consecutive deletions.
    ORDER BY clauses can be used.

    Called in sql_acl.cc and sql_udf.cc to manage internal table information.
    Called in sql_delete.cc, sql_insert.cc, and sql_select.cc. In sql_select
    it is used for removing duplicates while in insert it is used for REPLACE
    calls.

    buf is either record[0] or record[1]
*/

int ha_partition::delete_row(const uchar *buf)
{
  uint32 part_id;
  int error;
  THD *thd= ha_thd();
  DBUG_ENTER("ha_partition::delete_row");
  m_err_rec= NULL;

  DBUG_ASSERT(bitmap_is_subset(&m_part_info->full_part_field_set,
                               table->read_set));
  if ((error= get_part_for_delete(buf, m_rec0, m_part_info, &part_id)))
  {
    DBUG_RETURN(error);
  }
  /* Should never call delete_row on a partition which is not read */
  DBUG_ASSERT(bitmap_is_set(&(m_part_info->read_partitions), part_id));
  DBUG_ASSERT(bitmap_is_set(&(m_part_info->lock_partitions), part_id));
  if (!bitmap_is_set(&(m_part_info->lock_partitions), part_id))
    DBUG_RETURN(HA_ERR_NOT_IN_LOCK_PARTITIONS);

  /*
    The protocol for deleting a row is:
    1) position the handler (cursor) on the row to be deleted,
       either through the last read row (rnd or index) or by rnd_pos.
    2) call delete_row with the full record as argument.

    This means that m_last_part should already be set to actual partition
    where the row was read from. And if that is not the same as the
    calculated part_id we found a misplaced row, we return an error to
    notify the user that something is broken in the row distribution
    between partitions! Since we don't check all rows on read, we return an
    error instead of forwarding the delete to the correct (m_last_part)
    partition!

    Notice that HA_READ_BEFORE_WRITE_REMOVAL does not require this protocol,
    so this is not supported for this engine.

    TODO: change the assert in InnoDB into an error instead and make this one
    an assert instead and remove the get_part_for_delete()!
  */
  if (part_id != m_last_part)
  {
    m_err_rec= buf;
    DBUG_RETURN(HA_ERR_ROW_IN_WRONG_PARTITION);
  }

  m_last_part= part_id;
  tmp_disable_binlog(thd);
  error= m_file[part_id]->ha_delete_row(buf);
  reenable_binlog(thd);
  DBUG_RETURN(error);
}


/*
  Delete all rows in a table

  SYNOPSIS
    delete_all_rows()

  RETURN VALUE
    >0                       Error Code
    0                        Success

  DESCRIPTION
    Used to delete all rows in a table. Both for cases of truncate and
    for cases where the optimizer realizes that all rows will be
    removed as a result of a SQL statement.

    Called from item_sum.cc by Item_func_group_concat::clear(),
    Item_sum_count::clear(), and Item_func_group_concat::clear().
    Called from sql_delete.cc by mysql_delete().
    Called from sql_select.cc by JOIN::reset().
    Called from sql_union.cc by st_select_lex_unit::exec().
*/

int ha_partition::delete_all_rows()
{
  int error;
  uint i;
  DBUG_ENTER("ha_partition::delete_all_rows");

  for (i= bitmap_get_first_set(&m_part_info->read_partitions);
       i < m_tot_parts;
       i= bitmap_get_next_set(&m_part_info->read_partitions, i))
  {
    /* Can be pruned, like DELETE FROM t PARTITION (pX) */
    if ((error= m_file[i]->ha_delete_all_rows()))
      DBUG_RETURN(error);
  }
  DBUG_RETURN(0);
}


/**
  Manually truncate the table.

  @retval  0    Success.
  @retval  > 0  Error code.
*/

int ha_partition::truncate()
{
  int error;
  handler **file;
  DBUG_ENTER("ha_partition::truncate");

  /*
    TRUNCATE also means resetting auto_increment. Hence, reset
    it so that it will be initialized again at the next use.
  */
  lock_auto_increment();
  part_share->next_auto_inc_val= 0;
  part_share->auto_inc_initialized= false;
  unlock_auto_increment();

  file= m_file;
  do
  {
    if ((error= (*file)->ha_truncate()))
      DBUG_RETURN(error);
  } while (*(++file));
  DBUG_RETURN(0);
}


/**
  Truncate a set of specific partitions.

  @remark Auto increment value will be truncated in that partition as well!

  ALTER TABLE t TRUNCATE PARTITION ...
*/

int ha_partition::truncate_partition(Alter_info *alter_info, bool *binlog_stmt)
{
  int error= 0;
  List_iterator<partition_element> part_it(m_part_info->partitions);
  uint num_parts= m_part_info->num_parts;
  uint num_subparts= m_part_info->num_subparts;
  uint i= 0;
  DBUG_ENTER("ha_partition::truncate_partition");

  /* Only binlog when it starts any call to the partitions handlers */
  *binlog_stmt= false;

  if (set_part_state(alter_info, m_part_info, PART_ADMIN))
    DBUG_RETURN(HA_ERR_NO_PARTITION_FOUND);

  /*
    TRUNCATE also means resetting auto_increment. Hence, reset
    it so that it will be initialized again at the next use.
  */
  lock_auto_increment();
  part_share->next_auto_inc_val= 0;
  part_share->auto_inc_initialized= FALSE;
  unlock_auto_increment();

  *binlog_stmt= true;

  do
  {
    partition_element *part_elem= part_it++;
    if (part_elem->part_state == PART_ADMIN)
    {
      if (m_is_sub_partitioned)
      {
        List_iterator<partition_element>
                                    subpart_it(part_elem->subpartitions);
        partition_element *sub_elem;
        uint j= 0, part;
        do
        {
          sub_elem= subpart_it++;
          part= i * num_subparts + j;
          DBUG_PRINT("info", ("truncate subpartition %u (%s)",
                              part, sub_elem->partition_name));
          if ((error= m_file[part]->ha_truncate()))
            break;
          sub_elem->part_state= PART_NORMAL;
        } while (++j < num_subparts);
      }
      else
      {
        DBUG_PRINT("info", ("truncate partition %u (%s)", i,
                            part_elem->partition_name));
        error= m_file[i]->ha_truncate();
      }
      part_elem->part_state= PART_NORMAL;
    }
  } while (!error && (++i < num_parts));
  DBUG_RETURN(error);
}


/*
  Start a large batch of insert rows

  SYNOPSIS
    start_bulk_insert()
    rows                  Number of rows to insert
    flags                 Flags to control index creation

  RETURN VALUE
    NONE

  DESCRIPTION
    rows == 0 means we will probably insert many rows
*/
void ha_partition::start_bulk_insert(ha_rows rows, uint flags)
{
  DBUG_ENTER("ha_partition::start_bulk_insert");

  m_bulk_inserted_rows= 0;
  bitmap_clear_all(&m_bulk_insert_started);
  /* use the last bit for marking if bulk_insert_started was called */
  bitmap_set_bit(&m_bulk_insert_started, m_tot_parts);
  DBUG_VOID_RETURN;
}


/*
  Check if start_bulk_insert has been called for this partition,
  if not, call it and mark it called
*/
void ha_partition::start_part_bulk_insert(THD *thd, uint part_id)
{
  long old_buffer_size;
  if (!bitmap_is_set(&m_bulk_insert_started, part_id) &&
      bitmap_is_set(&m_bulk_insert_started, m_tot_parts))
  {
    DBUG_ASSERT(bitmap_is_set(&(m_part_info->lock_partitions), part_id));
    old_buffer_size= thd->variables.read_buff_size;
    /* Update read_buffer_size for this partition */
    thd->variables.read_buff_size= estimate_read_buffer_size(old_buffer_size);
    m_file[part_id]->ha_start_bulk_insert(guess_bulk_insert_rows());
    bitmap_set_bit(&m_bulk_insert_started, part_id);
    thd->variables.read_buff_size= old_buffer_size;
  }
  m_bulk_inserted_rows++;
}

/*
  Estimate the read buffer size for each partition.
  SYNOPSIS
    ha_partition::estimate_read_buffer_size()
    original_size  read buffer size originally set for the server
  RETURN VALUE
    estimated buffer size.
  DESCRIPTION
    If the estimated number of rows to insert is less than 10 (but not 0)
    the new buffer size is same as original buffer size.
    In case of first partition of when partition function is monotonic
    new buffer size is same as the original buffer size.
    For rest of the partition total buffer of 10*original_size is divided
    equally if number of partition is more than 10 other wise each partition
    will be allowed to use original buffer size.
*/
long ha_partition::estimate_read_buffer_size(long original_size)
{
  /*
    If number of rows to insert is less than 10, but not 0,
    return original buffer size.
  */
  if (estimation_rows_to_insert && (estimation_rows_to_insert < 10))
    return (original_size);
  /*
    If first insert/partition and monotonic partition function,
    allow using buffer size originally set.
   */
  if (!m_bulk_inserted_rows &&
      m_part_func_monotonicity_info != NON_MONOTONIC &&
      m_tot_parts > 1)
    return original_size;
  /*
    Allow total buffer used in all partition to go up to 10*read_buffer_size.
    11*read_buffer_size in case of monotonic partition function.
  */

  if (m_tot_parts < 10)
      return original_size;
  return (original_size * 10 / m_tot_parts);
}

/*
  Try to predict the number of inserts into this partition.

  If less than 10 rows (including 0 which means Unknown)
    just give that as a guess
  If monotonic partitioning function was used
    guess that 50 % of the inserts goes to the first partition
  For all other cases, guess on equal distribution between the partitions
*/
ha_rows ha_partition::guess_bulk_insert_rows()
{
  DBUG_ENTER("guess_bulk_insert_rows");

  if (estimation_rows_to_insert < 10)
    DBUG_RETURN(estimation_rows_to_insert);

  /* If first insert/partition and monotonic partition function, guess 50%.  */
  if (!m_bulk_inserted_rows &&
      m_part_func_monotonicity_info != NON_MONOTONIC &&
      m_tot_parts > 1)
    DBUG_RETURN(estimation_rows_to_insert / 2);

  /* Else guess on equal distribution (+1 is to avoid returning 0/Unknown) */
  if (m_bulk_inserted_rows < estimation_rows_to_insert)
    DBUG_RETURN(((estimation_rows_to_insert - m_bulk_inserted_rows)
                / m_tot_parts) + 1);
  /* The estimation was wrong, must say 'Unknown' */
  DBUG_RETURN(0);
}


/*
  Finish a large batch of insert rows

  SYNOPSIS
    end_bulk_insert()

  RETURN VALUE
    >0                      Error code
    0                       Success

  Note: end_bulk_insert can be called without start_bulk_insert
        being called, see bug#44108.

*/

int ha_partition::end_bulk_insert()
{
  int error= 0;
  uint i;
  DBUG_ENTER("ha_partition::end_bulk_insert");

  if (!bitmap_is_set(&m_bulk_insert_started, m_tot_parts))
    DBUG_RETURN(error);

  for (i= bitmap_get_first_set(&m_bulk_insert_started);
       i < m_tot_parts;
       i= bitmap_get_next_set(&m_bulk_insert_started, i))
  {
    int tmp;
    if ((tmp= m_file[i]->ha_end_bulk_insert()))
      error= tmp;
  }
  bitmap_clear_all(&m_bulk_insert_started);
  DBUG_RETURN(error);
}


/****************************************************************************
                MODULE full table scan
****************************************************************************/
/*
  Initialize engine for random reads

  SYNOPSIS
    ha_partition::rnd_init()
    scan	0  Initialize for random reads through rnd_pos()
		1  Initialize for random scan through rnd_next()

  RETURN VALUE
    >0          Error code
    0           Success

  DESCRIPTION
    rnd_init() is called when the server wants the storage engine to do a
    table scan or when the server wants to access data through rnd_pos.

    When scan is used we will scan one handler partition at a time.
    When preparing for rnd_pos we will init all handler partitions.
    No extra cache handling is needed when scannning is not performed.

    Before initialising we will call rnd_end to ensure that we clean up from
    any previous incarnation of a table scan.
    Called from filesort.cc, records.cc, sql_handler.cc, sql_select.cc,
    sql_table.cc, and sql_update.cc.
*/

int ha_partition::rnd_init(bool scan)
{
  int error;
  uint i= 0;
  uint32 part_id;
  DBUG_ENTER("ha_partition::rnd_init");

  /*
    For operations that may need to change data, we may need to extend
    read_set.
  */
  if (get_lock_type() == F_WRLCK)
  {
    /*
      If write_set contains any of the fields used in partition and
      subpartition expression, we need to set all bits in read_set because
      the row may need to be inserted in a different [sub]partition. In
      other words update_row() can be converted into write_row(), which
      requires a complete record.
    */
    if (bitmap_is_overlapping(&m_part_info->full_part_field_set,
                              table->write_set))
    {
      DBUG_PRINT("info", ("partition set full bitmap"));
      bitmap_set_all(table->read_set);
    }
    else
    {
      /*
        Some handlers only read fields as specified by the bitmap for the
        read set. For partitioned handlers we always require that the
        fields of the partition functions are read such that we can
        calculate the partition id to place updated and deleted records.
      */
      DBUG_PRINT("info", ("partition set part_field bitmap"));
      bitmap_union(table->read_set, &m_part_info->full_part_field_set);
    }
  }

  /* Now we see what the index of our first important partition is */
  DBUG_PRINT("info", ("m_part_info->read_partitions: %p",
                      m_part_info->read_partitions.bitmap));
  part_id= bitmap_get_first_set(&(m_part_info->read_partitions));
  DBUG_PRINT("info", ("m_part_spec.start_part: %u", (uint) part_id));

  if (part_id == MY_BIT_NONE)
  {
    error= 0;
    goto err1;
  }

  /*
    We have a partition and we are scanning with rnd_next
    so we bump our cache
  */
  DBUG_PRINT("info", ("rnd_init on partition: %u", (uint) part_id));
  if (scan)
  {
    /*
      rnd_end() is needed for partitioning to reset internal data if scan
      is already in use
    */
    rnd_end();
    late_extra_cache(part_id);

    m_index_scan_type= partition_no_index_scan;
  }

  for (i= part_id;
       i < m_tot_parts;
       i= bitmap_get_next_set(&m_part_info->read_partitions, i))
  {
    if ((error= m_file[i]->ha_rnd_init(scan)))
      goto err;
  }

  m_scan_value= scan;
  m_part_spec.start_part= part_id;
  m_part_spec.end_part= m_tot_parts - 1;
  m_rnd_init_and_first= TRUE;
  DBUG_PRINT("info", ("m_scan_value: %u", m_scan_value));
  DBUG_RETURN(0);

err:
  if (scan)
    late_extra_no_cache(part_id);

  /* Call rnd_end for all previously inited partitions. */
  for (;
       part_id < i;
       part_id= bitmap_get_next_set(&m_part_info->read_partitions, part_id))
  {
    m_file[part_id]->ha_rnd_end();
  }
err1:
  m_scan_value= 2;
  m_part_spec.start_part= NO_CURRENT_PART_ID;
  DBUG_RETURN(error);
}


/*
  End of a table scan

  SYNOPSIS
    rnd_end()

  RETURN VALUE
    >0          Error code
    0           Success
*/

int ha_partition::rnd_end()
{
  DBUG_ENTER("ha_partition::rnd_end");
  switch (m_scan_value) {
  case 2:                                       // Error
    break;
  case 1:                                       // Table scan
    if (m_part_spec.start_part != NO_CURRENT_PART_ID)
      late_extra_no_cache(m_part_spec.start_part);
    /* fall through */
  case 0:
    uint i;
    for (i= bitmap_get_first_set(&m_part_info->read_partitions);
         i < m_tot_parts;
         i= bitmap_get_next_set(&m_part_info->read_partitions, i))
    {
      m_file[i]->ha_rnd_end();
    }
    break;
  }
  m_scan_value= 2;
  m_part_spec.start_part= NO_CURRENT_PART_ID;
  DBUG_RETURN(0);
}


/*
  read next row during full table scan (scan in random row order)

  SYNOPSIS
    rnd_next()
    buf		buffer that should be filled with data

  RETURN VALUE
    >0          Error code
    0           Success

  DESCRIPTION
    This is called for each row of the table scan. When you run out of records
    you should return HA_ERR_END_OF_FILE.
    The Field structure for the table is the key to getting data into buf
    in a manner that will allow the server to understand it.

    Called from filesort.cc, records.cc, sql_handler.cc, sql_select.cc,
    sql_table.cc, and sql_update.cc.
*/

int ha_partition::rnd_next(uchar *buf)
{
  handler *file;
  int result= HA_ERR_END_OF_FILE, error;
  uint part_id= m_part_spec.start_part;
  DBUG_ENTER("ha_partition::rnd_next");
  DBUG_PRINT("enter", ("partition this: %p", this));

  /* upper level will increment this once again at end of call */
  decrement_statistics(&SSV::ha_read_rnd_next_count);

  if (part_id == NO_CURRENT_PART_ID)
  {
    /*
      The original set of partitions to scan was empty and thus we report
      the result here.
    */
    goto end;
  }

  DBUG_ASSERT(m_scan_value == 1);

  if (m_rnd_init_and_first)
  {
    m_rnd_init_and_first= FALSE;
    error= handle_pre_scan(FALSE, check_parallel_search());
    if (m_pre_calling || error)
      DBUG_RETURN(error);
  }

  file= m_file[part_id];

  while (TRUE)
  {
    result= file->ha_rnd_next(buf);
    if (!result)
    {
      m_last_part= part_id;
      DBUG_PRINT("info", ("partition m_last_part: %u", (uint) m_last_part));
      m_part_spec.start_part= part_id;
      table->status= 0;
      DBUG_RETURN(0);
    }

    /*
      if we get here, then the current partition ha_rnd_next returned failure
    */
    if (result == HA_ERR_RECORD_DELETED)
      continue;                               // Probably MyISAM

    if (result != HA_ERR_END_OF_FILE)
      goto end_dont_reset_start_part;         // Return error

    /* End current partition */
    late_extra_no_cache(part_id);
    /* Shift to next partition */
    part_id= bitmap_get_next_set(&m_part_info->read_partitions, part_id);
    if (part_id >= m_tot_parts)
    {
      result= HA_ERR_END_OF_FILE;
      break;
    }
    m_last_part= part_id;
    DBUG_PRINT("info", ("partition m_last_part: %u", (uint) m_last_part));
    m_part_spec.start_part= part_id;
    file= m_file[part_id];
    late_extra_cache(part_id);
  }

end:
  DBUG_PRINT("exit", ("reset start_part"));
  m_part_spec.start_part= NO_CURRENT_PART_ID;
end_dont_reset_start_part:
  DBUG_RETURN(result);
}


/*
  Save position of current row

  SYNOPSIS
    position()
    record             Current record in MySQL Row Format

  RETURN VALUE
    NONE

  DESCRIPTION
    position() is called after each call to rnd_next() if the data needs
    to be ordered. You can do something like the following to store
    the position:
    ha_store_ptr(ref, ref_length, current_position);

    The server uses ref to store data. ref_length in the above case is
    the size needed to store current_position. ref is just a byte array
    that the server will maintain. If you are using offsets to mark rows, then
    current_position should be the offset. If it is a primary key like in
    BDB, then it needs to be a primary key.

    Called from filesort.cc, sql_select.cc, sql_delete.cc and sql_update.cc.
*/

void ha_partition::position(const uchar *record)
{
  handler *file= m_file[m_last_part];
  uint pad_length;
  DBUG_ASSERT(bitmap_is_set(&(m_part_info->read_partitions), m_last_part));
  DBUG_ENTER("ha_partition::position");

  file->position(record);
  int2store(ref, m_last_part);
  memcpy((ref + PARTITION_BYTES_IN_POS), file->ref, file->ref_length);
  pad_length= m_ref_length - PARTITION_BYTES_IN_POS - file->ref_length;
  if (pad_length)
    memset((ref + PARTITION_BYTES_IN_POS + file->ref_length), 0, pad_length);

  DBUG_VOID_RETURN;
}


/*
  Read row using position

  SYNOPSIS
    rnd_pos()
    out:buf                     Row read in MySQL Row Format
    position                    Position of read row

  RETURN VALUE
    >0                          Error code
    0                           Success

  DESCRIPTION
    This is like rnd_next, but you are given a position to use
    to determine the row. The position will be of the type that you stored in
    ref. You can use ha_get_ptr(pos,ref_length) to retrieve whatever key
    or position you saved when position() was called.
    Called from filesort.cc records.cc sql_insert.cc sql_select.cc
    sql_update.cc.
*/

int ha_partition::rnd_pos(uchar * buf, uchar *pos)
{
  uint part_id;
  handler *file;
  DBUG_ENTER("ha_partition::rnd_pos");
  decrement_statistics(&SSV::ha_read_rnd_count);

  part_id= uint2korr((const uchar *) pos);
  DBUG_ASSERT(part_id < m_tot_parts);
  file= m_file[part_id];
  DBUG_ASSERT(bitmap_is_set(&(m_part_info->read_partitions), part_id));
  m_last_part= part_id;
  DBUG_RETURN(file->ha_rnd_pos(buf, (pos + PARTITION_BYTES_IN_POS)));
}


/*
  Read row using position using given record to find

  SYNOPSIS
    rnd_pos_by_record()
    record             Current record in MySQL Row Format

  RETURN VALUE
    >0                 Error code
    0                  Success

  DESCRIPTION
    this works as position()+rnd_pos() functions, but does some extra work,
    calculating m_last_part - the partition to where the 'record'
    should go.

    called from replication (log_event.cc)
*/

int ha_partition::rnd_pos_by_record(uchar *record)
{
  DBUG_ENTER("ha_partition::rnd_pos_by_record");

  if (unlikely(get_part_for_delete(record, m_rec0, m_part_info, &m_last_part)))
    DBUG_RETURN(1);

  DBUG_RETURN(handler::rnd_pos_by_record(record));
}


/****************************************************************************
                MODULE index scan
****************************************************************************/
/*
  Positions an index cursor to the index specified in the handle. Fetches the
  row if available. If the key value is null, begin at the first key of the
  index.

  There are loads of optimisations possible here for the partition handler.
  The same optimisations can also be checked for full table scan although
  only through conditions and not from index ranges.
  Phase one optimisations:
    Check if the fields of the partition function are bound. If so only use
    the single partition it becomes bound to.
  Phase two optimisations:
    If it can be deducted through range or list partitioning that only a
    subset of the partitions are used, then only use those partitions.
*/


/**
  Setup the ordered record buffer and the priority queue.
*/

bool ha_partition::init_record_priority_queue()
{
  DBUG_ENTER("ha_partition::init_record_priority_queue");
  DBUG_ASSERT(!m_ordered_rec_buffer);
  /*
    Initialize the ordered record buffer.
  */
  if (!m_ordered_rec_buffer)
  {
    uint alloc_len;
    uint used_parts= bitmap_bits_set(&m_part_info->read_partitions);
    DBUG_ASSERT(used_parts > 0);
    /* Allocate record buffer for each used partition. */
    m_priority_queue_rec_len= m_rec_length + PARTITION_BYTES_IN_POS;
    if (!m_using_extended_keys)
       m_priority_queue_rec_len += m_file[0]->ref_length;
    alloc_len= used_parts * m_priority_queue_rec_len;
    /* Allocate a key for temporary use when setting up the scan. */
    alloc_len+= table_share->max_key_length;

    if (!(m_ordered_rec_buffer= (uchar*)my_malloc(alloc_len, MYF(MY_WME))))
      DBUG_RETURN(true);

    /*
      We set-up one record per partition and each record has 2 bytes in
      front where the partition id is written. This is used by ordered
      index_read.
      We also set-up a reference to the first record for temporary use in
      setting up the scan.
    */
    char *ptr= (char*) m_ordered_rec_buffer;
    uint i;
    for (i= bitmap_get_first_set(&m_part_info->read_partitions);
         i < m_tot_parts;
         i= bitmap_get_next_set(&m_part_info->read_partitions, i))
    {
      DBUG_PRINT("info", ("init rec-buf for part %u", i));
      int2store(ptr, i);
      ptr+= m_priority_queue_rec_len;
    }
    m_start_key.key= (const uchar*)ptr;

    /* Initialize priority queue, initialized to reading forward. */
    int (*cmp_func)(void *, uchar *, uchar *);
    void *cmp_arg= (void*) this;
    if (!m_using_extended_keys && !(table_flags() & HA_CMP_REF_IS_EXPENSIVE))
      cmp_func= cmp_key_rowid_part_id;
    else
      cmp_func= cmp_key_part_id;
    DBUG_PRINT("info", ("partition queue_init(1) used_parts: %u", used_parts));
    if (init_queue(&m_queue, used_parts, 0, 0, cmp_func, cmp_arg, 0, 0))
    {
      my_free(m_ordered_rec_buffer);
      m_ordered_rec_buffer= NULL;
      DBUG_RETURN(true);
    }
  }
  DBUG_RETURN(false);
}


/**
  Destroy the ordered record buffer and the priority queue.
*/

void ha_partition::destroy_record_priority_queue()
{
  DBUG_ENTER("ha_partition::destroy_record_priority_queue");
  if (m_ordered_rec_buffer)
  {
    delete_queue(&m_queue);
    my_free(m_ordered_rec_buffer);
    m_ordered_rec_buffer= NULL;
  }
  DBUG_VOID_RETURN;
}


/*
  Initialize handler before start of index scan

  SYNOPSIS
    index_init()
    inx                Index number
    sorted             Is rows to be returned in sorted order

  RETURN VALUE
    >0                 Error code
    0                  Success

  DESCRIPTION
    index_init is always called before starting index scans (except when
    starting through index_read_idx and using read_range variants).
*/

int ha_partition::index_init(uint inx, bool sorted)
{
  int error= 0;
  uint i;
  DBUG_ENTER("ha_partition::index_init");
  DBUG_PRINT("enter", ("partition this: %p  inx: %u  sorted: %u", this, inx, sorted));

  active_index= inx;
  m_part_spec.start_part= NO_CURRENT_PART_ID;
  m_start_key.length= 0;
  m_ordered= sorted;
  m_ordered_scan_ongoing= FALSE;
  m_curr_key_info[0]= table->key_info+inx;
  if (m_pkey_is_clustered && table->s->primary_key != MAX_KEY)
  {
    /*
      if PK is clustered, then the key cmp must use the pk to
      differentiate between equal key in given index.
    */
    DBUG_PRINT("info", ("Clustered pk, using pk as secondary cmp"));
    m_curr_key_info[1]= table->key_info+table->s->primary_key;
    m_curr_key_info[2]= NULL;
    m_using_extended_keys= TRUE;
  }
  else
  {
    m_curr_key_info[1]= NULL;
    m_using_extended_keys= FALSE;
  }

  if (init_record_priority_queue())
    DBUG_RETURN(HA_ERR_OUT_OF_MEM);

  /*
    Some handlers only read fields as specified by the bitmap for the
    read set. For partitioned handlers we always require that the
    fields of the partition functions are read such that we can
    calculate the partition id to place updated and deleted records.
    But this is required for operations that may need to change data only.
  */
  if (get_lock_type() == F_WRLCK)
  {
    DBUG_PRINT("info", ("partition set part_field bitmap"));
    bitmap_union(table->read_set, &m_part_info->full_part_field_set);
  }
  if (sorted)
  {
    /*
      An ordered scan is requested. We must make sure all fields of the
      used index are in the read set, as partitioning requires them for
      sorting (see ha_partition::handle_ordered_index_scan).

      The SQL layer may request an ordered index scan without having index
      fields in the read set when
       - it needs to do an ordered scan over an index prefix.
       - it evaluates ORDER BY with SELECT COUNT(*) FROM t1.

      TODO: handle COUNT(*) queries via unordered scan.
    */
    KEY **key_info= m_curr_key_info;
    do
    {
      for (i= 0; i < (*key_info)->user_defined_key_parts; i++)
        bitmap_set_bit(table->read_set,
                       (*key_info)->key_part[i].field->field_index);
    } while (*(++key_info));
  }
  for (i= bitmap_get_first_set(&m_part_info->read_partitions);
       i < m_tot_parts;
       i= bitmap_get_next_set(&m_part_info->read_partitions, i))
  {
    if ((error= m_file[i]->ha_index_init(inx, sorted)))
      goto err;

    DBUG_EXECUTE_IF("ha_partition_fail_index_init", {
      i++;
      error= HA_ERR_NO_PARTITION_FOUND;
      goto err;
    });
  }
err:
  if (error)
  {
    /* End the previously initialized indexes. */
    uint j;
    for (j= bitmap_get_first_set(&m_part_info->read_partitions);
         j < i;
         j= bitmap_get_next_set(&m_part_info->read_partitions, j))
    {
      (void) m_file[j]->ha_index_end();
    }
    destroy_record_priority_queue();
  }
  DBUG_RETURN(error);
}


/*
  End of index scan

  SYNOPSIS
    index_end()

  RETURN VALUE
    >0                 Error code
    0                  Success

  DESCRIPTION
    index_end is called at the end of an index scan to clean up any
    things needed to clean up.
*/

int ha_partition::index_end()
{
  int error= 0;
  handler **file;
  DBUG_ENTER("ha_partition::index_end");

  active_index= MAX_KEY;
  m_part_spec.start_part= NO_CURRENT_PART_ID;
  file= m_file;
  do
  {
    if ((*file)->inited == INDEX)
    {
      int tmp;
      if ((tmp= (*file)->ha_index_end()))
        error= tmp;
    }
  } while (*(++file));
  destroy_record_priority_queue();
  DBUG_RETURN(error);
}


/*
  Read one record in an index scan and start an index scan

  SYNOPSIS
    index_read_map()
    buf                    Read row in MySQL Row Format
    key                    Key parts in consecutive order
    keypart_map            Which part of key is used
    find_flag              What type of key condition is used

  RETURN VALUE
    >0                 Error code
    0                  Success

  DESCRIPTION
    index_read_map starts a new index scan using a start key. The MySQL Server
    will check the end key on its own. Thus to function properly the
    partitioned handler need to ensure that it delivers records in the sort
    order of the MySQL Server.
    index_read_map can be restarted without calling index_end on the previous
    index scan and without calling index_init. In this case the index_read_map
    is on the same index as the previous index_scan. This is particularly
    used in conjuntion with multi read ranges.
*/

int ha_partition::index_read_map(uchar *buf, const uchar *key,
                                 key_part_map keypart_map,
                                 enum ha_rkey_function find_flag)
{
  DBUG_ENTER("ha_partition::index_read_map");
  decrement_statistics(&SSV::ha_read_key_count);
  end_range= 0;
  m_index_scan_type= partition_index_read;
  m_start_key.key= key;
  m_start_key.keypart_map= keypart_map;
  m_start_key.flag= find_flag;
  DBUG_RETURN(common_index_read(buf, TRUE));
}


/* Compare two part_no partition numbers */
static int cmp_part_ids(uchar *ref1, uchar *ref2)
{
  uint32 diff2= uint2korr(ref2);
  uint32 diff1= uint2korr(ref1);
  if (diff2 > diff1)
    return -1;
  if (diff2 < diff1)
    return 1;
  return 0;
}


/*
  @brief
    Provide ordering by (key_value, part_no).
*/

extern "C" int cmp_key_part_id(void *ptr, uchar *ref1, uchar *ref2)
{
  ha_partition *file= (ha_partition*)ptr;
  int res;
  if ((res= key_rec_cmp(file->m_curr_key_info, ref1 + PARTITION_BYTES_IN_POS,
                        ref2 + PARTITION_BYTES_IN_POS)))
  {
    return res;
  }
  return cmp_part_ids(ref1, ref2);
}

/*
  @brief
    Provide ordering by (key_value, underying_table_rowid, part_no).
*/
extern "C" int cmp_key_rowid_part_id(void *ptr, uchar *ref1, uchar *ref2)
{
  ha_partition *file= (ha_partition*)ptr;
  int res;

  if ((res= key_rec_cmp(file->m_curr_key_info, ref1 + PARTITION_BYTES_IN_POS,
                        ref2 + PARTITION_BYTES_IN_POS)))
  {
    return res;
  }
  if ((res= file->m_file[0]->cmp_ref(ref1 + PARTITION_BYTES_IN_POS + file->m_rec_length,
                                     ref2 + PARTITION_BYTES_IN_POS + file->m_rec_length)))
  {
    return res;
  }
  return cmp_part_ids(ref1, ref2);
}


/**
  Common routine for a number of index_read variants

  @param buf             Buffer where the record should be returned.
  @param have_start_key  TRUE <=> the left endpoint is available, i.e.
                         we're in index_read call or in read_range_first
                         call and the range has left endpoint.
                         FALSE <=> there is no left endpoint (we're in
                         read_range_first() call and the range has no left
                         endpoint).

  @return Operation status
    @retval 0      OK
    @retval HA_ERR_END_OF_FILE   Whole index scanned, without finding the record.
    @retval HA_ERR_KEY_NOT_FOUND Record not found, but index cursor positioned.
    @retval other  error code.

  @details
    Start scanning the range (when invoked from read_range_first()) or doing
    an index lookup (when invoked from index_read_XXX):
     - If possible, perform partition selection
     - Find the set of partitions we're going to use
     - Depending on whether we need ordering:
        NO:  Get the first record from first used partition (see
             handle_unordered_scan_next_partition)
        YES: Fill the priority queue and get the record that is the first in
             the ordering
*/

int ha_partition::common_index_read(uchar *buf, bool have_start_key)
{
  int error;
  uint UNINIT_VAR(key_len); /* used if have_start_key==TRUE */
  bool reverse_order= FALSE;
  DBUG_ENTER("ha_partition::common_index_read");

  DBUG_PRINT("info", ("m_ordered %u m_ordered_scan_ong %u",
                      m_ordered, m_ordered_scan_ongoing));

  if (have_start_key)
  {
    m_start_key.length= key_len= calculate_key_len(table, active_index,
                                                   m_start_key.key,
                                                   m_start_key.keypart_map);
    DBUG_PRINT("info", ("have_start_key map %lu find_flag %u len %u",
                        m_start_key.keypart_map, m_start_key.flag, key_len));
    DBUG_ASSERT(key_len);
  }
  if ((error= partition_scan_set_up(buf, have_start_key)))
  {
    DBUG_RETURN(error);
  }

  if (have_start_key &&
      (m_start_key.flag == HA_READ_PREFIX_LAST ||
       m_start_key.flag == HA_READ_PREFIX_LAST_OR_PREV ||
       m_start_key.flag == HA_READ_BEFORE_KEY))
  {
    reverse_order= TRUE;
    m_ordered_scan_ongoing= TRUE;
  }
  DBUG_PRINT("info", ("m_ordered %u m_o_scan_ong %u have_start_key %u",
                      m_ordered, m_ordered_scan_ongoing, have_start_key));
  if (!m_ordered_scan_ongoing)
   {
    /*
      We use unordered index scan when read_range is used and flag
      is set to not use ordered.
      We also use an unordered index scan when the number of partitions to
      scan is only one.
      The unordered index scan will use the partition set created.
    */
    DBUG_PRINT("info", ("doing unordered scan"));
    error= handle_pre_scan(FALSE, FALSE);
    if (!error)
      error= handle_unordered_scan_next_partition(buf);
  }
  else
  {
    /*
      In all other cases we will use the ordered index scan. This will use
      the partition set created by the get_partition_set method.
    */
    error= handle_ordered_index_scan(buf, reverse_order);
  }
  DBUG_RETURN(error);
}


/*
  Start an index scan from leftmost record and return first record

  SYNOPSIS
    index_first()
    buf                 Read row in MySQL Row Format

  RETURN VALUE
    >0                  Error code
    0                   Success

  DESCRIPTION
    index_first() asks for the first key in the index.
    This is similar to index_read except that there is no start key since
    the scan starts from the leftmost entry and proceeds forward with
    index_next.

    Called from opt_range.cc, opt_sum.cc, sql_handler.cc,
    and sql_select.cc.
*/

int ha_partition::index_first(uchar * buf)
{
  DBUG_ENTER("ha_partition::index_first");
  decrement_statistics(&SSV::ha_read_first_count);

  end_range= 0;
  m_index_scan_type= partition_index_first;
  DBUG_RETURN(common_first_last(buf));
}


/*
  Start an index scan from rightmost record and return first record

  SYNOPSIS
    index_last()
    buf                 Read row in MySQL Row Format

  RETURN VALUE
    >0                  Error code
    0                   Success

  DESCRIPTION
    index_last() asks for the last key in the index.
    This is similar to index_read except that there is no start key since
    the scan starts from the rightmost entry and proceeds forward with
    index_prev.

    Called from opt_range.cc, opt_sum.cc, sql_handler.cc,
    and sql_select.cc.
*/

int ha_partition::index_last(uchar * buf)
{
  DBUG_ENTER("ha_partition::index_last");
  decrement_statistics(&SSV::ha_read_last_count);

  m_index_scan_type= partition_index_last;
  DBUG_RETURN(common_first_last(buf));
}

/*
  Common routine for index_first/index_last

  SYNOPSIS
    ha_partition::common_first_last()

  see index_first for rest
*/

int ha_partition::common_first_last(uchar *buf)
{
  int error;

  if ((error= partition_scan_set_up(buf, FALSE)))
    return error;
  if (!m_ordered_scan_ongoing &&
      m_index_scan_type != partition_index_last)
  {
    if ((error= handle_pre_scan(FALSE, check_parallel_search())))
      return error;
   return handle_unordered_scan_next_partition(buf);
  }
  return handle_ordered_index_scan(buf, FALSE);
}


/*
  Optimization of the default implementation to take advantage of dynamic
  partition pruning.
*/
int ha_partition::index_read_idx_map(uchar *buf, uint index,
                                     const uchar *key,
                                     key_part_map keypart_map,
                                     enum ha_rkey_function find_flag)
{
  int error= HA_ERR_KEY_NOT_FOUND;
  DBUG_ENTER("ha_partition::index_read_idx_map");

  if (find_flag == HA_READ_KEY_EXACT)
  {
    uint part;
    m_start_key.key= key;
    m_start_key.keypart_map= keypart_map;
    m_start_key.flag= find_flag;
    m_start_key.length= calculate_key_len(table, index, m_start_key.key,
                                          m_start_key.keypart_map);

    get_partition_set(table, buf, index, &m_start_key, &m_part_spec);

    /*
      We have either found exactly 1 partition
      (in which case start_part == end_part)
      or no matching partitions (start_part > end_part)
    */
    DBUG_ASSERT(m_part_spec.start_part >= m_part_spec.end_part);
    /* The start part is must be marked as used. */
    DBUG_ASSERT(m_part_spec.start_part > m_part_spec.end_part ||
                bitmap_is_set(&(m_part_info->read_partitions),
                              m_part_spec.start_part));

    for (part= m_part_spec.start_part;
         part <= m_part_spec.end_part;
         part= bitmap_get_next_set(&m_part_info->read_partitions, part))
    {
      error= m_file[part]->ha_index_read_idx_map(buf, index, key,
                                                 keypart_map, find_flag);
      if (error != HA_ERR_KEY_NOT_FOUND &&
          error != HA_ERR_END_OF_FILE)
        break;
    }
    if (part <= m_part_spec.end_part)
      m_last_part= part;
  }
  else
  {
    /*
      If not only used with READ_EXACT, we should investigate if possible
      to optimize for other find_flag's as well.
    */
    DBUG_ASSERT(0);
    /* fall back on the default implementation */
    error= handler::index_read_idx_map(buf, index, key, keypart_map, find_flag);
  }
  DBUG_RETURN(error);
}


/*
  Read next record in a forward index scan

  SYNOPSIS
    index_next()
    buf                   Read row in MySQL Row Format

  RETURN VALUE
    >0                    Error code
    0                     Success

  DESCRIPTION
    Used to read forward through the index.
*/

int ha_partition::index_next(uchar * buf)
{
  DBUG_ENTER("ha_partition::index_next");
  decrement_statistics(&SSV::ha_read_next_count);

  /*
    TODO(low priority):
    If we want partition to work with the HANDLER commands, we
    must be able to do index_last() -> index_prev() -> index_next()
    and if direction changes, we must step back those partitions in
    the record queue so we don't return a value from the wrong direction.
  */
  if (m_index_scan_type == partition_index_last)
    DBUG_RETURN(HA_ERR_WRONG_COMMAND);
  if (!m_ordered_scan_ongoing)
  {
    DBUG_RETURN(handle_unordered_next(buf, FALSE));
  }
  DBUG_RETURN(handle_ordered_next(buf, FALSE));
}


/*
  Read next record special

  SYNOPSIS
    index_next_same()
    buf                   Read row in MySQL Row Format
    key                   Key
    keylen                Length of key

  RETURN VALUE
    >0                    Error code
    0                     Success

  DESCRIPTION
    This routine is used to read the next but only if the key is the same
    as supplied in the call.
*/

int ha_partition::index_next_same(uchar *buf, const uchar *key, uint keylen)
{
  DBUG_ENTER("ha_partition::index_next_same");
  decrement_statistics(&SSV::ha_read_next_count);

  DBUG_ASSERT(keylen == m_start_key.length);
  if (m_index_scan_type == partition_index_last)
    DBUG_RETURN(HA_ERR_WRONG_COMMAND);
  if (!m_ordered_scan_ongoing)
    DBUG_RETURN(handle_unordered_next(buf, TRUE));
  DBUG_RETURN(handle_ordered_next(buf, TRUE));
}


int ha_partition::index_read_last_map(uchar *buf,
                                          const uchar *key,
                                          key_part_map keypart_map)
{
  DBUG_ENTER("ha_partition::index_read_last_map");

  m_ordered= true;                              // Safety measure
  end_range= NULL;
  m_index_scan_type= partition_index_read_last;
  m_start_key.key= key;
  m_start_key.keypart_map= keypart_map;
  m_start_key.flag= HA_READ_PREFIX_LAST;
  DBUG_RETURN(common_index_read(buf, true));
}


/*
  Read next record when performing index scan backwards

  SYNOPSIS
    index_prev()
    buf                   Read row in MySQL Row Format

  RETURN VALUE
    >0                    Error code
    0                     Success

  DESCRIPTION
    Used to read backwards through the index.
*/

int ha_partition::index_prev(uchar * buf)
{
  DBUG_ENTER("ha_partition::index_prev");
  decrement_statistics(&SSV::ha_read_prev_count);

  /* TODO: read comment in index_next */
  if (m_index_scan_type == partition_index_first)
    DBUG_RETURN(HA_ERR_WRONG_COMMAND);
  DBUG_RETURN(handle_ordered_prev(buf));
}


/*
  Start a read of one range with start and end key

  SYNOPSIS
    read_range_first()
    start_key           Specification of start key
    end_key             Specification of end key
    eq_range_arg        Is it equal range
    sorted              Should records be returned in sorted order

  RETURN VALUE
    >0                    Error code
    0                     Success

  DESCRIPTION
    We reimplement read_range_first since we don't want the compare_key
    check at the end. This is already performed in the partition handler.
    read_range_next is very much different due to that we need to scan
    all underlying handlers.
*/

int ha_partition::read_range_first(const key_range *start_key,
				   const key_range *end_key,
				   bool eq_range_arg, bool sorted)
{
  int error;
  DBUG_ENTER("ha_partition::read_range_first");

  m_ordered= sorted;
  eq_range= eq_range_arg;
  set_end_range(end_key);

  range_key_part= m_curr_key_info[0]->key_part;
  if (start_key)
    m_start_key= *start_key;
  else
    m_start_key.key= NULL;

  m_index_scan_type= partition_read_range;
  error= common_index_read(m_rec0, MY_TEST(start_key));
  DBUG_RETURN(error);
}


/*
  Read next record in read of a range with start and end key

  SYNOPSIS
    read_range_next()

  RETURN VALUE
    >0                    Error code
    0                     Success
*/

int ha_partition::read_range_next()
{
  DBUG_ENTER("ha_partition::read_range_next");

  if (m_ordered_scan_ongoing)
  {
    DBUG_RETURN(handle_ordered_next(table->record[0], eq_range));
  }
  DBUG_RETURN(handle_unordered_next(table->record[0], eq_range));
}

/**
   Create a copy of all keys used by multi_range_read()

   @retval 0 ok
   @retval HA_ERR_END_OF_FILE no keys in range
   @retval other value: error

   TODO to save memory:
   - If (mrr_mode & HA_MRR_MATERIALIZED_KEYS) is set then the keys data is
     stable and we don't have to copy the keys, only store a pointer to the
     key.
   - When allocating key data, store things in a MEM_ROOT buffer instead of
     a malloc() per key. This will simplify and speed up the current code
     and use less memory.
*/

int ha_partition::multi_range_key_create_key(RANGE_SEQ_IF *seq,
                                             range_seq_t seq_it)
{
  uint i, length;
  key_range *start_key, *end_key;
  KEY_MULTI_RANGE *range;
  DBUG_ENTER("ha_partition::multi_range_key_create_key");

  bitmap_clear_all(&m_mrr_used_partitions);
  m_mrr_range_length= 0;
  bzero(m_part_mrr_range_length,
        sizeof(*m_part_mrr_range_length) * m_tot_parts);
  if (!m_mrr_range_first)
  {
    if (!(m_mrr_range_first= (PARTITION_KEY_MULTI_RANGE *)
          my_multi_malloc(MYF(MY_WME),
                          &m_mrr_range_current,
                          sizeof(PARTITION_KEY_MULTI_RANGE),
                          NullS)))
      DBUG_RETURN(HA_ERR_OUT_OF_MEM);

    m_mrr_range_first->id= 1;
    m_mrr_range_first->key[0]= NULL;
    m_mrr_range_first->key[1]= NULL;
    m_mrr_range_first->next= NULL;
  }
  else
    m_mrr_range_current= m_mrr_range_first;

  for (i= 0; i < m_tot_parts; i++)
  {
    if (!m_part_mrr_range_first[i])
    {
      if (!(m_part_mrr_range_first[i]= (PARTITION_PART_KEY_MULTI_RANGE *)
            my_multi_malloc(MYF(MY_WME | MY_ZEROFILL),
                            &m_part_mrr_range_current[i],
                            sizeof(PARTITION_PART_KEY_MULTI_RANGE),
                            NullS)))
        DBUG_RETURN(HA_ERR_OUT_OF_MEM);
    }
    else
    {
      m_part_mrr_range_current[i]= m_part_mrr_range_first[i];
      m_part_mrr_range_current[i]->partition_key_multi_range= NULL;
    }
  }
  m_mrr_range_current->key_multi_range.start_key.key= NULL;
  m_mrr_range_current->key_multi_range.end_key.key= NULL;

  while (!seq->next(seq_it, &m_mrr_range_current->key_multi_range))
  {
    m_mrr_range_length++;
    range= &m_mrr_range_current->key_multi_range;

    /* Copy start key */
    start_key= &range->start_key;
    DBUG_PRINT("info",("partition range->range_flag: %u", range->range_flag));
    DBUG_PRINT("info",("partition start_key->key: %p", start_key->key));
    DBUG_PRINT("info",("partition start_key->length: %u", start_key->length));
    DBUG_PRINT("info",("partition start_key->keypart_map: %lu",
                       start_key->keypart_map));
    DBUG_PRINT("info",("partition start_key->flag: %u", start_key->flag));

    if (start_key->key)
    {
      length= start_key->length;
      if (!m_mrr_range_current->key[0] ||
          m_mrr_range_current->length[0] < length)
      {
        if (m_mrr_range_current->key[0])
          my_free(m_mrr_range_current->key[0]);
        if (!(m_mrr_range_current->key[0]=
              (uchar *) my_malloc(length, MYF(MY_WME))))
          DBUG_RETURN(HA_ERR_OUT_OF_MEM);
        m_mrr_range_current->length[0]= length;
      }
      memcpy(m_mrr_range_current->key[0], start_key->key, length);
      start_key->key= m_mrr_range_current->key[0];
    }

    /* Copy end key */
    end_key= &range->end_key;
    DBUG_PRINT("info",("partition end_key->key: %p", end_key->key));
    DBUG_PRINT("info",("partition end_key->length: %u", end_key->length));
    DBUG_PRINT("info",("partition end_key->keypart_map: %lu",
                       end_key->keypart_map));
    DBUG_PRINT("info",("partition end_key->flag: %u", end_key->flag));
    if (end_key->key)
    {
      length= end_key->length;
      if (!m_mrr_range_current->key[1] ||
          m_mrr_range_current->length[1] < length)
      {
        if (m_mrr_range_current->key[1])
          my_free(m_mrr_range_current->key[1]);
        if (!(m_mrr_range_current->key[1]=
              (uchar *) my_malloc(length, MYF(MY_WME))))
          DBUG_RETURN(HA_ERR_OUT_OF_MEM);
        m_mrr_range_current->length[1]= length;
      }
      memcpy(m_mrr_range_current->key[1], end_key->key, length);
      end_key->key= m_mrr_range_current->key[1];
    }

    m_mrr_range_current->ptr= m_mrr_range_current->key_multi_range.ptr;
    m_mrr_range_current->key_multi_range.ptr= m_mrr_range_current;

    if (start_key->key && (start_key->flag & HA_READ_KEY_EXACT))
      get_partition_set(table, table->record[0], active_index,
                        start_key, &m_part_spec);
    else
    {
      m_part_spec.start_part= 0;
      m_part_spec.end_part= m_tot_parts - 1;
    }

    /* Copy key to those partitions that needs it */
    for (i= m_part_spec.start_part; i <= m_part_spec.end_part; i++)
    {
      if (bitmap_is_set(&(m_part_info->read_partitions), i))
      {
        bitmap_set_bit(&m_mrr_used_partitions, i);
        m_part_mrr_range_length[i]++;
        m_part_mrr_range_current[i]->partition_key_multi_range=
          m_mrr_range_current;

        if (!m_part_mrr_range_current[i]->next)
        {
          PARTITION_PART_KEY_MULTI_RANGE *tmp_part_mrr_range;
          if (!(tmp_part_mrr_range= (PARTITION_PART_KEY_MULTI_RANGE *)
                my_malloc(sizeof(PARTITION_PART_KEY_MULTI_RANGE),
                          MYF(MY_WME | MY_ZEROFILL))))
            DBUG_RETURN(HA_ERR_OUT_OF_MEM);

          m_part_mrr_range_current[i]->next= tmp_part_mrr_range;
          m_part_mrr_range_current[i]= tmp_part_mrr_range;
        }
        else
        {
          m_part_mrr_range_current[i]= m_part_mrr_range_current[i]->next;
          m_part_mrr_range_current[i]->partition_key_multi_range= NULL;
        }
      }
    }

    if (!m_mrr_range_current->next)
    {
      /* Add end of range sentinel */
      PARTITION_KEY_MULTI_RANGE *tmp_mrr_range;
      if (!(tmp_mrr_range= (PARTITION_KEY_MULTI_RANGE *)
            my_malloc(sizeof(PARTITION_KEY_MULTI_RANGE), MYF(MY_WME))))
        DBUG_RETURN(HA_ERR_OUT_OF_MEM);

      tmp_mrr_range->id= m_mrr_range_current->id + 1;
      tmp_mrr_range->key[0]= NULL;
      tmp_mrr_range->key[1]= NULL;
      tmp_mrr_range->next= NULL;
      m_mrr_range_current->next= tmp_mrr_range;
    }
    m_mrr_range_current= m_mrr_range_current->next;
  }

  if (!m_mrr_range_length)
  {
    DBUG_PRINT("Warning",("No keys to use for mrr"));
    DBUG_RETURN(HA_ERR_END_OF_FILE);
  }

  /* set start and end part */
  m_part_spec.start_part= bitmap_get_first_set(&m_mrr_used_partitions);

  for (i= m_tot_parts; i-- > 0;)
  {
    if (bitmap_is_set(&m_mrr_used_partitions, i))
    {
      m_part_spec.end_part= i;
      break;
    }
  }
  for (i= 0; i < m_tot_parts; i++)
  {
    m_partition_part_key_multi_range_hld[i].partition= this;
    m_partition_part_key_multi_range_hld[i].part_id= i;
    m_partition_part_key_multi_range_hld[i].partition_part_key_multi_range=
      m_part_mrr_range_first[i];
  }
  DBUG_PRINT("return",("OK"));
  DBUG_RETURN(0);
}


static void partition_multi_range_key_get_key_info(void *init_params,
                                                   uint *length,
                                                   key_part_map *map)
{
  PARTITION_PART_KEY_MULTI_RANGE_HLD *hld=
    (PARTITION_PART_KEY_MULTI_RANGE_HLD *)init_params;
  ha_partition *partition= hld->partition;
  key_range *start_key= (&partition->m_mrr_range_first->
                         key_multi_range.start_key);
  DBUG_ENTER("partition_multi_range_key_get_key_info");
  *length= start_key->length;
  *map= start_key->keypart_map;
  DBUG_VOID_RETURN;
}


static range_seq_t partition_multi_range_key_init(void *init_params,
                                                  uint n_ranges,
                                                  uint flags)
{
  PARTITION_PART_KEY_MULTI_RANGE_HLD *hld=
    (PARTITION_PART_KEY_MULTI_RANGE_HLD *)init_params;
  ha_partition *partition= hld->partition;
  uint i= hld->part_id;
  DBUG_ENTER("partition_multi_range_key_init");
  partition->m_mrr_range_init_flags= flags;
  hld->partition_part_key_multi_range= partition->m_part_mrr_range_first[i];
  DBUG_RETURN(init_params);
}


static bool partition_multi_range_key_next(range_seq_t seq,
                                           KEY_MULTI_RANGE *range)
{
  PARTITION_PART_KEY_MULTI_RANGE_HLD *hld=
    (PARTITION_PART_KEY_MULTI_RANGE_HLD *)seq;
  PARTITION_KEY_MULTI_RANGE *partition_key_multi_range=
    hld->partition_part_key_multi_range->partition_key_multi_range;
  DBUG_ENTER("partition_multi_range_key_next");
  if (!partition_key_multi_range)
    DBUG_RETURN(TRUE);
  *range= partition_key_multi_range->key_multi_range;
  hld->partition_part_key_multi_range=
    hld->partition_part_key_multi_range->next;
  DBUG_RETURN(FALSE);
}


static bool partition_multi_range_key_skip_record(range_seq_t seq,
                                                  range_id_t range_info,
                                                  uchar *rowid)
{
  PARTITION_PART_KEY_MULTI_RANGE_HLD *hld=
    (PARTITION_PART_KEY_MULTI_RANGE_HLD *)seq;
  DBUG_ENTER("partition_multi_range_key_skip_record");
  DBUG_RETURN(hld->partition->m_seq_if->skip_record(hld->partition->m_seq,
                                                    range_info, rowid));
}


static bool partition_multi_range_key_skip_index_tuple(range_seq_t seq,
                                                       range_id_t range_info)
{
  PARTITION_PART_KEY_MULTI_RANGE_HLD *hld=
    (PARTITION_PART_KEY_MULTI_RANGE_HLD *)seq;
  DBUG_ENTER("partition_multi_range_key_skip_index_tuple");
  DBUG_RETURN(hld->partition->m_seq_if->skip_index_tuple(hld->partition->m_seq,
                                                         range_info));
}

ha_rows ha_partition::multi_range_read_info_const(uint keyno,
                                                  RANGE_SEQ_IF *seq,
                                                  void *seq_init_param,
                                                  uint n_ranges, uint *bufsz,
                                                  uint *mrr_mode,
                                                  Cost_estimate *cost)
{
  int error;
  uint i;
  handler **file;
  ha_rows rows= 0;
  uint ret_mrr_mode= 0;
  range_seq_t seq_it;
  part_id_range save_part_spec;
  DBUG_ENTER("ha_partition::multi_range_read_info_const");
  DBUG_PRINT("enter", ("partition this: %p", this));

  m_mrr_new_full_buffer_size= 0;
  save_part_spec= m_part_spec;

  seq_it= seq->init(seq_init_param, n_ranges, *mrr_mode);
  if ((error= multi_range_key_create_key(seq, seq_it)))
  {
    if (error == HA_ERR_END_OF_FILE)            // No keys in range
    {
      rows= 0;
      goto calc_cost;
    }
    /*
      This error means that we can't do multi_range_read for the moment
      (probably running out of memory) and we need to fallback to
      normal reads
    */
    m_part_spec= save_part_spec;
    DBUG_RETURN(HA_POS_ERROR);
  }
  m_part_seq_if.get_key_info=
    seq->get_key_info ? partition_multi_range_key_get_key_info : NULL;
  m_part_seq_if.init= partition_multi_range_key_init;
  m_part_seq_if.next= partition_multi_range_key_next;
  m_part_seq_if.skip_record= (seq->skip_record ?
                              partition_multi_range_key_skip_record : NULL);
  m_part_seq_if.skip_index_tuple= (seq->skip_index_tuple ?
                                   partition_multi_range_key_skip_index_tuple :
                                   NULL);
  file= m_file;
  do
  {
    i= (uint)(file - m_file);
    DBUG_PRINT("info",("partition part_id: %u", i));
    if (bitmap_is_set(&m_mrr_used_partitions, i))
    {
      ha_rows tmp_rows;
      uint tmp_mrr_mode;
      m_mrr_buffer_size[i]= 0;
      tmp_mrr_mode= *mrr_mode;
      tmp_rows= (*file)->
        multi_range_read_info_const(keyno, &m_part_seq_if,
                                    &m_partition_part_key_multi_range_hld[i],
                                    m_part_mrr_range_length[i],
                                    &m_mrr_buffer_size[i],
                                    &tmp_mrr_mode, cost);
      if (tmp_rows == HA_POS_ERROR)
      {
        m_part_spec= save_part_spec;
        DBUG_RETURN(HA_POS_ERROR);
      }
      rows+= tmp_rows;
      ret_mrr_mode|= tmp_mrr_mode;
      m_mrr_new_full_buffer_size+= m_mrr_buffer_size[i];
    }
  } while (*(++file));
  *mrr_mode= ret_mrr_mode;

calc_cost:
  m_part_spec= save_part_spec;
  cost->reset();
  cost->avg_io_cost= 1;
  if ((*mrr_mode & HA_MRR_INDEX_ONLY) && rows > 2)
    cost->io_count= keyread_time(keyno, n_ranges, (uint) rows);
  else
    cost->io_count= read_time(keyno, n_ranges, rows);
  cost->cpu_cost= (double) rows / TIME_FOR_COMPARE + 0.01;
  DBUG_RETURN(rows);
}


ha_rows ha_partition::multi_range_read_info(uint keyno, uint n_ranges,
                                            uint keys,
                                            uint key_parts, uint *bufsz,
                                            uint *mrr_mode,
                                            Cost_estimate *cost)
{
  uint i;
  handler **file;
  ha_rows rows;
  DBUG_ENTER("ha_partition::multi_range_read_info");
  DBUG_PRINT("enter", ("partition this: %p", this));

  m_mrr_new_full_buffer_size= 0;
  file= m_file;
  do
  {
    i= (uint)(file - m_file);
    if (bitmap_is_set(&(m_part_info->read_partitions), (i)))
    {
      m_mrr_buffer_size[i]= 0;
      if ((rows= (*file)->multi_range_read_info(keyno, n_ranges, keys,
                                                key_parts,
                                                &m_mrr_buffer_size[i],
                                                mrr_mode, cost)))
        DBUG_RETURN(rows);
      m_mrr_new_full_buffer_size+= m_mrr_buffer_size[i];
    }
  } while (*(++file));

  cost->reset();
  cost->avg_io_cost= 1;
  if (*mrr_mode & HA_MRR_INDEX_ONLY)
    cost->io_count= keyread_time(keyno, n_ranges, (uint) rows);
  else
    cost->io_count= read_time(keyno, n_ranges, rows);
  DBUG_RETURN(0);
}


int ha_partition::multi_range_read_init(RANGE_SEQ_IF *seq,
                                        void *seq_init_param,
                                        uint n_ranges, uint mrr_mode,
                                        HANDLER_BUFFER *buf)
{
  int error;
  uint i;
  handler **file;
  uchar *tmp_buffer;
  DBUG_ENTER("ha_partition::multi_range_read_init");
  DBUG_PRINT("enter", ("partition this: %p", this));

  m_seq_if= seq;
  m_seq= seq->init(seq_init_param, n_ranges, mrr_mode);
  if ((error= multi_range_key_create_key(seq, m_seq)))
    DBUG_RETURN(0);

  m_part_seq_if.get_key_info= (seq->get_key_info ?
                               partition_multi_range_key_get_key_info :
                               NULL);
  m_part_seq_if.init= partition_multi_range_key_init;
  m_part_seq_if.next= partition_multi_range_key_next;
  m_part_seq_if.skip_record= (seq->skip_record ?
                              partition_multi_range_key_skip_record :
                              NULL);
  m_part_seq_if.skip_index_tuple= (seq->skip_index_tuple ?
                                   partition_multi_range_key_skip_index_tuple :
                                   NULL);

  /* m_mrr_new_full_buffer_size was calculated in multi_range_read_info */
  if (m_mrr_full_buffer_size < m_mrr_new_full_buffer_size)
  {
    if (m_mrr_full_buffer)
      my_free(m_mrr_full_buffer);
    if (!(m_mrr_full_buffer=
          (uchar *) my_malloc(m_mrr_new_full_buffer_size, MYF(MY_WME))))
    {
      m_mrr_full_buffer_size= 0;
      error= HA_ERR_OUT_OF_MEM;
      goto error;
    }
    m_mrr_full_buffer_size= m_mrr_new_full_buffer_size;
  }

  tmp_buffer= m_mrr_full_buffer;
  file= m_file;
  do
  {
    i= (uint)(file - m_file);
    DBUG_PRINT("info",("partition part_id: %u", i));
    if (bitmap_is_set(&m_mrr_used_partitions, i))
    {
      if (m_mrr_new_full_buffer_size)
      {
        if (m_mrr_buffer_size[i])
        {
          m_mrr_buffer[i].buffer= tmp_buffer;
          m_mrr_buffer[i].end_of_used_area= tmp_buffer;
          tmp_buffer+= m_mrr_buffer_size[i];
          m_mrr_buffer[i].buffer_end= tmp_buffer;
        }
      }
      else
        m_mrr_buffer[i]= *buf;

      if ((error= (*file)->
           multi_range_read_init(&m_part_seq_if,
                                 &m_partition_part_key_multi_range_hld[i],
                                 m_part_mrr_range_length[i],
                                 mrr_mode,
                                 &m_mrr_buffer[i])))
        goto error;
      m_stock_range_seq[i]= 0;
    }
  } while (*(++file));

  m_multi_range_read_first= TRUE;
  m_mrr_range_current= m_mrr_range_first;
  m_index_scan_type= partition_read_multi_range;
  m_mrr_mode= mrr_mode;
  m_mrr_n_ranges= n_ranges;
  DBUG_RETURN(0);

error:
  DBUG_RETURN(error);
}


int ha_partition::multi_range_read_next(range_id_t *range_info)
{
  int error;
  DBUG_ENTER("ha_partition::multi_range_read_next");
  DBUG_PRINT("enter", ("partition this: %p  partition m_mrr_mode: %u",
                       this, m_mrr_mode));

  if ((m_mrr_mode & HA_MRR_SORTED))
  {
    if (m_multi_range_read_first)
    {
      if ((error= handle_ordered_index_scan(table->record[0], FALSE)))
        DBUG_RETURN(error);
      if (!m_pre_calling)
        m_multi_range_read_first= FALSE;
    }
    else if ((error= handle_ordered_next(table->record[0], eq_range)))
      DBUG_RETURN(error);
    *range_info= m_mrr_range_current->ptr;
  }
  else
  {
    if (m_multi_range_read_first)
    {
      if ((error= handle_unordered_scan_next_partition(table->record[0])))
        DBUG_RETURN(error);
      if (!m_pre_calling)
        m_multi_range_read_first= FALSE;
    }
    else if ((error= handle_unordered_next(table->record[0], FALSE)))
      DBUG_RETURN(error);

    *range_info=
      ((PARTITION_KEY_MULTI_RANGE *) m_range_info[m_last_part])->ptr;
  }
  DBUG_RETURN(0);
}


int ha_partition::multi_range_read_explain_info(uint mrr_mode, char *str,
                                                size_t size)
{
  DBUG_ENTER("ha_partition::multi_range_read_explain_info");
  DBUG_RETURN(m_file[0]->multi_range_read_explain_info(mrr_mode, str, size));
}


/**
  Find and retrieve the Full Text Search relevance ranking for a search string
  in a full text index.

  @param  handler           Full Text Search handler
  @param  record            Search string
  @param  length            Length of the search string

  @retval                   Relevance value
*/

float partition_ft_find_relevance(FT_INFO *handler,
                                  uchar *record, uint length)
{
  st_partition_ft_info *info= (st_partition_ft_info *)handler;
  uint m_last_part= ((ha_partition*) info->file)->last_part();
  FT_INFO *m_handler= info->part_ft_info[m_last_part];
  DBUG_ENTER("partition_ft_find_relevance");
  if (!m_handler)
    DBUG_RETURN((float)-1.0);
  DBUG_RETURN(m_handler->please->find_relevance(m_handler, record, length));
}


/**
  Retrieve the Full Text Search relevance ranking for the current
  full text search.

  @param  handler           Full Text Search handler

  @retval                   Relevance value
*/

float partition_ft_get_relevance(FT_INFO *handler)
{
  st_partition_ft_info *info= (st_partition_ft_info *)handler;
  uint m_last_part= ((ha_partition*) info->file)->last_part();
  FT_INFO *m_handler= info->part_ft_info[m_last_part];
  DBUG_ENTER("partition_ft_get_relevance");
  if (!m_handler)
    DBUG_RETURN((float)-1.0);
  DBUG_RETURN(m_handler->please->get_relevance(m_handler));
}


/**
  Free the memory for a full text search handler.

  @param  handler           Full Text Search handler
*/

void partition_ft_close_search(FT_INFO *handler)
{
  st_partition_ft_info *info= (st_partition_ft_info *)handler;
  info->file->ft_close_search(handler);
}


/**
  Free the memory for a full text search handler.

  @param  handler           Full Text Search handler
*/

void ha_partition::ft_close_search(FT_INFO *handler)
{
  uint i;
  st_partition_ft_info *info= (st_partition_ft_info *)handler;
  DBUG_ENTER("ha_partition::ft_close_search");

  for (i= 0; i < m_tot_parts; i++)
  {
    FT_INFO *m_handler= info->part_ft_info[i];
    DBUG_ASSERT(!m_handler ||
                (m_handler->please && m_handler->please->close_search));
    if (m_handler &&
        m_handler->please &&
        m_handler->please->close_search)
      m_handler->please->close_search(m_handler);
  }
  DBUG_VOID_RETURN;
}


/* Partition Full Text search function table */
_ft_vft partition_ft_vft =
{
  NULL, // partition_ft_read_next
  partition_ft_find_relevance,
  partition_ft_close_search,
  partition_ft_get_relevance,
  NULL  // partition_ft_reinit_search
};


/**
  Initialize a full text search.
*/

int ha_partition::ft_init()
{
  int error;
  uint i= 0;
  uint32 part_id;
  DBUG_ENTER("ha_partition::ft_init");
  DBUG_PRINT("info", ("partition this: %p", this));

  /*
    For operations that may need to change data, we may need to extend
    read_set.
  */
  if (get_lock_type() == F_WRLCK)
  {
    /*
      If write_set contains any of the fields used in partition and
      subpartition expression, we need to set all bits in read_set because
      the row may need to be inserted in a different [sub]partition. In
      other words update_row() can be converted into write_row(), which
      requires a complete record.
    */
    if (bitmap_is_overlapping(&m_part_info->full_part_field_set,
                              table->write_set))
      bitmap_set_all(table->read_set);
    else
    {
      /*
        Some handlers only read fields as specified by the bitmap for the
        read set. For partitioned handlers we always require that the
        fields of the partition functions are read such that we can
        calculate the partition id to place updated and deleted records.
      */
      bitmap_union(table->read_set, &m_part_info->full_part_field_set);
    }
  }

  /* Now we see what the index of our first important partition is */
  DBUG_PRINT("info", ("m_part_info->read_partitions: %p",
             (void *) m_part_info->read_partitions.bitmap));
  part_id= bitmap_get_first_set(&(m_part_info->read_partitions));
  DBUG_PRINT("info", ("m_part_spec.start_part %u", (uint) part_id));

  if (part_id == MY_BIT_NONE)
  {
    error= 0;
    goto err1;
  }

  DBUG_PRINT("info", ("ft_init on partition %u", (uint) part_id));
  /*
    ft_end() is needed for partitioning to reset internal data if scan
    is already in use
  */
  if (m_pre_calling)
  {
    if ((error= pre_ft_end()))
      goto err1;
  }
  else
    ft_end();
  m_index_scan_type= partition_ft_read;
  for (i= part_id; i < m_tot_parts; i++)
  {
    if (bitmap_is_set(&(m_part_info->read_partitions), i))
    {
      error= m_pre_calling ? m_file[i]->pre_ft_init() : m_file[i]->ft_init();
      if (error)
        goto err2;
    }
  }
  m_scan_value= 1;
  m_part_spec.start_part= part_id;
  m_part_spec.end_part= m_tot_parts - 1;
  m_ft_init_and_first= TRUE;
  DBUG_PRINT("info", ("m_scan_value: %u", m_scan_value));
  DBUG_RETURN(0);

err2:
  late_extra_no_cache(part_id);
  while ((int)--i >= (int)part_id)
  {
    if (bitmap_is_set(&(m_part_info->read_partitions), i))
    {
      if (m_pre_calling)
        m_file[i]->pre_ft_end();
      else
        m_file[i]->ft_end();
    }
  }
err1:
  m_scan_value= 2;
  m_part_spec.start_part= NO_CURRENT_PART_ID;
  DBUG_RETURN(error);
}


/**
  Initialize a full text search during a bulk access request.
*/

int ha_partition::pre_ft_init()
{
  bool save_m_pre_calling;
  int error;
  DBUG_ENTER("ha_partition::pre_ft_init");
  save_m_pre_calling= m_pre_calling;
  m_pre_calling= TRUE;
  error= ft_init();
  m_pre_calling= save_m_pre_calling;
  DBUG_RETURN(error);
}


/**
  Terminate a full text search.
*/

void ha_partition::ft_end()
{
  handler **file;
  DBUG_ENTER("ha_partition::ft_end");
  DBUG_PRINT("info", ("partition this: %p", this));

  switch (m_scan_value) {
  case 2:                                       // Error
    break;
  case 1:                                       // Table scan
    if (NO_CURRENT_PART_ID != m_part_spec.start_part)
      late_extra_no_cache(m_part_spec.start_part);
    file= m_file;
    do
    {
      if (bitmap_is_set(&(m_part_info->read_partitions), (uint)(file - m_file)))
      {
        if (m_pre_calling)
          (*file)->pre_ft_end();
        else
          (*file)->ft_end();
      }
    } while (*(++file));
    break;
  }
  m_scan_value= 2;
  m_part_spec.start_part= NO_CURRENT_PART_ID;
  ft_current= 0;
  DBUG_VOID_RETURN;
}


/**
  Terminate a full text search during a bulk access request.
*/

int ha_partition::pre_ft_end()
{
  bool save_m_pre_calling;
  DBUG_ENTER("ha_partition::pre_ft_end");
  save_m_pre_calling= m_pre_calling;
  m_pre_calling= TRUE;
  ft_end();
  m_pre_calling= save_m_pre_calling;
  DBUG_RETURN(0);
}


/**
  Initialize a full text search using the extended API.

  @param  flags             Search flags
  @param  inx               Key number
  @param  key               Key value

  @return FT_INFO structure if successful
          NULL              otherwise
*/

FT_INFO *ha_partition::ft_init_ext(uint flags, uint inx, String *key)
{
  FT_INFO *ft_handler;
  handler **file;
  st_partition_ft_info *ft_target, **parent;
  DBUG_ENTER("ha_partition::ft_init_ext");

  if (ft_current)
    parent= &ft_current->next;
  else
    parent= &ft_first;

  if (!(ft_target= *parent))
  {
    FT_INFO **tmp_ft_info;
    if (!(ft_target= (st_partition_ft_info *)
          my_multi_malloc(MYF(MY_WME | MY_ZEROFILL),
                          &ft_target,
                          sizeof(st_partition_ft_info),
                          &tmp_ft_info,
                          sizeof(FT_INFO *) * m_tot_parts,
                          NullS)))
    {
      my_error(ER_OUT_OF_RESOURCES, MYF(ME_FATALERROR));
      DBUG_RETURN(NULL);
    }
    ft_target->part_ft_info= tmp_ft_info;
    (*parent)= ft_target;
  }

  ft_current= ft_target;
  file= m_file;
  do
  {
    if (bitmap_is_set(&(m_part_info->read_partitions), (uint)(file - m_file)))
    {
      if ((ft_handler= (*file)->ft_init_ext(flags, inx, key)))
        (*file)->ft_handler= ft_handler;
      else
        (*file)->ft_handler= NULL;
      ft_target->part_ft_info[file - m_file]= ft_handler;
    }
    else
    {
      (*file)->ft_handler= NULL;
      ft_target->part_ft_info[file - m_file]= NULL;
    }
  } while (*(++file));

  ft_target->please= &partition_ft_vft;
  ft_target->file= this;
  DBUG_RETURN((FT_INFO*)ft_target);
}


/**
  Return the next record from the FT result set during an ordered index
  pre-scan

  @param  use_parallel      Is it a parallel search

  @return >0                Error code
          0                 Success
*/

int ha_partition::pre_ft_read(bool use_parallel)
{
  bool save_m_pre_calling;
  int error;
  DBUG_ENTER("ha_partition::pre_ft_read");
  DBUG_PRINT("info", ("partition this: %p", this));
  save_m_pre_calling= m_pre_calling;
  m_pre_calling= TRUE;
  m_pre_call_use_parallel= use_parallel;
  error= ft_read(table->record[0]);
  m_pre_calling= save_m_pre_calling;
  DBUG_RETURN(error);
}


/**
  Return the first or next record in a full text search.

  @param  buf               Buffer where the record should be returned

  @return >0                Error code
          0                 Success
*/

int ha_partition::ft_read(uchar *buf)
{
  handler *file;
  int result= HA_ERR_END_OF_FILE, error;
  uint part_id= m_part_spec.start_part;
  DBUG_ENTER("ha_partition::ft_read");
  DBUG_PRINT("info", ("partition this: %p", this));
  DBUG_PRINT("info", ("part_id: %u", part_id));

  if (part_id == NO_CURRENT_PART_ID)
  {
    /*
      The original set of partitions to scan was empty and thus we report
      the result here.
    */
    DBUG_PRINT("info", ("NO_CURRENT_PART_ID"));
    goto end;
  }

  DBUG_ASSERT(m_scan_value == 1);

  if (m_ft_init_and_first)                      // First call to ft_read()
  {
    m_ft_init_and_first= FALSE;
    if (!bulk_access_executing)
    {
      error= handle_pre_scan(FALSE, check_parallel_search());
      if (m_pre_calling || error)
        DBUG_RETURN(error);
    }
    late_extra_cache(part_id);
  }

  file= m_file[part_id];

  while (TRUE)
  {
    if (!(result= file->ft_read(buf)))
    {
      /* Found row: remember position and return it. */
      m_part_spec.start_part= m_last_part= part_id;
      table->status= 0;
      DBUG_RETURN(0);
    }

    /*
      if we get here, then the current partition ft_next returned failure
    */
    if (result == HA_ERR_RECORD_DELETED)
      continue;                               // Probably MyISAM

    if (result != HA_ERR_END_OF_FILE)
      goto end_dont_reset_start_part;         // Return error

    /* End current partition */
    late_extra_no_cache(part_id);
    DBUG_PRINT("info", ("stopping using partition %u", (uint) part_id));

    /* Shift to next partition */
    while (++part_id < m_tot_parts &&
           !bitmap_is_set(&(m_part_info->read_partitions), part_id))
      ;
    if (part_id >= m_tot_parts)
    {
      result= HA_ERR_END_OF_FILE;
      break;
    }
    m_part_spec.start_part= m_last_part= part_id;
    file= m_file[part_id];
    DBUG_PRINT("info", ("now using partition %u", (uint) part_id));
    late_extra_cache(part_id);
  }

end:
  m_part_spec.start_part= NO_CURRENT_PART_ID;
end_dont_reset_start_part:
  table->status= STATUS_NOT_FOUND;
  DBUG_RETURN(result);
}


/*
  Common routine to set up index scans

  SYNOPSIS
    ha_partition::partition_scan_set_up()
      buf            Buffer to later return record in (this function
                     needs it to calculcate partitioning function
                     values)

      idx_read_flag  TRUE <=> m_start_key has range start endpoint which
                     probably can be used to determine the set of partitions
                     to scan.
                     FALSE <=> there is no start endpoint.

  DESCRIPTION
    Find out which partitions we'll need to read when scanning the specified
    range.

    If we need to scan only one partition, set m_ordered_scan_ongoing=FALSE
    as we will not need to do merge ordering.

  RETURN VALUE
    >0                    Error code
    0                     Success
*/

int ha_partition::partition_scan_set_up(uchar * buf, bool idx_read_flag)
{
  DBUG_ENTER("ha_partition::partition_scan_set_up");

  if (idx_read_flag)
    get_partition_set(table, buf, active_index, &m_start_key, &m_part_spec);
  else
  {
    m_part_spec.start_part= 0;
    m_part_spec.end_part= m_tot_parts - 1;
  }
  if (m_part_spec.start_part > m_part_spec.end_part)
  {
    /*
      We discovered a partition set but the set was empty so we report
      key not found.
    */
    DBUG_PRINT("info", ("scan with no partition to scan"));
    DBUG_RETURN(HA_ERR_END_OF_FILE);
  }
  if (m_part_spec.start_part == m_part_spec.end_part)
  {
    /*
      We discovered a single partition to scan, this never needs to be
      performed using the ordered index scan.
    */
    DBUG_PRINT("info", ("index scan using the single partition %u",
			(uint) m_part_spec.start_part));
    m_ordered_scan_ongoing= FALSE;
  }
  else
  {
    /*
      Set m_ordered_scan_ongoing according how the scan should be done
      Only exact partitions are discovered atm by get_partition_set.
      Verify this, also bitmap must have at least one bit set otherwise
      the result from this table is the empty set.
    */
    uint start_part= bitmap_get_first_set(&(m_part_info->read_partitions));
    if (start_part == MY_BIT_NONE)
    {
      DBUG_PRINT("info", ("scan with no partition to scan"));
      DBUG_RETURN(HA_ERR_END_OF_FILE);
    }
    if (start_part > m_part_spec.start_part)
      m_part_spec.start_part= start_part;
    DBUG_ASSERT(m_part_spec.start_part < m_tot_parts);
    m_ordered_scan_ongoing= m_ordered;
  }
  DBUG_ASSERT(m_part_spec.start_part < m_tot_parts &&
              m_part_spec.end_part < m_tot_parts);
  DBUG_RETURN(0);
}

/**
  Check if we can search partitions in parallel

  @retval TRUE  yes
  @retval FALSE no
*/

bool ha_partition::check_parallel_search()
{
  TABLE_LIST *table_list= table->pos_in_table_list;
  st_select_lex *select_lex;
  JOIN *join;
  DBUG_ENTER("ha_partition::check_parallel_search");
  if (!table_list)
    goto not_parallel;

  while (table_list->parent_l)
    table_list= table_list->parent_l;

  select_lex= table_list->select_lex;
  DBUG_PRINT("info",("partition select_lex: %p", select_lex));
  if (!select_lex)
    goto not_parallel;
  if (!select_lex->explicit_limit)
  {
    DBUG_PRINT("info",("partition not using explicit_limit"));
    goto parallel;
  }

  join= select_lex->join;
  DBUG_PRINT("info",("partition join: %p", join));
  if (join && join->skip_sort_order)
  {
    DBUG_PRINT("info",("partition order_list.elements: %u",
                       select_lex->order_list.elements));
    if (select_lex->order_list.elements)
    {
      Item *item= *select_lex->order_list.first->item;
      DBUG_PRINT("info",("partition item: %p", item));
      DBUG_PRINT("info",("partition item->type(): %u", item->type()));
      DBUG_PRINT("info",("partition m_part_info->part_type: %u",
                         m_part_info->part_type));
      DBUG_PRINT("info",("partition m_is_sub_partitioned: %s",
                         m_is_sub_partitioned ? "TRUE" : "FALSE"));
      DBUG_PRINT("info",("partition m_part_info->part_expr: %p",
                         m_part_info->part_expr));
      if (item->type() == Item::FIELD_ITEM &&
          m_part_info->part_type == RANGE_PARTITION &&
          !m_is_sub_partitioned &&
          (!m_part_info->part_expr ||
           m_part_info->part_expr->type() == Item::FIELD_ITEM))
      {
        Field *order_field= ((Item_field *)item)->field;
        DBUG_PRINT("info",("partition order_field: %p", order_field));
        if (order_field && order_field->table == table_list->table)
        {
          Field *part_field= m_part_info->full_part_field_array[0];
          if (set_top_table_fields)
            order_field= top_table_field[order_field->field_index];
          DBUG_PRINT("info",("partition order_field: %p", order_field));
          DBUG_PRINT("info",("partition part_field: %p", part_field));
          if (part_field == order_field)
          {
            /*
              We are using ORDER BY partition_field LIMIT #
              In this case, let's not do things in parallel as it's
              likely that the query can be satisfied from the first
              partition
            */
            DBUG_PRINT("info",("partition with ORDER on partition field"));
            goto not_parallel;
          }
        }
      }
      DBUG_PRINT("info",("partition have order"));
      goto parallel;
    }

    DBUG_PRINT("info",("partition group_list.elements: %u",
                       select_lex->group_list.elements));
    if (select_lex->group_list.elements)
    {
      Item *item= *select_lex->group_list.first->item;
      DBUG_PRINT("info",("partition item: %p", item));
      DBUG_PRINT("info",("partition item->type(): %u", item->type()));
      DBUG_PRINT("info",("partition m_part_info->part_type: %u",
                         m_part_info->part_type));
      DBUG_PRINT("info",("partition m_is_sub_partitioned: %s",
                         m_is_sub_partitioned ? "TRUE" : "FALSE"));
      DBUG_PRINT("info",("partition m_part_info->part_expr: %p",
                         m_part_info->part_expr));
      if (item->type() == Item::FIELD_ITEM &&
          m_part_info->part_type == RANGE_PARTITION &&
          !m_is_sub_partitioned &&
          (!m_part_info->part_expr ||
           m_part_info->part_expr->type() == Item::FIELD_ITEM))
      {
        Field *group_field= ((Item_field *)item)->field;
        DBUG_PRINT("info",("partition group_field: %p", group_field));
        if (group_field && group_field->table == table_list->table)
        {
          Field *part_field= m_part_info->full_part_field_array[0];
          if (set_top_table_fields)
            group_field= top_table_field[group_field->field_index];
          DBUG_PRINT("info",("partition group_field: %p", group_field));
          DBUG_PRINT("info",("partition part_field: %p", part_field));
          if (part_field == group_field)
          {
            DBUG_PRINT("info",("partition with GROUP BY on partition field"));
            goto not_parallel;
          }
        }
      }
      DBUG_PRINT("info",("partition with GROUP BY"));
      goto parallel;
    }
  }
  else if (select_lex->order_list.elements ||
           select_lex->group_list.elements)
  {
    DBUG_PRINT("info",("partition is not skip_order"));
    DBUG_PRINT("info",("partition order_list.elements: %u",
                       select_lex->order_list.elements));
    DBUG_PRINT("info",("partition group_list.elements: %u",
                       select_lex->group_list.elements));
    goto parallel;
  }
  DBUG_PRINT("info",("partition is not skip_order"));

not_parallel:
  DBUG_PRINT("return",("partition FALSE"));
  DBUG_RETURN(FALSE);

parallel:
  DBUG_PRINT("return",("partition TRUE"));
  DBUG_RETURN(TRUE);
}


int ha_partition::handle_pre_scan(bool reverse_order, bool use_parallel)
{
  uint i;
  DBUG_ENTER("ha_partition::handle_pre_scan");
  DBUG_PRINT("enter",
             ("m_part_spec.start_part: %u  m_part_spec.end_part: %u",
              (uint) m_part_spec.start_part, (uint) m_part_spec.end_part));

  for (i= m_part_spec.start_part; i <= m_part_spec.end_part; i++)
  {
    if (!(bitmap_is_set(&(m_part_info->read_partitions), i)))
      continue;
    int error;
    handler *file= m_file[i];

    switch (m_index_scan_type) {
    case partition_index_read:
      error= file->pre_index_read_map(m_start_key.key,
                                  m_start_key.keypart_map,
                                  m_start_key.flag,
                                  use_parallel);
      break;
    case partition_index_first:
      error= file->pre_index_first(use_parallel);
      break;
    case partition_index_last:
      error= file->pre_index_last(use_parallel);
      break;
    case partition_index_read_last:
      error= file->pre_index_read_last_map(m_start_key.key,
                                       m_start_key.keypart_map,
                                       use_parallel);
      break;
    case partition_read_range:
      error= file->pre_read_range_first(m_start_key.key? &m_start_key: NULL,
                                    end_range, eq_range, TRUE, use_parallel);
      break;
    case partition_read_multi_range:
      if (!bitmap_is_set(&m_mrr_used_partitions, i))
        continue;
      error= file->pre_multi_range_read_next(use_parallel);
      break;
    case partition_ft_read:
      error= file->pre_ft_read(use_parallel);
      break;
    case partition_no_index_scan:
      error= file->pre_rnd_next(use_parallel);
      break;
    default:
      DBUG_ASSERT(FALSE);
      DBUG_RETURN(0);
    }
    if (error == HA_ERR_END_OF_FILE)
      error= 0;
    if (error)
      DBUG_RETURN(error);
  }
  table->status= 0;
  DBUG_RETURN(0);
}


/****************************************************************************
  Unordered Index Scan Routines
****************************************************************************/
/*
  Common routine to handle index_next with unordered results

  SYNOPSIS
    handle_unordered_next()
    out:buf                       Read row in MySQL Row Format
    next_same                     Called from index_next_same

  RETURN VALUE
    HA_ERR_END_OF_FILE            End of scan
    0                             Success
    other                         Error code

  DESCRIPTION
    These routines are used to scan partitions without considering order.
    This is performed in two situations.
    1) In read_multi_range this is the normal case
    2) When performing any type of index_read, index_first, index_last where
    all fields in the partition function is bound. In this case the index
    scan is performed on only one partition and thus it isn't necessary to
    perform any sort.
*/

int ha_partition::handle_unordered_next(uchar *buf, bool is_next_same)
{
  handler *file;
  int error;
  DBUG_ENTER("ha_partition::handle_unordered_next");

  if (m_part_spec.start_part >= m_tot_parts)
  {
    /* Should never happen! */
    DBUG_ASSERT(0);
    DBUG_RETURN(HA_ERR_END_OF_FILE);
  }
  file= m_file[m_part_spec.start_part];

  /*
    We should consider if this should be split into three functions as
    partition_read_range is_next_same are always local constants
  */

  if (m_index_scan_type == partition_read_multi_range)
  {
    if (!(error= file->
          multi_range_read_next(&m_range_info[m_part_spec.start_part])))
    {
      m_last_part= m_part_spec.start_part;
      DBUG_RETURN(0);
    }
  }
  else if (m_index_scan_type == partition_read_range)
  {
    if (!(error= file->read_range_next()))
    {
      m_last_part= m_part_spec.start_part;
      DBUG_RETURN(0);
    }
  }
  else if (is_next_same)
  {
    if (!(error= file->ha_index_next_same(buf, m_start_key.key,
                                          m_start_key.length)))
    {
      m_last_part= m_part_spec.start_part;
      DBUG_RETURN(0);
    }
  }
  else
  {
    if (!(error= file->ha_index_next(buf)))
    {
      m_last_part= m_part_spec.start_part;
      DBUG_RETURN(0);                           // Row was in range
    }
  }

  if (error == HA_ERR_END_OF_FILE)
  {
    m_part_spec.start_part++;                    // Start using next part
    error= handle_unordered_scan_next_partition(buf);
  }
  DBUG_RETURN(error);
}


/*
  Handle index_next when changing to new partition

  SYNOPSIS
    handle_unordered_scan_next_partition()
    buf                       Read row in MariaDB Row Format

  RETURN VALUE
    HA_ERR_END_OF_FILE            End of scan
    0                             Success
    other                         Error code

  DESCRIPTION
    This routine is used to start the index scan on the next partition.
    Both initial start and after completing scan on one partition.
*/

int ha_partition::handle_unordered_scan_next_partition(uchar * buf)
{
  uint i= m_part_spec.start_part;
  int saved_error= HA_ERR_END_OF_FILE;
  DBUG_ENTER("ha_partition::handle_unordered_scan_next_partition");

  /* Read next partition that includes start_part */
  if (i)
    i= bitmap_get_next_set(&m_part_info->read_partitions, i - 1);
  else
    i= bitmap_get_first_set(&m_part_info->read_partitions);

  for (;
       i <= m_part_spec.end_part;
       i= bitmap_get_next_set(&m_part_info->read_partitions, i))
  {
    int error;
    handler *file= m_file[i];
    m_part_spec.start_part= i;

    switch (m_index_scan_type) {
    case partition_read_multi_range:
      if (!bitmap_is_set(&m_mrr_used_partitions, i))
        continue;
      DBUG_PRINT("info", ("read_multi_range on partition %u", i));
      error= file->multi_range_read_next(&m_range_info[i]);
      break;
    case partition_read_range:
      DBUG_PRINT("info", ("read_range_first on partition %u", i));
      error= file->read_range_first(m_start_key.key? &m_start_key: NULL,
                                    end_range, eq_range, FALSE);
      break;
    case partition_index_read:
      DBUG_PRINT("info", ("index_read on partition %u", i));
      error= file->ha_index_read_map(buf, m_start_key.key,
                                     m_start_key.keypart_map,
                                     m_start_key.flag);
      break;
    case partition_index_first:
      DBUG_PRINT("info", ("index_first on partition %u", i));
      error= file->ha_index_first(buf);
      break;
    default:
      DBUG_ASSERT(FALSE);
      DBUG_RETURN(1);
    }
    if (!error)
    {
      m_last_part= i;
      DBUG_RETURN(0);
    }
    if ((error != HA_ERR_END_OF_FILE) && (error != HA_ERR_KEY_NOT_FOUND))
      DBUG_RETURN(error);

    /*
      If HA_ERR_KEY_NOT_FOUND, we must return that error instead of
      HA_ERR_END_OF_FILE, to be able to continue search.
    */
    if (saved_error != HA_ERR_KEY_NOT_FOUND)
      saved_error= error;
    DBUG_PRINT("info", ("END_OF_FILE/KEY_NOT_FOUND on partition %u", i));
  }
  if (saved_error == HA_ERR_END_OF_FILE)
    m_part_spec.start_part= NO_CURRENT_PART_ID;
  DBUG_RETURN(saved_error);
}


/**
  Common routine to start index scan with ordered results.

  @param[out] buf  Read row in MariaDB Row Format

  @return Operation status
    @retval HA_ERR_END_OF_FILE  End of scan
    @retval HA_ERR_KEY_NOT_FOUNE  End of scan
    @retval 0                   Success
    @retval other               Error code

  @details
    This part contains the logic to handle index scans that require ordered
    output. This includes all except those started by read_range_first with
    the flag ordered set to FALSE. Thus most direct index_read and all
    index_first and index_last.

    We implement ordering by keeping one record plus a key buffer for each
    partition. Every time a new entry is requested we will fetch a new
    entry from the partition that is currently not filled with an entry.
    Then the entry is put into its proper sort position.

    Returning a record is done by getting the top record, copying the
    record to the request buffer and setting the partition as empty on
    entries.
*/

int ha_partition::handle_ordered_index_scan(uchar *buf, bool reverse_order)
{
  int error;
  uint i;
  uint j= queue_first_element(&m_queue);
  uint smallest_range_seq= 0;
  bool found= FALSE;
  uchar *part_rec_buf_ptr= m_ordered_rec_buffer;
  int saved_error= HA_ERR_END_OF_FILE;
  DBUG_ENTER("ha_partition::handle_ordered_index_scan");
  DBUG_PRINT("enter", ("partition this: %p", this));

   if (m_pre_calling)
     error= handle_pre_scan(reverse_order, m_pre_call_use_parallel);
   else
     error= handle_pre_scan(reverse_order, check_parallel_search());
  if (error)
    DBUG_RETURN(error);

  if (m_key_not_found)
  {
    /* m_key_not_found was set in the previous call to this function */
    m_key_not_found= false;
    bitmap_clear_all(&m_key_not_found_partitions);
  }
  m_top_entry= NO_CURRENT_PART_ID;
  DBUG_PRINT("info", ("partition queue_remove_all(1)"));
  queue_remove_all(&m_queue);
  DBUG_ASSERT(bitmap_is_set(&m_part_info->read_partitions,
                            m_part_spec.start_part));

  /*
    Position part_rec_buf_ptr to point to the first used partition >=
    start_part. There may be partitions marked by used_partitions,
    but is before start_part. These partitions has allocated record buffers
    but is dynamically pruned, so those buffers must be skipped.
  */
  for (i= bitmap_get_first_set(&m_part_info->read_partitions);
       i < m_part_spec.start_part;
       i= bitmap_get_next_set(&m_part_info->read_partitions, i))
  {
    part_rec_buf_ptr+= m_priority_queue_rec_len;
  }
  DBUG_PRINT("info", ("m_part_spec.start_part %u first_used_part %u",
                      m_part_spec.start_part, i));
  for (/* continue from above */ ;
       i <= m_part_spec.end_part ;
       i= bitmap_get_next_set(&m_part_info->read_partitions, i),
       part_rec_buf_ptr+= m_priority_queue_rec_len)
  {
    DBUG_PRINT("info", ("reading from part %u (scan_type: %u)",
                        i, m_index_scan_type));
    DBUG_ASSERT(i == uint2korr(part_rec_buf_ptr));
    uchar *rec_buf_ptr= part_rec_buf_ptr + PARTITION_BYTES_IN_POS;
    handler *file= m_file[i];

    switch (m_index_scan_type) {
    case partition_index_read:
      error= file->ha_index_read_map(rec_buf_ptr,
                                     m_start_key.key,
                                     m_start_key.keypart_map,
                                     m_start_key.flag);
      /* Caller has specified reverse_order */
      break;
    case partition_index_first:
      error= file->ha_index_first(rec_buf_ptr);
      reverse_order= FALSE;
      break;
    case partition_index_last:
      error= file->ha_index_last(rec_buf_ptr);
      reverse_order= TRUE;
      break;
    case partition_read_range:
    {
      /*
        This can only read record to table->record[0], as it was set when
        the table was being opened. We have to memcpy data ourselves.
      */
      error= file->read_range_first(m_start_key.key? &m_start_key: NULL,
                                    end_range, eq_range, TRUE);
      if (!error)
        memcpy(rec_buf_ptr, table->record[0], m_rec_length);
      reverse_order= FALSE;
      break;
    }
    case partition_read_multi_range:
    {
      if (!bitmap_is_set(&m_mrr_used_partitions, i))
        continue;
      DBUG_PRINT("info", ("partition %u", i));
      error= file->multi_range_read_next(&m_range_info[i]);
      DBUG_PRINT("info", ("error: %d", error));
      if (error == HA_ERR_KEY_NOT_FOUND || error == HA_ERR_END_OF_FILE)
      {
        bitmap_clear_bit(&m_mrr_used_partitions, i);
        continue;
      }
      if (!error)
      {
        memcpy(rec_buf_ptr, table->record[0], m_rec_length);
        reverse_order= FALSE;
        m_stock_range_seq[i]= (((PARTITION_KEY_MULTI_RANGE *)
                                m_range_info[i])->id);
        /* Test if the key is in the first key range */
        if (m_stock_range_seq[i] != m_mrr_range_current->id)
        {
          /*
            smallest_range_seq contains the smallest key range we have seen
            so far
          */
          if (!smallest_range_seq || smallest_range_seq > m_stock_range_seq[i])
            smallest_range_seq= m_stock_range_seq[i];
          continue;
        }
      }
      break;
    }
    default:
      DBUG_ASSERT(FALSE);
      DBUG_RETURN(HA_ERR_END_OF_FILE);
    }
    if (!error)
    {
      found= TRUE;
      if (!m_using_extended_keys)
      {
        file->position(rec_buf_ptr);
        memcpy(rec_buf_ptr + m_rec_length, file->ref, file->ref_length);
      }
      /*
        Initialize queue without order first, simply insert
      */
      queue_element(&m_queue, j++)= part_rec_buf_ptr;
    }
    else if (error == HA_ERR_KEY_NOT_FOUND)
    {
      DBUG_PRINT("info", ("HA_ERR_KEY_NOT_FOUND from partition %u", i));
      bitmap_set_bit(&m_key_not_found_partitions, i);
      m_key_not_found= true;
      saved_error= error;
    }
    else if (error != HA_ERR_END_OF_FILE)
    {
      DBUG_RETURN(error);
    }
  }

  if (!found && smallest_range_seq)
  {
    /* We know that there is an existing row based on code above */
    found= TRUE;
    part_rec_buf_ptr= m_ordered_rec_buffer;

    /*
      No key found in the first key range
      Collect all partitions that has a key in smallest_range_seq
     */
    DBUG_PRINT("info", ("partition !found && smallest_range_seq"));
    for (i= bitmap_get_first_set(&m_part_info->read_partitions);
         i <= m_part_spec.end_part;
         i= bitmap_get_next_set(&m_part_info->read_partitions, i))
    {
      DBUG_PRINT("info", ("partition current_part: %u", i));
      if (i < m_part_spec.start_part)
      {
        part_rec_buf_ptr+= m_priority_queue_rec_len;
        DBUG_PRINT("info", ("partition i < m_part_spec.start_part"));
        continue;
      }
      if (!bitmap_is_set(&m_mrr_used_partitions, i))
      {
        part_rec_buf_ptr+= m_priority_queue_rec_len;
        DBUG_PRINT("info", ("partition !bitmap_is_set(&m_mrr_used_partitions, i)"));
        continue;
      }
      DBUG_ASSERT(i == uint2korr(part_rec_buf_ptr));
      if (smallest_range_seq == m_stock_range_seq[i])
      {
        m_stock_range_seq[i]= 0;
        queue_element(&m_queue, j++)= (uchar *) part_rec_buf_ptr;
        DBUG_PRINT("info", ("partition smallest_range_seq == m_stock_range_seq[i]"));
      }
      part_rec_buf_ptr+= m_priority_queue_rec_len;
    }

    /* Update global m_mrr_range_current to the current range */
    while (m_mrr_range_current->id < smallest_range_seq)
      m_mrr_range_current= m_mrr_range_current->next;
  }
  if (found)
  {
    /*
      We found at least one partition with data, now sort all entries and
      after that read the first entry and copy it to the buffer to return in.
    */
    queue_set_max_at_top(&m_queue, reverse_order);
    queue_set_cmp_arg(&m_queue, (void*) this);
    m_queue.elements= j - queue_first_element(&m_queue);
    queue_fix(&m_queue);
    return_top_record(buf);
    DBUG_PRINT("info", ("Record returned from partition %u", m_top_entry));
    DBUG_RETURN(0);
  }
  DBUG_RETURN(saved_error);
}


/*
  Return the top record in sort order

  SYNOPSIS
    return_top_record()
    out:buf                  Row returned in MySQL Row Format

  RETURN VALUE
    NONE
*/

void ha_partition::return_top_record(uchar *buf)
{
  uint part_id;
  uchar *key_buffer= queue_top(&m_queue);
  uchar *rec_buffer= key_buffer + PARTITION_BYTES_IN_POS;
  DBUG_ENTER("ha_partition::return_top_record");
  DBUG_PRINT("enter", ("partition this: %p", this));

  part_id= uint2korr(key_buffer);
  memcpy(buf, rec_buffer, m_rec_length);
  m_last_part= part_id;
  DBUG_PRINT("info", ("partition m_last_part: %u", m_last_part));
  m_top_entry= part_id;
  table->status= 0;                             // Found an existing row
  m_file[part_id]->return_record_by_parent();
  DBUG_VOID_RETURN;
}

/*
  This function is only used if the partitioned table has own partitions.
  This can happen if the partitioned VP engine is used (part of spider).
*/

void ha_partition::return_record_by_parent()
{
  m_file[m_last_part]->return_record_by_parent();
  DBUG_ASSERT(0);
}


/**
  Add index_next/prev from partitions without exact match.

  If there where any partitions that returned HA_ERR_KEY_NOT_FOUND when
  ha_index_read_map was done, those partitions must be included in the
  following index_next/prev call.
*/

int ha_partition::handle_ordered_index_scan_key_not_found()
{
  int error;
  uint i, old_elements= m_queue.elements;
  uchar *part_buf= m_ordered_rec_buffer;
  uchar *curr_rec_buf= NULL;
  DBUG_ENTER("ha_partition::handle_ordered_index_scan_key_not_found");
  DBUG_PRINT("enter", ("partition this: %p", this));
  DBUG_ASSERT(m_key_not_found);
  /*
    Loop over all used partitions to get the correct offset
    into m_ordered_rec_buffer.
  */
  for (i= bitmap_get_first_set(&m_part_info->read_partitions);
       i < m_tot_parts;
       i= bitmap_get_next_set(&m_part_info->read_partitions, i))
  {
    if (bitmap_is_set(&m_key_not_found_partitions, i))
    {
      /*
        This partition is used and did return HA_ERR_KEY_NOT_FOUND
        in index_read_map.
      */
      curr_rec_buf= part_buf + PARTITION_BYTES_IN_POS;
      error= m_file[i]->ha_index_next(curr_rec_buf);
      /* HA_ERR_KEY_NOT_FOUND is not allowed from index_next! */
      DBUG_ASSERT(error != HA_ERR_KEY_NOT_FOUND);
      if (!error)
      {
        DBUG_PRINT("info", ("partition queue_insert(1)"));
        queue_insert(&m_queue, part_buf);
      }
      else if (error != HA_ERR_END_OF_FILE && error != HA_ERR_KEY_NOT_FOUND)
        DBUG_RETURN(error);
    }
    part_buf += m_priority_queue_rec_len;
  }
  DBUG_ASSERT(curr_rec_buf);
  bitmap_clear_all(&m_key_not_found_partitions);
  m_key_not_found= false;

  if (m_queue.elements > old_elements)
  {
    /* Update m_top_entry, which may have changed. */
    uchar *key_buffer= queue_top(&m_queue);
    m_top_entry= uint2korr(key_buffer);
  }
  DBUG_RETURN(0);
}


/*
  Common routine to handle index_next with ordered results

  SYNOPSIS
    handle_ordered_next()
    out:buf                       Read row in MySQL Row Format
    next_same                     Called from index_next_same

  RETURN VALUE
    HA_ERR_END_OF_FILE            End of scan
    0                             Success
    other                         Error code
*/

int ha_partition::handle_ordered_next(uchar *buf, bool is_next_same)
{
  int error;
  DBUG_ENTER("ha_partition::handle_ordered_next");

  if (m_top_entry == NO_CURRENT_PART_ID)
    DBUG_RETURN(HA_ERR_END_OF_FILE);

  uint part_id= m_top_entry;
  uchar *rec_buf= queue_top(&m_queue) + PARTITION_BYTES_IN_POS;
  handler *file;

  if (m_key_not_found)
  {
    if (is_next_same)
    {
      /* Only rows which match the key. */
      m_key_not_found= false;
      bitmap_clear_all(&m_key_not_found_partitions);
    }
    else
    {
      /* There are partitions not included in the index record queue. */
      uint old_elements= m_queue.elements;
      if ((error= handle_ordered_index_scan_key_not_found()))
        DBUG_RETURN(error);
      /*
        If the queue top changed, i.e. one of the partitions that gave
        HA_ERR_KEY_NOT_FOUND in index_read_map found the next record,
        return it.
        Otherwise replace the old with a call to index_next (fall through).
      */
      if (old_elements != m_queue.elements && part_id != m_top_entry)
      {
        return_top_record(buf);
        DBUG_RETURN(0);
      }
    }
  }
  if (part_id >= m_tot_parts)
  {
    /* This should never happen! */
    DBUG_ASSERT(0);
    DBUG_RETURN(HA_ERR_END_OF_FILE);
  }

  file= m_file[part_id];

  if (m_index_scan_type == partition_read_range)
  {
    error= file->read_range_next();
    memcpy(rec_buf, table->record[0], m_rec_length);
  }
  else if (m_index_scan_type == partition_read_multi_range)
  {
    DBUG_PRINT("info", ("partition_read_multi_range route"));
    DBUG_PRINT("info", ("part_id: %u", part_id));
    bool get_next= FALSE;
    error= file->multi_range_read_next(&m_range_info[part_id]);
    DBUG_PRINT("info", ("error: %d", error));
    if (error == HA_ERR_KEY_NOT_FOUND)
      error= HA_ERR_END_OF_FILE;
    if (error == HA_ERR_END_OF_FILE)
    {
      bitmap_clear_bit(&m_mrr_used_partitions, part_id);
      DBUG_PRINT("info", ("partition m_queue.elements: %u", m_queue.elements));
      if (m_queue.elements)
      {
        DBUG_PRINT("info", ("partition queue_remove_top(1)"));
        queue_remove_top(&m_queue);
        if (m_queue.elements)
        {
          return_top_record(buf);
          DBUG_PRINT("info", ("Record returned from partition %u (3)",
                              m_top_entry));
          DBUG_RETURN(0);
        }
      }
      get_next= TRUE;
    }
    else if (!error)
    {
      DBUG_PRINT("info", ("m_range_info[%u])->id: %u", part_id,
                          ((PARTITION_KEY_MULTI_RANGE *)
                           m_range_info[part_id])->id));
      DBUG_PRINT("info", ("m_mrr_range_current->id: %u",
                          m_mrr_range_current->id));
      memcpy(rec_buf, table->record[0], m_rec_length);
      if (((PARTITION_KEY_MULTI_RANGE *) m_range_info[part_id])->id !=
          m_mrr_range_current->id)
      {
        m_stock_range_seq[part_id]=
          ((PARTITION_KEY_MULTI_RANGE *) m_range_info[part_id])->id;
        DBUG_PRINT("info", ("partition queue_remove_top(2)"));
        queue_remove_top(&m_queue);
        if (!m_queue.elements)
          get_next= TRUE;
      }
    }
    if (get_next)
    {
      DBUG_PRINT("info", ("get_next route"));
      uint i, j= 0, smallest_range_seq= UINT_MAX32;
      for (i= m_part_spec.start_part; i <= m_part_spec.end_part; i++)
      {
        if (!(bitmap_is_set(&(m_part_info->read_partitions), i)))
          continue;
        if (!bitmap_is_set(&m_mrr_used_partitions, i))
          continue;
        if (smallest_range_seq > m_stock_range_seq[i])
          smallest_range_seq= m_stock_range_seq[i];
      }

      DBUG_PRINT("info", ("smallest_range_seq: %u", smallest_range_seq));
      if (smallest_range_seq != UINT_MAX32)
      {
        uchar *part_rec_buf_ptr= m_ordered_rec_buffer;
        DBUG_PRINT("info", ("partition queue_remove_all(2)"));
        queue_remove_all(&m_queue);
        DBUG_PRINT("info", ("m_part_spec.start_part: %u",
          m_part_spec.start_part));

        for (i= bitmap_get_first_set(&m_part_info->read_partitions);
             i <= m_part_spec.end_part;
             i= bitmap_get_next_set(&m_part_info->read_partitions, i),
               part_rec_buf_ptr+= m_priority_queue_rec_len)
        {
          DBUG_PRINT("info",("partition part_id: %u", i));
          if (i < m_part_spec.start_part)
          {
            DBUG_PRINT("info",("partition i < m_part_spec.start_part"));
            continue;
          }
          if (!bitmap_is_set(&m_mrr_used_partitions, i))
          {
            DBUG_PRINT("info",("partition !bitmap_is_set(&m_mrr_used_partitions, i)"));
            continue;
          }
          DBUG_PRINT("info",("partition uint2korr: %u",
                             uint2korr(part_rec_buf_ptr)));
          DBUG_ASSERT(i == uint2korr(part_rec_buf_ptr));
          DBUG_PRINT("info", ("partition m_stock_range_seq[%u]: %u",
                              i, m_stock_range_seq[i]));
          if (smallest_range_seq == m_stock_range_seq[i])
          {
            m_stock_range_seq[i]= 0;
            DBUG_PRINT("info", ("partition queue_insert(2)"));
            queue_insert(&m_queue, part_rec_buf_ptr);
            j++;
          }
        }
        while (m_mrr_range_current->id < smallest_range_seq)
          m_mrr_range_current= m_mrr_range_current->next;

        DBUG_PRINT("info",("partition m_mrr_range_current: %p",
                           m_mrr_range_current));
        DBUG_PRINT("info",("partition m_mrr_range_current->id: %u",
                           m_mrr_range_current ? m_mrr_range_current->id : 0));
        queue_set_max_at_top(&m_queue, FALSE);
        queue_set_cmp_arg(&m_queue, (void*) this);
        m_queue.elements= j;
        queue_fix(&m_queue);
        return_top_record(buf);
        DBUG_PRINT("info", ("Record returned from partition %u (4)",
                            m_top_entry));
        DBUG_RETURN(0);
      }
    }
  }
  else if (!is_next_same)
    error= file->ha_index_next(rec_buf);
  else
    error= file->ha_index_next_same(rec_buf, m_start_key.key,
                                    m_start_key.length);

  if (error)
  {
    if (error == HA_ERR_END_OF_FILE && m_queue.elements)
    {
      /* Return next buffered row */
      DBUG_PRINT("info", ("partition queue_remove_top(3)"));
      queue_remove_top(&m_queue);
      if (m_queue.elements)
      {
         return_top_record(buf);
         DBUG_PRINT("info", ("Record returned from partition %u (2)",
                     m_top_entry));
         error= 0;
      }
    }
    DBUG_RETURN(error);
  }

  if (!m_using_extended_keys)
  {
    file->position(rec_buf);
    memcpy(rec_buf + m_rec_length, file->ref, file->ref_length);
  }

  queue_replace_top(&m_queue);
  return_top_record(buf);
  DBUG_PRINT("info", ("Record returned from partition %u", m_top_entry));
  DBUG_RETURN(0);
}


/*
  Common routine to handle index_prev with ordered results

  SYNOPSIS
    handle_ordered_prev()
    out:buf                       Read row in MySQL Row Format

  RETURN VALUE
    HA_ERR_END_OF_FILE            End of scan
    0                             Success
    other                         Error code
*/

int ha_partition::handle_ordered_prev(uchar *buf)
{
  int error;
  DBUG_ENTER("ha_partition::handle_ordered_prev");
  DBUG_PRINT("enter", ("partition: %p", this));

  if (m_top_entry == NO_CURRENT_PART_ID)
    DBUG_RETURN(HA_ERR_END_OF_FILE);

  uint part_id= m_top_entry;
  uchar *rec_buf= queue_top(&m_queue) + PARTITION_BYTES_IN_POS;
  handler *file= m_file[part_id];

  if ((error= file->ha_index_prev(rec_buf)))
  {
    if (error == HA_ERR_END_OF_FILE && m_queue.elements)
    {
      DBUG_PRINT("info", ("partition queue_remove_top(4)"));
      queue_remove_top(&m_queue);
      if (m_queue.elements)
      {
	return_top_record(buf);
	DBUG_PRINT("info", ("Record returned from partition %u (2)",
			    m_top_entry));
        error= 0;
      }
    }
    DBUG_RETURN(error);
  }
  queue_replace_top(&m_queue);
  return_top_record(buf);
  DBUG_PRINT("info", ("Record returned from partition %u", m_top_entry));
  DBUG_RETURN(0);
}


/****************************************************************************
                MODULE information calls
****************************************************************************/

/*
  These are all first approximations of the extra, info, scan_time
  and read_time calls
*/

/**
  Helper function for sorting according to number of rows in descending order.
*/

int ha_partition::compare_number_of_records(ha_partition *me,
                                            const uint32 *a,
                                            const uint32 *b)
{
  handler **file= me->m_file;
  /* Note: sorting in descending order! */
  if (file[*a]->stats.records > file[*b]->stats.records)
    return -1;
  if (file[*a]->stats.records < file[*b]->stats.records)
    return 1;
  return 0;
}


/*
  General method to gather info from handler

  SYNOPSIS
    info()
    flag              Specifies what info is requested

  RETURN VALUE
    NONE

  DESCRIPTION
    ::info() is used to return information to the optimizer.
    Currently this table handler doesn't implement most of the fields
    really needed. SHOW also makes use of this data
    Another note, if your handler doesn't proved exact record count,
    you will probably want to have the following in your code:
    if (records < 2)
      records = 2;
    The reason is that the server will optimize for cases of only a single
    record. If in a table scan you don't know the number of records
    it will probably be better to set records to two so you can return
    as many records as you need.

    Along with records a few more variables you may wish to set are:
      records
      deleted
      data_file_length
      index_file_length
      delete_length
      check_time
    Take a look at the public variables in handler.h for more information.

    Called in:
      filesort.cc
      ha_heap.cc
      item_sum.cc
      opt_sum.cc
      sql_delete.cc
     sql_delete.cc
     sql_derived.cc
      sql_select.cc
      sql_select.cc
      sql_select.cc
      sql_select.cc
      sql_select.cc
      sql_show.cc
      sql_show.cc
      sql_show.cc
      sql_show.cc
      sql_table.cc
      sql_union.cc
      sql_update.cc

    Some flags that are not implemented
      HA_STATUS_POS:
        This parameter is never used from the MySQL Server. It is checked in a
        place in MyISAM so could potentially be used by MyISAM specific
        programs.
      HA_STATUS_NO_LOCK:
      This is declared and often used. It's only used by MyISAM.
      It means that MySQL doesn't need the absolute latest statistics
      information. This may save the handler from doing internal locks while
      retrieving statistics data.
*/

int ha_partition::info(uint flag)
{
  uint no_lock_flag= flag & HA_STATUS_NO_LOCK;
  uint extra_var_flag= flag & HA_STATUS_VARIABLE_EXTRA;
  DBUG_ENTER("ha_partition::info");

#ifndef DBUG_OFF
  if (bitmap_is_set_all(&(m_part_info->read_partitions)))
    DBUG_PRINT("info", ("All partitions are used"));
#endif /* DBUG_OFF */
  if (flag & HA_STATUS_AUTO)
  {
    bool auto_inc_is_first_in_idx= (table_share->next_number_keypart == 0);
    DBUG_PRINT("info", ("HA_STATUS_AUTO"));
    if (!table->found_next_number_field)
      stats.auto_increment_value= 0;
    else if (part_share->auto_inc_initialized)
    {
      lock_auto_increment();
      stats.auto_increment_value= part_share->next_auto_inc_val;
      unlock_auto_increment();
    }
    else
    {
      lock_auto_increment();
      /* to avoid two concurrent initializations, check again when locked */
      if (part_share->auto_inc_initialized)
        stats.auto_increment_value= part_share->next_auto_inc_val;
      else
      {
        /*
          The auto-inc mutex in the table_share is locked, so we do not need
          to have the handlers locked.
          HA_STATUS_NO_LOCK is not checked, since we cannot skip locking
          the mutex, because it is initialized.
        */
        handler *file, **file_array;
        ulonglong auto_increment_value= 0;
        file_array= m_file;
        DBUG_PRINT("info",
                   ("checking all partitions for auto_increment_value"));
        do
        {
          file= *file_array;
          file->info(HA_STATUS_AUTO | no_lock_flag);
          set_if_bigger(auto_increment_value,
                        file->stats.auto_increment_value);
        } while (*(++file_array));

        DBUG_ASSERT(auto_increment_value);
        stats.auto_increment_value= auto_increment_value;
        if (auto_inc_is_first_in_idx)
        {
          set_if_bigger(part_share->next_auto_inc_val,
                        auto_increment_value);
          if (can_use_for_auto_inc_init())
            part_share->auto_inc_initialized= true;
          DBUG_PRINT("info", ("initializing next_auto_inc_val to %lu",
                       (ulong) part_share->next_auto_inc_val));
        }
      }
      unlock_auto_increment();
    }
  }
  if (flag & HA_STATUS_VARIABLE)
  {
    uint i;
    DBUG_PRINT("info", ("HA_STATUS_VARIABLE"));
    /*
      Calculates statistical variables
      records:           Estimate of number records in table
      We report sum (always at least 2 if not empty)
      deleted:           Estimate of number holes in the table due to
      deletes
      We report sum
      data_file_length:  Length of data file, in principle bytes in table
      We report sum
      index_file_length: Length of index file, in principle bytes in
      indexes in the table
      We report sum
      delete_length: Length of free space easily used by new records in table
      We report sum
      mean_record_length:Mean record length in the table
      We calculate this
      check_time:        Time of last check (only applicable to MyISAM)
      We report last time of all underlying handlers
    */
    handler *file;
    stats.records= 0;
    stats.deleted= 0;
    stats.data_file_length= 0;
    stats.index_file_length= 0;
    stats.check_time= 0;
    stats.delete_length= 0;
    for (i= bitmap_get_first_set(&m_part_info->read_partitions);
         i < m_tot_parts;
         i= bitmap_get_next_set(&m_part_info->read_partitions, i))
    {
      file= m_file[i];
      file->info(HA_STATUS_VARIABLE | no_lock_flag | extra_var_flag);
      stats.records+= file->stats.records;
      stats.deleted+= file->stats.deleted;
      stats.data_file_length+= file->stats.data_file_length;
      stats.index_file_length+= file->stats.index_file_length;
      stats.delete_length+= file->stats.delete_length;
      if (file->stats.check_time > stats.check_time)
        stats.check_time= file->stats.check_time;
    }
    if (stats.records && stats.records < 2 &&
        !(m_file[0]->ha_table_flags() & HA_STATS_RECORDS_IS_EXACT))
      stats.records= 2;
    if (stats.records > 0)
      stats.mean_rec_length= (ulong) (stats.data_file_length / stats.records);
    else
      stats.mean_rec_length= 0;
  }
  if (flag & HA_STATUS_CONST)
  {
    DBUG_PRINT("info", ("HA_STATUS_CONST"));
    /*
      Recalculate loads of constant variables. MyISAM also sets things
      directly on the table share object.

      Check whether this should be fixed since handlers should not
      change things directly on the table object.

      Monty comment: This should NOT be changed!  It's the handlers
      responsibility to correct table->s->keys_xxxx information if keys
      have been disabled.

      The most important parameters set here is records per key on
      all indexes. block_size and primar key ref_length.

      For each index there is an array of rec_per_key.
      As an example if we have an index with three attributes a,b and c
      we will have an array of 3 rec_per_key.
      rec_per_key[0] is an estimate of number of records divided by
      number of unique values of the field a.
      rec_per_key[1] is an estimate of the number of records divided
      by the number of unique combinations of the fields a and b.
      rec_per_key[2] is an estimate of the number of records divided
      by the number of unique combinations of the fields a,b and c.

      Many handlers only set the value of rec_per_key when all fields
      are bound (rec_per_key[2] in the example above).

      If the handler doesn't support statistics, it should set all of the
      above to 0.

      We first scans through all partitions to get the one holding most rows.
      We will then allow the handler with the most rows to set
      the rec_per_key and use this as an estimate on the total table.

      max_data_file_length:     Maximum data file length
      We ignore it, is only used in
      SHOW TABLE STATUS
      max_index_file_length:    Maximum index file length
      We ignore it since it is never used
      block_size:               Block size used
      We set it to the value of the first handler
      ref_length:               We set this to the value calculated
      and stored in local object
      create_time:              Creation time of table

      So we calculate these constants by using the variables from the
      handler with most rows.
    */
    handler *file, **file_array;
    ulonglong max_records= 0;
    uint32 i= 0;
    uint32 handler_instance= 0;

    file_array= m_file;
    do
    {
      file= *file_array;
      if (bitmap_is_set(&(m_opened_partitions), (uint)(file_array - m_file)))
      {
        /* Get variables if not already done */
        if (!(flag & HA_STATUS_VARIABLE) ||
            !bitmap_is_set(&(m_part_info->read_partitions),
                           (uint) (file_array - m_file)))
          file->info(HA_STATUS_VARIABLE | no_lock_flag | extra_var_flag);
        if (file->stats.records > max_records)
        {
          max_records= file->stats.records;
          handler_instance= i;
        }
      }
      i++;
    } while (*(++file_array));
    /*
      Sort the array of part_ids by number of records in
      in descending order.
    */
    my_qsort2((void*) m_part_ids_sorted_by_num_of_records,
              m_tot_parts,
              sizeof(uint32),
              (qsort2_cmp) compare_number_of_records,
              this);

    file= m_file[handler_instance];
    file->info(HA_STATUS_CONST | no_lock_flag);
    stats.block_size= file->stats.block_size;
    stats.create_time= file->stats.create_time;
    ref_length= m_ref_length;
  }
  if (flag & HA_STATUS_ERRKEY)
  {
    handler *file= m_file[m_last_part];
    DBUG_PRINT("info", ("info: HA_STATUS_ERRKEY"));
    /*
      This flag is used to get index number of the unique index that
      reported duplicate key
      We will report the errkey on the last handler used and ignore the rest
      Note: all engines does not support HA_STATUS_ERRKEY, so set errkey.
    */
    file->errkey= errkey;
    file->info(HA_STATUS_ERRKEY | no_lock_flag);
    errkey= file->errkey;
  }
  if (flag & HA_STATUS_TIME)
  {
    handler *file, **file_array;
    DBUG_PRINT("info", ("info: HA_STATUS_TIME"));
    /*
      This flag is used to set the latest update time of the table.
      Used by SHOW commands
      We will report the maximum of these times
    */
    stats.update_time= 0;
    file_array= m_file;
    do
    {
      file= *file_array;
      file->info(HA_STATUS_TIME | no_lock_flag);
      if (file->stats.update_time > stats.update_time)
	stats.update_time= file->stats.update_time;
    } while (*(++file_array));
  }
  DBUG_RETURN(0);
}


void ha_partition::get_dynamic_partition_info(PARTITION_STATS *stat_info,
                                              uint part_id)
{
  handler *file= m_file[part_id];
  DBUG_ASSERT(bitmap_is_set(&(m_part_info->read_partitions), part_id));
  file->info(HA_STATUS_TIME | HA_STATUS_VARIABLE |
             HA_STATUS_VARIABLE_EXTRA | HA_STATUS_NO_LOCK);

  stat_info->records=              file->stats.records;
  stat_info->mean_rec_length=      file->stats.mean_rec_length;
  stat_info->data_file_length=     file->stats.data_file_length;
  stat_info->max_data_file_length= file->stats.max_data_file_length;
  stat_info->index_file_length=    file->stats.index_file_length;
  stat_info->delete_length=        file->stats.delete_length;
  stat_info->create_time=          file->stats.create_time;
  stat_info->update_time=          file->stats.update_time;
  stat_info->check_time=           file->stats.check_time;
  stat_info->check_sum= 0;
  if (file->ha_table_flags() & (HA_HAS_OLD_CHECKSUM | HA_HAS_NEW_CHECKSUM))
    stat_info->check_sum= file->checksum();
  return;
}


void ha_partition::set_partitions_to_open(List<String> *partition_names)
{
  m_partitions_to_open= partition_names;
}


int ha_partition::open_read_partitions(char *name_buff, size_t name_buff_size,
                                       handler **sample)
{
  handler **file;
  char *name_buffer_ptr;
  int error;

  name_buffer_ptr= m_name_buffer_ptr;
  file= m_file;
  *sample= NULL;
  do
  {
    int n_file= (int)(file-m_file);
    int is_open= bitmap_is_set(&m_opened_partitions, n_file);
    int should_be_open= bitmap_is_set(&m_part_info->read_partitions, n_file);

    if (is_open && !should_be_open)
    {
      if ((error= (*file)->ha_close()))
        goto err_handler;
      bitmap_clear_bit(&m_opened_partitions, n_file);
    }
    else if (!is_open && should_be_open)
    {
      LEX_CSTRING save_connect_string= table->s->connect_string;
      if ((error= create_partition_name(name_buff, name_buff_size,
                            table->s->normalized_path.str,
                            name_buffer_ptr, NORMAL_PART_NAME, FALSE)))
        goto err_handler;
      if (!((*file)->ht->flags & HTON_CAN_READ_CONNECT_STRING_IN_PARTITION))
        table->s->connect_string= m_connect_string[(uint)(file-m_file)];
      error= (*file)->ha_open(table, name_buff, m_mode,
                              m_open_test_lock | HA_OPEN_NO_PSI_CALL);
      table->s->connect_string= save_connect_string;
      if (error)
        goto err_handler;
      if (!(*sample))
        *sample= *file;
      bitmap_set_bit(&m_opened_partitions, n_file);
    }
    name_buffer_ptr+= strlen(name_buffer_ptr) + 1;
  } while (*(++file));
  
err_handler:
  return error;
}


int ha_partition::change_partitions_to_open(List<String> *partition_names)
{
  char name_buff[FN_REFLEN+1];
  int error= 0;
  handler *sample;

  if (m_is_clone_of)
    return 0;

  m_partitions_to_open= partition_names;
  if ((error= m_part_info->set_partition_bitmaps(partition_names)))
    goto err_handler;

  if (m_lock_type != F_UNLCK)
  {
    /*
      That happens after the LOCK TABLE statement.
      Do nothing in this case.
    */
    return 0;
  }

  if (bitmap_cmp(&m_opened_partitions, &m_part_info->read_partitions) != 0)
    return 0;

  if ((error= read_par_file(table->s->normalized_path.str)) ||
      (error= open_read_partitions(name_buff, sizeof(name_buff), &sample)))
    goto err_handler;

  clear_handler_file();

err_handler:
  return error;
}


/**
  General function to prepare handler for certain behavior.

  @param[in]    operation       operation to execute

  @return       status
    @retval     0               success
    @retval     >0              error code

  @detail

  extra() is called whenever the server wishes to send a hint to
  the storage engine. The MyISAM engine implements the most hints.

  We divide the parameters into the following categories:
  1) Operations used by most handlers
  2) Operations used by some non-MyISAM handlers
  3) Operations used only by MyISAM
  4) Operations only used by temporary tables for query processing
  5) Operations only used by MyISAM internally
  6) Operations not used at all
  7) Operations only used by federated tables for query processing
  8) Operations only used by NDB
  9) Operations only used by MERGE

  The partition handler need to handle category 1), 2) and 3).

  1) Operations used by most handlers
  -----------------------------------
  HA_EXTRA_RESET:
    This option is used by most handlers and it resets the handler state
    to the same state as after an open call. This includes releasing
    any READ CACHE or WRITE CACHE or other internal buffer used.

    It is called from the reset method in the handler interface. There are
    three instances where this is called.
    1) After completing a INSERT ... SELECT ... query the handler for the
       table inserted into is reset
    2) It is called from close_thread_table which in turn is called from
       close_thread_tables except in the case where the tables are locked
       in which case ha_commit_stmt is called instead.
       It is only called from here if refresh_version hasn't changed and the
       table is not an old table when calling close_thread_table.
       close_thread_tables is called from many places as a general clean up
       function after completing a query.
    3) It is called when deleting the QUICK_RANGE_SELECT object if the
       QUICK_RANGE_SELECT object had its own handler object. It is called
       immediatley before close of this local handler object.
  HA_EXTRA_KEYREAD:
  HA_EXTRA_NO_KEYREAD:
    These parameters are used to provide an optimisation hint to the handler.
    If HA_EXTRA_KEYREAD is set it is enough to read the index fields, for
    many handlers this means that the index-only scans can be used and it
    is not necessary to use the real records to satisfy this part of the
    query. Index-only scans is a very important optimisation for disk-based
    indexes. For main-memory indexes most indexes contain a reference to the
    record and thus KEYREAD only says that it is enough to read key fields.
    HA_EXTRA_NO_KEYREAD disables this for the handler, also HA_EXTRA_RESET
    will disable this option.
    The handler will set HA_KEYREAD_ONLY in its table flags to indicate this
    feature is supported.
  HA_EXTRA_FLUSH:
    Indication to flush tables to disk, is supposed to be used to
    ensure disk based tables are flushed at end of query execution.
    Currently is never used.

  HA_EXTRA_FORCE_REOPEN:
    Only used by MyISAM and Archive, called when altering table,
    closing tables to enforce a reopen of the table files.

  2) Operations used by some non-MyISAM handlers
  ----------------------------------------------
  HA_EXTRA_KEYREAD_PRESERVE_FIELDS:
    This is a strictly InnoDB feature that is more or less undocumented.
    When it is activated InnoDB copies field by field from its fetch
    cache instead of all fields in one memcpy. Have no idea what the
    purpose of this is.
    Cut from include/my_base.h:
    When using HA_EXTRA_KEYREAD, overwrite only key member fields and keep
    other fields intact. When this is off (by default) InnoDB will use memcpy
    to overwrite entire row.
  HA_EXTRA_IGNORE_DUP_KEY:
  HA_EXTRA_NO_IGNORE_DUP_KEY:
    Informs the handler to we will not stop the transaction if we get an
    duplicate key errors during insert/upate.
    Always called in pair, triggered by INSERT IGNORE and other similar
    SQL constructs.
    Not used by MyISAM.

  3) Operations used only by MyISAM
  ---------------------------------
  HA_EXTRA_NORMAL:
    Only used in MyISAM to reset quick mode, not implemented by any other
    handler. Quick mode is also reset in MyISAM by HA_EXTRA_RESET.

    It is called after completing a successful DELETE query if the QUICK
    option is set.

  HA_EXTRA_QUICK:
    When the user does DELETE QUICK FROM table where-clause; this extra
    option is called before the delete query is performed and
    HA_EXTRA_NORMAL is called after the delete query is completed.
    Temporary tables used internally in MySQL always set this option

    The meaning of quick mode is that when deleting in a B-tree no merging
    of leafs is performed. This is a common method and many large DBMS's
    actually only support this quick mode since it is very difficult to
    merge leaves in a tree used by many threads concurrently.

  HA_EXTRA_CACHE:
    This flag is usually set with extra_opt along with a cache size.
    The size of this buffer is set by the user variable
    record_buffer_size. The value of this cache size is the amount of
    data read from disk in each fetch when performing a table scan.
    This means that before scanning a table it is normal to call
    extra with HA_EXTRA_CACHE and when the scan is completed to call
    HA_EXTRA_NO_CACHE to release the cache memory.

    Some special care is taken when using this extra parameter since there
    could be a write ongoing on the table in the same statement. In this
    one has to take special care since there might be a WRITE CACHE as
    well. HA_EXTRA_CACHE specifies using a READ CACHE and using
    READ CACHE and WRITE CACHE at the same time is not possible.

    Only MyISAM currently use this option.

    It is set when doing full table scans using rr_sequential and
    reset when completing such a scan with end_read_record
    (resetting means calling extra with HA_EXTRA_NO_CACHE).

    It is set in filesort.cc for MyISAM internal tables and it is set in
    a multi-update where HA_EXTRA_CACHE is called on a temporary result
    table and after that ha_rnd_init(0) on table to be updated
    and immediately after that HA_EXTRA_NO_CACHE on table to be updated.

    Apart from that it is always used from init_read_record but not when
    used from UPDATE statements. It is not used from DELETE statements
    with ORDER BY and LIMIT but it is used in normal scan loop in DELETE
    statements. The reason here is that DELETE's in MyISAM doesn't move
    existings data rows.

    It is also set in copy_data_between_tables when scanning the old table
    to copy over to the new table.
    And it is set in join_init_read_record where quick objects are used
    to perform a scan on the table. In this case the full table scan can
    even be performed multiple times as part of the nested loop join.

    For purposes of the partition handler it is obviously necessary to have
    special treatment of this extra call. If we would simply pass this
    extra call down to each handler we would allocate
    cache size * no of partitions amount of memory and this is not
    necessary since we will only scan one partition at a time when doing
    full table scans.

    Thus we treat it by first checking whether we have MyISAM handlers in
    the table, if not we simply ignore the call and if we have we will
    record the call but will not call any underlying handler yet. Then
    when performing the sequential scan we will check this recorded value
    and call extra_opt whenever we start scanning a new partition.

  HA_EXTRA_NO_CACHE:
    When performing a UNION SELECT HA_EXTRA_NO_CACHE is called from the
    flush method in the select_union class.
    It is used to some extent when insert delayed inserts.
    See HA_EXTRA_RESET_STATE for use in conjunction with delete_all_rows().

    It should be ok to call HA_EXTRA_NO_CACHE on all underlying handlers
    if they are MyISAM handlers. Other handlers we can ignore the call
    for. If no cache is in use they will quickly return after finding
    this out. And we also ensure that all caches are disabled and no one
    is left by mistake.
    In the future this call will probably be deleted and we will instead call
    ::reset();

  HA_EXTRA_WRITE_CACHE:
    See above, called from various places. It is mostly used when we
    do INSERT ... SELECT
    No special handling to save cache space is developed currently.

  HA_EXTRA_PREPARE_FOR_UPDATE:
    This is called as part of a multi-table update. When the table to be
    updated is also scanned then this informs MyISAM handler to drop any
    caches if dynamic records are used (fixed size records do not care
    about this call). We pass this along to the first partition to scan, and
    flag that it is to be called after HA_EXTRA_CACHE when moving to the next
    partition to scan.

  HA_EXTRA_PREPARE_FOR_DROP:
    Only used by MyISAM, called in preparation for a DROP TABLE.
    It's used mostly by Windows that cannot handle dropping an open file.
    On other platforms it has the same effect as HA_EXTRA_FORCE_REOPEN.

  HA_EXTRA_PREPARE_FOR_RENAME:
    Informs the handler we are about to attempt a rename of the table.
    For handlers that have share open files (MyISAM key-file and
    Archive writer) they must close the files before rename is possible
    on Windows.

  HA_EXTRA_READCHECK:
  HA_EXTRA_NO_READCHECK:
    Only one call to HA_EXTRA_NO_READCHECK from ha_open where it says that
    this is not needed in SQL. The reason for this call is that MyISAM sets
    the READ_CHECK_USED in the open call so the call is needed for MyISAM
    to reset this feature.
    The idea with this parameter was to inform of doing/not doing a read
    check before applying an update. Since SQL always performs a read before
    applying the update No Read Check is needed in MyISAM as well.

    This is a cut from Docs/myisam.txt
     Sometimes you might want to force an update without checking whether
     another user has changed the record since you last read it. This is
     somewhat dangerous, so it should ideally not be used. That can be
     accomplished by wrapping the mi_update() call in two calls to mi_extra(),
     using these functions:
     HA_EXTRA_NO_READCHECK=5                 No readcheck on update
     HA_EXTRA_READCHECK=6                    Use readcheck (def)

  4) Operations only used by temporary tables for query processing
  ----------------------------------------------------------------
  HA_EXTRA_RESET_STATE:
    Same as reset() except that buffers are not released. If there is
    a READ CACHE it is reinit'ed. A cache is reinit'ed to restart reading
    or to change type of cache between READ CACHE and WRITE CACHE.

    This extra function is always called immediately before calling
    delete_all_rows on the handler for temporary tables.
    There are cases however when HA_EXTRA_RESET_STATE isn't called in
    a similar case for a temporary table in sql_union.cc and in two other
    cases HA_EXTRA_NO_CACHE is called before and HA_EXTRA_WRITE_CACHE
    called afterwards.
    The case with HA_EXTRA_NO_CACHE and HA_EXTRA_WRITE_CACHE means
    disable caching, delete all rows and enable WRITE CACHE. This is
    used for temporary tables containing distinct sums and a
    functional group.

    The only case that delete_all_rows is called on non-temporary tables
    is in sql_delete.cc when DELETE FROM table; is called by a user.
    In this case no special extra calls are performed before or after this
    call.

    The partition handler should not need to bother about this one. It
    should never be called.

  HA_EXTRA_NO_ROWS:
    Don't insert rows indication to HEAP and MyISAM, only used by temporary
    tables used in query processing.
    Not handled by partition handler.

  5) Operations only used by MyISAM internally
  --------------------------------------------
  HA_EXTRA_REINIT_CACHE:
    This call reinitializes the READ CACHE described above if there is one
    and otherwise the call is ignored.

    We can thus safely call it on all underlying handlers if they are
    MyISAM handlers. It is however never called so we don't handle it at all.
  HA_EXTRA_FLUSH_CACHE:
    Flush WRITE CACHE in MyISAM. It is only from one place in the code.
    This is in sql_insert.cc where it is called if the table_flags doesn't
    contain HA_DUPLICATE_POS. The only handler having the HA_DUPLICATE_POS
    set is the MyISAM handler and so the only handler not receiving this
    call is MyISAM.
    Thus in effect this call is called but never used. Could be removed
    from sql_insert.cc
  HA_EXTRA_NO_USER_CHANGE:
    Only used by MyISAM, never called.
    Simulates lock_type as locked.
  HA_EXTRA_WAIT_LOCK:
  HA_EXTRA_WAIT_NOLOCK:
    Only used by MyISAM, called from MyISAM handler but never from server
    code on top of the handler.
    Sets lock_wait on/off
  HA_EXTRA_NO_KEYS:
    Only used MyISAM, only used internally in MyISAM handler, never called
    from server level.
  HA_EXTRA_KEYREAD_CHANGE_POS:
  HA_EXTRA_REMEMBER_POS:
  HA_EXTRA_RESTORE_POS:
  HA_EXTRA_PRELOAD_BUFFER_SIZE:
  HA_EXTRA_CHANGE_KEY_TO_DUP:
  HA_EXTRA_CHANGE_KEY_TO_UNIQUE:
    Only used by MyISAM, never called.

  6) Operations not used at all
  -----------------------------
  HA_EXTRA_KEY_CACHE:
  HA_EXTRA_NO_KEY_CACHE:
    This parameters are no longer used and could be removed.

  7) Operations only used by federated tables for query processing
  ----------------------------------------------------------------
  HA_EXTRA_INSERT_WITH_UPDATE:
    Inform handler that an "INSERT...ON DUPLICATE KEY UPDATE" will be
    executed. This condition is unset by HA_EXTRA_NO_IGNORE_DUP_KEY.

  8) Operations only used by NDB
  ------------------------------
  HA_EXTRA_DELETE_CANNOT_BATCH:
  HA_EXTRA_UPDATE_CANNOT_BATCH:
    Inform handler that delete_row()/update_row() cannot batch deletes/updates
    and should perform them immediately. This may be needed when table has
    AFTER DELETE/UPDATE triggers which access to subject table.
    These flags are reset by the handler::extra(HA_EXTRA_RESET) call.

  9) Operations only used by MERGE
  ------------------------------
  HA_EXTRA_ADD_CHILDREN_LIST:
  HA_EXTRA_ATTACH_CHILDREN:
  HA_EXTRA_IS_ATTACHED_CHILDREN:
  HA_EXTRA_DETACH_CHILDREN:
    Special actions for MERGE tables. Ignore.
*/

int ha_partition::extra(enum ha_extra_function operation)
{
  DBUG_ENTER("ha_partition:extra");
  DBUG_PRINT("enter", ("operation: %d", (int) operation));

  switch (operation) {
    /* Category 1), used by most handlers */
  case HA_EXTRA_KEYREAD:
  case HA_EXTRA_NO_KEYREAD:
  case HA_EXTRA_FLUSH:
  case HA_EXTRA_PREPARE_FOR_FORCED_CLOSE:
    DBUG_RETURN(loop_extra(operation));
  case HA_EXTRA_PREPARE_FOR_RENAME:
  case HA_EXTRA_FORCE_REOPEN:
    DBUG_RETURN(loop_extra_alter(operation));
    break;

    /* Category 2), used by non-MyISAM handlers */
  case HA_EXTRA_IGNORE_DUP_KEY:
  case HA_EXTRA_NO_IGNORE_DUP_KEY:
  case HA_EXTRA_KEYREAD_PRESERVE_FIELDS:
  {
    if (!m_myisam)
      DBUG_RETURN(loop_extra(operation));
  }
  break;

  /* Category 3), used by MyISAM handlers */
  case HA_EXTRA_PREPARE_FOR_UPDATE:
    /*
      Needs to be run on the first partition in the range now, and
      later in late_extra_cache, when switching to a new partition to scan.
    */
    m_extra_prepare_for_update= TRUE;
    if (m_part_spec.start_part != NO_CURRENT_PART_ID)
    {
      if (!m_extra_cache)
        m_extra_cache_part_id= m_part_spec.start_part;
      DBUG_ASSERT(m_extra_cache_part_id == m_part_spec.start_part);
      (void) m_file[m_part_spec.start_part]->extra(HA_EXTRA_PREPARE_FOR_UPDATE);
    }
    break;
  case HA_EXTRA_NORMAL:
  case HA_EXTRA_QUICK:
  case HA_EXTRA_PREPARE_FOR_DROP:
  case HA_EXTRA_FLUSH_CACHE:
  case HA_EXTRA_PREPARE_FOR_ALTER_TABLE:
  {
    DBUG_RETURN(loop_extra(operation));
  }
  case HA_EXTRA_NO_READCHECK:
  {
    /*
      This is only done as a part of ha_open, which is also used in
      ha_partition::open, so no need to do anything.
    */
    break;
  }
  case HA_EXTRA_CACHE:
  {
    prepare_extra_cache(0);
    break;
  }
  case HA_EXTRA_NO_CACHE:
  {
    int ret= 0;
    if (m_extra_cache_part_id != NO_CURRENT_PART_ID)
      ret= m_file[m_extra_cache_part_id]->extra(HA_EXTRA_NO_CACHE);
    m_extra_cache= FALSE;
    m_extra_cache_size= 0;
    m_extra_prepare_for_update= FALSE;
    m_extra_cache_part_id= NO_CURRENT_PART_ID;
    DBUG_RETURN(ret);
  }
  case HA_EXTRA_WRITE_CACHE:
  {
    m_extra_cache= FALSE;
    m_extra_cache_size= 0;
    m_extra_prepare_for_update= FALSE;
    m_extra_cache_part_id= NO_CURRENT_PART_ID;
    DBUG_RETURN(loop_extra(operation));
  }
  case HA_EXTRA_IGNORE_NO_KEY:
  case HA_EXTRA_NO_IGNORE_NO_KEY:
  {
    /*
      Ignore as these are specific to NDB for handling
      idempotency
     */
    break;
  }
  case HA_EXTRA_WRITE_CAN_REPLACE:
  case HA_EXTRA_WRITE_CANNOT_REPLACE:
  {
    /*
      Informs handler that write_row() can replace rows which conflict
      with row being inserted by PK/unique key without reporting error
      to the SQL-layer.

      At this time, this is safe by limitation of ha_partition
    */
    DBUG_RETURN(loop_extra(operation));
  }
    /* Category 7), used by federated handlers */
  case HA_EXTRA_INSERT_WITH_UPDATE:
    DBUG_RETURN(loop_extra(operation));
    /* Category 8) Operations only used by NDB */
  case HA_EXTRA_DELETE_CANNOT_BATCH:
  case HA_EXTRA_UPDATE_CANNOT_BATCH:
  {
    /* Currently only NDB use the *_CANNOT_BATCH */
    break;
  }
    /* Category 9) Operations only used by MERGE */
  case HA_EXTRA_ADD_CHILDREN_LIST:
    DBUG_RETURN(loop_extra(operation));
  case HA_EXTRA_ATTACH_CHILDREN:
  {
    int result;
    uint num_locks;
    handler **file;
    if ((result= loop_extra(operation)))
      DBUG_RETURN(result);

    /* Recalculate lock count as each child may have different set of locks */
    num_locks= 0;
    file= m_file;
    do
    {
      num_locks+= (*file)->lock_count();
    } while (*(++file));

    m_num_locks= num_locks;
    break;
  }
  case HA_EXTRA_IS_ATTACHED_CHILDREN:
    DBUG_RETURN(loop_extra(operation));
  case HA_EXTRA_DETACH_CHILDREN:
    DBUG_RETURN(loop_extra(operation));
  case HA_EXTRA_MARK_AS_LOG_TABLE:
  /*
    http://dev.mysql.com/doc/refman/5.1/en/partitioning-limitations.html
    says we no longer support logging to partitioned tables, so we fail
    here.
  */
    DBUG_RETURN(ER_UNSUPORTED_LOG_ENGINE);
  case HA_EXTRA_STARTING_ORDERED_INDEX_SCAN:
  case HA_EXTRA_BEGIN_ALTER_COPY:
  case HA_EXTRA_END_ALTER_COPY:
  case HA_EXTRA_FAKE_START_STMT:
    DBUG_RETURN(loop_extra(operation));
  default:
  {
    /* Temporary crash to discover what is wrong */
    DBUG_ASSERT(0);
    break;
  }
  }
  DBUG_RETURN(0);
}


/**
  Special extra call to reset extra parameters

  @return Operation status.
    @retval >0 Error code
    @retval 0  Success

  @note Called at end of each statement to reset buffers.
  To avoid excessive calls, the m_partitions_to_reset bitmap keep records
  of which partitions that have been used in extra(), external_lock() or
  start_stmt() and is needed to be called.
*/

int ha_partition::reset(void)
{
  int result= 0;
  int tmp;
  uint i;
  DBUG_ENTER("ha_partition::reset");

  for (i= bitmap_get_first_set(&m_partitions_to_reset);
       i < m_tot_parts;
       i= bitmap_get_next_set(&m_partitions_to_reset, i))
  {
    if (bitmap_is_set(&m_opened_partitions, i) &&
        (tmp= m_file[i]->ha_reset()))
      result= tmp;
  }
  bitmap_clear_all(&m_partitions_to_reset);
  m_extra_prepare_for_update= FALSE;
  DBUG_RETURN(result);
}

/*
  Special extra method for HA_EXTRA_CACHE with cachesize as extra parameter

  SYNOPSIS
    extra_opt()
    operation                      Must be HA_EXTRA_CACHE
    cachesize                      Size of cache in full table scan

  RETURN VALUE
    >0                   Error code
    0                    Success
*/

int ha_partition::extra_opt(enum ha_extra_function operation, ulong cachesize)
{
  DBUG_ENTER("ha_partition::extra_opt()");

  DBUG_ASSERT(HA_EXTRA_CACHE == operation);
  prepare_extra_cache(cachesize);
  DBUG_RETURN(0);
}


/*
  Call extra on handler with HA_EXTRA_CACHE and cachesize

  SYNOPSIS
    prepare_extra_cache()
    cachesize                Size of cache for full table scan

  RETURN VALUE
    NONE
*/

void ha_partition::prepare_extra_cache(uint cachesize)
{
  DBUG_ENTER("ha_partition::prepare_extra_cache()");
  DBUG_PRINT("enter", ("cachesize %u", cachesize));

  m_extra_cache= TRUE;
  m_extra_cache_size= cachesize;
  if (m_part_spec.start_part != NO_CURRENT_PART_ID)
  {
    DBUG_ASSERT(bitmap_is_set(&m_partitions_to_reset,
                              m_part_spec.start_part));
    bitmap_set_bit(&m_partitions_to_reset, m_part_spec.start_part);
    late_extra_cache(m_part_spec.start_part);
  }
  DBUG_VOID_RETURN;
}


/**
  Prepares our new and reorged handlers for rename or delete.

  @param operation Operation to forward

  @return Operation status
    @retval 0  Success
    @retval !0 Error
*/

int ha_partition::loop_extra_alter(enum ha_extra_function operation)
{
  int result= 0, tmp;
  handler **file;
  DBUG_ENTER("ha_partition::loop_extra_alter()");
  DBUG_ASSERT(operation == HA_EXTRA_PREPARE_FOR_RENAME ||
              operation == HA_EXTRA_FORCE_REOPEN);

  if (m_new_file != NULL)
  {
    for (file= m_new_file; *file; file++)
      if ((tmp= (*file)->extra(operation)))
        result= tmp;
  }
  if (m_reorged_file != NULL)
  {
    for (file= m_reorged_file; *file; file++)
      if ((tmp= (*file)->extra(operation)))
        result= tmp;
  }
  if ((tmp= loop_extra(operation)))
    result= tmp;
  DBUG_RETURN(result);
}

/*
  Call extra on all partitions

  SYNOPSIS
    loop_extra()
    operation             extra operation type

  RETURN VALUE
    >0                    Error code
    0                     Success
*/

int ha_partition::loop_extra(enum ha_extra_function operation)
{
  int result= 0, tmp;
  uint i;
  DBUG_ENTER("ha_partition::loop_extra()");

  for (i= bitmap_get_first_set(&m_part_info->lock_partitions);
       i < m_tot_parts;
       i= bitmap_get_next_set(&m_part_info->lock_partitions, i))
  {
    /*
      This can be called after an error in ha_open.
      In this case calling 'extra' can crash.
    */
    if (bitmap_is_set(&m_opened_partitions, i) &&
        (tmp= m_file[i]->extra(operation)))
      result= tmp;
  }
  /* Add all used partitions to be called in reset(). */
  bitmap_union(&m_partitions_to_reset, &m_part_info->lock_partitions);
  DBUG_RETURN(result);
}


/*
  Call extra(HA_EXTRA_CACHE) on next partition_id

  SYNOPSIS
    late_extra_cache()
    partition_id               Partition id to call extra on

  RETURN VALUE
    NONE
*/

void ha_partition::late_extra_cache(uint partition_id)
{
  handler *file;
  DBUG_ENTER("ha_partition::late_extra_cache");
  DBUG_PRINT("enter", ("extra_cache %u prepare %u partid %u size %u",
                       m_extra_cache, m_extra_prepare_for_update,
                       partition_id, m_extra_cache_size));

  if (!m_extra_cache && !m_extra_prepare_for_update)
    DBUG_VOID_RETURN;
  file= m_file[partition_id];
  if (m_extra_cache)
  {
    if (m_extra_cache_size == 0)
      (void) file->extra(HA_EXTRA_CACHE);
    else
      (void) file->extra_opt(HA_EXTRA_CACHE, m_extra_cache_size);
  }
  if (m_extra_prepare_for_update)
  {
    DBUG_ASSERT(m_extra_cache);
    (void) file->extra(HA_EXTRA_PREPARE_FOR_UPDATE);
  }
  m_extra_cache_part_id= partition_id;
  DBUG_VOID_RETURN;
}


/*
  Call extra(HA_EXTRA_NO_CACHE) on next partition_id

  SYNOPSIS
    late_extra_no_cache()
    partition_id               Partition id to call extra on

  RETURN VALUE
    NONE
*/

void ha_partition::late_extra_no_cache(uint partition_id)
{
  handler *file;
  DBUG_ENTER("ha_partition::late_extra_no_cache");

  if (!m_extra_cache && !m_extra_prepare_for_update)
    DBUG_VOID_RETURN;
  file= m_file[partition_id];
  (void) file->extra(HA_EXTRA_NO_CACHE);
  DBUG_ASSERT(partition_id == m_extra_cache_part_id);
  m_extra_cache_part_id= NO_CURRENT_PART_ID;
  DBUG_VOID_RETURN;
}


/****************************************************************************
                MODULE optimiser support
****************************************************************************/

/**
  Get keys to use for scanning.

  @return key_map of keys usable for scanning

  @note No need to use read_partitions here, since it does not depend on
  which partitions is used, only which storage engine used.
*/

const key_map *ha_partition::keys_to_use_for_scanning()
{
  DBUG_ENTER("ha_partition::keys_to_use_for_scanning");
  DBUG_RETURN(m_file[0]->keys_to_use_for_scanning());
}


/**
  Minimum number of rows to base optimizer estimate on.
*/

ha_rows ha_partition::min_rows_for_estimate()
{
  uint i, max_used_partitions, tot_used_partitions;
  DBUG_ENTER("ha_partition::min_rows_for_estimate");

  tot_used_partitions= bitmap_bits_set(&m_part_info->read_partitions);

  /*
    All partitions might have been left as unused during partition pruning
    due to, for example, an impossible WHERE condition. Nonetheless, the
    optimizer might still attempt to perform (e.g. range) analysis where an
    estimate of the the number of rows is calculated using records_in_range.
    Hence, to handle this and other possible cases, use zero as the minimum
    number of rows to base the estimate on if no partition is being used.
  */
  if (!tot_used_partitions)
    DBUG_RETURN(0);

  /*
    Allow O(log2(tot_partitions)) increase in number of used partitions.
    This gives O(tot_rows/log2(tot_partitions)) rows to base the estimate on.
    I.e when the total number of partitions doubles, allow one more
    partition to be checked.
  */
  i= 2;
  max_used_partitions= 1;
  while (i < m_tot_parts)
  {
    max_used_partitions++;
    i= i << 1;
  }
  if (max_used_partitions > tot_used_partitions)
    max_used_partitions= tot_used_partitions;

  /* stats.records is already updated by the info(HA_STATUS_VARIABLE) call. */
  DBUG_PRINT("info", ("max_used_partitions: %u tot_rows: %lu",
                      max_used_partitions,
                      (ulong) stats.records));
  DBUG_PRINT("info", ("tot_used_partitions: %u min_rows_to_check: %lu",
                      tot_used_partitions,
                      (ulong) stats.records * max_used_partitions
                              / tot_used_partitions));
  DBUG_RETURN(stats.records * max_used_partitions / tot_used_partitions);
}


/**
  Get the biggest used partition.

  Starting at the N:th biggest partition and skips all non used
  partitions, returning the biggest used partition found

  @param[in,out] part_index  Skip the *part_index biggest partitions

  @return The biggest used partition with index not lower than *part_index.
    @retval NO_CURRENT_PART_ID     No more partition used.
    @retval != NO_CURRENT_PART_ID  partition id of biggest used partition with
                                   index >= *part_index supplied. Note that
                                   *part_index will be updated to the next
                                   partition index to use.
*/

uint ha_partition::get_biggest_used_partition(uint *part_index)
{
  uint part_id;
  while ((*part_index) < m_tot_parts)
  {
    part_id= m_part_ids_sorted_by_num_of_records[(*part_index)++];
    if (bitmap_is_set(&m_part_info->read_partitions, part_id))
      return part_id;
  }
  return NO_CURRENT_PART_ID;
}


/*
  Return time for a scan of the table

  SYNOPSIS
    scan_time()

  RETURN VALUE
    time for scan
*/

double ha_partition::scan_time()
{
  double scan_time= 0;
  uint i;
  DBUG_ENTER("ha_partition::scan_time");

  for (i= bitmap_get_first_set(&m_part_info->read_partitions);
       i < m_tot_parts;
       i= bitmap_get_next_set(&m_part_info->read_partitions, i))
    scan_time+= m_file[i]->scan_time();
  DBUG_RETURN(scan_time);
}


/**
  Find number of records in a range.
  @param inx      Index number
  @param min_key  Start of range
  @param max_key  End of range

  @return Number of rows in range.

  Given a starting key, and an ending key estimate the number of rows that
  will exist between the two. max_key may be empty which in case determine
  if start_key matches any rows.
*/

ha_rows ha_partition::records_in_range(uint inx, key_range *min_key,
				       key_range *max_key)
{
  ha_rows min_rows_to_check, rows, estimated_rows=0, checked_rows= 0;
  uint partition_index= 0, part_id;
  DBUG_ENTER("ha_partition::records_in_range");

  min_rows_to_check= min_rows_for_estimate();

  while ((part_id= get_biggest_used_partition(&partition_index))
         != NO_CURRENT_PART_ID)
  {
    rows= m_file[part_id]->records_in_range(inx, min_key, max_key);

    DBUG_PRINT("info", ("part %u match %lu rows of %lu", part_id, (ulong) rows,
                        (ulong) m_file[part_id]->stats.records));

    if (rows == HA_POS_ERROR)
      DBUG_RETURN(HA_POS_ERROR);
    estimated_rows+= rows;
    checked_rows+= m_file[part_id]->stats.records;
    /*
      Returning 0 means no rows can be found, so we must continue
      this loop as long as we have estimated_rows == 0.
      Also many engines return 1 to indicate that there may exist
      a matching row, we do not normalize this by dividing by number of
      used partitions, but leave it to be returned as a sum, which will
      reflect that we will need to scan each partition's index.

      Note that this statistics may not always be correct, so we must
      continue even if the current partition has 0 rows, since we might have
      deleted rows from the current partition, or inserted to the next
      partition.
    */
    if (estimated_rows && checked_rows &&
        checked_rows >= min_rows_to_check)
    {
      DBUG_PRINT("info",
                 ("records_in_range(inx %u): %lu (%lu * %lu / %lu)",
                  inx,
                  (ulong) (estimated_rows * stats.records / checked_rows),
                  (ulong) estimated_rows,
                  (ulong) stats.records,
                  (ulong) checked_rows));
      DBUG_RETURN(estimated_rows * stats.records / checked_rows);
    }
  }
  DBUG_PRINT("info", ("records_in_range(inx %u): %lu",
                      inx,
                      (ulong) estimated_rows));
  DBUG_RETURN(estimated_rows);
}


/**
  Estimate upper bound of number of rows.

  @return Number of rows.
*/

ha_rows ha_partition::estimate_rows_upper_bound()
{
  ha_rows rows, tot_rows= 0;
  handler **file= m_file;
  DBUG_ENTER("ha_partition::estimate_rows_upper_bound");

  do
  {
    if (bitmap_is_set(&(m_part_info->read_partitions), (uint)(file - m_file)))
    {
      rows= (*file)->estimate_rows_upper_bound();
      if (rows == HA_POS_ERROR)
        DBUG_RETURN(HA_POS_ERROR);
      tot_rows+= rows;
    }
  } while (*(++file));
  DBUG_RETURN(tot_rows);
}


/*
  Get time to read

  SYNOPSIS
    read_time()
    index                Index number used
    ranges               Number of ranges
    rows                 Number of rows

  RETURN VALUE
    time for read

  DESCRIPTION
    This will be optimised later to include whether or not the index can
    be used with partitioning. To achieve we need to add another parameter
    that specifies how many of the index fields that are bound in the ranges.
    Possibly added as a new call to handlers.
*/

double ha_partition::read_time(uint index, uint ranges, ha_rows rows)
{
  DBUG_ENTER("ha_partition::read_time");

  DBUG_RETURN(m_file[0]->read_time(index, ranges, rows));
}


/**
  Number of rows in table. see handler.h

  @return Number of records in the table (after pruning!)
*/

ha_rows ha_partition::records()
{
  int error;
  ha_rows tot_rows= 0;
  uint i;
  DBUG_ENTER("ha_partition::records");

  for (i= bitmap_get_first_set(&m_part_info->read_partitions);
       i < m_tot_parts;
       i= bitmap_get_next_set(&m_part_info->read_partitions, i))
  {
    ha_rows rows;
    if ((error= m_file[i]->pre_records()) ||
        (rows= m_file[i]->records()) == HA_POS_ERROR)
      DBUG_RETURN(HA_POS_ERROR);
    tot_rows+= rows;
  }
  DBUG_PRINT("exit", ("records: %lld", (longlong) tot_rows));
  DBUG_RETURN(tot_rows);
}


/*
  Is it ok to switch to a new engine for this table

  SYNOPSIS
    can_switch_engine()

  RETURN VALUE
    TRUE                  Ok
    FALSE                 Not ok

  DESCRIPTION
    Used to ensure that tables with foreign key constraints are not moved
    to engines without foreign key support.
*/

bool ha_partition::can_switch_engines()
{
  handler **file;
  DBUG_ENTER("ha_partition::can_switch_engines");

  file= m_file;
  do
  {
    if (!(*file)->can_switch_engines())
      DBUG_RETURN(FALSE);
  } while (*(++file));
  DBUG_RETURN(TRUE);
}


/*
  Is table cache supported

  SYNOPSIS
    table_cache_type()

*/

uint8 ha_partition::table_cache_type()
{
  DBUG_ENTER("ha_partition::table_cache_type");

  DBUG_RETURN(m_file[0]->table_cache_type());
}


/**
  Calculate hash value for KEY partitioning using an array of fields.

  @param field_array   An array of the fields in KEY partitioning

  @return hash_value calculated

  @note Uses the hash function on the character set of the field.
  Integer and floating point fields use the binary character set by default.
*/

uint32 ha_partition::calculate_key_hash_value(Field **field_array)
{
  ulong nr1= 1;
  ulong nr2= 4;
  bool use_51_hash;
  use_51_hash= MY_TEST((*field_array)->table->part_info->key_algorithm ==
                       partition_info::KEY_ALGORITHM_51);

  do
  {
    Field *field= *field_array;
    if (use_51_hash)
    {
      switch (field->real_type()) {
      case MYSQL_TYPE_TINY:
      case MYSQL_TYPE_SHORT:
      case MYSQL_TYPE_LONG:
      case MYSQL_TYPE_FLOAT:
      case MYSQL_TYPE_DOUBLE:
      case MYSQL_TYPE_NEWDECIMAL:
      case MYSQL_TYPE_TIMESTAMP:
      case MYSQL_TYPE_LONGLONG:
      case MYSQL_TYPE_INT24:
      case MYSQL_TYPE_TIME:
      case MYSQL_TYPE_DATETIME:
      case MYSQL_TYPE_YEAR:
      case MYSQL_TYPE_NEWDATE:
        {
          if (field->is_null())
          {
            nr1^= (nr1 << 1) | 1;
            continue;
          }
          /* Force this to my_hash_sort_bin, which was used in 5.1! */
          uint len= field->pack_length();
          my_charset_bin.coll->hash_sort(&my_charset_bin, field->ptr, len,
                                         &nr1, &nr2);
          /* Done with this field, continue with next one. */
          continue;
        }
      case MYSQL_TYPE_STRING:
      case MYSQL_TYPE_VARCHAR:
      case MYSQL_TYPE_BIT:
        /* Not affected, same in 5.1 and 5.5 */
        break;
      /*
        ENUM/SET uses my_hash_sort_simple in 5.1 (i.e. my_charset_latin1)
        and my_hash_sort_bin in 5.5!
      */
      case MYSQL_TYPE_ENUM:
      case MYSQL_TYPE_SET:
        {
          if (field->is_null())
          {
            nr1^= (nr1 << 1) | 1;
            continue;
          }
          /* Force this to my_hash_sort_bin, which was used in 5.1! */
          uint len= field->pack_length();
          my_charset_latin1.coll->hash_sort(&my_charset_latin1, field->ptr,
                                            len, &nr1, &nr2);
          continue;
        }
      /* New types in mysql-5.6. */
      case MYSQL_TYPE_DATETIME2:
      case MYSQL_TYPE_TIME2:
      case MYSQL_TYPE_TIMESTAMP2:
        /* Not affected, 5.6+ only! */
        break;

      /* These types should not be allowed for partitioning! */
      case MYSQL_TYPE_NULL:
      case MYSQL_TYPE_DECIMAL:
      case MYSQL_TYPE_DATE:
      case MYSQL_TYPE_TINY_BLOB:
      case MYSQL_TYPE_MEDIUM_BLOB:
      case MYSQL_TYPE_LONG_BLOB:
      case MYSQL_TYPE_BLOB:
      case MYSQL_TYPE_VAR_STRING:
      case MYSQL_TYPE_GEOMETRY:
        /* fall through */
      default:
        DBUG_ASSERT(0);                    // New type?
        /* Fall through for default hashing (5.5). */
      }
      /* fall through, use collation based hashing. */
    }
    field->hash(&nr1, &nr2);
  } while (*(++field_array));
  return (uint32) nr1;
}


/****************************************************************************
                MODULE print messages
****************************************************************************/

const char *ha_partition::index_type(uint inx)
{
  uint first_used_partition;
  DBUG_ENTER("ha_partition::index_type");

  first_used_partition= bitmap_get_first_set(&(m_part_info->read_partitions));

  if (first_used_partition == MY_BIT_NONE)
  {
    DBUG_ASSERT(0);                             // How can this happen?
    DBUG_RETURN(handler::index_type(inx));
  }

  DBUG_RETURN(m_file[first_used_partition]->index_type(inx));
}


enum row_type ha_partition::get_row_type() const
{
  uint i;
  enum row_type type;
  DBUG_ENTER("ha_partition::get_row_type");

  i= bitmap_get_first_set(&m_part_info->read_partitions);
  DBUG_ASSERT(i < m_tot_parts);
  if (i >= m_tot_parts)
    DBUG_RETURN(ROW_TYPE_NOT_USED);

  type= m_file[i]->get_row_type();
  DBUG_PRINT("info", ("partition %u, row_type: %d", i, type));

  for (i= bitmap_get_next_set(&m_part_info->lock_partitions, i);
       i < m_tot_parts;
       i= bitmap_get_next_set(&m_part_info->lock_partitions, i))
  {
    enum row_type part_type= m_file[i]->get_row_type();
    DBUG_PRINT("info", ("partition %u, row_type: %d", i, type));
    if (part_type != type)
      DBUG_RETURN(ROW_TYPE_NOT_USED);
  }

  DBUG_RETURN(type);
}


void ha_partition::append_row_to_str(String &str)
{
  const uchar *rec;
  bool is_rec0= !m_err_rec || m_err_rec == table->record[0];
  if (is_rec0)
    rec= table->record[0];
  else
    rec= m_err_rec;
  // If PK, use full PK instead of full part field array!
  if (table->s->primary_key != MAX_KEY)
  {
    KEY *key= table->key_info + table->s->primary_key;
    KEY_PART_INFO *key_part=     key->key_part;
    KEY_PART_INFO *key_part_end= key_part + key->user_defined_key_parts;
    if (!is_rec0)
      set_key_field_ptr(key, rec, table->record[0]);
    for (; key_part != key_part_end; key_part++)
    {
      Field *field= key_part->field;
      str.append(" ");
      str.append(&field->field_name);
      str.append(":");
      field_unpack(&str, field, rec, 0, false);
    }
    if (!is_rec0)
      set_key_field_ptr(key, table->record[0], rec);
  }
  else
  {
    Field **field_ptr;
    if (!is_rec0)
      table->move_fields(m_part_info->full_part_field_array, rec,
                    table->record[0]);
    /* No primary key, use full partition field array. */
    for (field_ptr= m_part_info->full_part_field_array;
         *field_ptr;
         field_ptr++)
    {
      Field *field= *field_ptr;
      str.append(" ");
      str.append(&field->field_name);
      str.append(":");
      field_unpack(&str, field, rec, 0, false);
    }
    if (!is_rec0)
      table->move_fields(m_part_info->full_part_field_array, table->record[0],
                    rec);
  }
}


void ha_partition::print_error(int error, myf errflag)
{
  THD *thd= ha_thd();
  DBUG_ENTER("ha_partition::print_error");
  DBUG_PRINT("enter", ("error: %d", error));

  /* Should probably look for my own errors first */
  if ((error == HA_ERR_NO_PARTITION_FOUND) &&
      ! (thd->lex->alter_info.flags & Alter_info::ALTER_TRUNCATE_PARTITION))
  {
    m_part_info->print_no_partition_found(table, errflag);
    DBUG_VOID_RETURN;
  }
  else if (error == HA_ERR_ROW_IN_WRONG_PARTITION)
  {
    /* Should only happen on DELETE or UPDATE! */
    DBUG_ASSERT(thd_sql_command(thd) == SQLCOM_DELETE ||
                thd_sql_command(thd) == SQLCOM_DELETE_MULTI ||
                thd_sql_command(thd) == SQLCOM_UPDATE ||
                thd_sql_command(thd) == SQLCOM_UPDATE_MULTI);
    DBUG_ASSERT(m_err_rec);
    if (m_err_rec)
    {
      uint max_length;
      char buf[MAX_KEY_LENGTH];
      String str(buf,sizeof(buf),system_charset_info);
      uint32 part_id;
      str.length(0);
      str.append("(");
      str.append_ulonglong(m_last_part);
      str.append(" != ");
      if (get_part_for_delete(m_err_rec, m_rec0, m_part_info, &part_id))
        str.append("?");
      else
        str.append_ulonglong(part_id);
      str.append(")");
      append_row_to_str(str);

      /* Log this error, so the DBA can notice it and fix it! */
      sql_print_error("Table '%-192s' corrupted: row in wrong partition: %s\n"
                      "Please REPAIR the table!",
                      table->s->table_name.str,
                      str.c_ptr_safe());

      max_length= (MYSQL_ERRMSG_SIZE -
                   (uint) strlen(ER_THD(thd, ER_ROW_IN_WRONG_PARTITION)));
      if (str.length() >= max_length)
      {
        str.length(max_length-4);
        str.append(STRING_WITH_LEN("..."));
      }
      my_error(ER_ROW_IN_WRONG_PARTITION, MYF(0), str.c_ptr_safe());
      m_err_rec= NULL;
      DBUG_VOID_RETURN;
    }
    /* fall through to generic error handling. */
  }

  /* In case m_file has not been initialized, like in bug#42438 */
  if (m_file)
  {
    if (m_last_part >= m_tot_parts)
    {
      DBUG_ASSERT(0);
      m_last_part= 0;
    }
    m_file[m_last_part]->print_error(error, errflag);
  }
  else
    handler::print_error(error, errflag);
  DBUG_VOID_RETURN;
}


bool ha_partition::get_error_message(int error, String *buf)
{
  DBUG_ENTER("ha_partition::get_error_message");

  /* Should probably look for my own errors first */

  /* In case m_file has not been initialized, like in bug#42438 */
  if (m_file)
    DBUG_RETURN(m_file[m_last_part]->get_error_message(error, buf));
  DBUG_RETURN(handler::get_error_message(error, buf));

}


/****************************************************************************
                MODULE in-place ALTER
****************************************************************************/
/**
  Get table flags.
*/

handler::Table_flags ha_partition::table_flags() const
{
  uint first_used_partition= 0;
  DBUG_ENTER("ha_partition::table_flags");
  if (m_handler_status < handler_initialized ||
      m_handler_status >= handler_closed)
    DBUG_RETURN(PARTITION_ENABLED_TABLE_FLAGS);

  if (get_lock_type() != F_UNLCK)
  {
    /*
      The flags are cached after external_lock, and may depend on isolation
      level. So we should use a locked partition to get the correct flags.
    */
    first_used_partition= bitmap_get_first_set(&m_part_info->lock_partitions);
    if (first_used_partition == MY_BIT_NONE)
      first_used_partition= 0;
  }
  DBUG_RETURN((m_file[first_used_partition]->ha_table_flags() &
                 ~(PARTITION_DISABLED_TABLE_FLAGS)) |
                 (PARTITION_ENABLED_TABLE_FLAGS));
}


/**
  alter_table_flags must be on handler/table level, not on hton level
  due to the ha_partition hton does not know what the underlying hton is.
*/
uint ha_partition::alter_table_flags(uint flags)
{
  uint flags_to_return;
  DBUG_ENTER("ha_partition::alter_table_flags");

  flags_to_return= ht->alter_table_flags(flags);
  flags_to_return|= m_file[0]->alter_table_flags(flags);

  DBUG_RETURN(flags_to_return);
}


/**
  check if copy of data is needed in alter table.
*/
bool ha_partition::check_if_incompatible_data(HA_CREATE_INFO *create_info,
                                              uint table_changes)
{
  /*
    The check for any partitioning related changes have already been done
    in mysql_alter_table (by fix_partition_func), so it is only up to
    the underlying handlers.
  */
  List_iterator<partition_element> part_it(m_part_info->partitions);
  HA_CREATE_INFO dummy_info= *create_info;
  uint i=0;
  while (partition_element *part_elem= part_it++)
  {
    if (m_is_sub_partitioned)
    {
      List_iterator<partition_element> subpart_it(part_elem->subpartitions);
      while (partition_element *sub_elem= subpart_it++)
      {
        dummy_info.data_file_name= sub_elem->data_file_name;
        dummy_info.index_file_name= sub_elem->index_file_name;
        if (m_file[i++]->check_if_incompatible_data(&dummy_info, table_changes))
          return COMPATIBLE_DATA_NO;
      }
    }
    else
    {
      dummy_info.data_file_name= part_elem->data_file_name;
      dummy_info.index_file_name= part_elem->index_file_name;
      if (m_file[i++]->check_if_incompatible_data(&dummy_info, table_changes))
        return COMPATIBLE_DATA_NO;
    }
  }
  return COMPATIBLE_DATA_YES;
}


/**
  Support of in-place alter table.
*/

/**
  Helper class for in-place alter, see handler.h
*/

class ha_partition_inplace_ctx : public inplace_alter_handler_ctx
{
public:
  inplace_alter_handler_ctx **handler_ctx_array;
private:
  uint m_tot_parts;

public:
  ha_partition_inplace_ctx(THD *thd, uint tot_parts)
    : inplace_alter_handler_ctx(),
      handler_ctx_array(NULL),
      m_tot_parts(tot_parts)
  {}

  ~ha_partition_inplace_ctx()
  {
    if (handler_ctx_array)
    {
      for (uint index= 0; index < m_tot_parts; index++)
        delete handler_ctx_array[index];
    }
  }
};


enum_alter_inplace_result
ha_partition::check_if_supported_inplace_alter(TABLE *altered_table,
                                               Alter_inplace_info *ha_alter_info)
{
  uint index= 0;
  enum_alter_inplace_result result= HA_ALTER_INPLACE_NO_LOCK;
  ha_partition_inplace_ctx *part_inplace_ctx;
  bool first_is_set= false;
  THD *thd= ha_thd();

  DBUG_ENTER("ha_partition::check_if_supported_inplace_alter");
  /*
    Support inplace change of KEY () -> KEY ALGORITHM = N ().
    Any other change would set partition_changed in
    prep_alter_part_table() in mysql_alter_table().
  */
  if (ha_alter_info->alter_info->flags == Alter_info::ALTER_PARTITION)
    DBUG_RETURN(HA_ALTER_INPLACE_NO_LOCK);

  part_inplace_ctx=
    new (thd->mem_root) ha_partition_inplace_ctx(thd, m_tot_parts);
  if (!part_inplace_ctx)
    DBUG_RETURN(HA_ALTER_ERROR);

  part_inplace_ctx->handler_ctx_array= (inplace_alter_handler_ctx **)
    thd->alloc(sizeof(inplace_alter_handler_ctx *) * (m_tot_parts + 1));
  if (!part_inplace_ctx->handler_ctx_array)
    DBUG_RETURN(HA_ALTER_ERROR);

  /* Set all to NULL, including the terminating one. */
  for (index= 0; index <= m_tot_parts; index++)
    part_inplace_ctx->handler_ctx_array[index]= NULL;

  ha_alter_info->handler_flags |= Alter_inplace_info::ALTER_PARTITIONED;
  for (index= 0; index < m_tot_parts; index++)
  {
    enum_alter_inplace_result p_result=
      m_file[index]->check_if_supported_inplace_alter(altered_table,
                                                      ha_alter_info);
    part_inplace_ctx->handler_ctx_array[index]= ha_alter_info->handler_ctx;

    if (index == 0)
    {
      first_is_set= (ha_alter_info->handler_ctx != NULL);
    }
    else if (first_is_set != (ha_alter_info->handler_ctx != NULL))
    {
      /* Either none or all partitions must set handler_ctx! */
      DBUG_ASSERT(0);
      DBUG_RETURN(HA_ALTER_ERROR);
    }
    if (p_result < result)
      result= p_result;
    if (result == HA_ALTER_ERROR)
      break;
  }

  ha_alter_info->handler_ctx= part_inplace_ctx;
  /*
    To indicate for future inplace calls that there are several
    partitions/handlers that need to be committed together,
    we set group_commit_ctx to the NULL terminated array of
    the partitions handlers.
  */
  ha_alter_info->group_commit_ctx= part_inplace_ctx->handler_ctx_array;

  DBUG_RETURN(result);
}


bool ha_partition::prepare_inplace_alter_table(TABLE *altered_table,
                                               Alter_inplace_info *ha_alter_info)
{
  uint index= 0;
  bool error= false;
  ha_partition_inplace_ctx *part_inplace_ctx;

  DBUG_ENTER("ha_partition::prepare_inplace_alter_table");

  /*
    Changing to similar partitioning, only update metadata.
    Non allowed changes would be catched in prep_alter_part_table().
  */
  if (ha_alter_info->alter_info->flags == Alter_info::ALTER_PARTITION)
    DBUG_RETURN(false);

  part_inplace_ctx=
    static_cast<class ha_partition_inplace_ctx*>(ha_alter_info->handler_ctx);

  for (index= 0; index < m_tot_parts && !error; index++)
  {
    ha_alter_info->handler_ctx= part_inplace_ctx->handler_ctx_array[index];
    if (m_file[index]->ha_prepare_inplace_alter_table(altered_table,
                                                      ha_alter_info))
      error= true;
    part_inplace_ctx->handler_ctx_array[index]= ha_alter_info->handler_ctx;
  }
  ha_alter_info->handler_ctx= part_inplace_ctx;

  DBUG_RETURN(error);
}


bool ha_partition::inplace_alter_table(TABLE *altered_table,
                                       Alter_inplace_info *ha_alter_info)
{
  uint index= 0;
  bool error= false;
  ha_partition_inplace_ctx *part_inplace_ctx;

  DBUG_ENTER("ha_partition::inplace_alter_table");

  /*
    Changing to similar partitioning, only update metadata.
    Non allowed changes would be catched in prep_alter_part_table().
  */
  if (ha_alter_info->alter_info->flags == Alter_info::ALTER_PARTITION)
    DBUG_RETURN(false);

  part_inplace_ctx=
    static_cast<class ha_partition_inplace_ctx*>(ha_alter_info->handler_ctx);

  for (index= 0; index < m_tot_parts && !error; index++)
  {
    ha_alter_info->handler_ctx= part_inplace_ctx->handler_ctx_array[index];
    if (m_file[index]->ha_inplace_alter_table(altered_table,
                                              ha_alter_info))
      error= true;
    part_inplace_ctx->handler_ctx_array[index]= ha_alter_info->handler_ctx;
  }
  ha_alter_info->handler_ctx= part_inplace_ctx;

  DBUG_RETURN(error);
}


/*
  Note that this function will try rollback failed ADD INDEX by
  executing DROP INDEX for the indexes that were committed (if any)
  before the error occurred. This means that the underlying storage
  engine must be able to drop index in-place with X-lock held.
  (As X-lock will be held here if new indexes are to be committed)
*/
bool ha_partition::commit_inplace_alter_table(TABLE *altered_table,
                                              Alter_inplace_info *ha_alter_info,
                                              bool commit)
{
  ha_partition_inplace_ctx *part_inplace_ctx;
  bool error= false;

  DBUG_ENTER("ha_partition::commit_inplace_alter_table");

  /*
    Changing to similar partitioning, only update metadata.
    Non allowed changes would be catched in prep_alter_part_table().
  */
  if (ha_alter_info->alter_info->flags == Alter_info::ALTER_PARTITION)
    DBUG_RETURN(false);

  part_inplace_ctx=
    static_cast<class ha_partition_inplace_ctx*>(ha_alter_info->handler_ctx);

  if (commit)
  {
    DBUG_ASSERT(ha_alter_info->group_commit_ctx ==
                part_inplace_ctx->handler_ctx_array);
    ha_alter_info->handler_ctx= part_inplace_ctx->handler_ctx_array[0];
    error= m_file[0]->ha_commit_inplace_alter_table(altered_table,
                                                    ha_alter_info, commit);
    if (error)
      goto end;
    if (ha_alter_info->group_commit_ctx)
    {
      /*
        If ha_alter_info->group_commit_ctx is not set to NULL,
        then the engine did only commit the first partition!
        The engine is probably new, since both innodb and the default
        implementation of handler::commit_inplace_alter_table sets it to NULL
        and simply return false, since it allows metadata changes only.
        Loop over all other partitions as to follow the protocol!
      */
      uint i;
      DBUG_ASSERT(0);
      for (i= 1; i < m_tot_parts; i++)
      {
        ha_alter_info->handler_ctx= part_inplace_ctx->handler_ctx_array[i];
        error|= m_file[i]->ha_commit_inplace_alter_table(altered_table,
                                                         ha_alter_info,
                                                         true);
      }
  }
    }
  else
  {
    uint i;
    for (i= 0; i < m_tot_parts; i++)
    {
      /* Rollback, commit == false,  is done for each partition! */
      ha_alter_info->handler_ctx= part_inplace_ctx->handler_ctx_array[i];
      if (m_file[i]->ha_commit_inplace_alter_table(altered_table,
                                                   ha_alter_info, false))
        error= true;
      }
    }
end:
  ha_alter_info->handler_ctx= part_inplace_ctx;

  DBUG_RETURN(error);
}


void ha_partition::notify_table_changed()
{
  handler **file;

  DBUG_ENTER("ha_partition::notify_table_changed");

  for (file= m_file; *file; file++)
    (*file)->ha_notify_table_changed();

  DBUG_VOID_RETURN;
}


uint ha_partition::min_of_the_max_uint(
                       uint (handler::*operator_func)(void) const) const
{
  handler **file;
  uint min_of_the_max= ((*m_file)->*operator_func)();

  for (file= m_file+1; *file; file++)
  {
    uint tmp= ((*file)->*operator_func)();
    set_if_smaller(min_of_the_max, tmp);
  }
  return min_of_the_max;
}


uint ha_partition::max_supported_key_parts() const
{
  return min_of_the_max_uint(&handler::max_supported_key_parts);
}


uint ha_partition::max_supported_key_length() const
{
  return min_of_the_max_uint(&handler::max_supported_key_length);
}


uint ha_partition::max_supported_key_part_length() const
{
  return min_of_the_max_uint(&handler::max_supported_key_part_length);
}


uint ha_partition::max_supported_record_length() const
{
  return min_of_the_max_uint(&handler::max_supported_record_length);
}


uint ha_partition::max_supported_keys() const
{
  return min_of_the_max_uint(&handler::max_supported_keys);
}


uint ha_partition::min_record_length(uint options) const
{
  handler **file;
  uint max= (*m_file)->min_record_length(options);

  for (file= m_file, file++; *file; file++)
    if (max < (*file)->min_record_length(options))
      max= (*file)->min_record_length(options);
  return max;
}

/****************************************************************************
                MODULE compare records
****************************************************************************/
/*
  Compare two positions

  SYNOPSIS
    cmp_ref()
    ref1                   First position
    ref2                   Second position

  RETURN VALUE
    <0                     ref1 < ref2
    0                      Equal
    >0                     ref1 > ref2

  DESCRIPTION
    We get two references and need to check if those records are the same.
    If they belong to different partitions we decide that they are not
    the same record. Otherwise we use the particular handler to decide if
    they are the same. Sort in partition id order if not equal.

  MariaDB note:
    Please don't merge the code from MySQL that does this:

    We get two references and need to check if those records are the same.
    If they belong to different partitions we decide that they are not
    the same record. Otherwise we use the particular handler to decide if
    they are the same. Sort in partition id order if not equal.

    It is incorrect, MariaDB has an alternative fix.
*/

int ha_partition::cmp_ref(const uchar *ref1, const uchar *ref2)
{
  int cmp;
  uint32 diff1, diff2;
  DBUG_ENTER("ha_partition::cmp_ref");

  cmp= m_file[0]->cmp_ref((ref1 + PARTITION_BYTES_IN_POS),
                          (ref2 + PARTITION_BYTES_IN_POS));
  if (cmp)
    DBUG_RETURN(cmp);

  diff2= uint2korr(ref2);
  diff1= uint2korr(ref1);

  if (diff1 == diff2)
  {
   /* This means that the references are same and are in same partition.*/
    DBUG_RETURN(0);
  }

  /*
    In Innodb we compare with either primary key value or global DB_ROW_ID so
    it is not possible that the two references are equal and are in different
    partitions, but in myisam it is possible since we are comparing offsets.
    Remove this assert if DB_ROW_ID is changed to be per partition.
  */
  DBUG_ASSERT(!m_innodb);
  DBUG_RETURN(diff2 > diff1 ? -1 : 1);
}


/****************************************************************************
                MODULE auto increment
****************************************************************************/


/**
   Retreive new values for part_share->next_auto_inc_val if needed

   This is needed if the value has not been initialized or if one of
   the underlying partitions require that the value should be re-calculated
*/

void ha_partition::update_next_auto_inc_val()
{
  if (!part_share->auto_inc_initialized ||
      need_info_for_auto_inc())
    info(HA_STATUS_AUTO);
}


/**
  Determine whether a partition needs auto-increment initialization.

  @return
    TRUE                    A  partition needs auto-increment initialization
    FALSE                   No partition needs auto-increment initialization

  Resets part_share->auto_inc_initialized if next auto_increment needs to be
  recalculated.
*/

bool ha_partition::need_info_for_auto_inc()
{
  handler **file= m_file;
  DBUG_ENTER("ha_partition::need_info_for_auto_inc");

  do
  {
    if ((*file)->need_info_for_auto_inc())
    {
      /* We have to get new auto_increment values from handler */
      part_share->auto_inc_initialized= FALSE;
      DBUG_RETURN(TRUE);
    }
  } while (*(++file));
  DBUG_RETURN(FALSE);
}


/**
  Determine if all partitions can use the current auto-increment value for
  auto-increment initialization.

  @return
    TRUE                    All partitions can use the current auto-increment
                            value for auto-increment initialization
    FALSE                   All partitions cannot use the current
                            auto-increment value for auto-increment
                            initialization

  Notes
    This function is only called for ::info(HA_STATUS_AUTO) and is
    mainly used by the Spider engine, which returns false
    except in the case of DROP TABLE or ALTER TABLE when it returns TRUE.
    Other engines always returns TRUE for this call.
*/

bool ha_partition::can_use_for_auto_inc_init()
{
  handler **file= m_file;
  DBUG_ENTER("ha_partition::can_use_for_auto_inc_init");

  do
  {
    if (!(*file)->can_use_for_auto_inc_init())
      DBUG_RETURN(FALSE);
  } while (*(++file));
  DBUG_RETURN(TRUE);
}


int ha_partition::reset_auto_increment(ulonglong value)
{
  handler **file= m_file;
  int res;
  DBUG_ENTER("ha_partition::reset_auto_increment");
  lock_auto_increment();
  part_share->auto_inc_initialized= false;
  part_share->next_auto_inc_val= 0;
  do
  {
    if ((res= (*file)->ha_reset_auto_increment(value)) != 0)
      break;
  } while (*(++file));
  unlock_auto_increment();
  DBUG_RETURN(res);
}


/**
  This method is called by update_auto_increment which in turn is called
  by the individual handlers as part of write_row. We use the
  part_share->next_auto_inc_val, or search all
  partitions for the highest auto_increment_value if not initialized or
  if auto_increment field is a secondary part of a key, we must search
  every partition when holding a mutex to be sure of correctness.
*/

void ha_partition::get_auto_increment(ulonglong offset, ulonglong increment,
                                      ulonglong nb_desired_values,
                                      ulonglong *first_value,
                                      ulonglong *nb_reserved_values)
{
  DBUG_ENTER("ha_partition::get_auto_increment");
  DBUG_PRINT("enter", ("offset: %lu  inc: %lu  desired_values: %lu  "
                       "first_value: %lu", (ulong) offset, (ulong) increment,
                      (ulong) nb_desired_values, (ulong) *first_value));
  DBUG_ASSERT(increment && nb_desired_values);
  *first_value= 0;
  if (table->s->next_number_keypart)
  {
    /*
      next_number_keypart is != 0 if the auto_increment column is a secondary
      column in the index (it is allowed in MyISAM)
    */
    DBUG_PRINT("info", ("next_number_keypart != 0"));
    ulonglong nb_reserved_values_part;
    ulonglong first_value_part, max_first_value;
    handler **file= m_file;
    first_value_part= max_first_value= *first_value;
    /* Must find highest value among all partitions. */
    do
    {
      /* Only nb_desired_values = 1 makes sense */
      (*file)->get_auto_increment(offset, increment, 1,
                                 &first_value_part, &nb_reserved_values_part);
      if (first_value_part == ULONGLONG_MAX) // error in one partition
      {
        *first_value= first_value_part;
        /* log that the error was between table/partition handler */
        sql_print_error("Partition failed to reserve auto_increment value");
        DBUG_VOID_RETURN;
      }
      DBUG_PRINT("info", ("first_value_part: %lu", (ulong) first_value_part));
      set_if_bigger(max_first_value, first_value_part);
    } while (*(++file));
    *first_value= max_first_value;
    *nb_reserved_values= 1;
  }
  else
  {
    THD *thd= ha_thd();
    /*
      This is initialized in the beginning of the first write_row call.
    */
    DBUG_ASSERT(part_share->auto_inc_initialized);
    /*
      Get a lock for handling the auto_increment in part_share
      for avoiding two concurrent statements getting the same number.
    */

    lock_auto_increment();

    /*
      In a multi-row insert statement like INSERT SELECT and LOAD DATA
      where the number of candidate rows to insert is not known in advance
      we must hold a lock/mutex for the whole statement if we have statement
      based replication. Because the statement-based binary log contains
      only the first generated value used by the statement, and slaves assumes
      all other generated values used by this statement were consecutive to
      this first one, we must exclusively lock the generator until the
      statement is done.
    */
    if (!auto_increment_safe_stmt_log_lock &&
        thd->lex->sql_command != SQLCOM_INSERT &&
        mysql_bin_log.is_open() &&
        !thd->is_current_stmt_binlog_format_row() &&
        (thd->variables.option_bits & OPTION_BIN_LOG))
    {
      DBUG_PRINT("info", ("locking auto_increment_safe_stmt_log_lock"));
      auto_increment_safe_stmt_log_lock= TRUE;
    }

    /* this gets corrected (for offset/increment) in update_auto_increment */
    *first_value= part_share->next_auto_inc_val;
    part_share->next_auto_inc_val+= nb_desired_values * increment;

    unlock_auto_increment();
    DBUG_PRINT("info", ("*first_value: %lu", (ulong) *first_value));
    *nb_reserved_values= nb_desired_values;
  }
  DBUG_VOID_RETURN;
}

void ha_partition::release_auto_increment()
{
  DBUG_ENTER("ha_partition::release_auto_increment");

  if (table->s->next_number_keypart)
  {
    uint i;
    for (i= bitmap_get_first_set(&m_part_info->lock_partitions);
         i < m_tot_parts;
         i= bitmap_get_next_set(&m_part_info->lock_partitions, i))
    {
      m_file[i]->ha_release_auto_increment();
    }
  }
  else if (next_insert_id)
  {
    ulonglong next_auto_inc_val;
    lock_auto_increment();
    next_auto_inc_val= part_share->next_auto_inc_val;
    /*
      If the current auto_increment values is lower than the reserved
      value, and the reserved value was reserved by this thread,
      we can lower the reserved value.
    */
    if (next_insert_id < next_auto_inc_val &&
        auto_inc_interval_for_cur_row.maximum() >= next_auto_inc_val)
    {
      THD *thd= ha_thd();
      /*
        Check that we do not lower the value because of a failed insert
        with SET INSERT_ID, i.e. forced/non generated values.
      */
      if (thd->auto_inc_intervals_forced.maximum() < next_insert_id)
        part_share->next_auto_inc_val= next_insert_id;
    }
    DBUG_PRINT("info", ("part_share->next_auto_inc_val: %lu",
                        (ulong) part_share->next_auto_inc_val));

    /* Unlock the multi row statement lock taken in get_auto_increment */
    if (auto_increment_safe_stmt_log_lock)
    {
      auto_increment_safe_stmt_log_lock= FALSE;
      DBUG_PRINT("info", ("unlocking auto_increment_safe_stmt_log_lock"));
    }

    unlock_auto_increment();
  }
  DBUG_VOID_RETURN;
}

/****************************************************************************
                MODULE initialize handler for HANDLER call
****************************************************************************/

void ha_partition::init_table_handle_for_HANDLER()
{
  return;
}


/**
  Return the checksum of the table (all partitions)
*/

uint ha_partition::checksum() const
{
  ha_checksum sum= 0;

  DBUG_ENTER("ha_partition::checksum");
  if ((table_flags() & (HA_HAS_OLD_CHECKSUM | HA_HAS_NEW_CHECKSUM)))
  {
    handler **file= m_file;
    do
    {
      sum+= (*file)->checksum();
    } while (*(++file));
  }
  DBUG_RETURN(sum);
}


/****************************************************************************
                MODULE enable/disable indexes
****************************************************************************/

/*
  Disable indexes for a while
  SYNOPSIS
    disable_indexes()
    mode                      Mode
  RETURN VALUES
    0                         Success
    != 0                      Error
*/

int ha_partition::disable_indexes(uint mode)
{
  handler **file;
  int error= 0;

  DBUG_ASSERT(bitmap_is_set_all(&(m_part_info->lock_partitions)));
  for (file= m_file; *file; file++)
  {
    if ((error= (*file)->ha_disable_indexes(mode)))
      break;
  }
  return error;
}


/*
  Enable indexes again
  SYNOPSIS
    enable_indexes()
    mode                      Mode
  RETURN VALUES
    0                         Success
    != 0                      Error
*/

int ha_partition::enable_indexes(uint mode)
{
  handler **file;
  int error= 0;

  DBUG_ASSERT(bitmap_is_set_all(&(m_part_info->lock_partitions)));
  for (file= m_file; *file; file++)
  {
    if ((error= (*file)->ha_enable_indexes(mode)))
      break;
  }
  return error;
}


/*
  Check if indexes are disabled
  SYNOPSIS
    indexes_are_disabled()

  RETURN VALUES
    0                      Indexes are enabled
    != 0                   Indexes are disabled
*/

int ha_partition::indexes_are_disabled(void)
{
  handler **file;
  int error= 0;

  DBUG_ASSERT(bitmap_is_set_all(&(m_part_info->lock_partitions)));
  for (file= m_file; *file; file++)
  {
    if ((error= (*file)->indexes_are_disabled()))
      break;
  }
  return error;
}


/**
  Check/fix misplaced rows.

  @param read_part_id  Partition to check/fix.
  @param repair        If true, move misplaced rows to correct partition.

  @return Operation status.
    @retval 0     Success
    @retval != 0  Error
*/

int ha_partition::check_misplaced_rows(uint read_part_id, bool do_repair)
{
  int result= 0;
  uint32 correct_part_id;
  longlong func_value;
  longlong num_misplaced_rows= 0;

  DBUG_ENTER("ha_partition::check_misplaced_rows");

  DBUG_ASSERT(m_file);

  if (do_repair)
  {
    /* We must read the full row, if we need to move it! */
    bitmap_set_all(table->read_set);
    bitmap_set_all(table->write_set);
  }
  else
  {
    /* Only need to read the partitioning fields. */
    bitmap_union(table->read_set, &m_part_info->full_part_field_set);
  }

  if ((result= m_file[read_part_id]->ha_rnd_init(1)))
    DBUG_RETURN(result);

  while (true)
  {
    if ((result= m_file[read_part_id]->ha_rnd_next(m_rec0)))
    {
      if (result == HA_ERR_RECORD_DELETED)
        continue;
      if (result != HA_ERR_END_OF_FILE)
        break;

      if (num_misplaced_rows > 0)
      {
	print_admin_msg(ha_thd(), MYSQL_ERRMSG_SIZE, "warning",
                        table_share->db.str, table->alias,
                        opt_op_name[REPAIR_PARTS],
                        "Moved %lld misplaced rows",
                        num_misplaced_rows);
      }
      /* End-of-file reached, all rows are now OK, reset result and break. */
      result= 0;
      break;
    }

    result= m_part_info->get_partition_id(m_part_info, &correct_part_id,
                                          &func_value);
    if (result)
      break;

    if (correct_part_id != read_part_id)
    {
      num_misplaced_rows++;
      if (!do_repair)
      {
        /* Check. */
	print_admin_msg(ha_thd(), MYSQL_ERRMSG_SIZE, "error",
                        table_share->db.str, table->alias,
                        opt_op_name[CHECK_PARTS],
                        "Found a misplaced row");
        /* Break on first misplaced row! */
        result= HA_ADMIN_NEEDS_UPGRADE;
        break;
      }
      else
      {
        DBUG_PRINT("info", ("Moving row from partition %u to %u",
                            (uint) read_part_id, (uint) correct_part_id));

        /*
          Insert row into correct partition. Notice that there are no commit
          for every N row, so the repair will be one large transaction!
        */
        if ((result= m_file[correct_part_id]->ha_write_row(m_rec0)))
        {
          /*
            We have failed to insert a row, it might have been a duplicate!
          */
          char buf[MAX_KEY_LENGTH];
          String str(buf,sizeof(buf),system_charset_info);
          str.length(0);
          if (result == HA_ERR_FOUND_DUPP_KEY)
          {
            str.append("Duplicate key found, "
                       "please update or delete the record:\n");
            result= HA_ADMIN_CORRUPT;
          }
          m_err_rec= NULL;
          append_row_to_str(str);

          /*
            If the engine supports transactions, the failure will be
            rollbacked.
          */
          if (!m_file[correct_part_id]->has_transactions())
          {
            /* Log this error, so the DBA can notice it and fix it! */
            sql_print_error("Table '%-192s' failed to move/insert a row"
                            " from part %u into part %u:\n%s",
                            table->s->table_name.str,
                            (uint) read_part_id,
                            (uint) correct_part_id,
                            str.c_ptr_safe());
          }
	  print_admin_msg(ha_thd(), MYSQL_ERRMSG_SIZE, "error",
                          table_share->db.str, table->alias,
                          opt_op_name[REPAIR_PARTS],
                          "Failed to move/insert a row"
                          " from part %u into part %u:\n%s",
                          (uint) read_part_id,
                          (uint) correct_part_id,
                          str.c_ptr_safe());
          break;
        }

        /* Delete row from wrong partition. */
        if ((result= m_file[read_part_id]->ha_delete_row(m_rec0)))
        {
          if (m_file[correct_part_id]->has_transactions())
            break;
          /*
            We have introduced a duplicate, since we failed to remove it
            from the wrong partition.
          */
          char buf[MAX_KEY_LENGTH];
          String str(buf,sizeof(buf),system_charset_info);
          str.length(0);
          m_err_rec= NULL;
          append_row_to_str(str);

          /* Log this error, so the DBA can notice it and fix it! */
          sql_print_error("Table '%-192s': Delete from part %u failed with"
                          " error %d. But it was already inserted into"
                          " part %u, when moving the misplaced row!"
                          "\nPlease manually fix the duplicate row:\n%s",
                          table->s->table_name.str,
                          (uint) read_part_id,
                          result,
                          (uint) correct_part_id,
                          str.c_ptr_safe());
          break;
        }
      }
    }
  }

  int tmp_result= m_file[read_part_id]->ha_rnd_end();
  DBUG_RETURN(result ? result : tmp_result);
}


#define KEY_PARTITIONING_CHANGED_STR \
  "KEY () partitioning changed, please run:\n" \
  "ALTER TABLE %s.%s ALGORITHM = INPLACE %s"

int ha_partition::check_for_upgrade(HA_CHECK_OPT *check_opt)
{
  int error= HA_ADMIN_NEEDS_CHECK;
  DBUG_ENTER("ha_partition::check_for_upgrade");

  /*
    This is called even without FOR UPGRADE,
    if the .frm version is lower than the current version.
    In that case return that it needs checking!
  */
  if (!(check_opt->sql_flags & TT_FOR_UPGRADE))
    DBUG_RETURN(error);

  /*
    Partitions will be checked for during their ha_check!

    Check if KEY (sub)partitioning was used and any field's hash calculation
    differs from 5.1, see bug#14521864.
  */
  if (table->s->mysql_version < 50503 &&              // 5.1 table (<5.5.3)
      ((m_part_info->part_type == HASH_PARTITION &&   // KEY partitioned
        m_part_info->list_of_part_fields) ||
       (m_is_sub_partitioned &&                       // KEY subpartitioned
        m_part_info->list_of_subpart_fields)))
  {
    Field **field;
    if (m_is_sub_partitioned)
    {
      field= m_part_info->subpart_field_array;
    }
    else
    {
      field= m_part_info->part_field_array;
    }
    for (; *field; field++)
    {
      switch ((*field)->real_type()) {
      case MYSQL_TYPE_TINY:
      case MYSQL_TYPE_SHORT:
      case MYSQL_TYPE_LONG:
      case MYSQL_TYPE_FLOAT:
      case MYSQL_TYPE_DOUBLE:
      case MYSQL_TYPE_NEWDECIMAL:
      case MYSQL_TYPE_TIMESTAMP:
      case MYSQL_TYPE_LONGLONG:
      case MYSQL_TYPE_INT24:
      case MYSQL_TYPE_TIME:
      case MYSQL_TYPE_DATETIME:
      case MYSQL_TYPE_YEAR:
      case MYSQL_TYPE_NEWDATE:
      case MYSQL_TYPE_ENUM:
      case MYSQL_TYPE_SET:
        {
          THD *thd= ha_thd();
          char *part_buf;
          String db_name, table_name;
          uint part_buf_len;
          bool skip_generation= false;
          partition_info::enum_key_algorithm old_algorithm;
          old_algorithm= m_part_info->key_algorithm;
          error= HA_ADMIN_FAILED;
          append_identifier(ha_thd(), &db_name, &table_share->db);
          append_identifier(ha_thd(), &table_name, &table_share->table_name);
          if (m_part_info->key_algorithm != partition_info::KEY_ALGORITHM_NONE)
          {
            /*
              Only possible when someone tampered with .frm files,
              like during tests :)
            */
            skip_generation= true;
          }
          m_part_info->key_algorithm= partition_info::KEY_ALGORITHM_51;
          if (skip_generation ||
              !(part_buf= generate_partition_syntax(thd, m_part_info,
                                                    &part_buf_len,
                                                    true,
                                                    NULL,
                                                    NULL)) ||
	      print_admin_msg(thd, SQL_ADMIN_MSG_TEXT_SIZE + 1, "error",
	                      table_share->db.str,
	                      table->alias,
                              opt_op_name[CHECK_PARTS],
                              KEY_PARTITIONING_CHANGED_STR,
                              db_name.c_ptr_safe(),
                              table_name.c_ptr_safe(),
                              part_buf))
	  {
	    /* Error creating admin message (too long string?). */
	    print_admin_msg(thd, MYSQL_ERRMSG_SIZE, "error",
                            table_share->db.str, table->alias,
                            opt_op_name[CHECK_PARTS],
                            KEY_PARTITIONING_CHANGED_STR,
                            db_name.c_ptr_safe(), table_name.c_ptr_safe(),
                            "<old partition clause>, but add ALGORITHM = 1"
                            " between 'KEY' and '(' to change the metadata"
                            " without the need of a full table rebuild.");
          }
          m_part_info->key_algorithm= old_algorithm;
          DBUG_RETURN(error);
        }
      default:
        /* Not affected! */
        ;
      }
    }
  }

  DBUG_RETURN(error);
}


TABLE_LIST *ha_partition::get_next_global_for_child()
{
  handler **file;
  DBUG_ENTER("ha_partition::get_next_global_for_child");
  for (file= m_file; *file; file++)
  {
    TABLE_LIST *table_list;
    if ((table_list= (*file)->get_next_global_for_child()))
      DBUG_RETURN(table_list);
  }
  DBUG_RETURN(0);
}


const COND *ha_partition::cond_push(const COND *cond)
{
  handler **file= m_file;
  COND *res_cond= NULL;
  DBUG_ENTER("ha_partition::cond_push");

  if (set_top_table_fields)
  {
    /*
      We want to do this in a separate loop to not come into a situation
      where we have only done cond_push() to some of the tables
    */
    do
    {
      if (((*file)->set_top_table_and_fields(top_table,
                                             top_table_field,
                                             top_table_fields)))
        DBUG_RETURN(cond);                      // Abort cond push, no error
    } while (*(++file));
    file= m_file;
  }

  do
  {
    if ((*file)->pushed_cond != cond)
    {
      if ((*file)->cond_push(cond))
        res_cond= (COND *) cond;
      else
        (*file)->pushed_cond= cond;
    }
  } while (*(++file));
  DBUG_RETURN(res_cond);
}


void ha_partition::cond_pop()
{
  handler **file= m_file;
  DBUG_ENTER("ha_partition::cond_push");

  do
  {
    (*file)->cond_pop();
  } while (*(++file));
  DBUG_VOID_RETURN;
}


/**
  Perform bulk update preparation on each partition.

  SYNOPSIS
    start_bulk_update()

  RETURN VALUE
    TRUE                      Error
    FALSE                     Success
*/

bool ha_partition::start_bulk_update()
{
  handler **file= m_file;
  DBUG_ENTER("ha_partition::start_bulk_update");

  if (bitmap_is_overlapping(&m_part_info->full_part_field_set,
                            table->write_set))
    DBUG_RETURN(TRUE);

  do
  {
    if ((*file)->start_bulk_update())
      DBUG_RETURN(TRUE);
  } while (*(++file));
  DBUG_RETURN(FALSE);
}


/**
  Perform bulk update execution on each partition.  A bulk update allows
  a handler to batch the updated rows instead of performing the updates
  one row at a time.

  SYNOPSIS
    exec_bulk_update()

  RETURN VALUE
    TRUE                      Error
    FALSE                     Success
*/

int ha_partition::exec_bulk_update(ha_rows *dup_key_found)
{
  int error;
  handler **file= m_file;
  DBUG_ENTER("ha_partition::exec_bulk_update");

  do
  {
    if ((error= (*file)->exec_bulk_update(dup_key_found)))
      DBUG_RETURN(error);
  } while (*(++file));
  DBUG_RETURN(0);
}


/**
  Perform bulk update cleanup on each partition.

  SYNOPSIS
    end_bulk_update()

  RETURN VALUE
    NONE
*/

int ha_partition::end_bulk_update()
{
  int error= 0;
  handler **file= m_file;
  DBUG_ENTER("ha_partition::end_bulk_update");

  do
  {
    int tmp;
    if ((tmp= (*file)->end_bulk_update()))
      error= tmp;
  } while (*(++file));
  DBUG_RETURN(error);
}


/**
  Add the row to the bulk update on the partition on which the row is stored.
  A bulk update allows a handler to batch the updated rows instead of
  performing the updates one row at a time.

  SYNOPSIS
    bulk_update_row()
    old_data                  Old record
    new_data                  New record
    dup_key_found             Number of duplicate keys found

  RETURN VALUE
    >1                        Error
    1                         Bulk update not used, normal operation used
    0                         Bulk update used by handler
*/

int ha_partition::bulk_update_row(const uchar *old_data, const uchar *new_data,
                                  ha_rows *dup_key_found)
{
  int error= 0;
  uint32 part_id;
  longlong func_value;
  my_bitmap_map *old_map;
  DBUG_ENTER("ha_partition::bulk_update_row");

  old_map= dbug_tmp_use_all_columns(table, table->read_set);
  error= m_part_info->get_partition_id(m_part_info, &part_id,
                                       &func_value);
  dbug_tmp_restore_column_map(table->read_set, old_map);
  if (unlikely(error))
  {
    m_part_info->err_value= func_value;
    goto end;
  }

  error= m_file[part_id]->ha_bulk_update_row(old_data, new_data,
                                             dup_key_found);

end:
  DBUG_RETURN(error);
}


/**
  Perform bulk delete preparation on each partition.

  SYNOPSIS
    start_bulk_delete()

  RETURN VALUE
    TRUE                      Error
    FALSE                     Success
*/

bool ha_partition::start_bulk_delete()
{
  handler **file= m_file;
  DBUG_ENTER("ha_partition::start_bulk_delete");

  do
  {
    if ((*file)->start_bulk_delete())
      DBUG_RETURN(TRUE);
  } while (*(++file));
  DBUG_RETURN(FALSE);
}


/**
  Perform bulk delete cleanup on each partition.

  SYNOPSIS
    end_bulk_delete()

  RETURN VALUE
    >0                        Error
    0                         Success
*/

int ha_partition::end_bulk_delete()
{
  int error= 0;
  handler **file= m_file;
  DBUG_ENTER("ha_partition::end_bulk_delete");

  do
  {
    int tmp;
    if ((tmp= (*file)->end_bulk_delete()))
      error= tmp;
  } while (*(++file));
  DBUG_RETURN(error);
}


/**
  Perform initialization for a direct update request.

  SYNOPSIS
    direct_update_rows_init()

  RETURN VALUE
    >0                        Error
    0                         Success
*/

int ha_partition::direct_update_rows_init()
{
  int error;
  uint i, found;
  handler *file;
  DBUG_ENTER("ha_partition::direct_update_rows_init");

  if (bitmap_is_overlapping(&m_part_info->full_part_field_set,
                            table->write_set))
  {
    DBUG_PRINT("info", ("partition FALSE by updating part_key"));
    DBUG_RETURN(HA_ERR_WRONG_COMMAND);
  }

  m_part_spec.start_part= 0;
  m_part_spec.end_part= m_tot_parts - 1;
  m_direct_update_part_spec= m_part_spec;

  found= 0;
  for (i= m_part_spec.start_part; i <= m_part_spec.end_part; i++)
  {
    if (bitmap_is_set(&(m_part_info->read_partitions), i) &&
        bitmap_is_set(&(m_part_info->lock_partitions), i))
    {
      file= m_file[i];
      if ((error= (m_pre_calling ?
                   file->pre_direct_update_rows_init() :
                   file->direct_update_rows_init())))
      {
        DBUG_PRINT("info", ("partition FALSE by storage engine"));
        DBUG_RETURN(error);
      }
      found++;
    }
  }

  TABLE_LIST *table_list= table->pos_in_table_list;
  if (found != 1 && table_list)
  {
    while (table_list->parent_l)
      table_list= table_list->parent_l;
    st_select_lex *select_lex= table_list->select_lex;
    DBUG_PRINT("info", ("partition select_lex: %p", select_lex));
    if (select_lex && select_lex->explicit_limit)
    {
      DBUG_PRINT("info", ("partition explicit_limit=TRUE"));
      DBUG_PRINT("info", ("partition offset_limit: %p",
                          select_lex->offset_limit));
      DBUG_PRINT("info", ("partition select_limit: %p",
                          select_lex->select_limit));
      DBUG_PRINT("info", ("partition FALSE by select_lex"));
      DBUG_RETURN(HA_ERR_WRONG_COMMAND);
    }
  }
  DBUG_PRINT("info", ("partition OK"));
  DBUG_RETURN(0);
}


/**
  Do initialization for performing parallel direct update
  for a handlersocket update request.

  SYNOPSIS
    pre_direct_update_rows_init()

  RETURN VALUE
    >0                        Error
    0                         Success
*/

int ha_partition::pre_direct_update_rows_init()
{
  bool save_m_pre_calling;
  int error;
  DBUG_ENTER("ha_partition::pre_direct_update_rows_init");
  save_m_pre_calling= m_pre_calling;
  m_pre_calling= TRUE;
  error= direct_update_rows_init();
  m_pre_calling= save_m_pre_calling;
  DBUG_RETURN(error);
}


/**
  Execute a direct update request.  A direct update request updates all
  qualified rows in a single operation, rather than one row at a time.
  The direct update operation is pushed down to each individual
  partition.

  SYNOPSIS
    direct_update_rows()
    update_rows               Number of updated rows

  RETURN VALUE
    >0                        Error
    0                         Success
*/

int ha_partition::direct_update_rows(ha_rows *update_rows_result)
{
  int error;
  bool rnd_seq= FALSE;
  ha_rows update_rows= 0;
  uint32 i;
  DBUG_ENTER("ha_partition::direct_update_rows");

  /* If first call to direct_update_rows with RND scan */
  if ((m_pre_calling ? pre_inited : inited) == RND && m_scan_value == 1)
  {
    rnd_seq= TRUE;
    m_scan_value= 2;
  }

  *update_rows_result= 0;
  for (i= m_part_spec.start_part; i <= m_part_spec.end_part; i++)
  {
    handler *file= m_file[i];
    if (bitmap_is_set(&(m_part_info->read_partitions), i) &&
        bitmap_is_set(&(m_part_info->lock_partitions), i))
    {
      if (rnd_seq && (m_pre_calling ? file->pre_inited : file->inited) == NONE)
      {
        if ((error= (m_pre_calling ?
                     file->ha_pre_rnd_init(TRUE) :
                     file->ha_rnd_init(TRUE))))
          DBUG_RETURN(error);
      }
      if ((error= (m_pre_calling ?
                   (file)->pre_direct_update_rows() :
                   (file)->ha_direct_update_rows(&update_rows))))
      {
        if (rnd_seq)
        {
          if (m_pre_calling)
            file->ha_pre_rnd_end();
          else
            file->ha_rnd_end();
        }
        DBUG_RETURN(error);
      }
      *update_rows_result+= update_rows;
    }
    if (rnd_seq)
    {
      if ((error= (m_pre_calling ?
                   file->ha_pre_index_or_rnd_end() :
                   file->ha_index_or_rnd_end())))
        DBUG_RETURN(error);
    }
  }
  DBUG_RETURN(0);
}


/**
  Start parallel execution of a direct update for a handlersocket update
  request.  A direct update request updates all qualified rows in a single
  operation, rather than one row at a time.  The direct update operation
  is pushed down to each individual partition.

  SYNOPSIS
    pre_direct_update_rows()

  RETURN VALUE
    >0                        Error
    0                         Success
*/

int ha_partition::pre_direct_update_rows()
{
  bool save_m_pre_calling;
  int error;
  ha_rows not_used= 0;
  DBUG_ENTER("ha_partition::pre_direct_update_rows");
  save_m_pre_calling= m_pre_calling;
  m_pre_calling= TRUE;
  error= direct_update_rows(&not_used);
  m_pre_calling= save_m_pre_calling;
  DBUG_RETURN(error);
}


/**
  Perform initialization for a direct delete request.

  SYNOPSIS
    direct_delete_rows_init()

  RETURN VALUE
    >0                        Error
    0                         Success
*/

int ha_partition::direct_delete_rows_init()
{
  int error;
  uint i, found;
  DBUG_ENTER("ha_partition::direct_delete_rows_init");

  m_part_spec.start_part= 0;
  m_part_spec.end_part= m_tot_parts - 1;
  m_direct_update_part_spec= m_part_spec;

  found= 0;
  for (i= m_part_spec.start_part; i <= m_part_spec.end_part; i++)
  {
    if (bitmap_is_set(&(m_part_info->read_partitions), i) &&
        bitmap_is_set(&(m_part_info->lock_partitions), i))
    {
      handler *file= m_file[i];
      if ((error= (m_pre_calling ?
                   file->pre_direct_delete_rows_init() :
                   file->direct_delete_rows_init())))
      {
        DBUG_PRINT("exit", ("error in direct_delete_rows_init"));
        DBUG_RETURN(error);
      }
      found++;
    }
  }

  TABLE_LIST *table_list= table->pos_in_table_list;
  if (found != 1 && table_list)
  {
    while (table_list->parent_l)
      table_list= table_list->parent_l;
    st_select_lex *select_lex= table_list->select_lex;
    DBUG_PRINT("info", ("partition select_lex: %p", select_lex));
    if (select_lex && select_lex->explicit_limit)
    {
      DBUG_PRINT("info", ("partition explicit_limit: TRUE"));
      DBUG_PRINT("info", ("partition offset_limit: %p",
                          select_lex->offset_limit));
      DBUG_PRINT("info", ("partition select_limit: %p",
                          select_lex->select_limit));
      DBUG_PRINT("info", ("partition FALSE by select_lex"));
      DBUG_RETURN(HA_ERR_WRONG_COMMAND);
    }
  }
  DBUG_PRINT("exit", ("OK"));
  DBUG_RETURN(0);
}


/**
  Do initialization for performing parallel direct delete
  for a handlersocket delete request.

  SYNOPSIS
    pre_direct_delete_rows_init()

  RETURN VALUE
    >0                        Error
    0                         Success
*/

int ha_partition::pre_direct_delete_rows_init()
{
  bool save_m_pre_calling;
  int error;
  DBUG_ENTER("ha_partition::pre_direct_delete_rows_init");
  save_m_pre_calling= m_pre_calling;
  m_pre_calling= TRUE;
  error= direct_delete_rows_init();
  m_pre_calling= save_m_pre_calling;
  DBUG_RETURN(error);
}


/**
  Execute a direct delete request.  A direct delete request deletes all
  qualified rows in a single operation, rather than one row at a time.
  The direct delete operation is pushed down to each individual
  partition.

  SYNOPSIS
    direct_delete_rows()
    delete_rows               Number of deleted rows

  RETURN VALUE
    >0                        Error
    0                         Success
*/

int ha_partition::direct_delete_rows(ha_rows *delete_rows_result)
{
  int error;
  bool rnd_seq= FALSE;
  ha_rows delete_rows= 0;
  uint32 i;
  handler *file;
  DBUG_ENTER("ha_partition::direct_delete_rows");

  if ((m_pre_calling ? pre_inited : inited) == RND && m_scan_value == 1)
  {
    rnd_seq= TRUE;
    m_scan_value= 2;
  }

  *delete_rows_result= 0;
  m_part_spec= m_direct_update_part_spec;
  for (i= m_part_spec.start_part; i <= m_part_spec.end_part; i++)
  {
    file= m_file[i];
    if (bitmap_is_set(&(m_part_info->read_partitions), i) &&
        bitmap_is_set(&(m_part_info->lock_partitions), i))
    {
      if (rnd_seq && (m_pre_calling ? file->pre_inited : file->inited) == NONE)
      {
        if ((error= (m_pre_calling ?
                     file->ha_pre_rnd_init(TRUE) :
                     file->ha_rnd_init(TRUE))))
          DBUG_RETURN(error);
      }
      if ((error= (m_pre_calling ?
                   file->pre_direct_delete_rows() :
                   file->ha_direct_delete_rows(&delete_rows))))
      {
        if (m_pre_calling)
          file->ha_pre_rnd_end();
        else
          file->ha_rnd_end();
        DBUG_RETURN(error);
      }
      delete_rows_result+= delete_rows;
    }
    if (rnd_seq)
    {
      if ((error= (m_pre_calling ?
                   file->ha_pre_index_or_rnd_end() :
                   file->ha_index_or_rnd_end())))
        DBUG_RETURN(error);
    }
  }
  DBUG_RETURN(0);
}


/**
  Start parallel execution of a direct delete for a handlersocket delete
  request.  A direct delete request deletes all qualified rows in a single
  operation, rather than one row at a time.  The direct delete operation
  is pushed down to each individual partition.

  SYNOPSIS
    pre_direct_delete_rows()

  RETURN VALUE
    >0                        Error
    0                         Success
*/

int ha_partition::pre_direct_delete_rows()
{
  bool save_m_pre_calling;
  int error;
  ha_rows not_used;
  DBUG_ENTER("ha_partition::pre_direct_delete_rows");
  save_m_pre_calling= m_pre_calling;
  m_pre_calling= TRUE;
  error= direct_delete_rows(&not_used);
  m_pre_calling= save_m_pre_calling;
  DBUG_RETURN(error);
}

/**
  Push metadata for the current operation down to each partition.

  SYNOPSIS
    info_push()

  RETURN VALUE
    >0                        Error
    0                         Success
*/

int ha_partition::info_push(uint info_type, void *info)
{
  int error= 0;
  handler **file= m_file;
  DBUG_ENTER("ha_partition::info_push");

  do
  {
    int tmp;
    if ((tmp= (*file)->info_push(info_type, info)))
      error= tmp;
  } while (*(++file));
  DBUG_RETURN(error);
}


void ha_partition::clear_top_table_fields()
{
  handler **file;
  DBUG_ENTER("ha_partition::clear_top_table_fields");

  if (set_top_table_fields)
  {
    set_top_table_fields= FALSE;
    top_table= NULL;
    top_table_field= NULL;
    top_table_fields= 0;
    for (file= m_file; *file; file++)
      (*file)->clear_top_table_fields();
  }
  DBUG_VOID_RETURN;
}


struct st_mysql_storage_engine partition_storage_engine=
{ MYSQL_HANDLERTON_INTERFACE_VERSION };

maria_declare_plugin(partition)
{
  MYSQL_STORAGE_ENGINE_PLUGIN,
  &partition_storage_engine,
  "partition",
  "Mikael Ronstrom, MySQL AB",
  "Partition Storage Engine Helper",
  PLUGIN_LICENSE_GPL,
  partition_initialize, /* Plugin Init */
  NULL, /* Plugin Deinit */
  0x0100, /* 1.0 */
  NULL,                       /* status variables                */
  NULL,                       /* system variables                */
  "1.0",                      /* string version                  */
  MariaDB_PLUGIN_MATURITY_STABLE /* maturity                     */
}
maria_declare_plugin_end;

#endif<|MERGE_RESOLUTION|>--- conflicted
+++ resolved
@@ -235,21 +235,16 @@
   :handler(hton, share)
 {
   DBUG_ENTER("ha_partition::ha_partition(table)");
-<<<<<<< HEAD
   ha_partition_init();
-=======
+  DBUG_VOID_RETURN;
+}
+
+
+/* Initialize all partition variables */
+
+void ha_partition::ha_partition_init()
+{
   init_alloc_root(&m_mem_root, "ha_partition", 512, 512, MYF(0));
-  init_handler_variables();
->>>>>>> 28d4cf0c
-  DBUG_VOID_RETURN;
-}
-
-
-/* Initialize all partition variables */
-
-void ha_partition::ha_partition_init()
-{
-  init_alloc_root(&m_mem_root, 512, 512, MYF(0));
   init_handler_variables();
 }
 
@@ -269,12 +264,7 @@
 {
   DBUG_ENTER("ha_partition::ha_partition(part_info)");
   DBUG_ASSERT(part_info);
-<<<<<<< HEAD
   ha_partition_init();
-=======
-  init_alloc_root(&m_mem_root, "ha_partition", 512, 512, MYF(0));
-  init_handler_variables();
->>>>>>> 28d4cf0c
   m_part_info= part_info;
   m_create_handler= TRUE;
   m_is_sub_partitioned= m_part_info->is_sub_partitioned();
@@ -300,12 +290,7 @@
   :handler(hton, share)
 {
   DBUG_ENTER("ha_partition::ha_partition(clone)");
-<<<<<<< HEAD
   ha_partition_init();
-=======
-  init_alloc_root(&m_mem_root, "ha_partition", 512, 512, MYF(0));
-  init_handler_variables();
->>>>>>> 28d4cf0c
   m_part_info= part_info_arg;
   m_create_handler= TRUE;
   m_is_sub_partitioned= m_part_info->is_sub_partitioned();
