/*
   Copyright (c) 2000, 2015, Oracle and/or its affiliates.
   Copyright (c) 2008, 2018, MariaDB Corporation.

   This program is free software; you can redistribute it and/or modify
   it under the terms of the GNU General Public License as published by
   the Free Software Foundation; version 2 of the License.

   This program is distributed in the hope that it will be useful,
   but WITHOUT ANY WARRANTY; without even the implied warranty of
   MERCHANTABILITY or FITNESS FOR A PARTICULAR PURPOSE.  See the
   GNU General Public License for more details.

   You should have received a copy of the GNU General Public License
   along with this program; if not, write to the Free Software
   Foundation, Inc., 51 Franklin St, Fifth Floor, Boston, MA 02110-1301  USA
*/


/*****************************************************************************
**
** This file implements classes defined in sql_class.h
** Especially the classes to handle a result from a select
**
*****************************************************************************/

#ifdef USE_PRAGMA_IMPLEMENTATION
#pragma implementation				// gcc: Class implementation
#endif

#include <my_global.h>                          /* NO_EMBEDDED_ACCESS_CHECKS */
#include "sql_priv.h"
#include "sql_class.h"
#include "sql_cache.h"                          // query_cache_abort
#include "sql_base.h"                           // close_thread_tables
#include "sql_time.h"                         // date_time_format_copy
#include "tztime.h"                           // MYSQL_TIME <-> my_time_t
#include "sql_acl.h"                          // NO_ACCESS,
                                              // acl_getroot_no_password
#include "sql_base.h"
#include "sql_handler.h"                      // mysql_ha_cleanup
#include "rpl_rli.h"
#include "rpl_filter.h"
#include "rpl_record.h"
#include "slave.h"
#include <my_bitmap.h>
#include "log_event.h"
#include "sql_audit.h"
#include <m_ctype.h>
#include <sys/stat.h>
#include <thr_alarm.h>
#ifdef	__WIN__
#include <io.h>
#endif
#include <mysys_err.h>
#include <limits.h>

#include "sp_rcontext.h"
#include "sp_cache.h"
#include "transaction.h"
#include "sql_select.h" /* declares create_tmp_table() */
#include "debug_sync.h"
#include "sql_parse.h"                          // is_update_query
#include "sql_callback.h"
#include "lock.h"
#include "wsrep_mysqld.h"
#include "wsrep_thd.h"
#include "sql_connect.h"
#include "my_atomic.h"

#ifdef HAVE_SYS_SYSCALL_H
#include <sys/syscall.h>
#endif

/*
  The following is used to initialise Table_ident with a internal
  table name
*/
char internal_table_name[2]= "*";
char empty_c_string[1]= {0};    /* used for not defined db */

const char * const THD::DEFAULT_WHERE= "field list";

/****************************************************************************
** User variables
****************************************************************************/

extern "C" uchar *get_var_key(user_var_entry *entry, size_t *length,
                              my_bool not_used __attribute__((unused)))
{
  *length= entry->name.length;
  return (uchar*) entry->name.str;
}

extern "C" void free_user_var(user_var_entry *entry)
{
  char *pos= (char*) entry+ALIGN_SIZE(sizeof(*entry));
  if (entry->value && entry->value != pos)
    my_free(entry->value);
  my_free(entry);
}

bool Key_part_spec::operator==(const Key_part_spec& other) const
{
  return length == other.length &&
         !my_strcasecmp(system_charset_info, field_name.str,
                        other.field_name.str);
}

/**
  Construct an (almost) deep copy of this key. Only those
  elements that are known to never change are not copied.
  If out of memory, a partial copy is returned and an error is set
  in THD.
*/

Key::Key(const Key &rhs, MEM_ROOT *mem_root)
  :DDL_options(rhs),type(rhs.type),
  key_create_info(rhs.key_create_info),
  columns(rhs.columns, mem_root),
  name(rhs.name),
  option_list(rhs.option_list),
  generated(rhs.generated)
{
  list_copy_and_replace_each_value(columns, mem_root);
}

/**
  Construct an (almost) deep copy of this foreign key. Only those
  elements that are known to never change are not copied.
  If out of memory, a partial copy is returned and an error is set
  in THD.
*/

Foreign_key::Foreign_key(const Foreign_key &rhs, MEM_ROOT *mem_root)
  :Key(rhs,mem_root),
  ref_db(rhs.ref_db),
  ref_table(rhs.ref_table),
  ref_columns(rhs.ref_columns,mem_root),
  delete_opt(rhs.delete_opt),
  update_opt(rhs.update_opt),
  match_opt(rhs.match_opt)
{
  list_copy_and_replace_each_value(ref_columns, mem_root);
}

/*
  Test if a foreign key (= generated key) is a prefix of the given key
  (ignoring key name, key type and order of columns)

  NOTES:
    This is only used to test if an index for a FOREIGN KEY exists

  IMPLEMENTATION
    We only compare field names

  RETURN
    0	Generated key is a prefix of other key
    1	Not equal
*/

bool foreign_key_prefix(Key *a, Key *b)
{
  /* Ensure that 'a' is the generated key */
  if (a->generated)
  {
    if (b->generated && a->columns.elements > b->columns.elements)
      swap_variables(Key*, a, b);               // Put shorter key in 'a'
  }
  else
  {
    if (!b->generated)
      return TRUE;                              // No foreign key
    swap_variables(Key*, a, b);                 // Put generated key in 'a'
  }

  /* Test if 'a' is a prefix of 'b' */
  if (a->columns.elements > b->columns.elements)
    return TRUE;                                // Can't be prefix

  List_iterator<Key_part_spec> col_it1(a->columns);
  List_iterator<Key_part_spec> col_it2(b->columns);
  const Key_part_spec *col1, *col2;

#ifdef ENABLE_WHEN_INNODB_CAN_HANDLE_SWAPED_FOREIGN_KEY_COLUMNS
  while ((col1= col_it1++))
  {
    bool found= 0;
    col_it2.rewind();
    while ((col2= col_it2++))
    {
      if (*col1 == *col2)
      {
        found= TRUE;
	break;
      }
    }
    if (!found)
      return TRUE;                              // Error
  }
  return FALSE;                                 // Is prefix
#else
  while ((col1= col_it1++))
  {
    col2= col_it2++;
    if (!(*col1 == *col2))
      return TRUE;
  }
  return FALSE;                                 // Is prefix
#endif
}

/*
  @brief
  Check if the foreign key options are compatible with the specification
  of the columns on which the key is created

  @retval
    FALSE   The foreign key options are compatible with key columns
  @retval
    TRUE    Otherwise
*/
bool Foreign_key::validate(List<Create_field> &table_fields)
{
  Create_field  *sql_field;
  Key_part_spec *column;
  List_iterator<Key_part_spec> cols(columns);
  List_iterator<Create_field> it(table_fields);
  DBUG_ENTER("Foreign_key::validate");
  while ((column= cols++))
  {
    it.rewind();
    while ((sql_field= it++) &&
           my_strcasecmp(system_charset_info,
                         column->field_name.str,
                         sql_field->field_name)) {}
    if (!sql_field)
    {
      my_error(ER_KEY_COLUMN_DOES_NOT_EXITS, MYF(0), column->field_name.str);
      DBUG_RETURN(TRUE);
    }
    if (type == Key::FOREIGN_KEY && sql_field->vcol_info)
    {
      if (delete_opt == FK_OPTION_SET_NULL)
      {
        my_error(ER_WRONG_FK_OPTION_FOR_VIRTUAL_COLUMN, MYF(0), 
                 "ON DELETE SET NULL");
        DBUG_RETURN(TRUE);
      }
      if (update_opt == FK_OPTION_SET_NULL)
      {
        my_error(ER_WRONG_FK_OPTION_FOR_VIRTUAL_COLUMN, MYF(0), 
                 "ON UPDATE SET NULL");
        DBUG_RETURN(TRUE);
      }
      if (update_opt == FK_OPTION_CASCADE)
      {
        my_error(ER_WRONG_FK_OPTION_FOR_VIRTUAL_COLUMN, MYF(0), 
                 "ON UPDATE CASCADE");
        DBUG_RETURN(TRUE);
      }
    }
  }
  DBUG_RETURN(FALSE);
}

/****************************************************************************
** Thread specific functions
****************************************************************************/

/**
  Get current THD object from thread local data

  @retval     The THD object for the thread, NULL if not connection thread
*/
THD *thd_get_current_thd()
{
  return current_thd;
}

/**
  Clear errors from the previous THD

  @param thd              THD object
*/
void thd_clear_errors(THD *thd)
{
  my_errno= 0;
  thd->mysys_var->abort= 0;
}


/**
  Get thread attributes for connection threads

  @retval      Reference to thread attribute for connection threads
*/
pthread_attr_t *get_connection_attrib(void)
{
  return &connection_attrib;
}

/**
  Get max number of connections

  @retval         Max number of connections for MySQL Server
*/
ulong get_max_connections(void)
{
  return max_connections;
}

/*
  The following functions form part of the C plugin API
*/

extern "C" int mysql_tmpfile(const char *prefix)
{
  char filename[FN_REFLEN];
  File fd = create_temp_file(filename, mysql_tmpdir, prefix,
#ifdef __WIN__
                             O_BINARY | O_TRUNC | O_SEQUENTIAL |
                             O_SHORT_LIVED |
#endif /* __WIN__ */
                             O_CREAT | O_EXCL | O_RDWR | O_TEMPORARY,
                             MYF(MY_WME));
  if (fd >= 0) {
#ifndef __WIN__
    /*
      This can be removed once the following bug is fixed:
      Bug #28903  create_temp_file() doesn't honor O_TEMPORARY option
                  (file not removed) (Unix)
    */
    unlink(filename);
#endif /* !__WIN__ */
  }

  return fd;
}


extern "C"
int thd_in_lock_tables(const THD *thd)
{
  return MY_TEST(thd->in_lock_tables);
}


extern "C"
int thd_tablespace_op(const THD *thd)
{
  return MY_TEST(thd->tablespace_op);
}

extern "C"
const char *set_thd_proc_info(THD *thd_arg, const char *info,
                              const char *calling_function,
                              const char *calling_file,
                              const unsigned int calling_line)
{
  PSI_stage_info old_stage;
  PSI_stage_info new_stage;

  new_stage.m_key= 0;
  new_stage.m_name= info;

  set_thd_stage_info(thd_arg, & new_stage, & old_stage,
                     calling_function, calling_file, calling_line);

  return old_stage.m_name;
}

extern "C"
void set_thd_stage_info(void *thd_arg,
                        const PSI_stage_info *new_stage,
                        PSI_stage_info *old_stage,
                        const char *calling_func,
                        const char *calling_file,
                        const unsigned int calling_line)
{
  THD *thd= (THD*) thd_arg;
  if (thd == NULL)
    thd= current_thd;

  if (old_stage)
    thd->backup_stage(old_stage);

  if (new_stage)
    thd->enter_stage(new_stage, calling_func, calling_file, calling_line);
}

void thd_enter_cond(MYSQL_THD thd, mysql_cond_t *cond, mysql_mutex_t *mutex,
                    const PSI_stage_info *stage, PSI_stage_info *old_stage,
                    const char *src_function, const char *src_file,
                    int src_line)
{
  if (!thd)
    thd= current_thd;

  return thd->enter_cond(cond, mutex, stage, old_stage, src_function, src_file,
                         src_line);
}

void thd_exit_cond(MYSQL_THD thd, const PSI_stage_info *stage,
                   const char *src_function, const char *src_file,
                   int src_line)
{
  if (!thd)
    thd= current_thd;

  thd->exit_cond(stage, src_function, src_file, src_line);
  return;
}

extern "C"
void **thd_ha_data(const THD *thd, const struct handlerton *hton)
{
  return (void **) &thd->ha_data[hton->slot].ha_ptr;
}

extern "C"
void thd_storage_lock_wait(THD *thd, long long value)
{
  thd->utime_after_lock+= value;
}

/**
  Provide a handler data getter to simplify coding
*/
extern "C"
void *thd_get_ha_data(const THD *thd, const struct handlerton *hton)
{
  return *thd_ha_data(thd, hton);
}


/**
  Provide a handler data setter to simplify coding
  @see thd_set_ha_data() definition in plugin.h
*/
extern "C"
void thd_set_ha_data(THD *thd, const struct handlerton *hton,
                     const void *ha_data)
{
  plugin_ref *lock= &thd->ha_data[hton->slot].lock;
  if (ha_data && !*lock)
    *lock= ha_lock_engine(NULL, (handlerton*) hton);
  else if (!ha_data && *lock)
  {
    plugin_unlock(NULL, *lock);
    *lock= NULL;
  }
  *thd_ha_data(thd, hton)= (void*) ha_data;
}


/**
  Allow storage engine to wakeup commits waiting in THD::wait_for_prior_commit.
  @see thd_wakeup_subsequent_commits() definition in plugin.h
*/
extern "C"
void thd_wakeup_subsequent_commits(THD *thd, int wakeup_error)
{
  thd->wakeup_subsequent_commits(wakeup_error);
}


extern "C"
long long thd_test_options(const THD *thd, long long test_options)
{
  return thd->variables.option_bits & test_options;
}

extern "C"
int thd_sql_command(const THD *thd)
{
  return (int) thd->lex->sql_command;
}

extern "C"
int thd_tx_isolation(const THD *thd)
{
  return (int) thd->tx_isolation;
}

extern "C"
int thd_tx_is_read_only(const THD *thd)
{
  return (int) thd->tx_read_only;
}


extern "C"
{ /* Functions for thd_error_context_service */

  const char *thd_get_error_message(const THD *thd)
  {
    return thd->get_stmt_da()->message();
  }

  uint thd_get_error_number(const THD *thd)
  {
    return thd->get_stmt_da()->sql_errno();
  }

  ulong thd_get_error_row(const THD *thd)
  {
    return thd->get_stmt_da()->current_row_for_warning();
  }

  void thd_inc_error_row(THD *thd)
  {
    thd->get_stmt_da()->inc_current_row_for_warning();
  }
}


#if MARIA_PLUGIN_INTERFACE_VERSION < 0x0200
/**
  TODO: This function is for API compatibility, remove it eventually.
  All engines should switch to use thd_get_error_context_description()
  plugin service function.
*/
extern "C"
char *thd_security_context(THD *thd,
                           char *buffer, unsigned int length,
                           unsigned int max_query_len)
{
  return thd_get_error_context_description(thd, buffer, length, max_query_len);
}
#endif

/**
  Implementation of Drop_table_error_handler::handle_condition().
  The reason in having this implementation is to silence technical low-level
  warnings during DROP TABLE operation. Currently we don't want to expose
  the following warnings during DROP TABLE:
    - Some of table files are missed or invalid (the table is going to be
      deleted anyway, so why bother that something was missed);
    - A trigger associated with the table does not have DEFINER (One of the
      MySQL specifics now is that triggers are loaded for the table being
      dropped. So, we may have a warning that trigger does not have DEFINER
      attribute during DROP TABLE operation).

  @return TRUE if the condition is handled.
*/
bool Drop_table_error_handler::handle_condition(THD *thd,
                                                uint sql_errno,
                                                const char* sqlstate,
                                                Sql_condition::enum_warning_level *level,
                                                const char* msg,
                                                Sql_condition ** cond_hdl)
{
  *cond_hdl= NULL;
  return ((sql_errno == EE_DELETE && my_errno == ENOENT) ||
          sql_errno == ER_TRG_NO_DEFINER);
}


/**
  Handle an error from MDL_context::upgrade_lock() and mysql_lock_tables().
  Ignore ER_LOCK_ABORTED and ER_LOCK_DEADLOCK errors.
*/

bool
MDL_deadlock_and_lock_abort_error_handler::
handle_condition(THD *thd,
                 uint sql_errno,
                 const char *sqlstate,
                 Sql_condition::enum_warning_level *level,
                 const char* msg,
                 Sql_condition **cond_hdl)
{
  *cond_hdl= NULL;
  if (sql_errno == ER_LOCK_ABORTED || sql_errno == ER_LOCK_DEADLOCK)
    m_need_reopen= true;

  return m_need_reopen;
}


/**
   Send timeout to thread.

   Note that this is always safe as the thread will always remove it's
   timeouts at end of query (and thus before THD is destroyed)
*/

extern "C" void thd_kill_timeout(THD* thd)
{
  thd->status_var.max_statement_time_exceeded++;
  mysql_mutex_lock(&thd->LOCK_thd_data);
  /* Kill queries that can't cause data corruptions */
  thd->awake(KILL_TIMEOUT);
  mysql_mutex_unlock(&thd->LOCK_thd_data);
}


THD::THD(my_thread_id id, bool is_wsrep_applier)
  :Statement(&main_lex, &main_mem_root, STMT_CONVENTIONAL_EXECUTION,
             /* statement id */ 0),
   rli_fake(0), rgi_fake(0), rgi_slave(NULL),
   protocol_text(this), protocol_binary(this),
   m_current_stage_key(0),
   in_sub_stmt(0), log_all_errors(0),
   binlog_unsafe_warning_flags(0),
   binlog_table_maps(0),
   bulk_param(0),
   table_map_for_update(0),
   m_examined_row_count(0),
   accessed_rows_and_keys(0),
   m_digest(NULL),
   m_statement_psi(NULL),
   m_idle_psi(NULL),
   thread_id(id),
   thread_dbug_id(id),
   os_thread_id(0),
   global_disable_checkpoint(0),
   failed_com_change_user(0),
   is_fatal_error(0),
   transaction_rollback_request(0),
   is_fatal_sub_stmt_error(false),
   rand_used(0),
   time_zone_used(0),
   in_lock_tables(0),
   bootstrap(0),
   derived_tables_processing(FALSE),
   waiting_on_group_commit(FALSE), has_waiter(FALSE),
   spcont(NULL),
   m_parser_state(NULL),
#if defined(ENABLED_DEBUG_SYNC)
   debug_sync_control(0),
#endif /* defined(ENABLED_DEBUG_SYNC) */
   wait_for_commit_ptr(0),
   m_internal_handler(0),
   main_da(0, false, false),
   m_stmt_da(&main_da),
   tdc_hash_pins(0),
   xid_hash_pins(0),
   m_tmp_tables_locked(false)
#ifdef WITH_WSREP
  ,
   wsrep_applier(is_wsrep_applier),
   wsrep_applier_closing(false),
   wsrep_client_thread(false),
   wsrep_apply_toi(false),
   wsrep_po_handle(WSREP_PO_INITIALIZER),
   wsrep_po_cnt(0),
   wsrep_apply_format(0),
   wsrep_ignore_table(false)
#endif
{
  ulong tmp;
  bzero(&variables, sizeof(variables));

  /*
    We set THR_THD to temporally point to this THD to register all the
    variables that allocates memory for this THD
  */
  THD *old_THR_THD= current_thd;
  set_current_thd(this);
  status_var.local_memory_used= sizeof(THD);
  status_var.global_memory_used= 0;
  variables.pseudo_thread_id= thread_id;
  variables.max_mem_used= global_system_variables.max_mem_used;
  main_da.init();

  mdl_context.init(this);

  /*
    Pass nominal parameters to init_alloc_root only to ensure that
    the destructor works OK in case of an error. The main_mem_root
    will be re-initialized in init_for_queries().
  */
  init_sql_alloc(&main_mem_root, ALLOC_ROOT_MIN_BLOCK_SIZE, 0,
                 MYF(MY_THREAD_SPECIFIC));

  /*
    Allocation of user variables for binary logging is always done with main
    mem root
  */
  user_var_events_alloc= mem_root;

  stmt_arena= this;
  thread_stack= 0;
  scheduler= thread_scheduler;                 // Will be fixed later
  event_scheduler.data= 0;
  event_scheduler.m_psi= 0;
  skip_wait_timeout= false;
  extra_port= 0;
  catalog= (char*)"std"; // the only catalog we have for now
  main_security_ctx.init();
  security_ctx= &main_security_ctx;
  no_errors= 0;
  password= 0;
  query_start_used= query_start_sec_part_used= 0;
  count_cuted_fields= CHECK_FIELD_IGNORE;
  killed= NOT_KILLED;
  killed_err= 0;
  col_access=0;
  is_slave_error= thread_specific_used= FALSE;
  my_hash_clear(&handler_tables_hash);
  my_hash_clear(&ull_hash);
  tmp_table=0;
  cuted_fields= 0L;
  m_sent_row_count= 0L;
  limit_found_rows= 0;
  m_row_count_func= -1;
  statement_id_counter= 0UL;
  // Must be reset to handle error with THD's created for init of mysqld
  lex->current_select= 0;
  start_utime= utime_after_query= 0;
  utime_after_lock= 0L;
  progress.arena= 0;
  progress.report_to_client= 0;
  progress.max_counter= 0;
  current_linfo =  0;
  slave_thread = 0;
  connection_name.str= 0;
  connection_name.length= 0;

  file_id = 0;
  query_id= 0;
  query_name_consts= 0;
  semisync_info= 0;
  db_charset= global_system_variables.collation_database;
  bzero(ha_data, sizeof(ha_data));
  mysys_var=0;
  binlog_evt_union.do_union= FALSE;
  enable_slow_log= 0;
  durability_property= HA_REGULAR_DURABILITY;

#ifndef DBUG_OFF
  dbug_sentry=THD_SENTRY_MAGIC;
#endif
  mysql_audit_init_thd(this);
  net.vio=0;
  net.buff= 0;
  net.reading_or_writing= 0;
  client_capabilities= 0;                       // minimalistic client
  system_thread= NON_SYSTEM_THREAD;
  cleanup_done= free_connection_done= abort_on_warning= 0;
  peer_port= 0;					// For SHOW PROCESSLIST
  transaction.m_pending_rows_event= 0;
  transaction.on= 1;
  wt_thd_lazy_init(&transaction.wt, &variables.wt_deadlock_search_depth_short,
                                    &variables.wt_timeout_short,
                                    &variables.wt_deadlock_search_depth_long,
                                    &variables.wt_timeout_long);
#ifdef SIGNAL_WITH_VIO_CLOSE
  active_vio = 0;
#endif
  mysql_mutex_init(key_LOCK_thd_data, &LOCK_thd_data, MY_MUTEX_INIT_FAST);
  mysql_mutex_init(key_LOCK_wakeup_ready, &LOCK_wakeup_ready, MY_MUTEX_INIT_FAST);
  mysql_mutex_init(key_LOCK_thd_kill, &LOCK_thd_kill, MY_MUTEX_INIT_FAST);
  mysql_cond_init(key_COND_wakeup_ready, &COND_wakeup_ready, 0);
  /*
    LOCK_thread_count goes before LOCK_thd_data - the former is called around
    'delete thd', the latter - in THD::~THD
  */
  mysql_mutex_record_order(&LOCK_thread_count, &LOCK_thd_data);

  /* Variables with default values */
  proc_info="login";
  where= THD::DEFAULT_WHERE;
  slave_net = 0;
  m_command=COM_CONNECT;
  *scramble= '\0';

#ifdef WITH_WSREP
  wsrep_ws_handle.trx_id = WSREP_UNDEFINED_TRX_ID;
  wsrep_ws_handle.opaque = NULL;
  wsrep_retry_counter     = 0;
  wsrep_PA_safe           = true;
  wsrep_retry_query       = NULL;
  wsrep_retry_query_len   = 0;
  wsrep_retry_command     = COM_CONNECT;
  wsrep_consistency_check = NO_CONSISTENCY_CHECK;
  wsrep_mysql_replicated  = 0;
  wsrep_TOI_pre_query     = NULL;
  wsrep_TOI_pre_query_len = 0;
  wsrep_info[sizeof(wsrep_info) - 1] = '\0'; /* make sure it is 0-terminated */
  wsrep_sync_wait_gtid    = WSREP_GTID_UNDEFINED;
  wsrep_affected_rows     = 0;
  wsrep_replicate_GTID    = false;
  wsrep_skip_wsrep_GTID   = false;
#endif
  /* Call to init() below requires fully initialized Open_tables_state. */
  reset_open_tables_state(this);

  init();
#if defined(ENABLED_PROFILING)
  profiling.set_thd(this);
#endif
  user_connect=(USER_CONN *)0;
  my_hash_init(&user_vars, system_charset_info, USER_VARS_HASH_SIZE, 0, 0,
               (my_hash_get_key) get_var_key,
               (my_hash_free_key) free_user_var, HASH_THREAD_SPECIFIC);

  sp_proc_cache= NULL;
  sp_func_cache= NULL;

  /* For user vars replication*/
  if (opt_bin_log)
    my_init_dynamic_array(&user_var_events,
			  sizeof(BINLOG_USER_VAR_EVENT *), 16, 16, MYF(0));
  else
    bzero((char*) &user_var_events, sizeof(user_var_events));

  /* Protocol */
  protocol= &protocol_text;			// Default protocol
  protocol_text.init(this);
  protocol_binary.init(this);

  thr_timer_init(&query_timer, (void (*)(void*)) thd_kill_timeout, this);

  tablespace_op=FALSE;

  /*
    Initialize the random generator. We call my_rnd() without a lock as
    it's not really critical if two threads modifies the structure at the
    same time.  We ensure that we have an unique number foreach thread
    by adding the address of the stack.
  */
  tmp= (ulong) (my_rnd(&sql_rand) * 0xffffffff);
  my_rnd_init(&rand, tmp + (ulong)((size_t) &rand), tmp + (ulong) ::global_query_id);
  substitute_null_with_insert_id = FALSE;
  lock_info.mysql_thd= (void *)this;

  m_token_array= NULL;
  if (max_digest_length > 0)
  {
    m_token_array= (unsigned char*) my_malloc(max_digest_length,
                                              MYF(MY_WME|MY_THREAD_SPECIFIC));
  }

  m_binlog_invoker= INVOKER_NONE;
  memset(&invoker_user, 0, sizeof(invoker_user));
  memset(&invoker_host, 0, sizeof(invoker_host));
  prepare_derived_at_open= FALSE;
  create_tmp_table_for_derived= FALSE;
  save_prep_leaf_list= FALSE;
  /* Restore THR_THD */
  set_current_thd(old_THR_THD);
  inc_thread_count();
}


void THD::push_internal_handler(Internal_error_handler *handler)
{
  DBUG_ENTER("THD::push_internal_handler");
  if (m_internal_handler)
  {
    handler->m_prev_internal_handler= m_internal_handler;
    m_internal_handler= handler;
  }
  else
  {
    m_internal_handler= handler;
  }
  DBUG_VOID_RETURN;
}

bool THD::handle_condition(uint sql_errno,
                           const char* sqlstate,
                           Sql_condition::enum_warning_level *level,
                           const char* msg,
                           Sql_condition ** cond_hdl)
{
  if (!m_internal_handler)
  {
    *cond_hdl= NULL;
    return FALSE;
  }

  for (Internal_error_handler *error_handler= m_internal_handler;
       error_handler;
       error_handler= error_handler->m_prev_internal_handler)
  {
    if (error_handler->handle_condition(this, sql_errno, sqlstate, level, msg,
					cond_hdl))
    {
      return TRUE;
    }
  }
  return FALSE;
}


Internal_error_handler *THD::pop_internal_handler()
{
  DBUG_ENTER("THD::pop_internal_handler");
  DBUG_ASSERT(m_internal_handler != NULL);
  Internal_error_handler *popped_handler= m_internal_handler;
  m_internal_handler= m_internal_handler->m_prev_internal_handler;
  DBUG_RETURN(popped_handler);
}


void THD::raise_error(uint sql_errno)
{
  const char* msg= ER_THD(this, sql_errno);
  (void) raise_condition(sql_errno,
                         NULL,
                         Sql_condition::WARN_LEVEL_ERROR,
                         msg);
}

void THD::raise_error_printf(uint sql_errno, ...)
{
  va_list args;
  char ebuff[MYSQL_ERRMSG_SIZE];
  DBUG_ENTER("THD::raise_error_printf");
  DBUG_PRINT("my", ("nr: %d  errno: %d", sql_errno, errno));
  const char* format= ER_THD(this, sql_errno);
  va_start(args, sql_errno);
  my_vsnprintf(ebuff, sizeof(ebuff), format, args);
  va_end(args);
  (void) raise_condition(sql_errno,
                         NULL,
                         Sql_condition::WARN_LEVEL_ERROR,
                         ebuff);
  DBUG_VOID_RETURN;
}

void THD::raise_warning(uint sql_errno)
{
  const char* msg= ER_THD(this, sql_errno);
  (void) raise_condition(sql_errno,
                         NULL,
                         Sql_condition::WARN_LEVEL_WARN,
                         msg);
}

void THD::raise_warning_printf(uint sql_errno, ...)
{
  va_list args;
  char    ebuff[MYSQL_ERRMSG_SIZE];
  DBUG_ENTER("THD::raise_warning_printf");
  DBUG_PRINT("enter", ("warning: %u", sql_errno));
  const char* format= ER_THD(this, sql_errno);
  va_start(args, sql_errno);
  my_vsnprintf(ebuff, sizeof(ebuff), format, args);
  va_end(args);
  (void) raise_condition(sql_errno,
                         NULL,
                         Sql_condition::WARN_LEVEL_WARN,
                         ebuff);
  DBUG_VOID_RETURN;
}

void THD::raise_note(uint sql_errno)
{
  DBUG_ENTER("THD::raise_note");
  DBUG_PRINT("enter", ("code: %d", sql_errno));
  if (!(variables.option_bits & OPTION_SQL_NOTES))
    DBUG_VOID_RETURN;
  const char* msg= ER_THD(this, sql_errno);
  (void) raise_condition(sql_errno,
                         NULL,
                         Sql_condition::WARN_LEVEL_NOTE,
                         msg);
  DBUG_VOID_RETURN;
}

void THD::raise_note_printf(uint sql_errno, ...)
{
  va_list args;
  char    ebuff[MYSQL_ERRMSG_SIZE];
  DBUG_ENTER("THD::raise_note_printf");
  DBUG_PRINT("enter",("code: %u", sql_errno));
  if (!(variables.option_bits & OPTION_SQL_NOTES))
    DBUG_VOID_RETURN;
  const char* format= ER_THD(this, sql_errno);
  va_start(args, sql_errno);
  my_vsnprintf(ebuff, sizeof(ebuff), format, args);
  va_end(args);
  (void) raise_condition(sql_errno,
                         NULL,
                         Sql_condition::WARN_LEVEL_NOTE,
                         ebuff);
  DBUG_VOID_RETURN;
}

Sql_condition* THD::raise_condition(uint sql_errno,
                                  const char* sqlstate,
                                  Sql_condition::enum_warning_level level,
                                  const char* msg)
{
  Diagnostics_area *da= get_stmt_da();
  Sql_condition *cond= NULL;
  DBUG_ENTER("THD::raise_condition");
  DBUG_ASSERT(level < Sql_condition::WARN_LEVEL_END);

  if (!(variables.option_bits & OPTION_SQL_NOTES) &&
      (level == Sql_condition::WARN_LEVEL_NOTE))
    DBUG_RETURN(NULL);

  da->opt_clear_warning_info(query_id);

  /*
    TODO: replace by DBUG_ASSERT(sql_errno != 0) once all bugs similar to
    Bug#36768 are fixed: a SQL condition must have a real (!=0) error number
    so that it can be caught by handlers.
  */
  if (sql_errno == 0)
    sql_errno= ER_UNKNOWN_ERROR;
  if (msg == NULL)
    msg= ER_THD(this, sql_errno);
  if (sqlstate == NULL)
   sqlstate= mysql_errno_to_sqlstate(sql_errno);

  if ((level == Sql_condition::WARN_LEVEL_WARN) &&
      really_abort_on_warning())
  {
    /*
      FIXME:
      push_warning and strict SQL_MODE case.
    */
    level= Sql_condition::WARN_LEVEL_ERROR;
  }

  if (handle_condition(sql_errno, sqlstate, &level, msg, &cond))
    DBUG_RETURN(cond);

  switch (level) {
  case Sql_condition::WARN_LEVEL_NOTE:
  case Sql_condition::WARN_LEVEL_WARN:
    got_warning= 1;
    break;
  case Sql_condition::WARN_LEVEL_ERROR:
    break;
  case Sql_condition::WARN_LEVEL_END:
    /* Impossible */
    break;
  }

  if (level == Sql_condition::WARN_LEVEL_ERROR)
  {
    mysql_audit_general(this, MYSQL_AUDIT_GENERAL_ERROR, sql_errno, msg);

    is_slave_error=  1; // needed to catch query errors during replication

    if (!da->is_error())
    {
      set_row_count_func(-1);
      da->set_error_status(sql_errno, msg, sqlstate, cond);
    }
  }

  query_cache_abort(this, &query_cache_tls);

  /* 
     Avoid pushing a condition for fatal out of memory errors as this will 
     require memory allocation and therefore might fail. Non fatal out of 
     memory errors can occur if raised by SIGNAL/RESIGNAL statement.
  */
  if (!(is_fatal_error && (sql_errno == EE_OUTOFMEMORY ||
                           sql_errno == ER_OUTOFMEMORY)))
  {
    cond= da->push_warning(this, sql_errno, sqlstate, level, msg);
  }
  DBUG_RETURN(cond);
}

extern "C"
void *thd_alloc(MYSQL_THD thd, size_t size)
{
  return thd->alloc(size);
}

extern "C"
void *thd_calloc(MYSQL_THD thd, size_t size)
{
  return thd->calloc(size);
}

extern "C"
char *thd_strdup(MYSQL_THD thd, const char *str)
{
  return thd->strdup(str);
}

extern "C"
char *thd_strmake(MYSQL_THD thd, const char *str, size_t size)
{
  return thd->strmake(str, size);
}

extern "C"
LEX_STRING *thd_make_lex_string(THD *thd, LEX_STRING *lex_str,
                                const char *str, size_t size,
                                int allocate_lex_string)
{
  return allocate_lex_string ? thd->make_lex_string(str, size)
                             : thd->make_lex_string(lex_str, str, size);
}

extern "C"
void *thd_memdup(MYSQL_THD thd, const void* str, size_t size)
{
  return thd->memdup(str, size);
}

extern "C"
void thd_get_xid(const MYSQL_THD thd, MYSQL_XID *xid)
{
  *xid = *(MYSQL_XID *) &thd->transaction.xid_state.xid;
}


extern "C"
my_time_t thd_TIME_to_gmt_sec(MYSQL_THD thd, const MYSQL_TIME *ltime,
                              unsigned int *errcode)
{
  Time_zone *tz= thd ? thd->variables.time_zone :
                       global_system_variables.time_zone;
  return tz->TIME_to_gmt_sec(ltime, errcode);
}


extern "C"
void thd_gmt_sec_to_TIME(MYSQL_THD thd, MYSQL_TIME *ltime, my_time_t t)
{
  Time_zone *tz= thd ? thd->variables.time_zone :
                       global_system_variables.time_zone;
  tz->gmt_sec_to_TIME(ltime, t);
}


#ifdef _WIN32
extern "C"   THD *_current_thd_noinline(void)
{
  return my_pthread_getspecific_ptr(THD*,THR_THD);
}

extern "C" my_thread_id next_thread_id_noinline()
{
#undef next_thread_id
  return next_thread_id();
}
#endif

/*
  Init common variables that has to be reset on start and on change_user
*/

void THD::init(void)
{
  DBUG_ENTER("thd::init");
  mysql_mutex_lock(&LOCK_global_system_variables);
  plugin_thdvar_init(this);
  /*
    plugin_thd_var_init() sets variables= global_system_variables, which
    has reset variables.pseudo_thread_id to 0. We need to correct it here to
    avoid temporary tables replication failure.
  */
  variables.pseudo_thread_id= thread_id;

  variables.default_master_connection.str= default_master_connection_buff;
  ::strmake(variables.default_master_connection.str,
            global_system_variables.default_master_connection.str,
            variables.default_master_connection.length);

  mysql_mutex_unlock(&LOCK_global_system_variables);

  user_time.val= start_time= start_time_sec_part= 0;

  server_status= SERVER_STATUS_AUTOCOMMIT;
  if (variables.sql_mode & MODE_NO_BACKSLASH_ESCAPES)
    server_status|= SERVER_STATUS_NO_BACKSLASH_ESCAPES;
  if (variables.sql_mode & MODE_ANSI_QUOTES)
    server_status|= SERVER_STATUS_ANSI_QUOTES;

  transaction.all.modified_non_trans_table=
    transaction.stmt.modified_non_trans_table= FALSE;
  transaction.all.m_unsafe_rollback_flags=
    transaction.stmt.m_unsafe_rollback_flags= 0;

  open_options=ha_open_options;
  update_lock_default= (variables.low_priority_updates ?
			TL_WRITE_LOW_PRIORITY :
			TL_WRITE);
  tx_isolation= (enum_tx_isolation) variables.tx_isolation;
  tx_read_only= variables.tx_read_only;
  update_charset();             // plugin_thd_var() changed character sets
  reset_current_stmt_binlog_format_row();
  reset_binlog_local_stmt_filter();
  set_status_var_init();
  bzero((char *) &org_status_var, sizeof(org_status_var));
  status_in_global= 0;
  start_bytes_received= 0;
  m_last_commit_gtid.seq_no= 0;
  last_stmt= NULL;
  /* Reset status of last insert id */
  arg_of_last_insert_id_function= FALSE;
  stmt_depends_on_first_successful_insert_id_in_prev_stmt= FALSE;
  first_successful_insert_id_in_prev_stmt= 0;
  first_successful_insert_id_in_prev_stmt_for_binlog= 0;
  first_successful_insert_id_in_cur_stmt= 0;
#ifdef WITH_WSREP
  wsrep_exec_mode= wsrep_applier ? REPL_RECV :  LOCAL_STATE;
  wsrep_conflict_state= NO_CONFLICT;
  wsrep_query_state= QUERY_IDLE;
  wsrep_last_query_id= 0;
  wsrep_trx_meta.gtid= WSREP_GTID_UNDEFINED;
  wsrep_trx_meta.depends_on= WSREP_SEQNO_UNDEFINED;
  wsrep_converted_lock_session= false;
  wsrep_retry_counter= 0;
  wsrep_rgi= NULL;
  wsrep_PA_safe= true;
  wsrep_consistency_check = NO_CONSISTENCY_CHECK;
  wsrep_mysql_replicated  = 0;
  wsrep_TOI_pre_query     = NULL;
  wsrep_TOI_pre_query_len = 0;
  wsrep_sync_wait_gtid    = WSREP_GTID_UNDEFINED;
  wsrep_affected_rows     = 0;
  wsrep_replicate_GTID    = false;
  wsrep_skip_wsrep_GTID   = false;
#endif /* WITH_WSREP */

  if (variables.sql_log_bin)
    variables.option_bits|= OPTION_BIN_LOG;
  else
    variables.option_bits&= ~OPTION_BIN_LOG;

  variables.sql_log_bin_off= 0;

  select_commands= update_commands= other_commands= 0;
  /* Set to handle counting of aborted connections */
  userstat_running= opt_userstat_running;
  last_global_update_time= current_connect_time= time(NULL);
#if defined(ENABLED_DEBUG_SYNC)
  /* Initialize the Debug Sync Facility. See debug_sync.cc. */
  debug_sync_init_thread(this);
#endif /* defined(ENABLED_DEBUG_SYNC) */

#ifndef EMBEDDED_LIBRARY
  session_tracker.enable(this);
#endif //EMBEDDED_LIBRARY

  apc_target.init(&LOCK_thd_data);
  DBUG_VOID_RETURN;
}

 
/* Updates some status variables to be used by update_global_user_stats */

void THD::update_stats(void)
{
  /* sql_command == SQLCOM_END in case of parse errors or quit */
  if (lex->sql_command != SQLCOM_END)
  {
    /* A SQL query. */
    if (lex->sql_command == SQLCOM_SELECT)
      select_commands++;
    else if (sql_command_flags[lex->sql_command] & CF_STATUS_COMMAND)
    {
      /* Ignore 'SHOW ' commands */
    }
    else if (is_update_query(lex->sql_command))
      update_commands++;
    else
      other_commands++;
  }
}


void THD::update_all_stats()
{
  ulonglong end_cpu_time, end_utime;
  double busy_time, cpu_time;

  /* This is set at start of query if opt_userstat_running was set */
  if (!userstat_running)
    return;

  end_cpu_time= my_getcputime();
  end_utime=    microsecond_interval_timer();
  busy_time= (end_utime - start_utime) / 1000000.0;
  cpu_time=  (end_cpu_time - start_cpu_time) / 10000000.0;
  /* In case there are bad values, 2629743 is the #seconds in a month. */
  if (cpu_time > 2629743.0)
    cpu_time= 0;
  status_var_add(status_var.cpu_time, cpu_time);
  status_var_add(status_var.busy_time, busy_time);

  update_global_user_stats(this, TRUE, my_time(0));
  // Has to be updated after update_global_user_stats()
  userstat_running= 0;
}


/*
  Init THD for query processing.
  This has to be called once before we call mysql_parse.
  See also comments in sql_class.h.
*/

void THD::init_for_queries()
{
  set_time(); 
  ha_enable_transaction(this,TRUE);

  reset_root_defaults(mem_root, variables.query_alloc_block_size,
                      variables.query_prealloc_size);
  reset_root_defaults(&transaction.mem_root,
                      variables.trans_alloc_block_size,
                      variables.trans_prealloc_size);
  transaction.xid_state.xid.null();
}


/*
  Do what's needed when one invokes change user

  SYNOPSIS
    change_user()

  IMPLEMENTATION
    Reset all resources that are connection specific
*/


void THD::change_user(void)
{
  if (!status_in_global)                        // Reset in init()
    add_status_to_global();

  if (!cleanup_done)
    cleanup();
  cleanup_done= 0;
  reset_killed();
  thd_clear_errors(this);

  /* Clear warnings. */
  if (!get_stmt_da()->is_warning_info_empty())
    get_stmt_da()->clear_warning_info(0);

  init();
  stmt_map.reset();
  my_hash_init(&user_vars, system_charset_info, USER_VARS_HASH_SIZE, 0, 0,
               (my_hash_get_key) get_var_key,
               (my_hash_free_key) free_user_var, 0);
  sp_cache_clear(&sp_proc_cache);
  sp_cache_clear(&sp_func_cache);
}


/* Do operations that may take a long time */

void THD::cleanup(void)
{
  DBUG_ENTER("THD::cleanup");
  DBUG_ASSERT(cleanup_done == 0);

  set_killed(KILL_CONNECTION);
#ifdef ENABLE_WHEN_BINLOG_WILL_BE_ABLE_TO_PREPARE
  if (transaction.xid_state.xa_state == XA_PREPARED)
  {
#error xid_state in the cache should be replaced by the allocated value
  }
#endif

  mysql_ha_cleanup(this);
  locked_tables_list.unlock_locked_tables(this);

  delete_dynamic(&user_var_events);
  close_temporary_tables();

  transaction.xid_state.xa_state= XA_NOTR;
  transaction.xid_state.rm_error= 0;
  trans_rollback(this);
  xid_cache_delete(this, &transaction.xid_state);

  DBUG_ASSERT(open_tables == NULL);
  /*
    If the thread was in the middle of an ongoing transaction (rolled
    back a few lines above) or under LOCK TABLES (unlocked the tables
    and left the mode a few lines above), there will be outstanding
    metadata locks. Release them.
  */
  mdl_context.release_transactional_locks();

  /* Release the global read lock, if acquired. */
  if (global_read_lock.is_acquired())
    global_read_lock.unlock_global_read_lock(this);

  if (user_connect)
  {
    decrease_user_connections(user_connect);
    user_connect= 0;                            // Safety
  }
  wt_thd_destroy(&transaction.wt);

#if defined(ENABLED_DEBUG_SYNC)
  /* End the Debug Sync Facility. See debug_sync.cc. */
  debug_sync_end_thread(this);
#endif /* defined(ENABLED_DEBUG_SYNC) */

  my_hash_free(&user_vars);
  sp_cache_clear(&sp_proc_cache);
  sp_cache_clear(&sp_func_cache);
  auto_inc_intervals_forced.empty();
  auto_inc_intervals_in_cur_stmt_for_binlog.empty();

  mysql_ull_cleanup(this);
  stmt_map.reset();
  /* All metadata locks must have been released by now. */
  DBUG_ASSERT(!mdl_context.has_locks());

  apc_target.destroy();
  cleanup_done=1;
  DBUG_VOID_RETURN;
}


/*
  Free all connection related resources associated with a THD.
  This is used when we put a thread into the thread cache.
  After this call should either call ~THD or reset_for_reuse() depending on
  circumstances.
*/

void THD::free_connection()
{
  DBUG_ASSERT(free_connection_done == 0);
  my_free(db);
  db= NULL;
#ifndef EMBEDDED_LIBRARY
  if (net.vio)
    vio_delete(net.vio);
  net.vio= 0;
  net_end(&net);
#endif
 if (!cleanup_done)
   cleanup();
  ha_close_connection(this);
  plugin_thdvar_cleanup(this);
  mysql_audit_free_thd(this);
  main_security_ctx.destroy();
  /* close all prepared statements, to save memory */
  stmt_map.reset();
  free_connection_done= 1;
#if defined(ENABLED_PROFILING)
  profiling.restart();                          // Reset profiling
#endif
}

/*
  Reset thd for reuse by another connection
  This is only used for user connections, so the following variables doesn't
  have to be reset:
  - Replication (slave) variables.
  - Variables not reset between each statements. See reset_for_next_command.
*/

void THD::reset_for_reuse()
{
  mysql_audit_init_thd(this);
  change_user();                                // Calls cleanup() & init()
  get_stmt_da()->reset_diagnostics_area();
  main_security_ctx.init();  
  failed_com_change_user= 0;
  is_fatal_error= 0;
  client_capabilities= 0;
  peer_port= 0;
  query_name_consts= 0;                         // Safety
  abort_on_warning= 0;
  free_connection_done= 0;
  m_command= COM_CONNECT;
#if defined(ENABLED_PROFILING)
  profiling.reset();
#endif
#ifdef SIGNAL_WITH_VIO_CLOSE
  active_vio = 0;
#endif
}


THD::~THD()
{
  THD *orig_thd= current_thd;
  THD_CHECK_SENTRY(this);
  DBUG_ENTER("~THD()");
  /* Check that we have already called thd->unlink() */
  DBUG_ASSERT(prev == 0 && next == 0);
  /* This takes a long time so we should not do this under LOCK_thread_count */
  mysql_mutex_assert_not_owner(&LOCK_thread_count);

  /*
    In error cases, thd may not be current thd. We have to fix this so
    that memory allocation counting is done correctly
  */
  set_current_thd(this);
  if (!status_in_global)
    add_status_to_global();

  /* Ensure that no one is using THD */
  mysql_mutex_lock(&LOCK_thd_data);
  mysql_mutex_unlock(&LOCK_thd_data);

#ifdef WITH_WSREP
  delete wsrep_rgi;
#endif
  if (!free_connection_done)
    free_connection();

  mdl_context.destroy();

  free_root(&transaction.mem_root,MYF(0));
  mysql_cond_destroy(&COND_wakeup_ready);
  mysql_mutex_destroy(&LOCK_wakeup_ready);
  mysql_mutex_destroy(&LOCK_thd_data);
  mysql_mutex_destroy(&LOCK_thd_kill);
#ifndef DBUG_OFF
  dbug_sentry= THD_SENTRY_GONE;
#endif  
#ifndef EMBEDDED_LIBRARY
  if (rgi_fake)
  {
    delete rgi_fake;
    rgi_fake= NULL;
  }
  if (rli_fake)
  {
    delete rli_fake;
    rli_fake= NULL;
  }
  
  if (rgi_slave)
    rgi_slave->cleanup_after_session();
  my_free(semisync_info);
#endif
  main_lex.free_set_stmt_mem_root();
  free_root(&main_mem_root, MYF(0));
  my_free(m_token_array);
  main_da.free_memory();
  if (tdc_hash_pins)
    lf_hash_put_pins(tdc_hash_pins);
  if (xid_hash_pins)
    lf_hash_put_pins(xid_hash_pins);
  /* Ensure everything is freed */
  status_var.local_memory_used-= sizeof(THD);

  /* trick to make happy memory accounting system */
#ifndef EMBEDDED_LIBRARY
  session_tracker.deinit();
#endif //EMBEDDED_LIBRARY

  if (status_var.local_memory_used != 0)
  {
    DBUG_PRINT("error", ("memory_used: %lld", status_var.local_memory_used));
    SAFEMALLOC_REPORT_MEMORY(thread_id);
    DBUG_ASSERT(status_var.local_memory_used == 0 ||
                !debug_assert_on_not_freed_memory);
  }
  update_global_memory_status(status_var.global_memory_used);
  set_current_thd(orig_thd == this ? 0 : orig_thd);
  dec_thread_count();
  DBUG_VOID_RETURN;
}


/*
  Add all status variables to another status variable array

  SYNOPSIS
   add_to_status()
   to_var       add to this array
   from_var     from this array

  NOTES
    This function assumes that all variables at start are long/ulong and
    other types are handled explicitly
*/

void add_to_status(STATUS_VAR *to_var, STATUS_VAR *from_var)
{
  ulong *end= (ulong*) ((uchar*) to_var +
                        offsetof(STATUS_VAR, last_system_status_var) +
			sizeof(ulong));
  ulong *to= (ulong*) to_var, *from= (ulong*) from_var;

  while (to != end)
    *(to++)+= *(from++);

  /* Handle the not ulong variables. See end of system_status_var */
  to_var->bytes_received+=      from_var->bytes_received;
  to_var->bytes_sent+=          from_var->bytes_sent;
  to_var->rows_read+=           from_var->rows_read;
  to_var->rows_sent+=           from_var->rows_sent;
  to_var->rows_tmp_read+=       from_var->rows_tmp_read;
  to_var->binlog_bytes_written+= from_var->binlog_bytes_written;
  to_var->cpu_time+=            from_var->cpu_time;
  to_var->busy_time+=           from_var->busy_time;

  /*
    Update global_memory_used. We have to do this with atomic_add as the
    global value can change outside of LOCK_status.
  */
  if (to_var == &global_status_var)
  {
    DBUG_PRINT("info", ("global memory_used: %lld  size: %lld",
                        (longlong) global_status_var.global_memory_used,
                        (longlong) from_var->global_memory_used));
    update_global_memory_status(from_var->global_memory_used);
  }
  else
   to_var->global_memory_used+= from_var->global_memory_used;
}

/*
  Add the difference between two status variable arrays to another one.

  SYNOPSIS
    add_diff_to_status
    to_var       add to this array
    from_var     from this array
    dec_var      minus this array
  
  NOTE
    This function assumes that all variables at start are long/ulong and
    other types are handled explicitly
*/

void add_diff_to_status(STATUS_VAR *to_var, STATUS_VAR *from_var,
                        STATUS_VAR *dec_var)
{
  ulong *end= (ulong*) ((uchar*) to_var + offsetof(STATUS_VAR,
						  last_system_status_var) +
			sizeof(ulong));
  ulong *to= (ulong*) to_var, *from= (ulong*) from_var, *dec= (ulong*) dec_var;

  while (to != end)
    *(to++)+= *(from++) - *(dec++);

  to_var->bytes_received+=       from_var->bytes_received -
                                 dec_var->bytes_received;
  to_var->bytes_sent+=           from_var->bytes_sent - dec_var->bytes_sent;
  to_var->rows_read+=            from_var->rows_read - dec_var->rows_read;
  to_var->rows_sent+=            from_var->rows_sent - dec_var->rows_sent;
  to_var->rows_tmp_read+=        from_var->rows_tmp_read - dec_var->rows_tmp_read;
  to_var->binlog_bytes_written+= from_var->binlog_bytes_written -
                                 dec_var->binlog_bytes_written;
  to_var->cpu_time+=             from_var->cpu_time - dec_var->cpu_time;
  to_var->busy_time+=            from_var->busy_time - dec_var->busy_time;

  /*
    We don't need to accumulate memory_used as these are not reset or used by
    the calling functions.  See execute_show_status().
  */
}

#define SECONDS_TO_WAIT_FOR_KILL 2
#if !defined(__WIN__) && defined(HAVE_SELECT)
/* my_sleep() can wait for sub second times */
#define WAIT_FOR_KILL_TRY_TIMES 20
#else
#define WAIT_FOR_KILL_TRY_TIMES 2
#endif


/**
  Awake a thread.

  @param[in]  state_to_set    value for THD::killed

  This is normally called from another thread's THD object.

  @note Do always call this while holding LOCK_thd_data.
        NOT_KILLED is used to awake a thread for a slave
*/

void THD::awake(killed_state state_to_set)
{
  DBUG_ENTER("THD::awake");
  DBUG_PRINT("enter", ("this: %p current_thd: %p  state: %d",
                       this, current_thd, (int) state_to_set));
  THD_CHECK_SENTRY(this);
  mysql_mutex_assert_owner(&LOCK_thd_data);

  print_aborted_warning(3, "KILLED");

  /*
    Don't degrade killed state, for example from a KILL_CONNECTION to
    STATEMENT TIMEOUT
  */
  if (killed >= KILL_CONNECTION)
    state_to_set= killed;

  /* Set the 'killed' flag of 'this', which is the target THD object. */
  mysql_mutex_lock(&LOCK_thd_kill);
  set_killed_no_mutex(state_to_set);

  if (state_to_set >= KILL_CONNECTION || state_to_set == NOT_KILLED)
  {
#ifdef SIGNAL_WITH_VIO_CLOSE
    if (this != current_thd)
    {
      if(active_vio)
        vio_shutdown(active_vio, SHUT_RDWR);
    }
#endif

    /* Mark the target thread's alarm request expired, and signal alarm. */
    thr_alarm_kill(thread_id);

    /* Send an event to the scheduler that a thread should be killed. */
    if (!slave_thread)
      MYSQL_CALLBACK(scheduler, post_kill_notification, (this));
  }

  /* Interrupt target waiting inside a storage engine. */
  if (state_to_set != NOT_KILLED)
    ha_kill_query(this, thd_kill_level(this));

  /* Broadcast a condition to kick the target if it is waiting on it. */
  if (mysys_var)
  {
    mysql_mutex_lock(&mysys_var->mutex);
    if (!system_thread)		// Don't abort locks
      mysys_var->abort=1;

    /*
      This broadcast could be up in the air if the victim thread
      exits the cond in the time between read and broadcast, but that is
      ok since all we want to do is to make the victim thread get out
      of waiting on current_cond.
      If we see a non-zero current_cond: it cannot be an old value (because
      then exit_cond() should have run and it can't because we have mutex); so
      it is the true value but maybe current_mutex is not yet non-zero (we're
      in the middle of enter_cond() and there is a "memory order
      inversion"). So we test the mutex too to not lock 0.

      Note that there is a small chance we fail to kill. If victim has locked
      current_mutex, but hasn't yet entered enter_cond() (which means that
      current_cond and current_mutex are 0), then the victim will not get
      a signal and it may wait "forever" on the cond (until
      we issue a second KILL or the status it's waiting for happens).
      It's true that we have set its thd->killed but it may not
      see it immediately and so may have time to reach the cond_wait().

      However, where possible, we test for killed once again after
      enter_cond(). This should make the signaling as safe as possible.
      However, there is still a small chance of failure on platforms with
      instruction or memory write reordering.

      We have to do the loop with trylock, because if we would use
      pthread_mutex_lock(), we can cause a deadlock as we are here locking
      the mysys_var->mutex and mysys_var->current_mutex in a different order
      than in the thread we are trying to kill.
      We only sleep for 2 seconds as we don't want to have LOCK_thd_data
      locked too long time.

      There is a small change we may not succeed in aborting a thread that
      is not yet waiting for a mutex, but as this happens only for a
      thread that was doing something else when the kill was issued and
      which should detect the kill flag before it starts to wait, this
      should be good enough.
    */
    if (mysys_var->current_cond && mysys_var->current_mutex)
    {
      uint i;
      for (i= 0; i < WAIT_FOR_KILL_TRY_TIMES * SECONDS_TO_WAIT_FOR_KILL; i++)
      {
        int ret= mysql_mutex_trylock(mysys_var->current_mutex);
        mysql_cond_broadcast(mysys_var->current_cond);
        if (!ret)
        {
          /* Signal is sure to get through */
          mysql_mutex_unlock(mysys_var->current_mutex);
          break;
        }
        my_sleep(1000000L / WAIT_FOR_KILL_TRY_TIMES);
      }
    }
    mysql_mutex_unlock(&mysys_var->mutex);
  }
  mysql_mutex_unlock(&LOCK_thd_kill);
  DBUG_VOID_RETURN;
}


/**
  Close the Vio associated this session.

  @remark LOCK_thd_data is taken due to the fact that
          the Vio might be disassociated concurrently.
*/

void THD::disconnect()
{
  Vio *vio= NULL;

  mysql_mutex_lock(&LOCK_thd_data);

  set_killed(KILL_CONNECTION);

#ifdef SIGNAL_WITH_VIO_CLOSE
  /*
    Since a active vio might might have not been set yet, in
    any case save a reference to avoid closing a inexistent
    one or closing the vio twice if there is a active one.
  */
  vio= active_vio;
  close_active_vio();
#endif

  /* Disconnect even if a active vio is not associated. */
  if (net.vio != vio)
    vio_close(net.vio);
  net.thd= 0;                                   // Don't collect statistics

  mysql_mutex_unlock(&LOCK_thd_data);
}


bool THD::notify_shared_lock(MDL_context_owner *ctx_in_use,
                             bool needs_thr_lock_abort)
{
  THD *in_use= ctx_in_use->get_thd();
  bool signalled= FALSE;
  DBUG_ENTER("THD::notify_shared_lock");
  DBUG_PRINT("enter",("needs_thr_lock_abort: %d", needs_thr_lock_abort));

  if ((in_use->system_thread & SYSTEM_THREAD_DELAYED_INSERT) &&
      !in_use->killed)
  {
    /* This code is similar to kill_delayed_threads() */
    DBUG_PRINT("info", ("kill delayed thread"));
    mysql_mutex_lock(&in_use->LOCK_thd_data);
    if (in_use->killed < KILL_CONNECTION)
      in_use->set_killed(KILL_CONNECTION);
    if (in_use->mysys_var)
    {
      mysql_mutex_lock(&in_use->mysys_var->mutex);
      if (in_use->mysys_var->current_cond)
        mysql_cond_broadcast(in_use->mysys_var->current_cond);

      /* Abort if about to wait in thr_upgrade_write_delay_lock */
      in_use->mysys_var->abort= 1;
      mysql_mutex_unlock(&in_use->mysys_var->mutex);
    }
    mysql_mutex_unlock(&in_use->LOCK_thd_data);
    signalled= TRUE;
  }

  if (needs_thr_lock_abort)
  {
    mysql_mutex_lock(&in_use->LOCK_thd_data);
    /* If not already dying */
    if (in_use->killed != KILL_CONNECTION_HARD)
    {
      for (TABLE *thd_table= in_use->open_tables;
           thd_table ;
           thd_table= thd_table->next)
      {
        /*
          Check for TABLE::needs_reopen() is needed since in some
          places we call handler::close() for table instance (and set
          TABLE::db_stat to 0) and do not remove such instances from
          the THD::open_tables for some time, during which other
          thread can see those instances (e.g. see partitioning code).
        */
        if (!thd_table->needs_reopen())
        {
          signalled|= mysql_lock_abort_for_thread(this, thd_table);
          if (WSREP(this) && wsrep_thd_is_BF(this, FALSE))
          {
            WSREP_DEBUG("remove_table_from_cache: %llu",
                        (unsigned long long) this->real_id);
            wsrep_abort_thd((void *)this, (void *)in_use, FALSE);
          }
        }
      }
    }
    mysql_mutex_unlock(&in_use->LOCK_thd_data);
  }
  DBUG_RETURN(signalled);
}


/*
  Get error number for killed state
  Note that the error message can't have any parameters.
  If one needs parameters, one should use THD::killed_err_msg
  See thd::kill_message()
*/

int THD::killed_errno()
{
  DBUG_ENTER("killed_errno");
  DBUG_PRINT("enter", ("killed: %d  killed_errno: %d",
                       killed, killed_err ? killed_err->no: 0));

  /* Ensure that killed_err is not set if we are not killed */
  DBUG_ASSERT(!killed_err || killed != NOT_KILLED);

  if (killed_err)
    DBUG_RETURN(killed_err->no);

  switch (killed) {
  case NOT_KILLED:
  case KILL_HARD_BIT:
    DBUG_RETURN(0);                            // Probably wrong usage
  case KILL_BAD_DATA:
  case KILL_BAD_DATA_HARD:
  case ABORT_QUERY_HARD:
  case ABORT_QUERY:
    DBUG_RETURN(0);                             // Not a real error
  case KILL_CONNECTION:
  case KILL_CONNECTION_HARD:
  case KILL_SYSTEM_THREAD:
  case KILL_SYSTEM_THREAD_HARD:
    DBUG_RETURN(ER_CONNECTION_KILLED);
  case KILL_QUERY:
  case KILL_QUERY_HARD:
    DBUG_RETURN(ER_QUERY_INTERRUPTED);
  case KILL_TIMEOUT:
  case KILL_TIMEOUT_HARD:
    DBUG_RETURN(ER_STATEMENT_TIMEOUT);
  case KILL_SERVER:
  case KILL_SERVER_HARD:
    DBUG_RETURN(ER_SERVER_SHUTDOWN);
  case KILL_SLAVE_SAME_ID:
    DBUG_RETURN(ER_SLAVE_SAME_ID);
  case KILL_WAIT_TIMEOUT:
  case KILL_WAIT_TIMEOUT_HARD:
    DBUG_RETURN(ER_NET_READ_INTERRUPTED);
  }
  DBUG_RETURN(0);                               // Keep compiler happy
}


/*
  Remember the location of thread info, the structure needed for
  the structure for the net buffer
*/

bool THD::store_globals()
{
  /*
    Assert that thread_stack is initialized: it's necessary to be able
    to track stack overrun.
  */
  DBUG_ASSERT(thread_stack);

  if (set_current_thd(this))
    return 1;
  /*
    mysys_var is concurrently readable by a killer thread.
    It is protected by LOCK_thd_data, it is not needed to lock while the
    pointer is changing from NULL not non-NULL. If the kill thread reads
    NULL it doesn't refer to anything, but if it is non-NULL we need to
    ensure that the thread doesn't proceed to assign another thread to
    have the mysys_var reference (which in fact refers to the worker
    threads local storage with key THR_KEY_mysys. 
  */
  mysys_var=my_thread_var;
  /*
    Let mysqld define the thread id (not mysys)
    This allows us to move THD to different threads if needed.
  */
  mysys_var->id=      thread_id;

  /* thread_dbug_id should not change for a THD */
  if (!thread_dbug_id)
    thread_dbug_id= mysys_var->dbug_id;
  else
  {
    /* This only changes if we are using pool-of-threads */
    mysys_var->dbug_id= thread_dbug_id;
  }
#ifdef __NR_gettid
  os_thread_id= (uint32)syscall(__NR_gettid);
#else
  os_thread_id= 0;
#endif
  real_id= pthread_self();                      // For debugging
  mysys_var->stack_ends_here= thread_stack +    // for consistency, see libevent_thread_proc
                              STACK_DIRECTION * (long)my_thread_stack_size;
  if (net.vio)
  {
    net.thd= this;
  }
  /*
    We have to call thr_lock_info_init() again here as THD may have been
    created in another thread
  */
  thr_lock_info_init(&lock_info, mysys_var);

  return 0;
}

/**
   Untie THD from current thread

   Used when using --thread-handling=pool-of-threads
*/

void THD::reset_globals()
{
  mysql_mutex_lock(&LOCK_thd_data);
  mysys_var= 0;
  mysql_mutex_unlock(&LOCK_thd_data);

  /* Undocking the thread specific data. */
  set_current_thd(0);
  net.thd= 0;
}

/*
  Cleanup after query.

  SYNOPSIS
    THD::cleanup_after_query()

  DESCRIPTION
    This function is used to reset thread data to its default state.

  NOTE
    This function is not suitable for setting thread data to some
    non-default values, as there is only one replication thread, so
    different master threads may overwrite data of each other on
    slave.
*/

void THD::cleanup_after_query()
{
  DBUG_ENTER("THD::cleanup_after_query");

  thd_progress_end(this);

  /*
    Reset rand_used so that detection of calls to rand() will save random 
    seeds if needed by the slave.

    Do not reset rand_used if inside a stored function or trigger because 
    only the call to these operations is logged. Thus only the calling 
    statement needs to detect rand() calls made by its substatements. These
    substatements must not set rand_used to 0 because it would remove the
    detection of rand() by the calling statement. 
  */
  if (!in_sub_stmt) /* stored functions and triggers are a special case */
  {
    /* Forget those values, for next binlogger: */
    stmt_depends_on_first_successful_insert_id_in_prev_stmt= 0;
    auto_inc_intervals_in_cur_stmt_for_binlog.empty();
    rand_used= 0;
#ifndef EMBEDDED_LIBRARY
    /*
      Clean possible unused INSERT_ID events by current statement.
      is_update_query() is needed to ignore SET statements:
        Statements that don't update anything directly and don't
        used stored functions. This is mostly necessary to ignore
        statements in binlog between SET INSERT_ID and DML statement
        which is intended to consume its event (there can be other
        SET statements between them).
    */
    if ((rgi_slave || rli_fake) && is_update_query(lex->sql_command))
      auto_inc_intervals_forced.empty();
#endif
  }
  /*
    Forget the binlog stmt filter for the next query.
    There are some code paths that:
    - do not call THD::decide_logging_format()
    - do call THD::binlog_query(),
    making this reset necessary.
  */
  reset_binlog_local_stmt_filter();
  if (first_successful_insert_id_in_cur_stmt > 0)
  {
    /* set what LAST_INSERT_ID() will return */
    first_successful_insert_id_in_prev_stmt= 
      first_successful_insert_id_in_cur_stmt;
    first_successful_insert_id_in_cur_stmt= 0;
    substitute_null_with_insert_id= TRUE;
  }
  arg_of_last_insert_id_function= 0;
  /* Free Items that were created during this execution */
  free_items();
  /* Reset where. */
  where= THD::DEFAULT_WHERE;
  /* reset table map for multi-table update */
  table_map_for_update= 0;
  m_binlog_invoker= INVOKER_NONE;
#ifdef WITH_WSREP
  if (TOTAL_ORDER == wsrep_exec_mode)
  {
    wsrep_exec_mode = LOCAL_STATE;
  }
#endif  /* WITH_WSREP */

#ifndef EMBEDDED_LIBRARY
  if (rgi_slave)
    rgi_slave->cleanup_after_query();
#endif

#ifdef WITH_WSREP
  wsrep_sync_wait_gtid= WSREP_GTID_UNDEFINED;
  if (!in_active_multi_stmt_transaction())
    wsrep_affected_rows= 0;
#endif /* WITH_WSREP */

  DBUG_VOID_RETURN;
}


/*
  Convert a string to another character set

  SYNOPSIS
    convert_string()
    to				Store new allocated string here
    to_cs			New character set for allocated string
    from			String to convert
    from_length			Length of string to convert
    from_cs			Original character set

  NOTES
    to will be 0-terminated to make it easy to pass to system funcs

  RETURN
    0	ok
    1	End of memory.
        In this case to->str will point to 0 and to->length will be 0.
*/

bool THD::convert_string(LEX_STRING *to, CHARSET_INFO *to_cs,
			 const char *from, uint from_length,
			 CHARSET_INFO *from_cs)
{
  DBUG_ENTER("THD::convert_string");
  size_t new_length= to_cs->mbmaxlen * from_length;
  uint errors;
  if (alloc_lex_string(to, new_length + 1))
    DBUG_RETURN(true);                          // EOM
  to->length= copy_and_convert((char*) to->str, new_length, to_cs,
			       from, from_length, from_cs, &errors);
  to->str[to->length]= 0;                       // Safety
  if (errors && lex->parse_vcol_expr)
  {
    my_error(ER_BAD_DATA, MYF(0),
             ErrConvString(from, from_length, from_cs).ptr(),
             to_cs->csname);
    DBUG_RETURN(true);
  }
  DBUG_RETURN(false);
}


/*
  Convert a string between two character sets.
  dstcs and srccs cannot be &my_charset_bin.
*/
bool THD::convert_fix(CHARSET_INFO *dstcs, LEX_STRING *dst,
                      CHARSET_INFO *srccs, const char *src, uint src_length,
                      String_copier *status)
{
  DBUG_ENTER("THD::convert_fix");
  size_t dst_length= dstcs->mbmaxlen * src_length;
  if (alloc_lex_string(dst, dst_length + 1))
    DBUG_RETURN(true);                           // EOM
  dst->length= status->convert_fix(dstcs, (char*) dst->str, dst_length,
                                   srccs, src, src_length, src_length);
  dst->str[dst->length]= 0;                      // Safety
  DBUG_RETURN(false);
}


/*
  Copy or convert a string.
*/
bool THD::copy_fix(CHARSET_INFO *dstcs, LEX_STRING *dst,
                   CHARSET_INFO *srccs, const char *src, uint src_length,
                   String_copier *status)
{
  DBUG_ENTER("THD::copy_fix");
  size_t dst_length= dstcs->mbmaxlen * src_length;
  if (alloc_lex_string(dst, dst_length + 1))
    DBUG_RETURN(true);                          // EOM
  dst->length= status->well_formed_copy(dstcs, dst->str, dst_length,
                                        srccs, src, src_length, src_length);
  dst->str[dst->length]= '\0';
  DBUG_RETURN(false);
}


class String_copier_with_error: public String_copier
{
public:
  bool check_errors(CHARSET_INFO *srccs, const char *src, uint src_length)
  {
    if (most_important_error_pos())
    {
      ErrConvString err(src, src_length, &my_charset_bin);
      my_error(ER_INVALID_CHARACTER_STRING, MYF(0), srccs->csname, err.ptr());
      return true;
    }
    return false;
  }
};


bool THD::convert_with_error(CHARSET_INFO *dstcs, LEX_STRING *dst,
                             CHARSET_INFO *srccs,
                             const char *src, uint src_length)
{
  String_copier_with_error status;
  return convert_fix(dstcs, dst, srccs, src, src_length, &status) ||
         status.check_errors(srccs, src, src_length);
}


bool THD::copy_with_error(CHARSET_INFO *dstcs, LEX_STRING *dst,
                          CHARSET_INFO *srccs,
                          const char *src, uint src_length)
{
  String_copier_with_error status;
  return copy_fix(dstcs, dst, srccs, src, src_length, &status) ||
         status.check_errors(srccs, src, src_length);
}


/*
  Convert string from source character set to target character set inplace.

  SYNOPSIS
    THD::convert_string

  DESCRIPTION
    Convert string using convert_buffer - buffer for character set 
    conversion shared between all protocols.

  RETURN
    0   ok
   !0   out of memory
*/

bool THD::convert_string(String *s, CHARSET_INFO *from_cs, CHARSET_INFO *to_cs)
{
  uint dummy_errors;
  if (convert_buffer.copy(s->ptr(), s->length(), from_cs, to_cs, &dummy_errors))
    return TRUE;
  /* If convert_buffer >> s copying is more efficient long term */
  if (convert_buffer.alloced_length() >= convert_buffer.length() * 2 ||
      !s->is_alloced())
  {
    return s->copy(convert_buffer);
  }
  s->swap(convert_buffer);
  return FALSE;
}


/*
  Update some cache variables when character set changes
*/

void THD::update_charset()
{
  uint32 not_used;
  charset_is_system_charset=
    !String::needs_conversion(0,
                              variables.character_set_client,
                              system_charset_info,
                              &not_used);
  charset_is_collation_connection= 
    !String::needs_conversion(0,
                              variables.character_set_client,
                              variables.collation_connection,
                              &not_used);
  charset_is_character_set_filesystem= 
    !String::needs_conversion(0,
                              variables.character_set_client,
                              variables.character_set_filesystem,
                              &not_used);
}


/* routings to adding tables to list of changed in transaction tables */

inline static void list_include(CHANGED_TABLE_LIST** prev,
				CHANGED_TABLE_LIST* curr,
				CHANGED_TABLE_LIST* new_table)
{
  if (new_table)
  {
    *prev = new_table;
    (*prev)->next = curr;
  }
}

/* add table to list of changed in transaction tables */

void THD::add_changed_table(TABLE *table)
{
  DBUG_ENTER("THD::add_changed_table(table)");

  DBUG_ASSERT(in_multi_stmt_transaction_mode() && table->file->has_transactions());
  add_changed_table(table->s->table_cache_key.str,
                    (long) table->s->table_cache_key.length);
  DBUG_VOID_RETURN;
}


void THD::add_changed_table(const char *key, long key_length)
{
  DBUG_ENTER("THD::add_changed_table(key)");
  CHANGED_TABLE_LIST **prev_changed = &transaction.changed_tables;
  CHANGED_TABLE_LIST *curr = transaction.changed_tables;

  for (; curr; prev_changed = &(curr->next), curr = curr->next)
  {
    int cmp =  (long)curr->key_length - (long)key_length;
    if (cmp < 0)
    {
      list_include(prev_changed, curr, changed_table_dup(key, key_length));
      DBUG_PRINT("info", 
		 ("key_length: %ld  %u", key_length,
                  (*prev_changed)->key_length));
      DBUG_VOID_RETURN;
    }
    else if (cmp == 0)
    {
      cmp = memcmp(curr->key, key, curr->key_length);
      if (cmp < 0)
      {
	list_include(prev_changed, curr, changed_table_dup(key, key_length));
	DBUG_PRINT("info", 
		   ("key_length:  %ld  %u", key_length,
		    (*prev_changed)->key_length));
	DBUG_VOID_RETURN;
      }
      else if (cmp == 0)
      {
	DBUG_PRINT("info", ("already in list"));
	DBUG_VOID_RETURN;
      }
    }
  }
  *prev_changed = changed_table_dup(key, key_length);
  DBUG_PRINT("info", ("key_length: %ld  %u", key_length,
		      (*prev_changed)->key_length));
  DBUG_VOID_RETURN;
}


CHANGED_TABLE_LIST* THD::changed_table_dup(const char *key, long key_length)
{
  CHANGED_TABLE_LIST* new_table = 
    (CHANGED_TABLE_LIST*) trans_alloc(ALIGN_SIZE(sizeof(CHANGED_TABLE_LIST))+
				      key_length + 1);
  if (!new_table)
  {
    my_error(EE_OUTOFMEMORY, MYF(ME_BELL+ME_FATALERROR),
             ALIGN_SIZE(sizeof(TABLE_LIST)) + key_length + 1);
    set_killed(KILL_CONNECTION);
    return 0;
  }

  new_table->key= ((char*)new_table)+ ALIGN_SIZE(sizeof(CHANGED_TABLE_LIST));
  new_table->next = 0;
  new_table->key_length = key_length;
  ::memcpy(new_table->key, key, key_length);
  return new_table;
}


int THD::send_explain_fields(select_result *result, uint8 explain_flags, bool is_analyze)
{
  List<Item> field_list;
  if (lex->explain_json)
    make_explain_json_field_list(field_list, is_analyze);
  else
    make_explain_field_list(field_list, explain_flags, is_analyze);

  result->prepare(field_list, NULL);
  return (result->send_result_set_metadata(field_list,
                                           Protocol::SEND_NUM_ROWS | 
                                           Protocol::SEND_EOF));
}


void THD::make_explain_json_field_list(List<Item> &field_list, bool is_analyze)
{
  Item *item= new (mem_root) Item_empty_string(this, (is_analyze ?
                                                      "ANALYZE" :
                                                      "EXPLAIN"),
                                              78, system_charset_info);
  field_list.push_back(item, mem_root);
}


/*
  Populate the provided field_list with EXPLAIN output columns.
  this->lex->describe has the EXPLAIN flags

  The set/order of columns must be kept in sync with 
  Explain_query::print_explain and co.
*/

void THD::make_explain_field_list(List<Item> &field_list, uint8 explain_flags,
                                  bool is_analyze)
{
  Item *item;
  CHARSET_INFO *cs= system_charset_info;
  field_list.push_back(item= new (mem_root)
                       Item_return_int(this, "id", 3,
                                       MYSQL_TYPE_LONGLONG), mem_root);
  item->maybe_null= 1;
  field_list.push_back(new (mem_root)
                       Item_empty_string(this, "select_type", 19, cs),
                       mem_root);
  field_list.push_back(item= new (mem_root)
                       Item_empty_string(this, "table", NAME_CHAR_LEN, cs),
                       mem_root);
  item->maybe_null= 1;
  if (explain_flags & DESCRIBE_PARTITIONS)
  {
    /* Maximum length of string that make_used_partitions_str() can produce */
    item= new (mem_root) Item_empty_string(this, "partitions",
                                           MAX_PARTITIONS * (1 + FN_LEN), cs);
    field_list.push_back(item, mem_root);
    item->maybe_null= 1;
  }
  field_list.push_back(item= new (mem_root)
                       Item_empty_string(this, "type", 10, cs),
                       mem_root);
  item->maybe_null= 1;
  field_list.push_back(item= new (mem_root)
                       Item_empty_string(this, "possible_keys",
                                         NAME_CHAR_LEN*MAX_KEY, cs),
                       mem_root);
  item->maybe_null=1;
  field_list.push_back(item=new (mem_root)
                       Item_empty_string(this, "key", NAME_CHAR_LEN, cs),
                       mem_root);
  item->maybe_null=1;
  field_list.push_back(item=new (mem_root)
                       Item_empty_string(this, "key_len",
                                         NAME_CHAR_LEN*MAX_KEY),
                       mem_root);
  item->maybe_null=1;
  field_list.push_back(item=new (mem_root)
                       Item_empty_string(this, "ref",
                                         NAME_CHAR_LEN*MAX_REF_PARTS, cs),
                       mem_root);
  item->maybe_null=1;
  field_list.push_back(item= new (mem_root)
                       Item_return_int(this, "rows", 10, MYSQL_TYPE_LONGLONG),
                       mem_root);
  if (is_analyze)
  {
    field_list.push_back(item= new (mem_root)
                         Item_float(this, "r_rows", 0.1234, 10, 4),
                         mem_root);
    item->maybe_null=1;
  }

  if (is_analyze || (explain_flags & DESCRIBE_EXTENDED))
  {
    field_list.push_back(item= new (mem_root)
                         Item_float(this, "filtered", 0.1234, 2, 4),
                         mem_root);
    item->maybe_null=1;
  }

  if (is_analyze)
  {
    field_list.push_back(item= new (mem_root)
                         Item_float(this, "r_filtered", 0.1234, 2, 4),
                         mem_root);
    item->maybe_null=1;
  }

  item->maybe_null= 1;
  field_list.push_back(new (mem_root)
                       Item_empty_string(this, "Extra", 255, cs),
                       mem_root);
}


#ifdef SIGNAL_WITH_VIO_CLOSE
void THD::close_active_vio()
{
  DBUG_ENTER("close_active_vio");
  mysql_mutex_assert_owner(&LOCK_thd_data);
#ifndef EMBEDDED_LIBRARY
  if (active_vio)
  {
    vio_close(active_vio);
    active_vio = 0;
  }
#endif
  DBUG_VOID_RETURN;
}
#endif


struct Item_change_record: public ilink
{
  Item **place;
  Item *old_value;
  /* Placement new was hidden by `new' in ilink (TODO: check): */
  static void *operator new(size_t size, void *mem) { return mem; }
  static void operator delete(void *ptr, size_t size) {}
  static void operator delete(void *ptr, void *mem) { /* never called */ }
};


/*
  Register an item tree tree transformation, performed by the query
  optimizer. We need a pointer to runtime_memroot because it may be !=
  thd->mem_root (due to possible set_n_backup_active_arena called for thd).
*/

void
Item_change_list::nocheck_register_item_tree_change(Item **place,
                                                    Item *old_value,
                                                    MEM_ROOT *runtime_memroot)
{
  Item_change_record *change;
  DBUG_ENTER("THD::nocheck_register_item_tree_change");
  DBUG_PRINT("enter", ("Register %p <- %p", old_value, (*place)));
  /*
    Now we use one node per change, which adds some memory overhead,
    but still is rather fast as we use alloc_root for allocations.
    A list of item tree changes of an average query should be short.
  */
  void *change_mem= alloc_root(runtime_memroot, sizeof(*change));
  if (change_mem == 0)
  {
    /*
      OOM, thd->fatal_error() is called by the error handler of the
      memroot. Just return.
    */
    DBUG_VOID_RETURN;
  }
  change= new (change_mem) Item_change_record;
  change->place= place;
  change->old_value= old_value;
  change_list.append(change);
  DBUG_VOID_RETURN;
}

/**
  Check and register item change if needed

  @param place           place where we should assign new value
  @param new_value       place of the new value

  @details
    Let C be a reference to an item that changed the reference A
    at the location (occurrence) L1 and this change has been registered.
    If C is substituted for reference A another location (occurrence) L2
    that is to be registered as well than this change has to be
    consistent with the first change in order the procedure that rollback
    changes to substitute the same reference at both locations L1 and L2.
*/

void
Item_change_list::check_and_register_item_tree_change(Item **place,
                                                      Item **new_value,
                                                      MEM_ROOT *runtime_memroot)
{
  Item_change_record *change;
  DBUG_ENTER("THD::check_and_register_item_tree_change");
  DBUG_PRINT("enter", ("Register: %p (%p) <- %p (%p)",
                       *place, place, *new_value, new_value));
  I_List_iterator<Item_change_record> it(change_list);
  while ((change= it++))
  {
    if (change->place == new_value)
      break; // we need only very first value
  }
  if (change)
    nocheck_register_item_tree_change(place, change->old_value,
                                      runtime_memroot);
  DBUG_VOID_RETURN;
}


void Item_change_list::rollback_item_tree_changes()
{
  DBUG_ENTER("THD::rollback_item_tree_changes");
  I_List_iterator<Item_change_record> it(change_list);
  Item_change_record *change;

  while ((change= it++))
  {
    DBUG_PRINT("info", ("Rollback: %p (%p) <- %p",
                        *change->place, change->place, change->old_value));
    *change->place= change->old_value;
  }
  /* We can forget about changes memory: it's allocated in runtime memroot */
  change_list.empty();
  DBUG_VOID_RETURN;
}


/*****************************************************************************
** Functions to provide a interface to select results
*****************************************************************************/

void select_result::cleanup()
{
  /* do nothing */
}

bool select_result::check_simple_select() const
{
  my_error(ER_SP_BAD_CURSOR_QUERY, MYF(0));
  return TRUE;
}


static String default_line_term("\n",default_charset_info);
static String default_escaped("\\",default_charset_info);
static String default_field_term("\t",default_charset_info);
static String default_enclosed_and_line_start("", default_charset_info);
static String default_xml_row_term("<row>", default_charset_info);

sql_exchange::sql_exchange(char *name, bool flag,
                           enum enum_filetype filetype_arg)
  :file_name(name), opt_enclosed(0), dumpfile(flag), skip_lines(0)
{
  filetype= filetype_arg;
  field_term= &default_field_term;
  enclosed=   line_start= &default_enclosed_and_line_start;
  line_term=  filetype == FILETYPE_CSV ?
              &default_line_term : &default_xml_row_term;
  escaped=    &default_escaped;
  cs= NULL;
}

bool sql_exchange::escaped_given(void)
{
  return escaped != &default_escaped;
}


bool select_send::send_result_set_metadata(List<Item> &list, uint flags)
{
  bool res;
#ifdef WITH_WSREP
  if (WSREP(thd) && thd->wsrep_retry_query)
  {
    WSREP_DEBUG("skipping select metadata");
    return FALSE;
  }
#endif /* WITH_WSREP */
  if (!(res= thd->protocol->send_result_set_metadata(&list, flags)))
    is_result_set_started= 1;
  return res;
}

void select_send::abort_result_set()
{
  DBUG_ENTER("select_send::abort_result_set");

  if (is_result_set_started && thd->spcont)
  {
    /*
      We're executing a stored procedure, have an open result
      set and an SQL exception condition. In this situation we
      must abort the current statement, silence the error and
      start executing the continue/exit handler if one is found.
      Before aborting the statement, let's end the open result set, as
      otherwise the client will hang due to the violation of the
      client/server protocol.
    */
    thd->spcont->end_partial_result_set= TRUE;
  }
  DBUG_VOID_RETURN;
}


/** 
  Cleanup an instance of this class for re-use
  at next execution of a prepared statement/
  stored procedure statement.
*/

void select_send::cleanup()
{
  is_result_set_started= FALSE;
}

/* Send data to client. Returns 0 if ok */

int select_send::send_data(List<Item> &items)
{
  Protocol *protocol= thd->protocol;
  DBUG_ENTER("select_send::send_data");

  /* unit is not set when using 'delete ... returning' */
  if (unit && unit->offset_limit_cnt)
  {						// using limit offset,count
    unit->offset_limit_cnt--;
    DBUG_RETURN(FALSE);
  }
  if (thd->killed == ABORT_QUERY)
    DBUG_RETURN(FALSE);

  protocol->prepare_for_resend();
  if (protocol->send_result_set_row(&items))
  {
    protocol->remove_last_row();
    DBUG_RETURN(TRUE);
  }

  thd->inc_sent_row_count(1);

  if (thd->vio_ok())
    DBUG_RETURN(protocol->write());

  DBUG_RETURN(0);
}


bool select_send::send_eof()
{
  /* 
    Don't send EOF if we're in error condition (which implies we've already
    sent or are sending an error)
  */
  if (thd->is_error())
    return TRUE;
  ::my_eof(thd);
  is_result_set_started= 0;
  return FALSE;
}


/************************************************************************
  Handling writing to file
************************************************************************/

bool select_to_file::send_eof()
{
  int error= MY_TEST(end_io_cache(&cache));
  if (mysql_file_close(file, MYF(MY_WME)) || thd->is_error())
    error= true;

  if (!error && !suppress_my_ok)
  {
    ::my_ok(thd,row_count);
  }
  file= -1;
  return error;
}


void select_to_file::cleanup()
{
  /* In case of error send_eof() may be not called: close the file here. */
  if (file >= 0)
  {
    (void) end_io_cache(&cache);
    mysql_file_close(file, MYF(0));
    file= -1;
  }
  path[0]= '\0';
  row_count= 0;
}


select_to_file::~select_to_file()
{
  if (file >= 0)
  {					// This only happens in case of error
    (void) end_io_cache(&cache);
    mysql_file_close(file, MYF(0));
    file= -1;
  }
}

/***************************************************************************
** Export of select to textfile
***************************************************************************/

select_export::~select_export()
{
  thd->set_sent_row_count(row_count);
}


/*
  Create file with IO cache

  SYNOPSIS
    create_file()
    thd			Thread handle
    path		File name
    exchange		Excange class
    cache		IO cache

  RETURN
    >= 0 	File handle
   -1		Error
*/


static File create_file(THD *thd, char *path, sql_exchange *exchange,
			IO_CACHE *cache)
{
  File file;
  uint option= MY_UNPACK_FILENAME | MY_RELATIVE_PATH;

#ifdef DONT_ALLOW_FULL_LOAD_DATA_PATHS
  option|= MY_REPLACE_DIR;			// Force use of db directory
#endif

  if (!dirname_length(exchange->file_name))
  {
    strxnmov(path, FN_REFLEN-1, mysql_real_data_home, thd->db ? thd->db : "",
             NullS);
    (void) fn_format(path, exchange->file_name, path, "", option);
  }
  else
    (void) fn_format(path, exchange->file_name, mysql_real_data_home, "", option);

  if (!is_secure_file_path(path))
  {
    /* Write only allowed to dir or subdir specified by secure_file_priv */
    my_error(ER_OPTION_PREVENTS_STATEMENT, MYF(0), "--secure-file-priv");
    return -1;
  }

  if (!access(path, F_OK))
  {
    my_error(ER_FILE_EXISTS_ERROR, MYF(0), exchange->file_name);
    return -1;
  }
  /* Create the file world readable */
  if ((file= mysql_file_create(key_select_to_file,
                               path, 0666, O_WRONLY|O_EXCL, MYF(MY_WME))) < 0)
    return file;
#ifdef HAVE_FCHMOD
  (void) fchmod(file, 0666);			// Because of umask()
#else
  (void) chmod(path, 0666);
#endif
  if (init_io_cache(cache, file, 0L, WRITE_CACHE, 0L, 1, MYF(MY_WME)))
  {
    mysql_file_close(file, MYF(0));
    /* Delete file on error, it was just created */
    mysql_file_delete(key_select_to_file, path, MYF(0));
    return -1;
  }
  return file;
}


int
select_export::prepare(List<Item> &list, SELECT_LEX_UNIT *u)
{
  bool blob_flag=0;
  bool string_results= FALSE, non_string_results= FALSE;
  unit= u;
  if ((uint) strlen(exchange->file_name) + NAME_LEN >= FN_REFLEN)
    strmake_buf(path,exchange->file_name);

  write_cs= exchange->cs ? exchange->cs : &my_charset_bin;

  if ((file= create_file(thd, path, exchange, &cache)) < 0)
    return 1;
  /* Check if there is any blobs in data */
  {
    List_iterator_fast<Item> li(list);
    Item *item;
    while ((item=li++))
    {
      if (item->max_length >= MAX_BLOB_WIDTH)
      {
	blob_flag=1;
	break;
      }
      if (item->result_type() == STRING_RESULT)
        string_results= TRUE;
      else
        non_string_results= TRUE;
    }
  }
  if (exchange->escaped->numchars() > 1 || exchange->enclosed->numchars() > 1)
  {
    my_error(ER_WRONG_FIELD_TERMINATORS, MYF(0));
    return TRUE;
  }
  if (exchange->escaped->length() > 1 || exchange->enclosed->length() > 1 ||
      !my_isascii(exchange->escaped->ptr()[0]) ||
      !my_isascii(exchange->enclosed->ptr()[0]) ||
      !exchange->field_term->is_ascii() || !exchange->line_term->is_ascii() ||
      !exchange->line_start->is_ascii())
  {
    /*
      Current LOAD DATA INFILE recognizes field/line separators "as is" without
      converting from client charset to data file charset. So, it is supposed,
      that input file of LOAD DATA INFILE consists of data in one charset and
      separators in other charset. For the compatibility with that [buggy]
      behaviour SELECT INTO OUTFILE implementation has been saved "as is" too,
      but the new warning message has been added:

        Non-ASCII separator arguments are not fully supported
    */
    push_warning(thd, Sql_condition::WARN_LEVEL_WARN,
                 WARN_NON_ASCII_SEPARATOR_NOT_IMPLEMENTED,
                 ER_THD(thd, WARN_NON_ASCII_SEPARATOR_NOT_IMPLEMENTED));
  }
  field_term_length=exchange->field_term->length();
  field_term_char= field_term_length ?
                   (int) (uchar) (*exchange->field_term)[0] : INT_MAX;
  if (!exchange->line_term->length())
    exchange->line_term=exchange->field_term;	// Use this if it exists
  field_sep_char= (exchange->enclosed->length() ?
                  (int) (uchar) (*exchange->enclosed)[0] : field_term_char);
  if (exchange->escaped->length() && (exchange->escaped_given() ||
      !(thd->variables.sql_mode & MODE_NO_BACKSLASH_ESCAPES)))
    escape_char= (int) (uchar) (*exchange->escaped)[0];
  else
    escape_char= -1;
  is_ambiguous_field_sep= MY_TEST(strchr(ESCAPE_CHARS, field_sep_char));
  is_unsafe_field_sep= MY_TEST(strchr(NUMERIC_CHARS, field_sep_char));
  line_sep_char= (exchange->line_term->length() ?
                 (int) (uchar) (*exchange->line_term)[0] : INT_MAX);
  if (!field_term_length)
    exchange->opt_enclosed=0;
  if (!exchange->enclosed->length())
    exchange->opt_enclosed=1;			// A little quicker loop
  fixed_row_size= (!field_term_length && !exchange->enclosed->length() &&
		   !blob_flag);
  if ((is_ambiguous_field_sep && exchange->enclosed->is_empty() &&
       (string_results || is_unsafe_field_sep)) ||
      (exchange->opt_enclosed && non_string_results &&
       field_term_length && strchr(NUMERIC_CHARS, field_term_char)))
  {
    push_warning(thd, Sql_condition::WARN_LEVEL_WARN,
                 ER_AMBIGUOUS_FIELD_TERM,
                 ER_THD(thd, ER_AMBIGUOUS_FIELD_TERM));
    is_ambiguous_field_term= TRUE;
  }
  else
    is_ambiguous_field_term= FALSE;

  return 0;
}


#define NEED_ESCAPING(x) ((int) (uchar) (x) == escape_char    || \
                          (enclosed ? (int) (uchar) (x) == field_sep_char      \
                                    : (int) (uchar) (x) == field_term_char) || \
                          (int) (uchar) (x) == line_sep_char  || \
                          !(x))

int select_export::send_data(List<Item> &items)
{

  DBUG_ENTER("select_export::send_data");
  char buff[MAX_FIELD_WIDTH],null_buff[2],space[MAX_FIELD_WIDTH];
  char cvt_buff[MAX_FIELD_WIDTH];
  String cvt_str(cvt_buff, sizeof(cvt_buff), write_cs);
  bool space_inited=0;
  String tmp(buff,sizeof(buff),&my_charset_bin),*res;
  tmp.length(0);

  if (unit->offset_limit_cnt)
  {						// using limit offset,count
    unit->offset_limit_cnt--;
    DBUG_RETURN(0);
  }
  if (thd->killed == ABORT_QUERY)
    DBUG_RETURN(0);
  row_count++;
  Item *item;
  uint used_length=0,items_left=items.elements;
  List_iterator_fast<Item> li(items);

  if (my_b_write(&cache,(uchar*) exchange->line_start->ptr(),
		 exchange->line_start->length()))
    goto err;
  while ((item=li++))
  {
    Item_result result_type=item->result_type();
    bool enclosed = (exchange->enclosed->length() &&
                     (!exchange->opt_enclosed || result_type == STRING_RESULT));
    res=item->str_result(&tmp);
    if (res && !my_charset_same(write_cs, res->charset()) &&
        !my_charset_same(write_cs, &my_charset_bin))
    {
      String_copier copier;
      const char *error_pos;
      uint32 bytes;
      uint64 estimated_bytes=
        ((uint64) res->length() / res->charset()->mbminlen + 1) *
        write_cs->mbmaxlen + 1;
      set_if_smaller(estimated_bytes, UINT_MAX32);
      if (cvt_str.realloc((uint32) estimated_bytes))
      {
        my_error(ER_OUTOFMEMORY, MYF(ME_FATALERROR), (uint32) estimated_bytes);
        goto err;
      }

      bytes= copier.well_formed_copy(write_cs, (char *) cvt_str.ptr(),
                                     cvt_str.alloced_length(),
                                     res->charset(),
                                     res->ptr(), res->length());
      error_pos= copier.most_important_error_pos();
      if (error_pos)
      {
        /*
          TODO: 
             add new error message that will show user this printable_buff

        char printable_buff[32];
        convert_to_printable(printable_buff, sizeof(printable_buff),
                             error_pos, res->ptr() + res->length() - error_pos,
                             res->charset(), 6);
        push_warning_printf(thd, Sql_condition::WARN_LEVEL_WARN,
                            ER_TRUNCATED_WRONG_VALUE_FOR_FIELD,
                            ER_THD(thd, ER_TRUNCATED_WRONG_VALUE_FOR_FIELD),
                            "string", printable_buff,
                            item->name, static_cast<long>(row_count));
        */
        push_warning_printf(thd, Sql_condition::WARN_LEVEL_WARN,
                            ER_TRUNCATED_WRONG_VALUE_FOR_FIELD,
                            ER_THD(thd, WARN_DATA_TRUNCATED),
                            item->name, static_cast<long>(row_count));
      }
      else if (copier.source_end_pos() < res->ptr() + res->length())
      { 
        /*
          result is longer than UINT_MAX32 and doesn't fit into String
        */
        push_warning_printf(thd, Sql_condition::WARN_LEVEL_WARN,
                            WARN_DATA_TRUNCATED,
                            ER_THD(thd, WARN_DATA_TRUNCATED),
                            item->full_name(), static_cast<long>(row_count));
      }
      cvt_str.length(bytes);
      res= &cvt_str;
    }
    if (res && enclosed)
    {
      if (my_b_write(&cache,(uchar*) exchange->enclosed->ptr(),
		     exchange->enclosed->length()))
	goto err;
    }
    if (!res)
    {						// NULL
      if (!fixed_row_size)
      {
	if (escape_char != -1)			// Use \N syntax
	{
	  null_buff[0]=escape_char;
	  null_buff[1]='N';
	  if (my_b_write(&cache,(uchar*) null_buff,2))
	    goto err;
	}
	else if (my_b_write(&cache,(uchar*) "NULL",4))
	  goto err;
      }
      else
      {
	used_length=0;				// Fill with space
      }
    }
    else
    {
      if (fixed_row_size)
	used_length=MY_MIN(res->length(),item->max_length);
      else
	used_length=res->length();
      if ((result_type == STRING_RESULT || is_unsafe_field_sep) &&
           escape_char != -1)
      {
        char *pos, *start, *end;
        CHARSET_INFO *res_charset= res->charset();
        CHARSET_INFO *character_set_client= thd->variables.
                                            character_set_client;
        bool check_second_byte= (res_charset == &my_charset_bin) &&
                                 character_set_client->
                                 escape_with_backslash_is_dangerous;
        DBUG_ASSERT(character_set_client->mbmaxlen == 2 ||
                    !character_set_client->escape_with_backslash_is_dangerous);
	for (start=pos=(char*) res->ptr(),end=pos+used_length ;
	     pos != end ;
	     pos++)
	{
#ifdef USE_MB
	  if (use_mb(res_charset))
	  {
	    int l;
	    if ((l=my_ismbchar(res_charset, pos, end)))
	    {
	      pos += l-1;
	      continue;
	    }
	  }
#endif

          /*
            Special case when dumping BINARY/VARBINARY/BLOB values
            for the clients with character sets big5, cp932, gbk and sjis,
            which can have the escape character (0x5C "\" by default)
            as the second byte of a multi-byte sequence.
            
            If
            - pos[0] is a valid multi-byte head (e.g 0xEE) and
            - pos[1] is 0x00, which will be escaped as "\0",
            
            then we'll get "0xEE + 0x5C + 0x30" in the output file.
            
            If this file is later loaded using this sequence of commands:
            
            mysql> create table t1 (a varchar(128)) character set big5;
            mysql> LOAD DATA INFILE 'dump.txt' INTO TABLE t1;
            
            then 0x5C will be misinterpreted as the second byte
            of a multi-byte character "0xEE + 0x5C", instead of
            escape character for 0x00.
            
            To avoid this confusion, we'll escape the multi-byte
            head character too, so the sequence "0xEE + 0x00" will be
            dumped as "0x5C + 0xEE + 0x5C + 0x30".
            
            Note, in the condition below we only check if
            mbcharlen is equal to 2, because there are no
            character sets with mbmaxlen longer than 2
            and with escape_with_backslash_is_dangerous set.
            DBUG_ASSERT before the loop makes that sure.
          */

          if ((NEED_ESCAPING(*pos) ||
               (check_second_byte &&
                ((uchar) *pos) > 0x7F /* a potential MB2HEAD */ &&
                pos + 1 < end &&
                NEED_ESCAPING(pos[1]))) &&
              /*
               Don't escape field_term_char by doubling - doubling is only
               valid for ENCLOSED BY characters:
              */
              (enclosed || !is_ambiguous_field_term ||
               (int) (uchar) *pos != field_term_char))
          {
	    char tmp_buff[2];
            tmp_buff[0]= ((int) (uchar) *pos == field_sep_char &&
                          is_ambiguous_field_sep) ?
                          field_sep_char : escape_char;
	    tmp_buff[1]= *pos ? *pos : '0';
	    if (my_b_write(&cache,(uchar*) start,(uint) (pos-start)) ||
		my_b_write(&cache,(uchar*) tmp_buff,2))
	      goto err;
	    start=pos+1;
	  }
	}
	if (my_b_write(&cache,(uchar*) start,(uint) (pos-start)))
	  goto err;
      }
      else if (my_b_write(&cache,(uchar*) res->ptr(),used_length))
	goto err;
    }
    if (fixed_row_size)
    {						// Fill with space
      if (item->max_length > used_length)
      {
	if (!space_inited)
	{
	  space_inited=1;
	  bfill(space,sizeof(space),' ');
	}
	uint length=item->max_length-used_length;
	for (; length > sizeof(space) ; length-=sizeof(space))
	{
	  if (my_b_write(&cache,(uchar*) space,sizeof(space)))
	    goto err;
	}
	if (my_b_write(&cache,(uchar*) space,length))
	  goto err;
      }
    }
    if (res && enclosed)
    {
      if (my_b_write(&cache, (uchar*) exchange->enclosed->ptr(),
                     exchange->enclosed->length()))
        goto err;
    }
    if (--items_left)
    {
      if (my_b_write(&cache, (uchar*) exchange->field_term->ptr(),
                     field_term_length))
        goto err;
    }
  }
  if (my_b_write(&cache,(uchar*) exchange->line_term->ptr(),
		 exchange->line_term->length()))
    goto err;
  DBUG_RETURN(0);
err:
  DBUG_RETURN(1);
}


/***************************************************************************
** Dump  of select to a binary file
***************************************************************************/


int
select_dump::prepare(List<Item> &list __attribute__((unused)),
		     SELECT_LEX_UNIT *u)
{
  unit= u;
  return (int) ((file= create_file(thd, path, exchange, &cache)) < 0);
}


int select_dump::send_data(List<Item> &items)
{
  List_iterator_fast<Item> li(items);
  char buff[MAX_FIELD_WIDTH];
  String tmp(buff,sizeof(buff),&my_charset_bin),*res;
  tmp.length(0);
  Item *item;
  DBUG_ENTER("select_dump::send_data");

  if (unit->offset_limit_cnt)
  {						// using limit offset,count
    unit->offset_limit_cnt--;
    DBUG_RETURN(0);
  }
  if (thd->killed == ABORT_QUERY)
    DBUG_RETURN(0);

  if (row_count++ > 1) 
  {
    my_message(ER_TOO_MANY_ROWS, ER_THD(thd, ER_TOO_MANY_ROWS), MYF(0));
    goto err;
  }
  while ((item=li++))
  {
    res=item->str_result(&tmp);
    if (!res)					// If NULL
    {
      if (my_b_write(&cache,(uchar*) "",1))
	goto err;
    }
    else if (my_b_write(&cache,(uchar*) res->ptr(),res->length()))
    {
      my_error(ER_ERROR_ON_WRITE, MYF(0), path, my_errno);
      goto err;
    }
  }
  DBUG_RETURN(0);
err:
  DBUG_RETURN(1);
}


int select_singlerow_subselect::send_data(List<Item> &items)
{
  DBUG_ENTER("select_singlerow_subselect::send_data");
  Item_singlerow_subselect *it= (Item_singlerow_subselect *)item;
  if (it->assigned())
  {
    my_message(ER_SUBQUERY_NO_1_ROW, ER_THD(thd, ER_SUBQUERY_NO_1_ROW),
               MYF(current_thd->lex->ignore ? ME_JUST_WARNING : 0));
    DBUG_RETURN(1);
  }
  if (unit->offset_limit_cnt)
  {				          // Using limit offset,count
    unit->offset_limit_cnt--;
    DBUG_RETURN(0);
  }
  if (thd->killed == ABORT_QUERY)
    DBUG_RETURN(0);
  List_iterator_fast<Item> li(items);
  Item *val_item;
  for (uint i= 0; (val_item= li++); i++)
    it->store(i, val_item);
  it->assigned(1);
  DBUG_RETURN(0);
}


void select_max_min_finder_subselect::cleanup()
{
  DBUG_ENTER("select_max_min_finder_subselect::cleanup");
  cache= 0;
  DBUG_VOID_RETURN;
}


int select_max_min_finder_subselect::send_data(List<Item> &items)
{
  DBUG_ENTER("select_max_min_finder_subselect::send_data");
  Item_maxmin_subselect *it= (Item_maxmin_subselect *)item;
  List_iterator_fast<Item> li(items);
  Item *val_item= li++;
  it->register_value();
  if (it->assigned())
  {
    cache->store(val_item);
    if ((this->*op)())
      it->store(0, cache);
  }
  else
  {
    if (!cache)
    {
      cache= Item_cache::get_cache(thd, val_item);
      switch (val_item->result_type()) {
      case REAL_RESULT:
	op= &select_max_min_finder_subselect::cmp_real;
	break;
      case INT_RESULT:
	op= &select_max_min_finder_subselect::cmp_int;
	break;
      case STRING_RESULT:
	op= &select_max_min_finder_subselect::cmp_str;
	break;
      case DECIMAL_RESULT:
        op= &select_max_min_finder_subselect::cmp_decimal;
        break;
      case ROW_RESULT:
      case TIME_RESULT:
        // This case should never be choosen
	DBUG_ASSERT(0);
	op= 0;
      }
    }
    cache->store(val_item);
    it->store(0, cache);
  }
  it->assigned(1);
  DBUG_RETURN(0);
}

bool select_max_min_finder_subselect::cmp_real()
{
  Item *maxmin= ((Item_singlerow_subselect *)item)->element_index(0);
  double val1= cache->val_real(), val2= maxmin->val_real();

  /* Ignore NULLs for ANY and keep them for ALL subqueries */
  if (cache->null_value)
    return (is_all && !maxmin->null_value) || (!is_all && maxmin->null_value);
  if (maxmin->null_value)
    return !is_all;

  if (fmax)
    return(val1 > val2);
  return (val1 < val2);
}

bool select_max_min_finder_subselect::cmp_int()
{
  Item *maxmin= ((Item_singlerow_subselect *)item)->element_index(0);
  longlong val1= cache->val_int(), val2= maxmin->val_int();

  /* Ignore NULLs for ANY and keep them for ALL subqueries */
  if (cache->null_value)
    return (is_all && !maxmin->null_value) || (!is_all && maxmin->null_value);
  if (maxmin->null_value)
    return !is_all;

  if (fmax)
    return(val1 > val2);
  return (val1 < val2);
}

bool select_max_min_finder_subselect::cmp_decimal()
{
  Item *maxmin= ((Item_singlerow_subselect *)item)->element_index(0);
  my_decimal cval, *cvalue= cache->val_decimal(&cval);
  my_decimal mval, *mvalue= maxmin->val_decimal(&mval);

  /* Ignore NULLs for ANY and keep them for ALL subqueries */
  if (cache->null_value)
    return (is_all && !maxmin->null_value) || (!is_all && maxmin->null_value);
  if (maxmin->null_value)
    return !is_all;

  if (fmax)
    return (my_decimal_cmp(cvalue, mvalue) > 0) ;
  return (my_decimal_cmp(cvalue,mvalue) < 0);
}

bool select_max_min_finder_subselect::cmp_str()
{
  String *val1, *val2, buf1, buf2;
  Item *maxmin= ((Item_singlerow_subselect *)item)->element_index(0);
  /*
    as far as both operand is Item_cache buf1 & buf2 will not be used,
    but added for safety
  */
  val1= cache->val_str(&buf1);
  val2= maxmin->val_str(&buf1);

  /* Ignore NULLs for ANY and keep them for ALL subqueries */
  if (cache->null_value)
    return (is_all && !maxmin->null_value) || (!is_all && maxmin->null_value);
  if (maxmin->null_value)
    return !is_all;

  if (fmax)
    return (sortcmp(val1, val2, cache->collation.collation) > 0) ;
  return (sortcmp(val1, val2, cache->collation.collation) < 0);
}

int select_exists_subselect::send_data(List<Item> &items)
{
  DBUG_ENTER("select_exists_subselect::send_data");
  Item_exists_subselect *it= (Item_exists_subselect *)item;
  if (unit->offset_limit_cnt)
  {				          // Using limit offset,count
    unit->offset_limit_cnt--;
    DBUG_RETURN(0);
  }
  if (thd->killed == ABORT_QUERY)
    DBUG_RETURN(0);
  it->value= 1;
  it->assigned(1);
  DBUG_RETURN(0);
}


/***************************************************************************
  Dump of select to variables
***************************************************************************/

int select_dumpvar::prepare(List<Item> &list, SELECT_LEX_UNIT *u)
{
  unit= u;
  
  if (var_list.elements != list.elements)
  {
    my_message(ER_WRONG_NUMBER_OF_COLUMNS_IN_SELECT,
               ER_THD(thd, ER_WRONG_NUMBER_OF_COLUMNS_IN_SELECT), MYF(0));
    return 1;
  }               
  return 0;
}


bool select_dumpvar::check_simple_select() const
{
  my_error(ER_SP_BAD_CURSOR_SELECT, MYF(0));
  return TRUE;
}


void select_dumpvar::cleanup()
{
  row_count= 0;
}


Query_arena::Type Query_arena::type() const
{
  DBUG_ASSERT(0); /* Should never be called */
  return STATEMENT;
}


void Query_arena::free_items()
{
  Item *next;
  DBUG_ENTER("Query_arena::free_items");
  /* This works because items are allocated on THD::mem_root */
  for (; free_list; free_list= next)
  {
    next= free_list->next;
    DBUG_ASSERT(free_list != next);
    DBUG_PRINT("info", ("free item: %p", free_list));
    free_list->delete_self();
  }
  /* Postcondition: free_list is 0 */
  DBUG_VOID_RETURN;
}


void Query_arena::set_query_arena(Query_arena *set)
{
  mem_root=  set->mem_root;
  free_list= set->free_list;
  state= set->state;
}


void Query_arena::cleanup_stmt()
{
  DBUG_ASSERT(! "Query_arena::cleanup_stmt() not implemented");
}

/*
  Statement functions
*/

Statement::Statement(LEX *lex_arg, MEM_ROOT *mem_root_arg,
                     enum enum_state state_arg, ulong id_arg)
  :Query_arena(mem_root_arg, state_arg),
  id(id_arg),
  mark_used_columns(MARK_COLUMNS_READ),
  lex(lex_arg),
  db(NULL),
  db_length(0)
{
  name.str= NULL;
}


Query_arena::Type Statement::type() const
{
  return STATEMENT;
}


void Statement::set_statement(Statement *stmt)
{
  id=             stmt->id;
  mark_used_columns=   stmt->mark_used_columns;
  lex=            stmt->lex;
  query_string=   stmt->query_string;
}


void
Statement::set_n_backup_statement(Statement *stmt, Statement *backup)
{
  DBUG_ENTER("Statement::set_n_backup_statement");
  backup->set_statement(this);
  set_statement(stmt);
  DBUG_VOID_RETURN;
}


void Statement::restore_backup_statement(Statement *stmt, Statement *backup)
{
  DBUG_ENTER("Statement::restore_backup_statement");
  stmt->set_statement(this);
  set_statement(backup);
  DBUG_VOID_RETURN;
}


void THD::end_statement()
{
  DBUG_ENTER("THD::end_statement");
  /* Cleanup SQL processing state to reuse this statement in next query. */
  lex_end(lex);
  delete lex->result;
  lex->result= 0;
  /* Note that free_list is freed in cleanup_after_query() */

  /*
    Don't free mem_root, as mem_root is freed in the end of dispatch_command
    (once for any command).
  */
  DBUG_VOID_RETURN;
}


/*
  Start using arena specified by @set. Current arena data will be saved to
  *backup.
*/
void THD::set_n_backup_active_arena(Query_arena *set, Query_arena *backup)
{
  DBUG_ENTER("THD::set_n_backup_active_arena");
  DBUG_ASSERT(backup->is_backup_arena == FALSE);

  backup->set_query_arena(this);
  set_query_arena(set);
#ifndef DBUG_OFF
  backup->is_backup_arena= TRUE;
#endif
  DBUG_VOID_RETURN;
}


/*
  Stop using the temporary arena, and start again using the arena that is 
  specified in *backup.
  The temporary arena is returned back into *set.
*/

void THD::restore_active_arena(Query_arena *set, Query_arena *backup)
{
  DBUG_ENTER("THD::restore_active_arena");
  DBUG_ASSERT(backup->is_backup_arena);
  set->set_query_arena(this);
  set_query_arena(backup);
#ifndef DBUG_OFF
  backup->is_backup_arena= FALSE;
#endif
  DBUG_VOID_RETURN;
}

Statement::~Statement()
{
}

C_MODE_START

static uchar *
get_statement_id_as_hash_key(const uchar *record, size_t *key_length,
                             my_bool not_used __attribute__((unused)))
{
  const Statement *statement= (const Statement *) record; 
  *key_length= sizeof(statement->id);
  return (uchar *) &((const Statement *) statement)->id;
}

static void delete_statement_as_hash_key(void *key)
{
  delete (Statement *) key;
}

static uchar *get_stmt_name_hash_key(Statement *entry, size_t *length,
                                    my_bool not_used __attribute__((unused)))
{
  *length= entry->name.length;
  return (uchar*) entry->name.str;
}

C_MODE_END

Statement_map::Statement_map() :
  last_found_statement(0)
{
  enum
  {
    START_STMT_HASH_SIZE = 16,
    START_NAME_HASH_SIZE = 16
  };
  my_hash_init(&st_hash, &my_charset_bin, START_STMT_HASH_SIZE, 0, 0,
               get_statement_id_as_hash_key,
               delete_statement_as_hash_key, MYF(0));
  my_hash_init(&names_hash, system_charset_info, START_NAME_HASH_SIZE, 0, 0,
               (my_hash_get_key) get_stmt_name_hash_key,
               NULL,MYF(0));
}


/*
  Insert a new statement to the thread-local statement map.

  DESCRIPTION
    If there was an old statement with the same name, replace it with the
    new one. Otherwise, check if max_prepared_stmt_count is not reached yet,
    increase prepared_stmt_count, and insert the new statement. It's okay
    to delete an old statement and fail to insert the new one.

  POSTCONDITIONS
    All named prepared statements are also present in names_hash.
    Statement names in names_hash are unique.
    The statement is added only if prepared_stmt_count < max_prepard_stmt_count
    last_found_statement always points to a valid statement or is 0

  RETURN VALUE
    0  success
    1  error: out of resources or max_prepared_stmt_count limit has been
       reached. An error is sent to the client, the statement is deleted.
*/

int Statement_map::insert(THD *thd, Statement *statement)
{
  if (my_hash_insert(&st_hash, (uchar*) statement))
  {
    /*
      Delete is needed only in case of an insert failure. In all other
      cases hash_delete will also delete the statement.
    */
    delete statement;
    my_error(ER_OUT_OF_RESOURCES, MYF(0));
    goto err_st_hash;
  }
  if (statement->name.str && my_hash_insert(&names_hash, (uchar*) statement))
  {
    my_error(ER_OUT_OF_RESOURCES, MYF(0));
    goto err_names_hash;
  }
  mysql_mutex_lock(&LOCK_prepared_stmt_count);
  /*
    We don't check that prepared_stmt_count is <= max_prepared_stmt_count
    because we would like to allow to lower the total limit
    of prepared statements below the current count. In that case
    no new statements can be added until prepared_stmt_count drops below
    the limit.
  */
  if (prepared_stmt_count >= max_prepared_stmt_count)
  {
    mysql_mutex_unlock(&LOCK_prepared_stmt_count);
    my_error(ER_MAX_PREPARED_STMT_COUNT_REACHED, MYF(0),
             max_prepared_stmt_count);
    goto err_max;
  }
  prepared_stmt_count++;
  mysql_mutex_unlock(&LOCK_prepared_stmt_count);

  last_found_statement= statement;
  return 0;

err_max:
  if (statement->name.str)
    my_hash_delete(&names_hash, (uchar*) statement);
err_names_hash:
  my_hash_delete(&st_hash, (uchar*) statement);
err_st_hash:
  return 1;
}


void Statement_map::close_transient_cursors()
{
#ifdef TO_BE_IMPLEMENTED
  Statement *stmt;
  while ((stmt= transient_cursor_list.head()))
    stmt->close_cursor();                 /* deletes itself from the list */
#endif
}


void Statement_map::erase(Statement *statement)
{
  if (statement == last_found_statement)
    last_found_statement= 0;
  if (statement->name.str)
    my_hash_delete(&names_hash, (uchar *) statement);

  my_hash_delete(&st_hash, (uchar *) statement);
  mysql_mutex_lock(&LOCK_prepared_stmt_count);
  DBUG_ASSERT(prepared_stmt_count > 0);
  prepared_stmt_count--;
  mysql_mutex_unlock(&LOCK_prepared_stmt_count);
}


void Statement_map::reset()
{
  /* Must be first, hash_free will reset st_hash.records */
  if (st_hash.records)
  {
    mysql_mutex_lock(&LOCK_prepared_stmt_count);
    DBUG_ASSERT(prepared_stmt_count >= st_hash.records);
    prepared_stmt_count-= st_hash.records;
    mysql_mutex_unlock(&LOCK_prepared_stmt_count);
  }
  my_hash_reset(&names_hash);
  my_hash_reset(&st_hash);
  last_found_statement= 0;
}


Statement_map::~Statement_map()
{
  /* Statement_map::reset() should be called prior to destructor. */
  DBUG_ASSERT(!st_hash.records);
  my_hash_free(&names_hash);
  my_hash_free(&st_hash);
}

bool my_var_user::set(THD *thd, Item *item)
{
  Item_func_set_user_var *suv= new (thd->mem_root) Item_func_set_user_var(thd, name, item);
  suv->save_item_result(item);
  return suv->fix_fields(thd, 0) || suv->update();
}

bool my_var_sp::set(THD *thd, Item *item)
{
  return thd->spcont->set_variable(thd, offset, &item);
}

int select_dumpvar::send_data(List<Item> &items)
{
  List_iterator_fast<my_var> var_li(var_list);
  List_iterator<Item> it(items);
  Item *item;
  my_var *mv;
  DBUG_ENTER("select_dumpvar::send_data");

  if (unit->offset_limit_cnt)
  {						// using limit offset,count
    unit->offset_limit_cnt--;
    DBUG_RETURN(0);
  }
  if (row_count++) 
  {
    my_message(ER_TOO_MANY_ROWS, ER_THD(thd, ER_TOO_MANY_ROWS), MYF(0));
    DBUG_RETURN(1);
  }
  while ((mv= var_li++) && (item= it++))
  {
    if (mv->set(thd, item))
      DBUG_RETURN(1);
  }
  DBUG_RETURN(thd->is_error());
}

bool select_dumpvar::send_eof()
{
  if (! row_count)
    push_warning(thd, Sql_condition::WARN_LEVEL_WARN,
                 ER_SP_FETCH_NO_DATA, ER_THD(thd, ER_SP_FETCH_NO_DATA));
  /*
    Don't send EOF if we're in error condition (which implies we've already
    sent or are sending an error)
  */
  if (thd->is_error())
    return true;

  if (!suppress_my_ok)
    ::my_ok(thd,row_count);

  return 0;
}



bool
select_materialize_with_stats::
create_result_table(THD *thd_arg, List<Item> *column_types,
                    bool is_union_distinct, ulonglong options,
                    const char *table_alias, bool bit_fields_as_long,
                    bool create_table,
                    bool keep_row_order)
{
  DBUG_ASSERT(table == 0);
  tmp_table_param.field_count= column_types->elements;
  tmp_table_param.bit_fields_as_long= bit_fields_as_long;

  if (! (table= create_tmp_table(thd_arg, &tmp_table_param, *column_types,
                                 (ORDER*) 0, is_union_distinct, 1,
                                 options, HA_POS_ERROR, (char*) table_alias,
                                 !create_table, keep_row_order)))
    return TRUE;

  col_stat= (Column_statistics*) table->in_use->alloc(table->s->fields *
                                                      sizeof(Column_statistics));
  if (!col_stat)
    return TRUE;

  reset();
  table->file->extra(HA_EXTRA_WRITE_CACHE);
  table->file->extra(HA_EXTRA_IGNORE_DUP_KEY);
  return FALSE;
}


void select_materialize_with_stats::reset()
{
  memset(col_stat, 0, table->s->fields * sizeof(Column_statistics));
  max_nulls_in_row= 0;
  count_rows= 0;
}


void select_materialize_with_stats::cleanup()
{
  reset();
  select_union::cleanup();
}


/**
  Override select_union::send_data to analyze each row for NULLs and to
  update null_statistics before sending data to the client.

  @return TRUE if fatal error when sending data to the client
  @return FALSE on success
*/

int select_materialize_with_stats::send_data(List<Item> &items)
{
  List_iterator_fast<Item> item_it(items);
  Item *cur_item;
  Column_statistics *cur_col_stat= col_stat;
  uint nulls_in_row= 0;
  int res;

  if ((res= select_union::send_data(items)))
    return res;
  if (table->null_catch_flags & REJECT_ROW_DUE_TO_NULL_FIELDS)
  {
    table->null_catch_flags&= ~REJECT_ROW_DUE_TO_NULL_FIELDS;
    return 0;
  }
  /* Skip duplicate rows. */
  if (write_err == HA_ERR_FOUND_DUPP_KEY ||
      write_err == HA_ERR_FOUND_DUPP_UNIQUE)
    return 0;

  ++count_rows;

  while ((cur_item= item_it++))
  {
    if (cur_item->is_null_result())
    {
      ++cur_col_stat->null_count;
      cur_col_stat->max_null_row= count_rows;
      if (!cur_col_stat->min_null_row)
        cur_col_stat->min_null_row= count_rows;
      ++nulls_in_row;
    }
    ++cur_col_stat;
  }
  if (nulls_in_row > max_nulls_in_row)
    max_nulls_in_row= nulls_in_row;

  return 0;
}


/****************************************************************************
  TMP_TABLE_PARAM
****************************************************************************/

void TMP_TABLE_PARAM::init()
{
  DBUG_ENTER("TMP_TABLE_PARAM::init");
  DBUG_PRINT("enter", ("this: %p", this));
  field_count= sum_func_count= func_count= hidden_field_count= 0;
  group_parts= group_length= group_null_parts= 0;
  quick_group= 1;
  table_charset= 0;
  precomputed_group_by= 0;
  bit_fields_as_long= 0;
  materialized_subquery= 0;
  force_not_null_cols= 0;
  skip_create_table= 0;
  DBUG_VOID_RETURN;
}


void thd_increment_bytes_sent(void *thd, ulong length)
{
  /* thd == 0 when close_connection() calls net_send_error() */
  if (likely(thd != 0))
  {
    ((THD*) thd)->status_var.bytes_sent+= length;
  }
}

my_bool thd_net_is_killed()
{
  THD *thd= current_thd;
  return thd && thd->killed ? 1 : 0;
}


void thd_increment_bytes_received(void *thd, ulong length)
{
  ((THD*) thd)->status_var.bytes_received+= length;
}


void thd_increment_net_big_packet_count(void *thd, ulong length)
{
  ((THD*) thd)->status_var.net_big_packet_count+= length;
}


void THD::set_status_var_init()
{
  bzero((char*) &status_var, offsetof(STATUS_VAR,
                                      last_cleared_system_status_var));
}


void Security_context::init()
{
  host= user= ip= external_user= 0;
  host_or_ip= "connecting host";
  priv_user[0]= priv_host[0]= proxy_user[0]= priv_role[0]= '\0';
  master_access= 0;
#ifndef NO_EMBEDDED_ACCESS_CHECKS
  db_access= NO_ACCESS;
#endif
}


void Security_context::destroy()
{
  DBUG_PRINT("info", ("freeing security context"));
  // If not pointer to constant
  if (host != my_localhost)
  {
    my_free((char*) host);
    host= NULL;
  }
  if (user != delayed_user)
  {
    my_free(user);
    user= NULL;
  }

  if (external_user)
  {
    my_free(external_user);
    external_user= NULL;
  }

  my_free(ip);
  ip= NULL;
}


void Security_context::skip_grants()
{
  /* privileges for the user are unknown everything is allowed */
  host_or_ip= (char *)"";
  master_access= ~NO_ACCESS;
  *priv_user= *priv_host= '\0';
}


bool Security_context::set_user(char *user_arg)
{
  my_free(user);
  user= my_strdup(user_arg, MYF(0));
  return user == 0;
}

#ifndef NO_EMBEDDED_ACCESS_CHECKS
/**
  Initialize this security context from the passed in credentials
  and activate it in the current thread.

  @param       thd
  @param       definer_user
  @param       definer_host
  @param       db
  @param[out]  backup  Save a pointer to the current security context
                       in the thread. In case of success it points to the
                       saved old context, otherwise it points to NULL.


  During execution of a statement, multiple security contexts may
  be needed:
  - the security context of the authenticated user, used as the
    default security context for all top-level statements
  - in case of a view or a stored program, possibly the security
    context of the definer of the routine, if the object is
    defined with SQL SECURITY DEFINER option.

  The currently "active" security context is parameterized in THD
  member security_ctx. By default, after a connection is
  established, this member points at the "main" security context
  - the credentials of the authenticated user.

  Later, if we would like to execute some sub-statement or a part
  of a statement under credentials of a different user, e.g.
  definer of a procedure, we authenticate this user in a local
  instance of Security_context by means of this method (and
  ultimately by means of acl_getroot), and make the
  local instance active in the thread by re-setting
  thd->security_ctx pointer.

  Note, that the life cycle and memory management of the "main" and
  temporary security contexts are different.
  For the main security context, the memory for user/host/ip is
  allocated on system heap, and the THD class frees this memory in
  its destructor. The only case when contents of the main security
  context may change during its life time is when someone issued
  CHANGE USER command.
  Memory management of a "temporary" security context is
  responsibility of the module that creates it.

  @retval TRUE  there is no user with the given credentials. The erro
                is reported in the thread.
  @retval FALSE success
*/

bool
Security_context::
change_security_context(THD *thd,
                        LEX_STRING *definer_user,
                        LEX_STRING *definer_host,
                        LEX_STRING *db,
                        Security_context **backup)
{
  bool needs_change;

  DBUG_ENTER("Security_context::change_security_context");

  DBUG_ASSERT(definer_user->str && definer_host->str);

  *backup= NULL;
  needs_change= (strcmp(definer_user->str, thd->security_ctx->priv_user) ||
                 my_strcasecmp(system_charset_info, definer_host->str,
                               thd->security_ctx->priv_host));
  if (needs_change)
  {
    if (acl_getroot(this, definer_user->str, definer_host->str,
                                definer_host->str, db->str))
    {
      my_error(ER_NO_SUCH_USER, MYF(0), definer_user->str,
               definer_host->str);
      DBUG_RETURN(TRUE);
    }
    *backup= thd->security_ctx;
    thd->security_ctx= this;
  }

  DBUG_RETURN(FALSE);
}


void
Security_context::restore_security_context(THD *thd,
                                           Security_context *backup)
{
  if (backup)
    thd->security_ctx= backup;
}
#endif


bool Security_context::user_matches(Security_context *them)
{
  return ((user != NULL) && (them->user != NULL) &&
          !strcmp(user, them->user));
}


/****************************************************************************
  Handling of open and locked tables states.

  This is used when we want to open/lock (and then close) some tables when
  we already have a set of tables open and locked. We use these methods for
  access to mysql.proc table to find definitions of stored routines.
****************************************************************************/

void THD::reset_n_backup_open_tables_state(Open_tables_backup *backup)
{
  DBUG_ENTER("reset_n_backup_open_tables_state");
  backup->set_open_tables_state(this);
  backup->mdl_system_tables_svp= mdl_context.mdl_savepoint();
  reset_open_tables_state(this);
  state_flags|= Open_tables_state::BACKUPS_AVAIL;
  DBUG_VOID_RETURN;
}


void THD::restore_backup_open_tables_state(Open_tables_backup *backup)
{
  DBUG_ENTER("restore_backup_open_tables_state");
  mdl_context.rollback_to_savepoint(backup->mdl_system_tables_svp);
  /*
    Before we will throw away current open tables state we want
    to be sure that it was properly cleaned up.
  */
  DBUG_ASSERT(open_tables == 0 &&
              temporary_tables == 0 &&
              derived_tables == 0 &&
              lock == 0 &&
              locked_tables_mode == LTM_NONE &&
              m_reprepare_observer == NULL);

  set_open_tables_state(backup);
  DBUG_VOID_RETURN;
}

#if MARIA_PLUGIN_INTERFACE_VERSION < 0x0200
/**
  This is a backward compatibility method, made obsolete
  by the thd_kill_statement service. Keep it here to avoid breaking the
  ABI in case some binary plugins still use it.
*/
#undef thd_killed
extern "C" int thd_killed(const MYSQL_THD thd)
{
  return thd_kill_level(thd) > THD_ABORT_SOFTLY;
}
#else
#error now thd_killed() function can go away
#endif

/*
  return thd->killed status to the client,
  mapped to the API enum thd_kill_levels values.

  @note Since this function is called quite frequently thd_kill_level(NULL) is
  forbidden for performance reasons (saves one conditional branch). If your ever
  need to call thd_kill_level() when THD is not available, you options are (most
  to least preferred):
  - try to pass THD through to thd_kill_level()
  - add current_thd to some service and use thd_killed(current_thd)
  - add thd_killed_current() function to kill statement service
  - add if (!thd) thd= current_thd here
*/
extern "C" enum thd_kill_levels thd_kill_level(const MYSQL_THD thd)
{
  DBUG_ASSERT(thd);

  if (likely(thd->killed == NOT_KILLED))
  {
    Apc_target *apc_target= (Apc_target*) &thd->apc_target;
    if (unlikely(apc_target->have_apc_requests()))
    {
      if (thd == current_thd)
        apc_target->process_apc_requests();
    }
    return THD_IS_NOT_KILLED;
  }

  return thd->killed & KILL_HARD_BIT ? THD_ABORT_ASAP : THD_ABORT_SOFTLY;
}


/**
   Send an out-of-band progress report to the client

   The report is sent every 'thd->...progress_report_time' second,
   however not more often than global.progress_report_time.
   If global.progress_report_time is 0, then don't send progress reports, but
   check every second if the value has changed

  We clear any errors that we get from sending the progress packet to
  the client as we don't want to set an error without the caller knowing
  about it.
*/

static void thd_send_progress(THD *thd)
{
  /* Check if we should send the client a progress report */
  ulonglong report_time= my_interval_timer();
  if (report_time > thd->progress.next_report_time)
  {
    uint seconds_to_next= MY_MAX(thd->variables.progress_report_time,
                              global_system_variables.progress_report_time);
    if (seconds_to_next == 0)             // Turned off
      seconds_to_next= 1;                 // Check again after 1 second

    thd->progress.next_report_time= (report_time +
                                     seconds_to_next * 1000000000ULL);
    if (global_system_variables.progress_report_time &&
        thd->variables.progress_report_time && !thd->is_error())
    {
      net_send_progress_packet(thd);
      if (thd->is_error())
        thd->clear_error();
    }
  }
}


/** Initialize progress report handling **/

extern "C" void thd_progress_init(MYSQL_THD thd, uint max_stage)
{
  DBUG_ASSERT(thd->stmt_arena != thd->progress.arena);
  if (thd->progress.arena)
    return; // already initialized
  /*
    Send progress reports to clients that supports it, if the command
    is a high level command (like ALTER TABLE) and we are not in a
    stored procedure
  */
  thd->progress.report= ((thd->client_capabilities & MARIADB_CLIENT_PROGRESS) &&
                         thd->progress.report_to_client &&
                         !thd->in_sub_stmt);
  thd->progress.next_report_time= 0;
  thd->progress.stage= 0;
  thd->progress.counter= thd->progress.max_counter= 0;
  thd->progress.max_stage= max_stage;
  thd->progress.arena= thd->stmt_arena;
}


/* Inform processlist and the client that some progress has been made */

extern "C" void thd_progress_report(MYSQL_THD thd,
                                    ulonglong progress, ulonglong max_progress)
{
  if (thd->stmt_arena != thd->progress.arena)
    return;
  if (thd->progress.max_counter != max_progress)        // Simple optimization
  {
    mysql_mutex_lock(&thd->LOCK_thd_data);
    thd->progress.counter= progress;
    thd->progress.max_counter= max_progress;
    mysql_mutex_unlock(&thd->LOCK_thd_data);
  }
  else
    thd->progress.counter= progress;

  if (thd->progress.report)
    thd_send_progress(thd);
}

/**
  Move to next stage in process list handling

  This will reset the timer to ensure the progress is sent to the client
  if client progress reports are activated.
*/

extern "C" void thd_progress_next_stage(MYSQL_THD thd)
{
  if (thd->stmt_arena != thd->progress.arena)
    return;
  mysql_mutex_lock(&thd->LOCK_thd_data);
  thd->progress.stage++;
  thd->progress.counter= 0;
  DBUG_ASSERT(thd->progress.stage < thd->progress.max_stage);
  mysql_mutex_unlock(&thd->LOCK_thd_data);
  if (thd->progress.report)
  {
    thd->progress.next_report_time= 0;          // Send new stage info
    thd_send_progress(thd);
  }
}

/**
  Disable reporting of progress in process list.

  @note
  This function is safe to call even if one has not called thd_progress_init.

  This function should be called by all parts that does progress
  reporting to ensure that progress list doesn't contain 100 % done
  forever.
*/


extern "C" void thd_progress_end(MYSQL_THD thd)
{
  if (thd->stmt_arena != thd->progress.arena)
    return;
  /*
    It's enough to reset max_counter to set disable progress indicator
    in processlist.
  */
  thd->progress.max_counter= 0;
  thd->progress.arena= 0;
}


/**
  Return the thread id of a user thread
  @param thd user thread
  @return thread id
*/
extern "C" unsigned long thd_get_thread_id(const MYSQL_THD thd)
{
  return((unsigned long)thd->thread_id);
}

/**
  Check if THD socket is still connected.
 */
extern "C" int thd_is_connected(MYSQL_THD thd)
{
  return thd->is_connected();
}


extern "C" double thd_rnd(MYSQL_THD thd)
{
  return my_rnd(&thd->rand);
}


/**
  Generate string of printable random characters of requested length.

  @param to[out]      Buffer for generation; must be at least length+1 bytes
                      long; result string is always null-terminated
  @param length[in]   How many random characters to put in buffer
*/
extern "C" void thd_create_random_password(MYSQL_THD thd,
                                           char *to, size_t length)
{
  for (char *end= to + length; to < end; to++)
    *to= (char) (my_rnd(&thd->rand)*94 + 33);
  *to= '\0';
}


#ifdef INNODB_COMPATIBILITY_HOOKS

/** open a table and add it to thd->open_tables

  @note At the moment this is used in innodb background purge threads
  *only*.There should be no table locks, because the background purge does not
  change the table as far as LOCK TABLES is concerned. MDL locks are
  still needed, though.

  To make sure no table stays open for long, this helper allows the thread to
  have only one table open at any given time.
*/
TABLE *open_purge_table(THD *thd, const char *db, size_t dblen,
                        const char *tb, size_t tblen)
{
  DBUG_ENTER("open_purge_table");
  DBUG_ASSERT(thd->open_tables == NULL);
  DBUG_ASSERT(thd->locked_tables_mode < LTM_PRELOCKED);

  Open_table_context ot_ctx(thd, 0);
  TABLE_LIST *tl= (TABLE_LIST*)thd->alloc(sizeof(TABLE_LIST));

  tl->init_one_table(db, dblen, tb, tblen, tb, TL_READ);
  tl->i_s_requested_object= OPEN_TABLE_ONLY;

  bool error= open_table(thd, tl, &ot_ctx);

  /* we don't recover here */
  DBUG_ASSERT(!error || !ot_ctx.can_recover_from_failed_open());

  if (error)
    close_thread_tables(thd);

  DBUG_RETURN(error ? NULL : tl->table);
}


/** Find an open table in the list of prelocked tabled

  Used for foreign key actions, for example, in UPDATE t1 SET a=1;
  where a child table t2 has a KB on t1.a.

  But only when virtual columns are involved, otherwise InnoDB
  does not need an open TABLE.
*/
TABLE *find_fk_open_table(THD *thd, const char *db, size_t db_len,
                       const char *table, size_t table_len)
{
  for (TABLE *t= thd->open_tables; t; t= t->next)
  {
    if (t->s->db.length == db_len && t->s->table_name.length == table_len &&
        !strcmp(t->s->db.str, db) && !strcmp(t->s->table_name.str, table) &&
        t->pos_in_table_list->prelocking_placeholder == TABLE_LIST::FK)
      return t;
  }
  return NULL;
}

/* the following three functions are used in background purge threads */

MYSQL_THD create_thd()
{
  THD *thd= new THD(next_thread_id());
  thd->thread_stack= (char*) &thd;
  thd->store_globals();
  thd->set_command(COM_DAEMON);
  thd->system_thread= SYSTEM_THREAD_GENERIC;
  thd->security_ctx->host_or_ip="";
  add_to_active_threads(thd);
  return thd;
}

void destroy_thd(MYSQL_THD thd)
{
  thd->add_status_to_global();
  unlink_not_visible_thd(thd);
  delete thd;
  dec_thread_running();
}

void reset_thd(MYSQL_THD thd)
{
  close_thread_tables(thd);
  thd->mdl_context.release_transactional_locks();
  thd->free_items();
  free_root(thd->mem_root, MYF(MY_KEEP_PREALLOC));
}

unsigned long long thd_get_query_id(const MYSQL_THD thd)
{
  return((unsigned long long)thd->query_id);
}

extern "C" const struct charset_info_st *thd_charset(MYSQL_THD thd)
{
  return(thd->charset());
}


/**
  Get the current query string for the thread.

  This function is not thread safe and can be used only by thd owner thread.

  @param The MySQL internal thread pointer
  @return query string and length. May be non-null-terminated.
*/
extern "C" LEX_STRING * thd_query_string (MYSQL_THD thd)
{
  DBUG_ASSERT(thd == current_thd);
  return(&thd->query_string.string);
}


/**
  Get the current query string for the thread.

  @param thd     The MySQL internal thread pointer
  @param buf     Buffer where the query string will be copied
  @param buflen  Length of the buffer

  @return Length of the query

  @note This function is thread safe as the query string is
        accessed under mutex protection and the string is copied
        into the provided buffer. @see thd_query_string().
*/

extern "C" size_t thd_query_safe(MYSQL_THD thd, char *buf, size_t buflen)
{
  mysql_mutex_lock(&thd->LOCK_thd_data);
  size_t len= MY_MIN(buflen - 1, thd->query_length());
  memcpy(buf, thd->query(), len);
  mysql_mutex_unlock(&thd->LOCK_thd_data);
  buf[len]= '\0';
  return len;
}


extern "C" int thd_slave_thread(const MYSQL_THD thd)
{
  return(thd->slave_thread);
}

/* Returns true for a worker thread in parallel replication. */
extern "C" int thd_rpl_is_parallel(const MYSQL_THD thd)
{
  return thd->rgi_slave && thd->rgi_slave->is_parallel_exec;
}

extern "C" int thd_rpl_stmt_based(const MYSQL_THD thd)
{
  return thd &&
    !thd->is_current_stmt_binlog_format_row() &&
    !thd->is_current_stmt_binlog_disabled();
}

/* Returns high resolution timestamp for the start
  of the current query. */
extern "C" unsigned long long thd_start_utime(const MYSQL_THD thd)
{
  return thd->start_utime;
}


/*
  This function can optionally be called to check if thd_rpl_deadlock_check()
  needs to be called for waits done by a given transaction.

  If this function returns false for a given thd, there is no need to do
  any calls to thd_rpl_deadlock_check() on that thd.

  This call is optional; it is safe to call thd_rpl_deadlock_check() in
  any case. This call can be used to save some redundant calls to
  thd_rpl_deadlock_check() if desired. (This is unlikely to matter much
  unless there are _lots_ of waits to report, as the overhead of
  thd_rpl_deadlock_check() is small).
*/
extern "C" int
thd_need_wait_reports(const MYSQL_THD thd)
{
  rpl_group_info *rgi;

  if (mysql_bin_log.is_open())
    return true;
  if (!thd)
    return false;
  rgi= thd->rgi_slave;
  if (!rgi)
    return false;
  return rgi->is_parallel_exec;
}

/*
  Used by storage engines (currently TokuDB and InnoDB/XtraDB) to report that
  one transaction THD is about to go to wait for a transactional lock held by
  another transactions OTHER_THD.

  This is used for parallel replication, where transactions are required to
  commit in the same order on the slave as they did on the master. If the
  transactions on the slave encounter lock conflicts on the slave that did not
  exist on the master, this can cause deadlocks. This is primarily used in
  optimistic (and aggressive) modes.

  Normally, such conflicts will not occur in conservative mode, because the
  same conflict would have prevented the two transactions from committing in
  parallel on the master, thus preventing them from running in parallel on the
  slave in the first place. However, it is possible in case when the optimizer
  chooses a different plan on the slave than on the master (eg. table scan
  instead of index scan).

  Storage engines report lock waits using this call. If a lock wait causes a
  deadlock with the pre-determined commit order, we kill the later
  transaction, and later re-try it, to resolve the deadlock.

  This call need only receive reports about waits for locks that will remain
  until the holding transaction commits. InnoDB/XtraDB auto-increment locks,
  for example, are released earlier, and so need not be reported. (Such false
  positives are not harmful, but could lead to unnecessary kill and retry, so
  best avoided).

  Returns 1 if the OTHER_THD will be killed to resolve deadlock, 0 if not. The
  actual kill will happen later, asynchronously from another thread. The
  caller does not need to take any actions on the return value if the
  handlerton kill_query method is implemented to abort the to-be-killed
  transaction.
*/
extern "C" int
thd_rpl_deadlock_check(MYSQL_THD thd, MYSQL_THD other_thd)
{
  rpl_group_info *rgi;
  rpl_group_info *other_rgi;

  if (!thd)
    return 0;
  DEBUG_SYNC(thd, "thd_report_wait_for");
  thd->transaction.stmt.mark_trans_did_wait();
  if (!other_thd)
    return 0;
  binlog_report_wait_for(thd, other_thd);
  rgi= thd->rgi_slave;
  other_rgi= other_thd->rgi_slave;
  if (!rgi || !other_rgi)
    return 0;
  if (!rgi->is_parallel_exec)
    return 0;
  if (rgi->rli != other_rgi->rli)
    return 0;
  if (!rgi->gtid_sub_id || !other_rgi->gtid_sub_id)
    return 0;
  if (rgi->current_gtid.domain_id != other_rgi->current_gtid.domain_id)
    return 0;
  if (rgi->gtid_sub_id > other_rgi->gtid_sub_id)
    return 0;
  /*
    This transaction is about to wait for another transaction that is required
    by replication binlog order to commit after. This would cause a deadlock.

    So send a kill to the other transaction, with a temporary error; this will
    cause replication to rollback (and later re-try) the other transaction,
    releasing the lock for this transaction so replication can proceed.
  */
#ifdef HAVE_REPLICATION
  slave_background_kill_request(other_thd);
#endif
  return 1;
}

/*
  This function is called from InnoDB/XtraDB to check if the commit order of
  two transactions has already been decided by the upper layer. This happens
  in parallel replication, where the commit order is forced to be the same on
  the slave as it was originally on the master.

  If this function returns false, it means that such commit order will be
  enforced. This allows the storage engine to optionally omit gap lock waits
  or similar measures that would otherwise be needed to ensure that
  transactions would be serialised in a way that would cause a commit order
  that is correct for binlogging for statement-based replication.

  Since transactions are only run in parallel on the slave if they ran without
  lock conflicts on the master, normally no lock conflicts on the slave happen
  during parallel replication. However, there are a couple of corner cases
  where it can happen, like these secondary-index operations:

    T1: INSERT INTO t1 VALUES (7, NULL);
    T2: DELETE FROM t1 WHERE b <= 3;

    T1: UPDATE t1 SET secondary=NULL WHERE primary=1
    T2: DELETE t1 WHERE secondary <= 3

  The DELETE takes a gap lock that can block the INSERT/UPDATE, but the row
  locks set by INSERT/UPDATE do not block the DELETE. Thus, the execution
  order of the transactions determine whether a lock conflict occurs or
  not. Thus a lock conflict can occur on the slave where it did not on the
  master.

  If this function returns true, normal locking should be done as required by
  the binlogging and transaction isolation level in effect. But if it returns
  false, the correct order will be enforced anyway, and InnoDB/XtraDB can
  avoid taking the gap lock, preventing the lock conflict.

  Calling this function is just an optimisation to avoid unnecessary
  deadlocks. If it was not used, a gap lock would be set that could eventually
  cause a deadlock; the deadlock would be caught by thd_rpl_deadlock_check()
  and the transaction T2 killed and rolled back (and later re-tried).
*/
extern "C" int
thd_need_ordering_with(const MYSQL_THD thd, const MYSQL_THD other_thd)
{
  rpl_group_info *rgi, *other_rgi;

  DBUG_EXECUTE_IF("disable_thd_need_ordering_with", return 1;);
  if (!thd || !other_thd)
    return 1;
  rgi= thd->rgi_slave;
  other_rgi= other_thd->rgi_slave;
  if (!rgi || !other_rgi)
    return 1;
  if (!rgi->is_parallel_exec)
    return 1;
  if (rgi->rli != other_rgi->rli)
    return 1;
  if (rgi->current_gtid.domain_id != other_rgi->current_gtid.domain_id)
    return 1;
  if (!rgi->commit_id || rgi->commit_id != other_rgi->commit_id)
    return 1;
  DBUG_EXECUTE_IF("thd_need_ordering_with_force", return 1;);
  /*
    Otherwise, these two threads are doing parallel replication within the same
    replication domain. Their commit order is already fixed, so we do not need
    gap locks or similar to otherwise enforce ordering (and in fact such locks
    could lead to unnecessary deadlocks and transaction retry).
  */
  return 0;
}


/*
  If the storage engine detects a deadlock, and needs to choose a victim
  transaction to roll back, it can call this function to ask the upper
  server layer for which of two possible transactions is prefered to be
  aborted and rolled back.

  In parallel replication, if two transactions are running in parallel and
  one is fixed to commit before the other, then the one that commits later
  will be prefered as the victim - chosing the early transaction as a victim
  will not resolve the deadlock anyway, as the later transaction still needs
  to wait for the earlier to commit.

  Otherwise, a transaction that uses only transactional tables, and can thus
  be safely rolled back, will be prefered as a deadlock victim over a
  transaction that also modified non-transactional (eg. MyISAM) tables.

  The return value is -1 if the first transaction is prefered as a deadlock
  victim, 1 if the second transaction is prefered, or 0 for no preference (in
  which case the storage engine can make the choice as it prefers).
*/
extern "C" int
thd_deadlock_victim_preference(const MYSQL_THD thd1, const MYSQL_THD thd2)
{
  rpl_group_info *rgi1, *rgi2;
  bool nontrans1, nontrans2;

  if (!thd1 || !thd2)
    return 0;

  /*
    If the transactions are participating in the same replication domain in
    parallel replication, then request to select the one that will commit
    later (in the fixed commit order from the master) as the deadlock victim.
  */
  rgi1= thd1->rgi_slave;
  rgi2= thd2->rgi_slave;
  if (rgi1 && rgi2 &&
      rgi1->is_parallel_exec &&
      rgi1->rli == rgi2->rli &&
      rgi1->current_gtid.domain_id == rgi2->current_gtid.domain_id)
    return rgi1->gtid_sub_id < rgi2->gtid_sub_id ? 1 : -1;

  /*
    If one transaction has modified non-transactional tables (so that it
    cannot be safely rolled back), and the other has not, then prefer to
    select the purely transactional one as the victim.
  */
  nontrans1= thd1->transaction.all.modified_non_trans_table;
  nontrans2= thd2->transaction.all.modified_non_trans_table;
  if (nontrans1 && !nontrans2)
    return 1;
  else if (!nontrans1 && nontrans2)
    return -1;

  /* No preferences, let the storage engine decide. */
  return 0;
}


extern "C" int thd_non_transactional_update(const MYSQL_THD thd)
{
  return(thd->transaction.all.modified_non_trans_table);
}

extern "C" int thd_binlog_format(const MYSQL_THD thd)
{
  if (WSREP(thd))
  {
    /* for wsrep binlog format is meaningful also when binlogging is off */
    return (int) thd->wsrep_binlog_format();
  }
  if (mysql_bin_log.is_open() && (thd->variables.option_bits & OPTION_BIN_LOG))
    return (int) thd->variables.binlog_format;
  return BINLOG_FORMAT_UNSPEC;
}

extern "C" void thd_mark_transaction_to_rollback(MYSQL_THD thd, bool all)
{
  DBUG_ASSERT(thd);
  thd->mark_transaction_to_rollback(all);
}

extern "C" bool thd_binlog_filter_ok(const MYSQL_THD thd)
{
  return binlog_filter->db_ok(thd->db);
}

/*
  This is similar to sqlcom_can_generate_row_events, with the expection
  that we only return 1 if we are going to generate row events in a
  transaction.
  CREATE OR REPLACE is always safe to do as this will run in it's own
  transaction.
*/

extern "C" bool thd_sqlcom_can_generate_row_events(const MYSQL_THD thd)
{
  return (sqlcom_can_generate_row_events(thd) && thd->lex->sql_command !=
          SQLCOM_CREATE_TABLE);
}


extern "C" enum durability_properties thd_get_durability_property(const MYSQL_THD thd)
{
  enum durability_properties ret= HA_REGULAR_DURABILITY;
  
  if (thd != NULL)
    ret= thd->durability_property;

  return ret;
}

/** Get the auto_increment_offset auto_increment_increment.
Exposed by thd_autoinc_service.
Needed by InnoDB.
@param thd	Thread object
@param off	auto_increment_offset
@param inc	auto_increment_increment */
extern "C" void thd_get_autoinc(const MYSQL_THD thd, ulong* off, ulong* inc)
{
  *off = thd->variables.auto_increment_offset;
  *inc = thd->variables.auto_increment_increment;
}


/**
  Is strict sql_mode set.
  Needed by InnoDB.
  @param thd	Thread object
  @return True if sql_mode has strict mode (all or trans).
    @retval true  sql_mode has strict mode (all or trans).
    @retval false sql_mode has not strict mode (all or trans).
*/
extern "C" bool thd_is_strict_mode(const MYSQL_THD thd)
{
  return thd->is_strict_mode();
}


/*
  Interface for MySQL Server, plugins and storage engines to report
  when they are going to sleep/stall.
  
  SYNOPSIS
  thd_wait_begin()
  thd                     Thread object
                          Can be NULL, in this case current THD is used.
  wait_type               Type of wait
                          1 -- short wait (e.g. for mutex)
                          2 -- medium wait (e.g. for disk io)
                          3 -- large wait (e.g. for locked row/table)
  NOTES
    This is used by the threadpool to have better knowledge of which
    threads that currently are actively running on CPUs. When a thread
    reports that it's going to sleep/stall, the threadpool scheduler is
    free to start another thread in the pool most likely. The expected wait
    time is simply an indication of how long the wait is expected to
    become, the real wait time could be very different.

  thd_wait_end MUST be called immediately after waking up again.
*/
extern "C" void thd_wait_begin(MYSQL_THD thd, int wait_type)
{
  if (!thd)
  {
    thd= current_thd;
    if (unlikely(!thd))
      return;
  }
  MYSQL_CALLBACK(thd->scheduler, thd_wait_begin, (thd, wait_type));
}

/**
  Interface for MySQL Server, plugins and storage engines to report
  when they waking up from a sleep/stall.

  @param  thd   Thread handle
  Can be NULL, in this case current THD is used.
*/
extern "C" void thd_wait_end(MYSQL_THD thd)
{
  if (!thd)
  {
    thd= current_thd;
    if (unlikely(!thd))
      return;
  }
  MYSQL_CALLBACK(thd->scheduler, thd_wait_end, (thd));
}

#endif // INNODB_COMPATIBILITY_HOOKS */

/****************************************************************************
  Handling of statement states in functions and triggers.

  This is used to ensure that the function/trigger gets a clean state
  to work with and does not cause any side effects of the calling statement.

  It also allows most stored functions and triggers to replicate even
  if they are used items that would normally be stored in the binary
  replication (like last_insert_id() etc...)

  The following things is done
  - Disable binary logging for the duration of the statement
  - Disable multi-result-sets for the duration of the statement
  - Value of last_insert_id() is saved and restored
  - Value set by 'SET INSERT_ID=#' is reset and restored
  - Value for found_rows() is reset and restored
  - examined_row_count is added to the total
  - cuted_fields is added to the total
  - new savepoint level is created and destroyed

  NOTES:
    Seed for random() is saved for the first! usage of RAND()
    We reset examined_row_count and cuted_fields and add these to the
    result to ensure that if we have a bug that would reset these within
    a function, we are not loosing any rows from the main statement.

    We do not reset value of last_insert_id().
****************************************************************************/

void THD::reset_sub_statement_state(Sub_statement_state *backup,
                                    uint new_state)
{
#ifndef EMBEDDED_LIBRARY
  /* BUG#33029, if we are replicating from a buggy master, reset
     auto_inc_intervals_forced to prevent substatement
     (triggers/functions) from using erroneous INSERT_ID value
   */
  if (rpl_master_erroneous_autoinc(this))
  {
    DBUG_ASSERT(backup->auto_inc_intervals_forced.nb_elements() == 0);
    auto_inc_intervals_forced.swap(&backup->auto_inc_intervals_forced);
  }
#endif
  
  backup->option_bits=     variables.option_bits;
  backup->count_cuted_fields= count_cuted_fields;
  backup->in_sub_stmt=     in_sub_stmt;
  backup->enable_slow_log= enable_slow_log;
  backup->query_plan_flags= query_plan_flags;
  backup->limit_found_rows= limit_found_rows;
  backup->examined_row_count= m_examined_row_count;
  backup->sent_row_count=   m_sent_row_count;
  backup->cuted_fields=     cuted_fields;
  backup->client_capabilities= client_capabilities;
  backup->savepoints= transaction.savepoints;
  backup->first_successful_insert_id_in_prev_stmt= 
    first_successful_insert_id_in_prev_stmt;
  backup->first_successful_insert_id_in_cur_stmt= 
    first_successful_insert_id_in_cur_stmt;

  if ((!lex->requires_prelocking() || is_update_query(lex->sql_command)) &&
      !is_current_stmt_binlog_format_row())
  {
    variables.option_bits&= ~OPTION_BIN_LOG;
  }

  if ((backup->option_bits & OPTION_BIN_LOG) &&
       is_update_query(lex->sql_command) &&
       !is_current_stmt_binlog_format_row())
    mysql_bin_log.start_union_events(this, this->query_id);

  /* Disable result sets */
  client_capabilities &= ~CLIENT_MULTI_RESULTS;
  in_sub_stmt|= new_state;
  m_examined_row_count= 0;
  m_sent_row_count= 0;
  cuted_fields= 0;
  transaction.savepoints= 0;
  first_successful_insert_id_in_cur_stmt= 0;
}


void THD::restore_sub_statement_state(Sub_statement_state *backup)
{
  DBUG_ENTER("THD::restore_sub_statement_state");
#ifndef EMBEDDED_LIBRARY
  /* BUG#33029, if we are replicating from a buggy master, restore
     auto_inc_intervals_forced so that the top statement can use the
     INSERT_ID value set before this statement.
   */
  if (rpl_master_erroneous_autoinc(this))
  {
    backup->auto_inc_intervals_forced.swap(&auto_inc_intervals_forced);
    DBUG_ASSERT(backup->auto_inc_intervals_forced.nb_elements() == 0);
  }
#endif

  /*
    To save resources we want to release savepoints which were created
    during execution of function or trigger before leaving their savepoint
    level. It is enough to release first savepoint set on this level since
    all later savepoints will be released automatically.
  */
  if (transaction.savepoints)
  {
    SAVEPOINT *sv;
    for (sv= transaction.savepoints; sv->prev; sv= sv->prev)
    {}
    /* ha_release_savepoint() never returns error. */
    (void)ha_release_savepoint(this, sv);
  }
  count_cuted_fields= backup->count_cuted_fields;
  transaction.savepoints= backup->savepoints;
  variables.option_bits= backup->option_bits;
  in_sub_stmt=      backup->in_sub_stmt;
  enable_slow_log=  backup->enable_slow_log;
  query_plan_flags= backup->query_plan_flags;
  first_successful_insert_id_in_prev_stmt= 
    backup->first_successful_insert_id_in_prev_stmt;
  first_successful_insert_id_in_cur_stmt= 
    backup->first_successful_insert_id_in_cur_stmt;
  limit_found_rows= backup->limit_found_rows;
  set_sent_row_count(backup->sent_row_count);
  client_capabilities= backup->client_capabilities;
  /*
    If we've left sub-statement mode, reset the fatal error flag.
    Otherwise keep the current value, to propagate it up the sub-statement
    stack.

    NOTE: is_fatal_sub_stmt_error can be set only if we've been in the
    sub-statement mode.
  */
  if (!in_sub_stmt)
    is_fatal_sub_stmt_error= false;

  if ((variables.option_bits & OPTION_BIN_LOG) && is_update_query(lex->sql_command) &&
       !is_current_stmt_binlog_format_row())
    mysql_bin_log.stop_union_events(this);

  /*
    The following is added to the old values as we are interested in the
    total complexity of the query
  */
  inc_examined_row_count(backup->examined_row_count);
  cuted_fields+=       backup->cuted_fields;
  DBUG_VOID_RETURN;
}


void THD::set_statement(Statement *stmt)
{
  mysql_mutex_lock(&LOCK_thd_data);
  Statement::set_statement(stmt);
  mysql_mutex_unlock(&LOCK_thd_data);
}

void THD::set_sent_row_count(ha_rows count)
{
  m_sent_row_count= count;
  MYSQL_SET_STATEMENT_ROWS_SENT(m_statement_psi, m_sent_row_count);
}

void THD::set_examined_row_count(ha_rows count)
{
  m_examined_row_count= count;
  MYSQL_SET_STATEMENT_ROWS_EXAMINED(m_statement_psi, m_examined_row_count);
}

void THD::inc_sent_row_count(ha_rows count)
{
  m_sent_row_count+= count;
  MYSQL_SET_STATEMENT_ROWS_SENT(m_statement_psi, m_sent_row_count);
}

void THD::inc_examined_row_count(ha_rows count)
{
  m_examined_row_count+= count;
  MYSQL_SET_STATEMENT_ROWS_EXAMINED(m_statement_psi, m_examined_row_count);
}

void THD::inc_status_created_tmp_disk_tables()
{
  status_var_increment(status_var.created_tmp_disk_tables_);
#ifdef HAVE_PSI_STATEMENT_INTERFACE
  PSI_STATEMENT_CALL(inc_statement_created_tmp_disk_tables)(m_statement_psi, 1);
#endif
}

void THD::inc_status_created_tmp_tables()
{
  status_var_increment(status_var.created_tmp_tables_);
#ifdef HAVE_PSI_STATEMENT_INTERFACE
  PSI_STATEMENT_CALL(inc_statement_created_tmp_tables)(m_statement_psi, 1);
#endif
}

void THD::inc_status_select_full_join()
{
  status_var_increment(status_var.select_full_join_count_);
#ifdef HAVE_PSI_STATEMENT_INTERFACE
  PSI_STATEMENT_CALL(inc_statement_select_full_join)(m_statement_psi, 1);
#endif
}

void THD::inc_status_select_full_range_join()
{
  status_var_increment(status_var.select_full_range_join_count_);
#ifdef HAVE_PSI_STATEMENT_INTERFACE
  PSI_STATEMENT_CALL(inc_statement_select_full_range_join)(m_statement_psi, 1);
#endif
}

void THD::inc_status_select_range()
{
  status_var_increment(status_var.select_range_count_);
#ifdef HAVE_PSI_STATEMENT_INTERFACE
  PSI_STATEMENT_CALL(inc_statement_select_range)(m_statement_psi, 1);
#endif
}

void THD::inc_status_select_range_check()
{
  status_var_increment(status_var.select_range_check_count_);
#ifdef HAVE_PSI_STATEMENT_INTERFACE
  PSI_STATEMENT_CALL(inc_statement_select_range_check)(m_statement_psi, 1);
#endif
}

void THD::inc_status_select_scan()
{
  status_var_increment(status_var.select_scan_count_);
#ifdef HAVE_PSI_STATEMENT_INTERFACE
  PSI_STATEMENT_CALL(inc_statement_select_scan)(m_statement_psi, 1);
#endif
}

void THD::inc_status_sort_merge_passes()
{
  status_var_increment(status_var.filesort_merge_passes_);
#ifdef HAVE_PSI_STATEMENT_INTERFACE
  PSI_STATEMENT_CALL(inc_statement_sort_merge_passes)(m_statement_psi, 1);
#endif
}

void THD::inc_status_sort_range()
{
  status_var_increment(status_var.filesort_range_count_);
#ifdef HAVE_PSI_STATEMENT_INTERFACE
  PSI_STATEMENT_CALL(inc_statement_sort_range)(m_statement_psi, 1);
#endif
}

void THD::inc_status_sort_rows(ha_rows count)
{
  statistic_add(status_var.filesort_rows_, (ulong)count, &LOCK_status);
#ifdef HAVE_PSI_STATEMENT_INTERFACE
  PSI_STATEMENT_CALL(inc_statement_sort_rows)(m_statement_psi, (ulong)count);
#endif
}

void THD::inc_status_sort_scan()
{
  status_var_increment(status_var.filesort_scan_count_);
#ifdef HAVE_PSI_STATEMENT_INTERFACE
  PSI_STATEMENT_CALL(inc_statement_sort_scan)(m_statement_psi, 1);
#endif
}

void THD::set_status_no_index_used()
{
  server_status|= SERVER_QUERY_NO_INDEX_USED;
#ifdef HAVE_PSI_STATEMENT_INTERFACE
  PSI_STATEMENT_CALL(set_statement_no_index_used)(m_statement_psi);
#endif
}

void THD::set_status_no_good_index_used()
{
  server_status|= SERVER_QUERY_NO_GOOD_INDEX_USED;
#ifdef HAVE_PSI_STATEMENT_INTERFACE
  PSI_STATEMENT_CALL(set_statement_no_good_index_used)(m_statement_psi);
#endif
}

/** Assign a new value to thd->query and thd->query_id.  */

void THD::set_query_and_id(char *query_arg, uint32 query_length_arg,
                           CHARSET_INFO *cs,
                           query_id_t new_query_id)
{
  mysql_mutex_lock(&LOCK_thd_data);
  set_query_inner(query_arg, query_length_arg, cs);
  mysql_mutex_unlock(&LOCK_thd_data);
  query_id= new_query_id;
}

/** Assign a new value to thd->mysys_var.  */
void THD::set_mysys_var(struct st_my_thread_var *new_mysys_var)
{
  mysql_mutex_lock(&LOCK_thd_data);
  mysys_var= new_mysys_var;
  mysql_mutex_unlock(&LOCK_thd_data);
}

/**
  Leave explicit LOCK TABLES or prelocked mode and restore value of
  transaction sentinel in MDL subsystem.
*/

void THD::leave_locked_tables_mode()
{
  if (locked_tables_mode == LTM_LOCK_TABLES)
  {
    /*
      When leaving LOCK TABLES mode we have to change the duration of most
      of the metadata locks being held, except for HANDLER and GRL locks,
      to transactional for them to be properly released at UNLOCK TABLES.
    */
    mdl_context.set_transaction_duration_for_all_locks();
    /*
      Make sure we don't release the global read lock and commit blocker
      when leaving LTM.
    */
    global_read_lock.set_explicit_lock_duration(this);
    /* Also ensure that we don't release metadata locks for open HANDLERs. */
    if (handler_tables_hash.records)
      mysql_ha_set_explicit_lock_duration(this);
    if (ull_hash.records)
      mysql_ull_set_explicit_lock_duration(this);
  }
  locked_tables_mode= LTM_NONE;
}

void THD::get_definer(LEX_USER *definer, bool role)
{
  binlog_invoker(role);
#if !defined(MYSQL_CLIENT) && defined(HAVE_REPLICATION)
#ifdef WITH_WSREP
  if ((wsrep_applier || slave_thread) && has_invoker())
#else
  if (slave_thread && has_invoker())
#endif
  {
    definer->user = invoker_user;
    definer->host= invoker_host;
    definer->reset_auth();
  }
  else
#endif
    get_default_definer(this, definer, role);
}


/**
  Mark transaction to rollback and mark error as fatal to a sub-statement.

  @param  all   TRUE <=> rollback main transaction.
*/

void THD::mark_transaction_to_rollback(bool all)
{
  /*
    There is no point in setting is_fatal_sub_stmt_error unless
    we are actually in_sub_stmt.
  */
  if (in_sub_stmt)
    is_fatal_sub_stmt_error= true;
  transaction_rollback_request= all;
}
/***************************************************************************
  Handling of XA id cacheing
***************************************************************************/
class XID_cache_element
{
  /*
    m_state is used to prevent elements from being deleted while XA RECOVER
    iterates xid cache and to prevent recovered elments from being acquired by
    multiple threads.

    bits 1..29 are reference counter
    bit 30 is RECOVERED flag
    bit 31 is ACQUIRED flag (thread owns this xid)
    bit 32 is unused

    Newly allocated and deleted elements have m_state set to 0.

    On lock() m_state is atomically incremented. It also creates load-ACQUIRE
    memory barrier to make sure m_state is actually updated before furhter
    memory accesses. Attempting to lock an element that has neither ACQUIRED
    nor RECOVERED flag set returns failure and further accesses to element
    memory are forbidden.

    On unlock() m_state is decremented. It also creates store-RELEASE memory
    barrier to make sure m_state is actually updated after preceding memory
    accesses.

    ACQUIRED flag is set when thread registers it's xid or when thread acquires
    recovered xid.

    RECOVERED flag is set for elements found during crash recovery.

    ACQUIRED and RECOVERED flags are cleared before element is deleted from
    hash in a spin loop, after last reference is released.
  */
  int32 m_state;
public:
  static const int32 ACQUIRED= 1 << 30;
  static const int32 RECOVERED= 1 << 29;
  XID_STATE *m_xid_state;
  bool is_set(int32 flag)
  { return my_atomic_load32_explicit(&m_state, MY_MEMORY_ORDER_RELAXED) & flag; }
  void set(int32 flag)
  {
    DBUG_ASSERT(!is_set(ACQUIRED | RECOVERED));
    my_atomic_add32_explicit(&m_state, flag, MY_MEMORY_ORDER_RELAXED);
  }
  bool lock()
  {
    int32 old= my_atomic_add32_explicit(&m_state, 1, MY_MEMORY_ORDER_ACQUIRE);
    if (old & (ACQUIRED | RECOVERED))
      return true;
    unlock();
    return false;
  }
  void unlock()
  { my_atomic_add32_explicit(&m_state, -1, MY_MEMORY_ORDER_RELEASE); }
  void mark_uninitialized()
  {
    int32 old= ACQUIRED;
    while (!my_atomic_cas32_weak_explicit(&m_state, &old, 0,
                                          MY_MEMORY_ORDER_RELAXED,
                                          MY_MEMORY_ORDER_RELAXED))
    {
      old&= ACQUIRED | RECOVERED;
      (void) LF_BACKOFF;
    }
  }
  bool acquire_recovered()
  {
    int32 old= RECOVERED;
    while (!my_atomic_cas32_weak_explicit(&m_state, &old, ACQUIRED | RECOVERED,
                                          MY_MEMORY_ORDER_RELAXED,
                                          MY_MEMORY_ORDER_RELAXED))
    {
      if (!(old & RECOVERED) || (old & ACQUIRED))
        return false;
      old= RECOVERED;
      (void) LF_BACKOFF;
    }
    return true;
  }
  static void lf_hash_initializer(LF_HASH *hash __attribute__((unused)),
                                  XID_cache_element *element,
                                  XID_STATE *xid_state)
  {
    DBUG_ASSERT(!element->is_set(ACQUIRED | RECOVERED));
    element->m_xid_state= xid_state;
    xid_state->xid_cache_element= element;
  }
  static void lf_alloc_constructor(uchar *ptr)
  {
    XID_cache_element *element= (XID_cache_element*) (ptr + LF_HASH_OVERHEAD);
    element->m_state= 0;
  }
  static void lf_alloc_destructor(uchar *ptr)
  {
    XID_cache_element *element= (XID_cache_element*) (ptr + LF_HASH_OVERHEAD);
    DBUG_ASSERT(!element->is_set(ACQUIRED));
    if (element->is_set(RECOVERED))
      my_free(element->m_xid_state);
  }
  static uchar *key(const XID_cache_element *element, size_t *length,
                    my_bool not_used __attribute__((unused)))
  {
    *length= element->m_xid_state->xid.key_length();
    return element->m_xid_state->xid.key();
  }
};


static LF_HASH xid_cache;
static bool xid_cache_inited;


bool THD::fix_xid_hash_pins()
{
  if (!xid_hash_pins)
    xid_hash_pins= lf_hash_get_pins(&xid_cache);
  return !xid_hash_pins;
}


void xid_cache_init()
{
  xid_cache_inited= true;
  lf_hash_init(&xid_cache, sizeof(XID_cache_element), LF_HASH_UNIQUE, 0, 0,
               (my_hash_get_key) XID_cache_element::key, &my_charset_bin);
  xid_cache.alloc.constructor= XID_cache_element::lf_alloc_constructor;
  xid_cache.alloc.destructor= XID_cache_element::lf_alloc_destructor;
  xid_cache.initializer=
    (lf_hash_initializer) XID_cache_element::lf_hash_initializer;
}


void xid_cache_free()
{
  if (xid_cache_inited)
  {
    lf_hash_destroy(&xid_cache);
    xid_cache_inited= false;
  }
}


/**
  Find recovered XA transaction by XID.
*/

XID_STATE *xid_cache_search(THD *thd, XID *xid)
{
  XID_STATE *xs= 0;
  DBUG_ASSERT(thd->xid_hash_pins);
  XID_cache_element *element=
    (XID_cache_element*) lf_hash_search(&xid_cache, thd->xid_hash_pins,
                                        xid->key(), xid->key_length());
  if (element)
  {
    if (element->acquire_recovered())
      xs= element->m_xid_state;
    lf_hash_search_unpin(thd->xid_hash_pins);
    DEBUG_SYNC(thd, "xa_after_search");
  }
  return xs;
}


bool xid_cache_insert(XID *xid, enum xa_states xa_state)
{
  XID_STATE *xs;
  LF_PINS *pins;
  int res= 1;

  if (!(pins= lf_hash_get_pins(&xid_cache)))
    return true;

  if ((xs= (XID_STATE*) my_malloc(sizeof(*xs), MYF(MY_WME))))
  {
    xs->xa_state=xa_state;
    xs->xid.set(xid);
    xs->rm_error=0;

    if ((res= lf_hash_insert(&xid_cache, pins, xs)))
      my_free(xs);
    else
      xs->xid_cache_element->set(XID_cache_element::RECOVERED);
    if (res == 1)
      res= 0;
  }
  lf_hash_put_pins(pins);
  return res;
}


bool xid_cache_insert(THD *thd, XID_STATE *xid_state)
{
  if (thd->fix_xid_hash_pins())
    return true;

  int res= lf_hash_insert(&xid_cache, thd->xid_hash_pins, xid_state);
  switch (res)
  {
  case 0:
    xid_state->xid_cache_element->set(XID_cache_element::ACQUIRED);
    break;
  case 1:
    my_error(ER_XAER_DUPID, MYF(0));
    /* fall through */
  default:
    xid_state->xid_cache_element= 0;
  }
  return res;
}


void xid_cache_delete(THD *thd, XID_STATE *xid_state)
{
  if (xid_state->xid_cache_element)
  {
    bool recovered= xid_state->xid_cache_element->is_set(XID_cache_element::RECOVERED);
    DBUG_ASSERT(thd->xid_hash_pins);
    xid_state->xid_cache_element->mark_uninitialized();
    lf_hash_delete(&xid_cache, thd->xid_hash_pins,
                   xid_state->xid.key(), xid_state->xid.key_length());
    xid_state->xid_cache_element= 0;
    if (recovered)
      my_free(xid_state);
  }
}


struct xid_cache_iterate_arg
{
  my_hash_walk_action action;
  void *argument;
};

static my_bool xid_cache_iterate_callback(XID_cache_element *element,
                                          xid_cache_iterate_arg *arg)
{
  my_bool res= FALSE;
  if (element->lock())
  {
    res= arg->action(element->m_xid_state, arg->argument);
    element->unlock();
  }
  return res;
}

int xid_cache_iterate(THD *thd, my_hash_walk_action action, void *arg)
{
  xid_cache_iterate_arg argument= { action, arg };
  return thd->fix_xid_hash_pins() ? -1 :
         lf_hash_iterate(&xid_cache, thd->xid_hash_pins,
                         (my_hash_walk_action) xid_cache_iterate_callback,
                         &argument);
}


/**
  Decide on logging format to use for the statement and issue errors
  or warnings as needed.  The decision depends on the following
  parameters:

  - The logging mode, i.e., the value of binlog_format.  Can be
    statement, mixed, or row.

  - The type of statement.  There are three types of statements:
    "normal" safe statements; unsafe statements; and row injections.
    An unsafe statement is one that, if logged in statement format,
    might produce different results when replayed on the slave (e.g.,
    INSERT DELAYED).  A row injection is either a BINLOG statement, or
    a row event executed by the slave's SQL thread.

  - The capabilities of tables modified by the statement.  The
    *capabilities vector* for a table is a set of flags associated
    with the table.  Currently, it only includes two flags: *row
    capability flag* and *statement capability flag*.

    The row capability flag is set if and only if the engine can
    handle row-based logging. The statement capability flag is set if
    and only if the table can handle statement-based logging.

  Decision table for logging format
  ---------------------------------

  The following table summarizes how the format and generated
  warning/error depends on the tables' capabilities, the statement
  type, and the current binlog_format.

     Row capable        N NNNNNNNNN YYYYYYYYY YYYYYYYYY
     Statement capable  N YYYYYYYYY NNNNNNNNN YYYYYYYYY

     Statement type     * SSSUUUIII SSSUUUIII SSSUUUIII

     binlog_format      * SMRSMRSMR SMRSMRSMR SMRSMRSMR

     Logged format      - SS-S----- -RR-RR-RR SRRSRR-RR
     Warning/Error      1 --2732444 5--5--6-- ---7--6--

  Legend
  ------

  Row capable:    N - Some table not row-capable, Y - All tables row-capable
  Stmt capable:   N - Some table not stmt-capable, Y - All tables stmt-capable
  Statement type: (S)afe, (U)nsafe, or Row (I)njection
  binlog_format:  (S)TATEMENT, (M)IXED, or (R)OW
  Logged format:  (S)tatement or (R)ow
  Warning/Error:  Warnings and error messages are as follows:

  1. Error: Cannot execute statement: binlogging impossible since both
     row-incapable engines and statement-incapable engines are
     involved.

  2. Error: Cannot execute statement: binlogging impossible since
     BINLOG_FORMAT = ROW and at least one table uses a storage engine
     limited to statement-logging.

  3. Error: Cannot execute statement: binlogging of unsafe statement
     is impossible when storage engine is limited to statement-logging
     and BINLOG_FORMAT = MIXED.

  4. Error: Cannot execute row injection: binlogging impossible since
     at least one table uses a storage engine limited to
     statement-logging.

  5. Error: Cannot execute statement: binlogging impossible since
     BINLOG_FORMAT = STATEMENT and at least one table uses a storage
     engine limited to row-logging.

  6. Warning: Unsafe statement binlogged in statement format since
     BINLOG_FORMAT = STATEMENT.

  In addition, we can produce the following error (not depending on
  the variables of the decision diagram):

  7. Error: Cannot execute statement: binlogging impossible since more
     than one engine is involved and at least one engine is
     self-logging.

  For each error case above, the statement is prevented from being
  logged, we report an error, and roll back the statement.  For
  warnings, we set the thd->binlog_flags variable: the warning will be
  printed only if the statement is successfully logged.

  @see THD::binlog_query

  @param[in] thd    Client thread
  @param[in] tables Tables involved in the query

  @retval 0 No error; statement can be logged.
  @retval -1 One of the error conditions above applies (1, 2, 4, 5, or 6).
*/

int THD::decide_logging_format(TABLE_LIST *tables)
{
  DBUG_ENTER("THD::decide_logging_format");
  DBUG_PRINT("info", ("Query: %s", query()));
  DBUG_PRINT("info", ("variables.binlog_format: %lu",
                      variables.binlog_format));
  DBUG_PRINT("info", ("lex->get_stmt_unsafe_flags(): 0x%x",
                      lex->get_stmt_unsafe_flags()));

  reset_binlog_local_stmt_filter();

  /*
    We should not decide logging format if the binlog is closed or
    binlogging is off, or if the statement is filtered out from the
    binlog by filtering rules.
  */
  if (mysql_bin_log.is_open() && (variables.option_bits & OPTION_BIN_LOG) &&
      !(wsrep_binlog_format() == BINLOG_FORMAT_STMT &&
        !binlog_filter->db_ok(db)))
  {

    if (is_bulk_op())
    {
      if (wsrep_binlog_format() == BINLOG_FORMAT_STMT)
      {
        my_error(ER_BINLOG_NON_SUPPORTED_BULK, MYF(0));
        DBUG_PRINT("info",
                   ("decision: no logging since an error was generated"));
        DBUG_RETURN(-1);
      }
    }
    /*
      Compute one bit field with the union of all the engine
      capabilities, and one with the intersection of all the engine
      capabilities.
    */
    handler::Table_flags flags_write_some_set= 0;
    handler::Table_flags flags_access_some_set= 0;
    handler::Table_flags flags_write_all_set=
      HA_BINLOG_ROW_CAPABLE | HA_BINLOG_STMT_CAPABLE;

    /* 
       If different types of engines are about to be updated.
       For example: Innodb and Falcon; Innodb and MyIsam.
    */
    bool multi_write_engine= FALSE;
    /*
       If different types of engines are about to be accessed 
       and any of them is about to be updated. For example:
       Innodb and Falcon; Innodb and MyIsam.
    */
    bool multi_access_engine= FALSE;
    /*
      Identifies if a table is changed.
    */
    bool is_write= FALSE;                        // If any write tables
    bool has_read_tables= FALSE;                 // If any read only tables
    bool has_auto_increment_write_tables= FALSE; // Write with auto-increment
    /* If a write table that doesn't have auto increment part first */
    bool has_write_table_auto_increment_not_first_in_pk= FALSE;
    bool has_auto_increment_write_tables_not_first= FALSE;
    bool found_first_not_own_table= FALSE;
    bool has_write_tables_with_unsafe_statements= FALSE;

    /*
      A pointer to a previous table that was changed.
    */
    TABLE* prev_write_table= NULL;
    /*
      A pointer to a previous table that was accessed.
    */
    TABLE* prev_access_table= NULL;
    /**
      The number of tables used in the current statement,
      that should be replicated.
    */
    uint replicated_tables_count= 0;
    /**
      The number of tables written to in the current statement,
      that should not be replicated.
      A table should not be replicated when it is considered
      'local' to a MySQL instance.
      Currently, these tables are:
      - mysql.slow_log
      - mysql.general_log
      - mysql.slave_relay_log_info
      - mysql.slave_master_info
      - mysql.slave_worker_info
      - performance_schema.*
      - TODO: information_schema.*
      In practice, from this list, only performance_schema.* tables
      are written to by user queries.
    */
    uint non_replicated_tables_count= 0;

#ifndef DBUG_OFF
    {
      static const char *prelocked_mode_name[] = {
        "NON_PRELOCKED",
        "LOCK_TABLES",
        "PRELOCKED",
        "PRELOCKED_UNDER_LOCK_TABLES",
      };
      compile_time_assert(array_elements(prelocked_mode_name) == LTM_always_last);
      DBUG_PRINT("debug", ("prelocked_mode: %s",
                           prelocked_mode_name[locked_tables_mode]));
    }
#endif

    /*
      Get the capabilities vector for all involved storage engines and
      mask out the flags for the binary log.
    */
    for (TABLE_LIST *table= tables; table; table= table->next_global)
    {
      if (table->placeholder())
        continue;

      handler::Table_flags const flags= table->table->file->ha_table_flags();

      DBUG_PRINT("info", ("table: %s; ha_table_flags: 0x%llx",
                          table->table_name, flags));

      if (table->table->no_replicate)
      {
        /*
          The statement uses a table that is not replicated.
          The following properties about the table:
          - persistent / transient
          - transactional / non transactional
          - temporary / permanent
          - read or write
          - multiple engines involved because of this table
          are not relevant, as this table is completely ignored.
          Because the statement uses a non replicated table,
          using STATEMENT format in the binlog is impossible.
          Either this statement will be discarded entirely,
          or it will be logged (possibly partially) in ROW format.
        */
        lex->set_stmt_unsafe(LEX::BINLOG_STMT_UNSAFE_SYSTEM_TABLE);

        if (table->lock_type >= TL_WRITE_ALLOW_WRITE)
        {
          non_replicated_tables_count++;
          continue;
        }
      }
      if (table == lex->first_not_own_table())
        found_first_not_own_table= true;

      replicated_tables_count++;

      if (table->lock_type <= TL_READ_NO_INSERT &&
          table->prelocking_placeholder != TABLE_LIST::FK)
        has_read_tables= true;
      else if (table->table->found_next_number_field &&
                (table->lock_type >= TL_WRITE_ALLOW_WRITE))
      {
        has_auto_increment_write_tables= true;
        has_auto_increment_write_tables_not_first= found_first_not_own_table;
        if (table->table->s->next_number_keypart != 0)
          has_write_table_auto_increment_not_first_in_pk= true;
      }

      if (table->lock_type >= TL_WRITE_ALLOW_WRITE)
      {
        bool trans;
        if (prev_write_table && prev_write_table->file->ht !=
            table->table->file->ht)
          multi_write_engine= TRUE;
        if (table->table->s->non_determinstic_insert)
          has_write_tables_with_unsafe_statements= true;

        trans= table->table->file->has_transactions();

        if (table->table->s->tmp_table)
          lex->set_stmt_accessed_table(trans ? LEX::STMT_WRITES_TEMP_TRANS_TABLE :
                                               LEX::STMT_WRITES_TEMP_NON_TRANS_TABLE);
        else
          lex->set_stmt_accessed_table(trans ? LEX::STMT_WRITES_TRANS_TABLE :
                                               LEX::STMT_WRITES_NON_TRANS_TABLE);

        flags_write_all_set &= flags;
        flags_write_some_set |= flags;
        is_write= TRUE;

        prev_write_table= table->table;

      }
      flags_access_some_set |= flags;

      if (lex->sql_command != SQLCOM_CREATE_TABLE ||
          (lex->sql_command == SQLCOM_CREATE_TABLE && lex->tmp_table()))
      {
        my_bool trans= table->table->file->has_transactions();

        if (table->table->s->tmp_table)
          lex->set_stmt_accessed_table(trans ? LEX::STMT_READS_TEMP_TRANS_TABLE :
                                               LEX::STMT_READS_TEMP_NON_TRANS_TABLE);
        else
          lex->set_stmt_accessed_table(trans ? LEX::STMT_READS_TRANS_TABLE :
                                               LEX::STMT_READS_NON_TRANS_TABLE);
      }

      if (prev_access_table && prev_access_table->file->ht !=
          table->table->file->ht)
        multi_access_engine= TRUE;

      prev_access_table= table->table;
    }

    if (wsrep_binlog_format() != BINLOG_FORMAT_ROW)
    {
      /*
        DML statements that modify a table with an auto_increment
        column based on rows selected from a table are unsafe as the
        order in which the rows are fetched fron the select tables
        cannot be determined and may differ on master and slave.
      */
      if (has_auto_increment_write_tables && has_read_tables)
        lex->set_stmt_unsafe(LEX::BINLOG_STMT_UNSAFE_WRITE_AUTOINC_SELECT);

      if (has_write_table_auto_increment_not_first_in_pk)
        lex->set_stmt_unsafe(LEX::BINLOG_STMT_UNSAFE_AUTOINC_NOT_FIRST);

      if (has_write_tables_with_unsafe_statements)
        lex->set_stmt_unsafe(LEX::BINLOG_STMT_UNSAFE_SYSTEM_FUNCTION);

      /*
        A query that modifies autoinc column in sub-statement can make the
        master and slave inconsistent.
        We can solve these problems in mixed mode by switching to binlogging
        if at least one updated table is used by sub-statement
      */
      if (lex->requires_prelocking() &&
          has_auto_increment_write_tables_not_first)
        lex->set_stmt_unsafe(LEX::BINLOG_STMT_UNSAFE_AUTOINC_COLUMNS);
    }

    DBUG_PRINT("info", ("flags_write_all_set: 0x%llx", flags_write_all_set));
    DBUG_PRINT("info", ("flags_write_some_set: 0x%llx", flags_write_some_set));
    DBUG_PRINT("info", ("flags_access_some_set: 0x%llx", flags_access_some_set));
    DBUG_PRINT("info", ("multi_write_engine: %d", multi_write_engine));
    DBUG_PRINT("info", ("multi_access_engine: %d", multi_access_engine));

    int error= 0;
    int unsafe_flags;

    bool multi_stmt_trans= in_multi_stmt_transaction_mode();
    bool trans_table= trans_has_updated_trans_table(this);
    bool binlog_direct= variables.binlog_direct_non_trans_update;

    if (lex->is_mixed_stmt_unsafe(multi_stmt_trans, binlog_direct,
                                  trans_table, tx_isolation))
      lex->set_stmt_unsafe(LEX::BINLOG_STMT_UNSAFE_MIXED_STATEMENT);
    else if (multi_stmt_trans && trans_table && !binlog_direct &&
             lex->stmt_accessed_table(LEX::STMT_WRITES_NON_TRANS_TABLE))
      lex->set_stmt_unsafe(LEX::BINLOG_STMT_UNSAFE_NONTRANS_AFTER_TRANS);

    /*
      If more than one engine is involved in the statement and at
      least one is doing it's own logging (is *self-logging*), the
      statement cannot be logged atomically, so we generate an error
      rather than allowing the binlog to become corrupt.
    */
    if (multi_write_engine &&
        (flags_write_some_set & HA_HAS_OWN_BINLOGGING))
      my_error((error= ER_BINLOG_MULTIPLE_ENGINES_AND_SELF_LOGGING_ENGINE),
               MYF(0));
    else if (multi_access_engine && flags_access_some_set & HA_HAS_OWN_BINLOGGING)
      lex->set_stmt_unsafe(LEX::BINLOG_STMT_UNSAFE_MULTIPLE_ENGINES_AND_SELF_LOGGING_ENGINE);

    /* both statement-only and row-only engines involved */
    if ((flags_write_all_set & (HA_BINLOG_STMT_CAPABLE | HA_BINLOG_ROW_CAPABLE)) == 0)
    {
      /*
        1. Error: Binary logging impossible since both row-incapable
           engines and statement-incapable engines are involved
      */
      my_error((error= ER_BINLOG_ROW_ENGINE_AND_STMT_ENGINE), MYF(0));
    }
    /* statement-only engines involved */
    else if ((flags_write_all_set & HA_BINLOG_ROW_CAPABLE) == 0)
    {
      if (lex->is_stmt_row_injection())
      {
        /*
          4. Error: Cannot execute row injection since table uses
             storage engine limited to statement-logging
        */
        my_error((error= ER_BINLOG_ROW_INJECTION_AND_STMT_ENGINE), MYF(0));
      }
      else if ((wsrep_binlog_format() == BINLOG_FORMAT_ROW || is_bulk_op()) &&
               sqlcom_can_generate_row_events(this))
      {
        /*
          2. Error: Cannot modify table that uses a storage engine
             limited to statement-logging when BINLOG_FORMAT = ROW
        */
        my_error((error= ER_BINLOG_ROW_MODE_AND_STMT_ENGINE), MYF(0));
      }
      else if ((unsafe_flags= lex->get_stmt_unsafe_flags()) != 0)
      {
        /*
          3. Error: Cannot execute statement: binlogging of unsafe
             statement is impossible when storage engine is limited to
             statement-logging and BINLOG_FORMAT = MIXED.
        */
        for (int unsafe_type= 0;
             unsafe_type < LEX::BINLOG_STMT_UNSAFE_COUNT;
             unsafe_type++)
          if (unsafe_flags & (1 << unsafe_type))
            my_error((error= ER_BINLOG_UNSAFE_AND_STMT_ENGINE), MYF(0),
                     ER_THD(this,
                            LEX::binlog_stmt_unsafe_errcode[unsafe_type]));
      }
      /* log in statement format! */
    }
    /* no statement-only engines */
    else
    {
      /* binlog_format = STATEMENT */
      if (wsrep_binlog_format() == BINLOG_FORMAT_STMT)
      {
        if (lex->is_stmt_row_injection())
        {
          /*
            We have to log the statement as row or give an error.
            Better to accept what master gives us than stopping replication.
          */
          set_current_stmt_binlog_format_row();
        }
        else if ((flags_write_all_set & HA_BINLOG_STMT_CAPABLE) == 0 &&
                 sqlcom_can_generate_row_events(this))
        {
          /*
            5. Error: Cannot modify table that uses a storage engine
               limited to row-logging when binlog_format = STATEMENT
          */
	  if (IF_WSREP((!WSREP(this) || wsrep_exec_mode == LOCAL_STATE),1))
	  {
            my_error((error= ER_BINLOG_STMT_MODE_AND_ROW_ENGINE), MYF(0), "");
	  }
        }
        else if (is_write && (unsafe_flags= lex->get_stmt_unsafe_flags()) != 0)
        {
          /*
            7. Warning: Unsafe statement logged as statement due to
               binlog_format = STATEMENT
          */
          binlog_unsafe_warning_flags|= unsafe_flags;

          DBUG_PRINT("info", ("Scheduling warning to be issued by "
                              "binlog_query: '%s'",
                              ER_THD(this, ER_BINLOG_UNSAFE_STATEMENT)));
          DBUG_PRINT("info", ("binlog_unsafe_warning_flags: 0x%x",
                              binlog_unsafe_warning_flags));
        }
        /* log in statement format (or row if row event)! */
      }
      /* No statement-only engines and binlog_format != STATEMENT.
         I.e., nothing prevents us from row logging if needed. */
      else
      {
        if (lex->is_stmt_unsafe() || lex->is_stmt_row_injection()
            || (flags_write_all_set & HA_BINLOG_STMT_CAPABLE) == 0 ||
            is_bulk_op())
        {
          /* log in row format! */
          set_current_stmt_binlog_format_row_if_mixed();
        }
      }
    }

    if (non_replicated_tables_count > 0)
    {
      if ((replicated_tables_count == 0) || ! is_write)
      {
        DBUG_PRINT("info", ("decision: no logging, no replicated table affected"));
        set_binlog_local_stmt_filter();
      }
      else
      {
        if (! is_current_stmt_binlog_format_row())
        {
          my_error((error= ER_BINLOG_STMT_MODE_AND_NO_REPL_TABLES), MYF(0));
        }
        else
        {
          clear_binlog_local_stmt_filter();
        }
      }
    }
    else
    {
      clear_binlog_local_stmt_filter();
    }

    if (error) {
      DBUG_PRINT("info", ("decision: no logging since an error was generated"));
      DBUG_RETURN(-1);
    }
    DBUG_PRINT("info", ("decision: logging in %s format",
                        is_current_stmt_binlog_format_row() ?
                        "ROW" : "STATEMENT"));

    if (variables.binlog_format == BINLOG_FORMAT_ROW &&
        (lex->sql_command == SQLCOM_UPDATE ||
         lex->sql_command == SQLCOM_UPDATE_MULTI ||
         lex->sql_command == SQLCOM_DELETE ||
         lex->sql_command == SQLCOM_DELETE_MULTI))
    {
      String table_names;
      /*
        Generate a warning for UPDATE/DELETE statements that modify a
        BLACKHOLE table, as row events are not logged in row format.
      */
      for (TABLE_LIST *table= tables; table; table= table->next_global)
      {
        if (table->placeholder())
          continue;
        if (table->table->file->ht->db_type == DB_TYPE_BLACKHOLE_DB &&
            table->lock_type >= TL_WRITE_ALLOW_WRITE)
        {
            table_names.append(table->table_name);
            table_names.append(",");
        }
      }
      if (!table_names.is_empty())
      {
        bool is_update= (lex->sql_command == SQLCOM_UPDATE ||
                         lex->sql_command == SQLCOM_UPDATE_MULTI);
        /*
          Replace the last ',' with '.' for table_names
        */
        table_names.replace(table_names.length()-1, 1, ".", 1);
        push_warning_printf(this, Sql_condition::WARN_LEVEL_WARN,
                            ER_UNKNOWN_ERROR,
                            "Row events are not logged for %s statements "
                            "that modify BLACKHOLE tables in row format. "
                            "Table(s): '%-.192s'",
                            is_update ? "UPDATE" : "DELETE",
                            table_names.c_ptr());
      }
    }
  }
#ifndef DBUG_OFF
  else
    DBUG_PRINT("info", ("decision: no logging since "
                        "mysql_bin_log.is_open() = %d "
                        "and (options & OPTION_BIN_LOG) = 0x%llx "
                        "and binlog_format = %u "
                        "and binlog_filter->db_ok(db) = %d",
                        mysql_bin_log.is_open(),
                        (variables.option_bits & OPTION_BIN_LOG),
                        (uint) wsrep_binlog_format(),
                        binlog_filter->db_ok(db)));
#endif

  DBUG_RETURN(0);
}


/*
  Implementation of interface to write rows to the binary log through the
  thread.  The thread is responsible for writing the rows it has
  inserted/updated/deleted.
*/

#ifndef MYSQL_CLIENT

/*
  Template member function for ensuring that there is an rows log
  event of the apropriate type before proceeding.

  PRE CONDITION:
    - Events of type 'RowEventT' have the type code 'type_code'.
    
  POST CONDITION:
    If a non-NULL pointer is returned, the pending event for thread 'thd' will
    be an event of type 'RowEventT' (which have the type code 'type_code')
    will either empty or have enough space to hold 'needed' bytes.  In
    addition, the columns bitmap will be correct for the row, meaning that
    the pending event will be flushed if the columns in the event differ from
    the columns suppled to the function.

  RETURNS
    If no error, a non-NULL pending event (either one which already existed or
    the newly created one).
    If error, NULL.
 */

template <class RowsEventT> Rows_log_event*
THD::binlog_prepare_pending_rows_event(TABLE* table, uint32 serv_id,
                                       size_t needed,
                                       bool is_transactional,
                                       RowsEventT *hint __attribute__((unused)))
{
  DBUG_ENTER("binlog_prepare_pending_rows_event");
  /* Pre-conditions */
  DBUG_ASSERT(table->s->table_map_id != ~0UL);

  /* Fetch the type code for the RowsEventT template parameter */
  int const general_type_code= RowsEventT::TYPE_CODE;

  /* Ensure that all events in a GTID group are in the same cache */
  if (variables.option_bits & OPTION_GTID_BEGIN)
    is_transactional= 1;

  /*
    There is no good place to set up the transactional data, so we
    have to do it here.
  */
  if (binlog_setup_trx_data() == NULL)
    DBUG_RETURN(NULL);

  Rows_log_event* pending= binlog_get_pending_rows_event(is_transactional);

  if (unlikely(pending && !pending->is_valid()))
    DBUG_RETURN(NULL);

  /*
    Check if the current event is non-NULL and a write-rows
    event. Also check if the table provided is mapped: if it is not,
    then we have switched to writing to a new table.
    If there is no pending event, we need to create one. If there is a pending
    event, but it's not about the same table id, or not of the same type
    (between Write, Update and Delete), or not the same affected columns, or
    going to be too big, flush this event to disk and create a new pending
    event.
  */
  if (!pending ||
      pending->server_id != serv_id ||
      pending->get_table_id() != table->s->table_map_id ||
      pending->get_general_type_code() != general_type_code ||
      pending->get_data_size() + needed > opt_binlog_rows_event_max_size ||
      pending->read_write_bitmaps_cmp(table) == FALSE)
  {
    /* Create a new RowsEventT... */
    Rows_log_event* const
        ev= new RowsEventT(this, table, table->s->table_map_id,
                           is_transactional);
    if (unlikely(!ev))
      DBUG_RETURN(NULL);
    ev->server_id= serv_id; // I don't like this, it's too easy to forget.
    /*
      flush the pending event and replace it with the newly created
      event...
    */
    if (unlikely(
        mysql_bin_log.flush_and_set_pending_rows_event(this, ev,
                                                       is_transactional)))
    {
      delete ev;
      DBUG_RETURN(NULL);
    }

    DBUG_RETURN(ev);               /* This is the new pending event */
  }
  DBUG_RETURN(pending);        /* This is the current pending event */
}

/* Declare in unnamed namespace. */
CPP_UNNAMED_NS_START
  /**
     Class to handle temporary allocation of memory for row data.

     The responsibilities of the class is to provide memory for
     packing one or two rows of packed data (depending on what
     constructor is called).

     In order to make the allocation more efficient for "simple" rows,
     i.e., rows that do not contain any blobs, a pointer to the
     allocated memory is of memory is stored in the table structure
     for simple rows.  If memory for a table containing a blob field
     is requested, only memory for that is allocated, and subsequently
     released when the object is destroyed.

   */
  class Row_data_memory {
  public:
    /**
      Build an object to keep track of a block-local piece of memory
      for storing a row of data.

      @param table
      Table where the pre-allocated memory is stored.

      @param length
      Length of data that is needed, if the record contain blobs.
     */
    Row_data_memory(TABLE *table, size_t const len1)
      : m_memory(0)
    {
#ifndef DBUG_OFF
      m_alloc_checked= FALSE;
#endif
      allocate_memory(table, len1);
      m_ptr[0]= has_memory() ? m_memory : 0;
      m_ptr[1]= 0;
    }

    Row_data_memory(TABLE *table, size_t const len1, size_t const len2)
      : m_memory(0)
    {
#ifndef DBUG_OFF
      m_alloc_checked= FALSE;
#endif
      allocate_memory(table, len1 + len2);
      m_ptr[0]= has_memory() ? m_memory        : 0;
      m_ptr[1]= has_memory() ? m_memory + len1 : 0;
    }

    ~Row_data_memory()
    {
      if (m_memory != 0 && m_release_memory_on_destruction)
        my_free(m_memory);
    }

    /**
       Is there memory allocated?

       @retval true There is memory allocated
       @retval false Memory allocation failed
     */
    bool has_memory() const {
#ifndef DBUG_OFF
      m_alloc_checked= TRUE;
#endif
      return m_memory != 0;
    }

    uchar *slot(uint s)
    {
      DBUG_ASSERT(s < sizeof(m_ptr)/sizeof(*m_ptr));
      DBUG_ASSERT(m_ptr[s] != 0);
      DBUG_ASSERT(m_alloc_checked == TRUE);
      return m_ptr[s];
    }

  private:
    void allocate_memory(TABLE *const table, size_t const total_length)
    {
      if (table->s->blob_fields == 0)
      {
        /*
          The maximum length of a packed record is less than this
          length. We use this value instead of the supplied length
          when allocating memory for records, since we don't know how
          the memory will be used in future allocations.

          Since table->s->reclength is for unpacked records, we have
          to add two bytes for each field, which can potentially be
          added to hold the length of a packed field.
        */
        size_t const maxlen= table->s->reclength + 2 * table->s->fields;

        /*
          Allocate memory for two records if memory hasn't been
          allocated. We allocate memory for two records so that it can
          be used when processing update rows as well.
        */
        if (table->write_row_record == 0)
          table->write_row_record=
            (uchar *) alloc_root(&table->mem_root, 2 * maxlen);
        m_memory= table->write_row_record;
        m_release_memory_on_destruction= FALSE;
      }
      else
      {
        m_memory= (uchar *) my_malloc(total_length, MYF(MY_WME));
        m_release_memory_on_destruction= TRUE;
      }
    }

#ifndef DBUG_OFF
    mutable bool m_alloc_checked;
#endif
    bool m_release_memory_on_destruction;
    uchar *m_memory;
    uchar *m_ptr[2];
  };

CPP_UNNAMED_NS_END

int THD::binlog_write_row(TABLE* table, bool is_trans,
                          uchar const *record)
{

  DBUG_ASSERT(is_current_stmt_binlog_format_row() &&
           ((WSREP(this) && wsrep_emulate_bin_log) || mysql_bin_log.is_open()));
  /*
    Pack records into format for transfer. We are allocating more
    memory than needed, but that doesn't matter.
  */
  Row_data_memory memory(table, max_row_length(table, table->rpl_write_set,
                                               record));
  if (!memory.has_memory())
    return HA_ERR_OUT_OF_MEM;

  uchar *row_data= memory.slot(0);

  size_t const len= pack_row(table, table->rpl_write_set, row_data, record);

  /* Ensure that all events in a GTID group are in the same cache */
  if (variables.option_bits & OPTION_GTID_BEGIN)
    is_trans= 1;

  Rows_log_event* ev;
  if (binlog_should_compress(len))
    ev =
    binlog_prepare_pending_rows_event(table, variables.server_id,
                                      len, is_trans,
                                      static_cast<Write_rows_compressed_log_event*>(0));
  else
    ev =
    binlog_prepare_pending_rows_event(table, variables.server_id,
                                      len, is_trans,
                                      static_cast<Write_rows_log_event*>(0));

  if (unlikely(ev == 0))
    return HA_ERR_OUT_OF_MEM;

  return ev->add_row_data(row_data, len);
}

int THD::binlog_update_row(TABLE* table, bool is_trans,
                           const uchar *before_record,
                           const uchar *after_record)
{
  DBUG_ASSERT(is_current_stmt_binlog_format_row() &&
            ((WSREP(this) && wsrep_emulate_bin_log) || mysql_bin_log.is_open()));

<<<<<<< HEAD
  size_t const before_maxlen= max_row_length(table, table->read_set,
                                             before_record);
  size_t const after_maxlen=  max_row_length(table, table->rpl_write_set,
                                             after_record);
=======
  /**
    Save a reference to the original read bitmaps
    We will need this to restore the bitmaps at the end as
    binlog_prepare_row_images() may change table->read_set.
    table->read_set is used by pack_row and deep in
    binlog_prepare_pending_events().
  */
  MY_BITMAP *old_read_set= table->read_set;

  /**
     This will remove spurious fields required during execution but
     not needed for binlogging. This is done according to the:
     binlog-row-image option.
   */
  binlog_prepare_row_images(table);

  size_t const before_maxlen = max_row_length(table, before_record);
  size_t const after_maxlen  = max_row_length(table, after_record);
>>>>>>> ef0b91ea

  Row_data_memory row_data(table, before_maxlen, after_maxlen);
  if (!row_data.has_memory())
    return HA_ERR_OUT_OF_MEM;

  uchar *before_row= row_data.slot(0);
  uchar *after_row= row_data.slot(1);

  size_t const before_size= pack_row(table, table->read_set, before_row,
                                     before_record);
  size_t const after_size= pack_row(table, table->rpl_write_set, after_row,
                                    after_record);

  /* Ensure that all events in a GTID group are in the same cache */
  if (variables.option_bits & OPTION_GTID_BEGIN)
    is_trans= 1;

  /*
    Don't print debug messages when running valgrind since they can
    trigger false warnings.
   */
#ifndef HAVE_valgrind
  DBUG_DUMP("before_record", before_record, table->s->reclength);
  DBUG_DUMP("after_record",  after_record, table->s->reclength);
  DBUG_DUMP("before_row",    before_row, before_size);
  DBUG_DUMP("after_row",     after_row, after_size);
#endif

  Rows_log_event* ev;
  if(binlog_should_compress(before_size + after_size))
    ev =
      binlog_prepare_pending_rows_event(table, variables.server_id,
                                      before_size + after_size, is_trans,
                                      static_cast<Update_rows_compressed_log_event*>(0));
  else
    ev =
      binlog_prepare_pending_rows_event(table, variables.server_id,
                                      before_size + after_size, is_trans,
                                      static_cast<Update_rows_log_event*>(0));

  if (unlikely(ev == 0))
    return HA_ERR_OUT_OF_MEM;

  int error=  ev->add_row_data(before_row, before_size) ||
              ev->add_row_data(after_row, after_size);

  /* restore read set for the rest of execution */
  table->column_bitmaps_set_no_signal(old_read_set,
                                      table->write_set);
  return error;

}

int THD::binlog_delete_row(TABLE* table, bool is_trans, 
                           uchar const *record)
{
  DBUG_ASSERT(is_current_stmt_binlog_format_row() &&
            ((WSREP(this) && wsrep_emulate_bin_log) || mysql_bin_log.is_open()));
  /**
    Save a reference to the original read bitmaps
    We will need this to restore the bitmaps at the end as
    binlog_prepare_row_images() may change table->read_set.
    table->read_set is used by pack_row and deep in
    binlog_prepare_pending_events().
  */
  MY_BITMAP *old_read_set= table->read_set;

  /** 
     This will remove spurious fields required during execution but
     not needed for binlogging. This is done according to the:
     binlog-row-image option.
   */
  binlog_prepare_row_images(table);

  /*
     Pack records into format for transfer. We are allocating more
     memory than needed, but that doesn't matter.
  */
  Row_data_memory memory(table, max_row_length(table, table->read_set,
                                               record));
  if (unlikely(!memory.has_memory()))
    return HA_ERR_OUT_OF_MEM;

  uchar *row_data= memory.slot(0);

  DBUG_DUMP("table->read_set", (uchar*) table->read_set->bitmap, (table->s->fields + 7) / 8);
  size_t const len= pack_row(table, table->read_set, row_data, record);

  /* Ensure that all events in a GTID group are in the same cache */
  if (variables.option_bits & OPTION_GTID_BEGIN)
    is_trans= 1;

  Rows_log_event* ev;
  if(binlog_should_compress(len))
    ev =
      binlog_prepare_pending_rows_event(table, variables.server_id,
                                      len, is_trans,
                                      static_cast<Delete_rows_compressed_log_event*>(0));
  else
    ev =
      binlog_prepare_pending_rows_event(table, variables.server_id,
                                      len, is_trans,
                                      static_cast<Delete_rows_log_event*>(0));

  if (unlikely(ev == 0))
    return HA_ERR_OUT_OF_MEM;


  int error= ev->add_row_data(row_data, len);

  /* restore read set for the rest of execution */
  table->column_bitmaps_set_no_signal(old_read_set,
                                      table->write_set);

  return error;
}


/**
   Remove from read_set spurious columns. The write_set has been
   handled before in table->mark_columns_needed_for_update.
*/

void THD::binlog_prepare_row_images(TABLE *table)
{
  DBUG_ENTER("THD::binlog_prepare_row_images");

  DBUG_PRINT_BITSET("debug", "table->read_set (before preparing): %s",
                    table->read_set);
  THD *thd= table->in_use;

  /**
    if there is a primary key in the table (ie, user declared PK or a
    non-null unique index) and we dont want to ship the entire image,
    and the handler involved supports this.
   */
  if (table->s->primary_key < MAX_KEY &&
      (thd->variables.binlog_row_image < BINLOG_ROW_IMAGE_FULL) &&
      !ha_check_storage_engine_flag(table->s->db_type(), HTON_NO_BINLOG_ROW_OPT))
  {
    /**
      Just to be sure that tmp_set is currently not in use as
      the read_set already.
    */
    DBUG_ASSERT(table->read_set != &table->tmp_set);

    switch (thd->variables.binlog_row_image)
    {
      case BINLOG_ROW_IMAGE_MINIMAL:
        /* MINIMAL: Mark only PK */
        table->mark_columns_used_by_index(table->s->primary_key,
                                          &table->tmp_set);
        break;
      case BINLOG_ROW_IMAGE_NOBLOB:
        /**
          NOBLOB: Remove unnecessary BLOB fields from read_set
                  (the ones that are not part of PK).
         */
        bitmap_copy(&table->tmp_set, table->read_set);
        for (Field **ptr=table->field ; *ptr ; ptr++)
        {
          Field *field= (*ptr);
          if ((field->type() == MYSQL_TYPE_BLOB) &&
              !(field->flags & PRI_KEY_FLAG))
            bitmap_clear_bit(&table->tmp_set, field->field_index);
        }
        break;
      default:
        DBUG_ASSERT(0); // impossible.
    }

    /* set the temporary read_set */
    table->column_bitmaps_set_no_signal(&table->tmp_set,
                                        table->write_set);
  }

  DBUG_PRINT_BITSET("debug", "table->read_set (after preparing): %s",
                    table->read_set);
  DBUG_VOID_RETURN;
}



int THD::binlog_remove_pending_rows_event(bool clear_maps,
                                          bool is_transactional)
{
  DBUG_ENTER("THD::binlog_remove_pending_rows_event");

  if(!WSREP_EMULATE_BINLOG(this) && !mysql_bin_log.is_open())
    DBUG_RETURN(0);

  /* Ensure that all events in a GTID group are in the same cache */
  if (variables.option_bits & OPTION_GTID_BEGIN)
    is_transactional= 1;

  mysql_bin_log.remove_pending_rows_event(this, is_transactional);

  if (clear_maps)
    binlog_table_maps= 0;

  DBUG_RETURN(0);
}

int THD::binlog_flush_pending_rows_event(bool stmt_end, bool is_transactional)
{
  DBUG_ENTER("THD::binlog_flush_pending_rows_event");
  /*
    We shall flush the pending event even if we are not in row-based
    mode: it might be the case that we left row-based mode before
    flushing anything (e.g., if we have explicitly locked tables).
   */
  if(!WSREP_EMULATE_BINLOG(this) && !mysql_bin_log.is_open())
    DBUG_RETURN(0);

  /* Ensure that all events in a GTID group are in the same cache */
  if (variables.option_bits & OPTION_GTID_BEGIN)
    is_transactional= 1;

  /*
    Mark the event as the last event of a statement if the stmt_end
    flag is set.
  */
  int error= 0;
  if (Rows_log_event *pending= binlog_get_pending_rows_event(is_transactional))
  {
    if (stmt_end)
    {
      pending->set_flags(Rows_log_event::STMT_END_F);
      binlog_table_maps= 0;
    }

    error= mysql_bin_log.flush_and_set_pending_rows_event(this, 0,
                                                          is_transactional);
  }

  DBUG_RETURN(error);
}


#if !defined(DBUG_OFF) && !defined(_lint)
static const char *
show_query_type(THD::enum_binlog_query_type qtype)
{
  switch (qtype) {
  case THD::ROW_QUERY_TYPE:
    return "ROW";
  case THD::STMT_QUERY_TYPE:
    return "STMT";
  case THD::QUERY_TYPE_COUNT:
  default:
    DBUG_ASSERT(0 <= qtype && qtype < THD::QUERY_TYPE_COUNT);
  }
  static char buf[64];
  sprintf(buf, "UNKNOWN#%d", qtype);
  return buf;
}
#endif

/*
  Constants required for the limit unsafe warnings suppression
*/
//seconds after which the limit unsafe warnings suppression will be activated
#define LIMIT_UNSAFE_WARNING_ACTIVATION_TIMEOUT 5*60
//number of limit unsafe warnings after which the suppression will be activated
#define LIMIT_UNSAFE_WARNING_ACTIVATION_THRESHOLD_COUNT 10

static ulonglong unsafe_suppression_start_time= 0;
static bool unsafe_warning_suppression_active[LEX::BINLOG_STMT_UNSAFE_COUNT];
static ulong unsafe_warnings_count[LEX::BINLOG_STMT_UNSAFE_COUNT];
static ulong total_unsafe_warnings_count;

/**
  Auxiliary function to reset the limit unsafety warning suppression.
  This is done without mutex protection, but this should be good
  enough as it doesn't matter if we loose a couple of suppressed
  messages or if this is called multiple times.
*/

static void reset_binlog_unsafe_suppression(ulonglong now)
{
  uint i;
  DBUG_ENTER("reset_binlog_unsafe_suppression");

  unsafe_suppression_start_time= now;
  total_unsafe_warnings_count= 0;

  for (i= 0 ; i < LEX::BINLOG_STMT_UNSAFE_COUNT ; i++)
  {
    unsafe_warnings_count[i]= 0;
    unsafe_warning_suppression_active[i]= 0;
  }
  DBUG_VOID_RETURN;
}

/**
  Auxiliary function to print warning in the error log.
*/
static void print_unsafe_warning_to_log(THD *thd, int unsafe_type, char* buf,
                                        char* query)
{
  DBUG_ENTER("print_unsafe_warning_in_log");
  sprintf(buf, ER_THD(thd, ER_BINLOG_UNSAFE_STATEMENT),
          ER_THD(thd, LEX::binlog_stmt_unsafe_errcode[unsafe_type]));
  sql_print_warning(ER_THD(thd, ER_MESSAGE_AND_STATEMENT), buf, query);
  DBUG_VOID_RETURN;
}

/**
  Auxiliary function to check if the warning for unsafe repliction statements
  should be thrown or suppressed.

  Logic is:
  - If we get more than LIMIT_UNSAFE_WARNING_ACTIVATION_THRESHOLD_COUNT errors
    of one type, that type of errors will be suppressed for
    LIMIT_UNSAFE_WARNING_ACTIVATION_TIMEOUT.
  - When the time limit has been reached, all suppression is reset.

  This means that if one gets many different types of errors, some of them
  may be reset less than LIMIT_UNSAFE_WARNING_ACTIVATION_TIMEOUT. However at
  least one error is disable for this time.

  SYNOPSIS:
  @params
   unsafe_type - The type of unsafety.

  RETURN:
    0   0k to log
    1   Message suppressed
*/

static bool protect_against_unsafe_warning_flood(int unsafe_type)
{
  ulong count;
  ulonglong now= my_interval_timer()/1000000000ULL;
  DBUG_ENTER("protect_against_unsafe_warning_flood");

  count= ++unsafe_warnings_count[unsafe_type];
  total_unsafe_warnings_count++;

  /*
    INITIALIZING:
    If this is the first time this function is called with log warning
    enabled, the monitoring the unsafe warnings should start.
  */
  if (unsafe_suppression_start_time == 0)
  {
    reset_binlog_unsafe_suppression(now);
    DBUG_RETURN(0);
  }

  /*
    The following is true if we got too many errors or if the error was
    already suppressed
  */
  if (count >= LIMIT_UNSAFE_WARNING_ACTIVATION_THRESHOLD_COUNT)
  {
    ulonglong diff_time= (now - unsafe_suppression_start_time);

    if (!unsafe_warning_suppression_active[unsafe_type])
    {
      /*
        ACTIVATION:
        We got LIMIT_UNSAFE_WARNING_ACTIVATION_THRESHOLD_COUNT warnings in
        less than LIMIT_UNSAFE_WARNING_ACTIVATION_TIMEOUT we activate the
        suppression.
      */
      if (diff_time <= LIMIT_UNSAFE_WARNING_ACTIVATION_TIMEOUT)
      {
        unsafe_warning_suppression_active[unsafe_type]= 1;
        sql_print_information("Suppressing warnings of type '%s' for up to %d seconds because of flooding",
                              ER(LEX::binlog_stmt_unsafe_errcode[unsafe_type]),
                              LIMIT_UNSAFE_WARNING_ACTIVATION_TIMEOUT);
      }
      else
      {
        /*
          There is no flooding till now, therefore we restart the monitoring
        */
        reset_binlog_unsafe_suppression(now);
      }
    }
    else
    {
      /* This type of warnings was suppressed */
      if (diff_time > LIMIT_UNSAFE_WARNING_ACTIVATION_TIMEOUT)
      {
        ulong save_count= total_unsafe_warnings_count;
        /* Print a suppression note and remove the suppression */
        reset_binlog_unsafe_suppression(now);
        sql_print_information("Suppressed %lu unsafe warnings during "
                              "the last %d seconds",
                              save_count, (int) diff_time);
      }
    }
  }
  DBUG_RETURN(unsafe_warning_suppression_active[unsafe_type]);
}

/**
  Auxiliary method used by @c binlog_query() to raise warnings.

  The type of warning and the type of unsafeness is stored in
  THD::binlog_unsafe_warning_flags.
*/
void THD::issue_unsafe_warnings()
{
  char buf[MYSQL_ERRMSG_SIZE * 2];
  uint32 unsafe_type_flags;
  DBUG_ENTER("issue_unsafe_warnings");
  /*
    Ensure that binlog_unsafe_warning_flags is big enough to hold all
    bits.  This is actually a constant expression.
  */
  DBUG_ASSERT(LEX::BINLOG_STMT_UNSAFE_COUNT <=
              sizeof(binlog_unsafe_warning_flags) * CHAR_BIT);
  
  if (!(unsafe_type_flags= binlog_unsafe_warning_flags))
    DBUG_VOID_RETURN;                           // Nothing to do

  /*
    For each unsafe_type, check if the statement is unsafe in this way
    and issue a warning.
  */
  for (int unsafe_type=0;
       unsafe_type < LEX::BINLOG_STMT_UNSAFE_COUNT;
       unsafe_type++)
  {
    if ((unsafe_type_flags & (1 << unsafe_type)) != 0)
    {
      push_warning_printf(this, Sql_condition::WARN_LEVEL_NOTE,
                          ER_BINLOG_UNSAFE_STATEMENT,
                          ER_THD(this, ER_BINLOG_UNSAFE_STATEMENT),
                          ER_THD(this, LEX::binlog_stmt_unsafe_errcode[unsafe_type]));
      if (global_system_variables.log_warnings > 0 &&
          !protect_against_unsafe_warning_flood(unsafe_type))
        print_unsafe_warning_to_log(this, unsafe_type, buf, query());
    }
  }
  DBUG_VOID_RETURN;
}

/**
  Log the current query.

  The query will be logged in either row format or statement format
  depending on the value of @c current_stmt_binlog_format_row field and
  the value of the @c qtype parameter.

  This function must be called:

  - After the all calls to ha_*_row() functions have been issued.

  - After any writes to system tables. Rationale: if system tables
    were written after a call to this function, and the master crashes
    after the call to this function and before writing the system
    tables, then the master and slave get out of sync.

  - Before tables are unlocked and closed.

  @see decide_logging_format

  @retval 0 Success

  @retval nonzero If there is a failure when writing the query (e.g.,
  write failure), then the error code is returned.
*/
int THD::binlog_query(THD::enum_binlog_query_type qtype, char const *query_arg,
                      ulong query_len, bool is_trans, bool direct, 
                      bool suppress_use, int errcode)
{
  DBUG_ENTER("THD::binlog_query");
  DBUG_PRINT("enter", ("qtype: %s  query: '%-.*s'",
                       show_query_type(qtype), (int) query_len, query_arg));

  DBUG_ASSERT(query_arg);
  DBUG_ASSERT(WSREP_EMULATE_BINLOG(this) || mysql_bin_log.is_open());

  /* If this is withing a BEGIN ... COMMIT group, don't log it */
  if (variables.option_bits & OPTION_GTID_BEGIN)
  {
    direct= 0;
    is_trans= 1;
  }
  DBUG_PRINT("info", ("is_trans: %d  direct: %d", is_trans, direct));

  if (get_binlog_local_stmt_filter() == BINLOG_FILTER_SET)
  {
    /*
      The current statement is to be ignored, and not written to
      the binlog. Do not call issue_unsafe_warnings().
    */
    DBUG_RETURN(0);
  }

  /*
    If we are not in prelocked mode, mysql_unlock_tables() will be
    called after this binlog_query(), so we have to flush the pending
    rows event with the STMT_END_F set to unlock all tables at the
    slave side as well.

    If we are in prelocked mode, the flushing will be done inside the
    top-most close_thread_tables().
  */
  if (this->locked_tables_mode <= LTM_LOCK_TABLES)
    if (int error= binlog_flush_pending_rows_event(TRUE, is_trans))
      DBUG_RETURN(error);

  /*
    Warnings for unsafe statements logged in statement format are
    printed in three places instead of in decide_logging_format().
    This is because the warnings should be printed only if the statement
    is actually logged. When executing decide_logging_format(), we cannot
    know for sure if the statement will be logged:

    1 - sp_head::execute_procedure which prints out warnings for calls to
    stored procedures.

    2 - sp_head::execute_function which prints out warnings for calls
    involving functions.

    3 - THD::binlog_query (here) which prints warning for top level
    statements not covered by the two cases above: i.e., if not insided a
    procedure and a function.

    Besides, we should not try to print these warnings if it is not
    possible to write statements to the binary log as it happens when
    the execution is inside a function, or generaly speaking, when
    the variables.option_bits & OPTION_BIN_LOG is false.
    
  */
  if ((variables.option_bits & OPTION_BIN_LOG) &&
      spcont == NULL && !binlog_evt_union.do_union)
    issue_unsafe_warnings();

  switch (qtype) {
    /*
      ROW_QUERY_TYPE means that the statement may be logged either in
      row format or in statement format.  If
      current_stmt_binlog_format is row, it means that the
      statement has already been logged in row format and hence shall
      not be logged again.
    */
  case THD::ROW_QUERY_TYPE:
    DBUG_PRINT("debug",
               ("is_current_stmt_binlog_format_row: %d",
                is_current_stmt_binlog_format_row()));
    if (is_current_stmt_binlog_format_row())
      DBUG_RETURN(0);
    /* Fall through */

    /*
      STMT_QUERY_TYPE means that the query must be logged in statement
      format; it cannot be logged in row format.  This is typically
      used by DDL statements.  It is an error to use this query type
      if current_stmt_binlog_format_row is row.

      @todo Currently there are places that call this method with
      STMT_QUERY_TYPE and current_stmt_binlog_format is row.  Fix those
      places and add assert to ensure correct behavior. /Sven
    */
  case THD::STMT_QUERY_TYPE:
    /*
      The MYSQL_LOG::write() function will set the STMT_END_F flag and
      flush the pending rows event if necessary.
    */
    {
      int error = 0;

      /*
        Binlog table maps will be irrelevant after a Query_log_event
        (they are just removed on the slave side) so after the query
        log event is written to the binary log, we pretend that no
        table maps were written.
      */
      if(binlog_should_compress(query_len))
      {
        Query_compressed_log_event qinfo(this, query_arg, query_len, is_trans, direct,
                            suppress_use, errcode);
        error= mysql_bin_log.write(&qinfo);
      }
      else
      {
        Query_log_event qinfo(this, query_arg, query_len, is_trans, direct,
          suppress_use, errcode);
        error= mysql_bin_log.write(&qinfo);
      }

      binlog_table_maps= 0;
      DBUG_RETURN(error);
    }

  case THD::QUERY_TYPE_COUNT:
  default:
    DBUG_ASSERT(qtype < QUERY_TYPE_COUNT);
  }
  DBUG_RETURN(0);
}

void
THD::wait_for_wakeup_ready()
{
  mysql_mutex_lock(&LOCK_wakeup_ready);
  while (!wakeup_ready)
    mysql_cond_wait(&COND_wakeup_ready, &LOCK_wakeup_ready);
  mysql_mutex_unlock(&LOCK_wakeup_ready);
}

void
THD::signal_wakeup_ready()
{
  mysql_mutex_lock(&LOCK_wakeup_ready);
  wakeup_ready= true;
  mysql_mutex_unlock(&LOCK_wakeup_ready);
  mysql_cond_signal(&COND_wakeup_ready);
}

void THD::set_last_commit_gtid(rpl_gtid &gtid)
{
#ifndef EMBEDDED_LIBRARY
  bool changed_gtid= (m_last_commit_gtid.seq_no != gtid.seq_no);
#endif
  m_last_commit_gtid= gtid;
#ifndef EMBEDDED_LIBRARY
  if (changed_gtid &&
      session_tracker.get_tracker(SESSION_SYSVARS_TRACKER)->is_enabled())
  {
    session_tracker.get_tracker(SESSION_SYSVARS_TRACKER)->
      mark_as_changed(this, (LEX_CSTRING*)Sys_last_gtid_ptr);
 }
#endif
}

void
wait_for_commit::reinit()
{
  subsequent_commits_list= NULL;
  next_subsequent_commit= NULL;
  waitee= NULL;
  opaque_pointer= NULL;
  wakeup_error= 0;
  wakeup_subsequent_commits_running= false;
  commit_started= false;
#ifdef SAFE_MUTEX
  /*
    When using SAFE_MUTEX, the ordering between taking the LOCK_wait_commit
    mutexes is checked. This causes a problem when we re-use a mutex, as then
    the expected locking order may change.

    So in this case, do a re-init of the mutex. In release builds, we want to
    avoid the overhead of a re-init though.

    To ensure that no one is locking the mutex, we take a lock of it first.
    For full explanation, see wait_for_commit::~wait_for_commit()
  */
  mysql_mutex_lock(&LOCK_wait_commit);
  mysql_mutex_unlock(&LOCK_wait_commit);

  mysql_mutex_destroy(&LOCK_wait_commit);
  mysql_mutex_init(key_LOCK_wait_commit, &LOCK_wait_commit, MY_MUTEX_INIT_FAST);
#endif
}


wait_for_commit::wait_for_commit()
{
  mysql_mutex_init(key_LOCK_wait_commit, &LOCK_wait_commit, MY_MUTEX_INIT_FAST);
  mysql_cond_init(key_COND_wait_commit, &COND_wait_commit, 0);
  reinit();
}


wait_for_commit::~wait_for_commit()
{
  /*
    Since we do a dirty read of the waiting_for_commit flag in
    wait_for_prior_commit() and in unregister_wait_for_prior_commit(), we need
    to take extra care before freeing the wait_for_commit object.

    It is possible for the waitee to be pre-empted inside wakeup(), just after
    it has cleared the waiting_for_commit flag and before it has released the
    LOCK_wait_commit mutex. And then it is possible for the waiter to find the
    flag cleared in wait_for_prior_commit() and go finish up things and
    de-allocate the LOCK_wait_commit and COND_wait_commit objects before the
    waitee has time to be re-scheduled and finish unlocking the mutex and
    signalling the condition. This would lead to the waitee accessing no
    longer valid memory.

    To prevent this, we do an extra lock/unlock of the mutex here before
    deallocation; this makes certain that any waitee has completed wakeup()
    first.
  */
  mysql_mutex_lock(&LOCK_wait_commit);
  mysql_mutex_unlock(&LOCK_wait_commit);

  mysql_mutex_destroy(&LOCK_wait_commit);
  mysql_cond_destroy(&COND_wait_commit);
}


void
wait_for_commit::wakeup(int wakeup_error)
{
  /*
    We signal each waiter on their own condition and mutex (rather than using
    pthread_cond_broadcast() or something like that).

    Otherwise we would need to somehow ensure that they were done
    waking up before we could allow this THD to be destroyed, which would
    be annoying and unnecessary.

    Note that wakeup_subsequent_commits2() depends on this function being a
    full memory barrier (it is, because it takes a mutex lock).

  */
  mysql_mutex_lock(&LOCK_wait_commit);
  waitee= NULL;
  this->wakeup_error= wakeup_error;
  /*
    Note that it is critical that the mysql_cond_signal() here is done while
    still holding the mutex. As soon as we release the mutex, the waiter might
    deallocate the condition object.
  */
  mysql_cond_signal(&COND_wait_commit);
  mysql_mutex_unlock(&LOCK_wait_commit);
}


/*
  Register that the next commit of this THD should wait to complete until
  commit in another THD (the waitee) has completed.

  The wait may occur explicitly, with the waiter sitting in
  wait_for_prior_commit() until the waitee calls wakeup_subsequent_commits().

  Alternatively, the TC (eg. binlog) may do the commits of both waitee and
  waiter at once during group commit, resolving both of them in the right
  order.

  Only one waitee can be registered for a waiter; it must be removed by
  wait_for_prior_commit() or unregister_wait_for_prior_commit() before a new
  one is registered. But it is ok for several waiters to register a wait for
  the same waitee. It is also permissible for one THD to be both a waiter and
  a waitee at the same time.
*/
void
wait_for_commit::register_wait_for_prior_commit(wait_for_commit *waitee)
{
  DBUG_ASSERT(!this->waitee /* No prior registration allowed */);
  wakeup_error= 0;
  this->waitee= waitee;

  mysql_mutex_lock(&waitee->LOCK_wait_commit);
  /*
    If waitee is in the middle of wakeup, then there is nothing to wait for,
    so we need not register. This is necessary to avoid a race in unregister,
    see comments on wakeup_subsequent_commits2() for details.
  */
  if (waitee->wakeup_subsequent_commits_running)
    this->waitee= NULL;
  else
  {
    /*
      Put ourself at the head of the waitee's list of transactions that must
      wait for it to commit first.
     */
    this->next_subsequent_commit= waitee->subsequent_commits_list;
    waitee->subsequent_commits_list= this;
  }
  mysql_mutex_unlock(&waitee->LOCK_wait_commit);
}


/*
  Wait for commit of another transaction to complete, as already registered
  with register_wait_for_prior_commit(). If the commit already completed,
  returns immediately.
*/
int
wait_for_commit::wait_for_prior_commit2(THD *thd)
{
  PSI_stage_info old_stage;
  wait_for_commit *loc_waitee;

  mysql_mutex_lock(&LOCK_wait_commit);
  DEBUG_SYNC(thd, "wait_for_prior_commit_waiting");
  thd->ENTER_COND(&COND_wait_commit, &LOCK_wait_commit,
                  &stage_waiting_for_prior_transaction_to_commit,
                  &old_stage);
  while ((loc_waitee= this->waitee) && !thd->check_killed())
    mysql_cond_wait(&COND_wait_commit, &LOCK_wait_commit);
  if (!loc_waitee)
  {
    if (wakeup_error)
      my_error(ER_PRIOR_COMMIT_FAILED, MYF(0));
    goto end;
  }
  /*
    Wait was interrupted by kill. We need to unregister our wait and give the
    error. But if a wakeup is already in progress, then we must ignore the
    kill and not give error, otherwise we get inconsistency between waitee and
    waiter as to whether we succeed or fail (eg. we may roll back but waitee
    might attempt to commit both us and any subsequent commits waiting for us).
  */
  mysql_mutex_lock(&loc_waitee->LOCK_wait_commit);
  if (loc_waitee->wakeup_subsequent_commits_running)
  {
    /* We are being woken up; ignore the kill and just wait. */
    mysql_mutex_unlock(&loc_waitee->LOCK_wait_commit);
    do
    {
      mysql_cond_wait(&COND_wait_commit, &LOCK_wait_commit);
    } while (this->waitee);
    if (wakeup_error)
      my_error(ER_PRIOR_COMMIT_FAILED, MYF(0));
    goto end;
  }
  remove_from_list(&loc_waitee->subsequent_commits_list);
  mysql_mutex_unlock(&loc_waitee->LOCK_wait_commit);
  this->waitee= NULL;

  wakeup_error= thd->killed_errno();
  if (!wakeup_error)
    wakeup_error= ER_QUERY_INTERRUPTED;
  my_message(wakeup_error, ER_THD(thd, wakeup_error), MYF(0));
  thd->EXIT_COND(&old_stage);
  /*
    Must do the DEBUG_SYNC() _after_ exit_cond(), as DEBUG_SYNC is not safe to
    use within enter_cond/exit_cond.
  */
  DEBUG_SYNC(thd, "wait_for_prior_commit_killed");
  return wakeup_error;

end:
  thd->EXIT_COND(&old_stage);
  return wakeup_error;
}


/*
  Wakeup anyone waiting for us to have committed.

  Note about locking:

  We have a potential race or deadlock between wakeup_subsequent_commits() in
  the waitee and unregister_wait_for_prior_commit() in the waiter.

  Both waiter and waitee needs to take their own lock before it is safe to take
  a lock on the other party - else the other party might disappear and invalid
  memory data could be accessed. But if we take the two locks in different
  order, we may end up in a deadlock.

  The waiter needs to lock the waitee to delete itself from the list in
  unregister_wait_for_prior_commit(). Thus wakeup_subsequent_commits() can not
  hold its own lock while locking waiters, as this could lead to deadlock.

  So we need to prevent unregister_wait_for_prior_commit() running while wakeup
  is in progress - otherwise the unregister could complete before the wakeup,
  leading to incorrect spurious wakeup or accessing invalid memory.

  However, if we are in the middle of running wakeup_subsequent_commits(), then
  there is no need for unregister_wait_for_prior_commit() in the first place -
  the waiter can just do a normal wait_for_prior_commit(), as it will be
  immediately woken up.

  So the solution to the potential race/deadlock is to set a flag in the waitee
  that wakeup_subsequent_commits() is in progress. When this flag is set,
  unregister_wait_for_prior_commit() becomes just wait_for_prior_commit().

  Then also register_wait_for_prior_commit() needs to check if
  wakeup_subsequent_commits() is running, and skip the registration if
  so. This is needed in case a new waiter manages to register itself and
  immediately try to unregister while wakeup_subsequent_commits() is
  running. Else the new waiter would also wait rather than unregister, but it
  would not be woken up until next wakeup, which could be potentially much
  later than necessary.
*/

void
wait_for_commit::wakeup_subsequent_commits2(int wakeup_error)
{
  wait_for_commit *waiter;

  mysql_mutex_lock(&LOCK_wait_commit);
  wakeup_subsequent_commits_running= true;
  waiter= subsequent_commits_list;
  subsequent_commits_list= NULL;
  mysql_mutex_unlock(&LOCK_wait_commit);

  while (waiter)
  {
    /*
      Important: we must grab the next pointer before waking up the waiter;
      once the wakeup is done, the field could be invalidated at any time.
    */
    wait_for_commit *next= waiter->next_subsequent_commit;
    waiter->wakeup(wakeup_error);
    waiter= next;
  }

  /*
    We need a full memory barrier between walking the list above, and clearing
    the flag wakeup_subsequent_commits_running below. This barrier is needed
    to ensure that no other thread will start to modify the list pointers
    before we are done traversing the list.

    But wait_for_commit::wakeup() does a full memory barrier already (it locks
    a mutex), so no extra explicit barrier is needed here.
  */
  wakeup_subsequent_commits_running= false;
  DBUG_EXECUTE_IF("inject_wakeup_subsequent_commits_sleep", my_sleep(21000););
}


/* Cancel a previously registered wait for another THD to commit before us. */
void
wait_for_commit::unregister_wait_for_prior_commit2()
{
  wait_for_commit *loc_waitee;

  mysql_mutex_lock(&LOCK_wait_commit);
  if ((loc_waitee= this->waitee))
  {
    mysql_mutex_lock(&loc_waitee->LOCK_wait_commit);
    if (loc_waitee->wakeup_subsequent_commits_running)
    {
      /*
        When a wakeup is running, we cannot safely remove ourselves from the
        list without corrupting it. Instead we can just wait, as wakeup is
        already in progress and will thus be immediate.

        See comments on wakeup_subsequent_commits2() for more details.
      */
      mysql_mutex_unlock(&loc_waitee->LOCK_wait_commit);
      while (this->waitee)
        mysql_cond_wait(&COND_wait_commit, &LOCK_wait_commit);
    }
    else
    {
      /* Remove ourselves from the list in the waitee. */
      remove_from_list(&loc_waitee->subsequent_commits_list);
      mysql_mutex_unlock(&loc_waitee->LOCK_wait_commit);
      this->waitee= NULL;
    }
  }
  wakeup_error= 0;
  mysql_mutex_unlock(&LOCK_wait_commit);
}


bool Discrete_intervals_list::append(ulonglong start, ulonglong val,
                                 ulonglong incr)
{
  DBUG_ENTER("Discrete_intervals_list::append");
  /* first, see if this can be merged with previous */
  if ((head == NULL) || tail->merge_if_contiguous(start, val, incr))
  {
    /* it cannot, so need to add a new interval */
    Discrete_interval *new_interval= new Discrete_interval(start, val, incr);
    DBUG_RETURN(append(new_interval));
  }
  DBUG_RETURN(0);
}

bool Discrete_intervals_list::append(Discrete_interval *new_interval)
{
  DBUG_ENTER("Discrete_intervals_list::append");
  if (unlikely(new_interval == NULL))
    DBUG_RETURN(1);
  DBUG_PRINT("info",("adding new auto_increment interval"));
  if (head == NULL)
    head= current= new_interval;
  else
    tail->next= new_interval;
  tail= new_interval;
  elements++;
  DBUG_RETURN(0);
}

#endif /* !defined(MYSQL_CLIENT) */<|MERGE_RESOLUTION|>--- conflicted
+++ resolved
@@ -6367,12 +6367,6 @@
   DBUG_ASSERT(is_current_stmt_binlog_format_row() &&
             ((WSREP(this) && wsrep_emulate_bin_log) || mysql_bin_log.is_open()));
 
-<<<<<<< HEAD
-  size_t const before_maxlen= max_row_length(table, table->read_set,
-                                             before_record);
-  size_t const after_maxlen=  max_row_length(table, table->rpl_write_set,
-                                             after_record);
-=======
   /**
     Save a reference to the original read bitmaps
     We will need this to restore the bitmaps at the end as
@@ -6389,9 +6383,10 @@
    */
   binlog_prepare_row_images(table);
 
-  size_t const before_maxlen = max_row_length(table, before_record);
-  size_t const after_maxlen  = max_row_length(table, after_record);
->>>>>>> ef0b91ea
+  size_t const before_maxlen= max_row_length(table, table->read_set,
+                                             before_record);
+  size_t const after_maxlen=  max_row_length(table, table->rpl_write_set,
+                                             after_record);
 
   Row_data_memory row_data(table, before_maxlen, after_maxlen);
   if (!row_data.has_memory())
