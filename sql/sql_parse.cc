/* Copyright (c) 2000, 2013, Oracle and/or its affiliates. All rights reserved.

   This program is free software; you can redistribute it and/or modify
   it under the terms of the GNU General Public License as published by
   the Free Software Foundation; version 2 of the License.

   This program is distributed in the hope that it will be useful,
   but WITHOUT ANY WARRANTY; without even the implied warranty of
   MERCHANTABILITY or FITNESS FOR A PARTICULAR PURPOSE.  See the
   GNU General Public License for more details.

   You should have received a copy of the GNU General Public License
   along with this program; if not, write to the Free Software
   Foundation, Inc., 51 Franklin St, Fifth Floor, Boston, MA  02110-1301  USA */

#define MYSQL_LEX 1
#include "my_global.h"
#include "sql_priv.h"
#include "unireg.h"                    // REQUIRED: for other includes
#include "sql_parse.h"        // sql_kill, *_precheck, *_prepare
#include "lock.h"             // try_transactional_lock,
                              // check_transactional_lock,
                              // set_handler_table_locks,
                              // lock_global_read_lock,
                              // make_global_read_lock_block_commit
#include "sql_base.h"         // find_temporary_tablesx
#include "sql_cache.h"        // QUERY_CACHE_FLAGS_SIZE, query_cache_*
#include "sql_show.h"         // mysqld_list_*, mysqld_show_*,
                              // calc_sum_of_all_status
#include "mysqld.h"
#include "sql_locale.h"                         // my_locale_en_US
#include "log.h"                                // flush_error_log
#include "sql_view.h"         // mysql_create_view, mysql_drop_view
#include "sql_delete.h"       // mysql_delete
#include "sql_insert.h"       // mysql_insert
#include "sql_update.h"       // mysql_update, mysql_multi_update
#include "sql_partition.h"    // struct partition_info
#include "sql_db.h"           // mysql_change_db, mysql_create_db,
                              // mysql_rm_db, mysql_upgrade_db,
                              // mysql_alter_db,
                              // check_db_dir_existence,
                              // my_dbopt_cleanup
#include "sql_table.h"        // mysql_create_like_table,
                              // mysql_create_table,
                              // mysql_alter_table,
                              // mysql_recreate_table,
                              // mysql_backup_table,
                              // mysql_restore_table
#include "sql_reload.h"       // reload_acl_and_cache
#include "sql_admin.h"        // mysql_assign_to_keycache
#include "sql_connect.h"      // check_user,
                              // decrease_user_connections,
                              // thd_init_client_charset, check_mqh,
                              // reset_mqh
#include "sql_rename.h"       // mysql_rename_table
#include "sql_tablespace.h"   // mysql_alter_tablespace
#include "hostname.h"         // hostname_cache_refresh
#include "sql_acl.h"          // *_ACL, check_grant, is_acl_user,
                              // has_any_table_level_privileges,
                              // mysql_drop_user, mysql_rename_user,
                              // check_grant_routine,
                              // mysql_routine_grant,
                              // mysql_show_grants,
                              // sp_grant_privileges, ...
#include "sql_test.h"         // mysql_print_status
#include "sql_select.h"       // handle_select, mysql_select,
                              // mysql_explain_union
#include "sql_load.h"         // mysql_load
#include "sql_servers.h"      // create_servers, alter_servers,
                              // drop_servers, servers_reload
#include "sql_handler.h"      // mysql_ha_open, mysql_ha_close,
                              // mysql_ha_read
#include "sql_binlog.h"       // mysql_client_binlog_statement
#include "sql_do.h"           // mysql_do
#include "sql_help.h"         // mysqld_help
#include "rpl_constants.h"    // Incident, INCIDENT_LOST_EVENTS
#include "log_event.h"
#include "sql_repl.h"
#include "rpl_filter.h"
#include "repl_failsafe.h"
#include <m_ctype.h>
#include <myisam.h>
#include <my_dir.h>
#include "rpl_handler.h"

#include "sp_head.h"
#include "sp.h"
#include "sp_cache.h"
#include "events.h"
#include "sql_trigger.h"
#include "transaction.h"
#include "sql_audit.h"
#include "sql_prepare.h"
#include "debug_sync.h"
#include "probes_mysql.h"
#include "set_var.h"

#define FLAGSTR(V,F) ((V)&(F)?#F" ":"")

/**
  @defgroup Runtime_Environment Runtime Environment
  @{
*/

/* Used in error handling only */
#define SP_TYPE_STRING(LP) \
  ((LP)->sphead->m_type == TYPE_ENUM_FUNCTION ? "FUNCTION" : "PROCEDURE")
#define SP_COM_STRING(LP) \
  ((LP)->sql_command == SQLCOM_CREATE_SPFUNCTION || \
   (LP)->sql_command == SQLCOM_ALTER_FUNCTION || \
   (LP)->sql_command == SQLCOM_SHOW_CREATE_FUNC || \
   (LP)->sql_command == SQLCOM_DROP_FUNCTION ? \
   "FUNCTION" : "PROCEDURE")

static bool execute_sqlcom_select(THD *thd, TABLE_LIST *all_tables);
static void sql_kill(THD *thd, ulong id, bool only_kill_query);

const char *any_db="*any*";	// Special symbol for check_access

const LEX_STRING command_name[]={
  { C_STRING_WITH_LEN("Sleep") },
  { C_STRING_WITH_LEN("Quit") },
  { C_STRING_WITH_LEN("Init DB") },
  { C_STRING_WITH_LEN("Query") },
  { C_STRING_WITH_LEN("Field List") },
  { C_STRING_WITH_LEN("Create DB") },
  { C_STRING_WITH_LEN("Drop DB") },
  { C_STRING_WITH_LEN("Refresh") },
  { C_STRING_WITH_LEN("Shutdown") },
  { C_STRING_WITH_LEN("Statistics") },
  { C_STRING_WITH_LEN("Processlist") },
  { C_STRING_WITH_LEN("Connect") },
  { C_STRING_WITH_LEN("Kill") },
  { C_STRING_WITH_LEN("Debug") },
  { C_STRING_WITH_LEN("Ping") },
  { C_STRING_WITH_LEN("Time") },
  { C_STRING_WITH_LEN("Delayed insert") },
  { C_STRING_WITH_LEN("Change user") },
  { C_STRING_WITH_LEN("Binlog Dump") },
  { C_STRING_WITH_LEN("Table Dump") },
  { C_STRING_WITH_LEN("Connect Out") },
  { C_STRING_WITH_LEN("Register Slave") },
  { C_STRING_WITH_LEN("Prepare") },
  { C_STRING_WITH_LEN("Execute") },
  { C_STRING_WITH_LEN("Long Data") },
  { C_STRING_WITH_LEN("Close stmt") },
  { C_STRING_WITH_LEN("Reset stmt") },
  { C_STRING_WITH_LEN("Set option") },
  { C_STRING_WITH_LEN("Fetch") },
  { C_STRING_WITH_LEN("Daemon") },
  { C_STRING_WITH_LEN("Error") }  // Last command number
};

const char *xa_state_names[]={
  "NON-EXISTING", "ACTIVE", "IDLE", "PREPARED", "ROLLBACK ONLY"
};


#ifdef HAVE_REPLICATION
/**
  Returns true if all tables should be ignored.
*/
inline bool all_tables_not_ok(THD *thd, TABLE_LIST *tables)
{
  return rpl_filter->is_on() && tables && !thd->spcont &&
         !rpl_filter->tables_ok(thd->db, tables);
}
#endif


static bool some_non_temp_table_to_be_updated(THD *thd, TABLE_LIST *tables)
{
  for (TABLE_LIST *table= tables; table; table= table->next_global)
  {
    DBUG_ASSERT(table->db && table->table_name);
    if (table->updating && !find_temporary_table(thd, table))
      return 1;
  }
  return 0;
}


/*
  Implicitly commit a active transaction if statement requires so.

  @param thd    Thread handle.
  @param mask   Bitmask used for the SQL command match.

*/
static bool stmt_causes_implicit_commit(THD *thd, uint mask)
{
  LEX *lex= thd->lex;
  bool skip= FALSE;
  DBUG_ENTER("stmt_causes_implicit_commit");

  if (!(sql_command_flags[lex->sql_command] & mask))
    DBUG_RETURN(FALSE);

  switch (lex->sql_command) {
  case SQLCOM_DROP_TABLE:
    skip= lex->drop_temporary;
    break;
  case SQLCOM_ALTER_TABLE:
  case SQLCOM_CREATE_TABLE:
    /* If CREATE TABLE of non-temporary table, do implicit commit */
    skip= (lex->create_info.options & HA_LEX_CREATE_TMP_TABLE);
    break;
  case SQLCOM_SET_OPTION:
    skip= lex->autocommit ? FALSE : TRUE;
    break;
  default:
    break;
  }

  DBUG_RETURN(!skip);
}


/**
  Mark all commands that somehow changes a table.

  This is used to check number of updates / hour.

  sql_command is actually set to SQLCOM_END sometimes
  so we need the +1 to include it in the array.

  See COMMAND_FLAG_xxx for different type of commands
     2  - query that returns meaningful ROW_COUNT() -
          a number of modified rows
*/

uint sql_command_flags[SQLCOM_END+1];
uint server_command_flags[COM_END+1];

void init_update_queries(void)
{
  /* Initialize the server command flags array. */
  memset(server_command_flags, 0, sizeof(server_command_flags));

  server_command_flags[COM_STATISTICS]= CF_SKIP_QUERY_ID | CF_SKIP_QUESTIONS;
  server_command_flags[COM_PING]=       CF_SKIP_QUERY_ID | CF_SKIP_QUESTIONS;
  server_command_flags[COM_STMT_PREPARE]= CF_SKIP_QUESTIONS;
  server_command_flags[COM_STMT_CLOSE]=   CF_SKIP_QUESTIONS;
  server_command_flags[COM_STMT_RESET]=   CF_SKIP_QUESTIONS;

  /* Initialize the sql command flags array. */
  memset(sql_command_flags, 0, sizeof(sql_command_flags));

  /*
    In general, DDL statements do not generate row events and do not go
    through a cache before being written to the binary log. However, the
    CREATE TABLE...SELECT is an exception because it may generate row
    events. For that reason,  the SQLCOM_CREATE_TABLE  which represents
    a CREATE TABLE, including the CREATE TABLE...SELECT, has the
    CF_CAN_GENERATE_ROW_EVENTS flag. The distinction between a regular
    CREATE TABLE and the CREATE TABLE...SELECT is made in other parts of
    the code, in particular in the Query_log_event's constructor.
  */
  sql_command_flags[SQLCOM_CREATE_TABLE]=   CF_CHANGES_DATA | CF_REEXECUTION_FRAGILE |
                                            CF_AUTO_COMMIT_TRANS |
                                            CF_CAN_GENERATE_ROW_EVENTS;
  sql_command_flags[SQLCOM_CREATE_INDEX]=   CF_CHANGES_DATA | CF_AUTO_COMMIT_TRANS;
  sql_command_flags[SQLCOM_ALTER_TABLE]=    CF_CHANGES_DATA | CF_WRITE_LOGS_COMMAND |
                                            CF_AUTO_COMMIT_TRANS;
  sql_command_flags[SQLCOM_TRUNCATE]=       CF_CHANGES_DATA | CF_WRITE_LOGS_COMMAND |
                                            CF_AUTO_COMMIT_TRANS;
  sql_command_flags[SQLCOM_DROP_TABLE]=     CF_CHANGES_DATA | CF_AUTO_COMMIT_TRANS;
  sql_command_flags[SQLCOM_LOAD]=           CF_CHANGES_DATA | CF_REEXECUTION_FRAGILE |
                                            CF_CAN_GENERATE_ROW_EVENTS;
  sql_command_flags[SQLCOM_CREATE_DB]=      CF_CHANGES_DATA | CF_AUTO_COMMIT_TRANS;
  sql_command_flags[SQLCOM_DROP_DB]=        CF_CHANGES_DATA | CF_AUTO_COMMIT_TRANS;
  sql_command_flags[SQLCOM_ALTER_DB_UPGRADE]= CF_AUTO_COMMIT_TRANS;
  sql_command_flags[SQLCOM_ALTER_DB]=       CF_CHANGES_DATA | CF_AUTO_COMMIT_TRANS;
  sql_command_flags[SQLCOM_RENAME_TABLE]=   CF_CHANGES_DATA | CF_AUTO_COMMIT_TRANS;
  sql_command_flags[SQLCOM_DROP_INDEX]=     CF_CHANGES_DATA | CF_AUTO_COMMIT_TRANS;
  sql_command_flags[SQLCOM_CREATE_VIEW]=    CF_CHANGES_DATA | CF_REEXECUTION_FRAGILE |
                                            CF_AUTO_COMMIT_TRANS;
  sql_command_flags[SQLCOM_DROP_VIEW]=      CF_CHANGES_DATA | CF_AUTO_COMMIT_TRANS;
  sql_command_flags[SQLCOM_CREATE_TRIGGER]= CF_CHANGES_DATA | CF_AUTO_COMMIT_TRANS;
  sql_command_flags[SQLCOM_DROP_TRIGGER]=   CF_CHANGES_DATA | CF_AUTO_COMMIT_TRANS;
  sql_command_flags[SQLCOM_CREATE_EVENT]=   CF_CHANGES_DATA | CF_AUTO_COMMIT_TRANS;
  sql_command_flags[SQLCOM_ALTER_EVENT]=    CF_CHANGES_DATA | CF_AUTO_COMMIT_TRANS;
  sql_command_flags[SQLCOM_DROP_EVENT]=     CF_CHANGES_DATA | CF_AUTO_COMMIT_TRANS;

  sql_command_flags[SQLCOM_UPDATE]=	    CF_CHANGES_DATA | CF_REEXECUTION_FRAGILE |
                                            CF_CAN_GENERATE_ROW_EVENTS;
  sql_command_flags[SQLCOM_UPDATE_MULTI]=   CF_CHANGES_DATA | CF_REEXECUTION_FRAGILE |
                                            CF_CAN_GENERATE_ROW_EVENTS;
  sql_command_flags[SQLCOM_INSERT]=	    CF_CHANGES_DATA | CF_REEXECUTION_FRAGILE |
                                            CF_CAN_GENERATE_ROW_EVENTS;
  sql_command_flags[SQLCOM_INSERT_SELECT]=  CF_CHANGES_DATA | CF_REEXECUTION_FRAGILE |
                                            CF_CAN_GENERATE_ROW_EVENTS;
  sql_command_flags[SQLCOM_DELETE]=         CF_CHANGES_DATA | CF_REEXECUTION_FRAGILE |
                                            CF_CAN_GENERATE_ROW_EVENTS;
  sql_command_flags[SQLCOM_DELETE_MULTI]=   CF_CHANGES_DATA | CF_REEXECUTION_FRAGILE |
                                            CF_CAN_GENERATE_ROW_EVENTS;
  sql_command_flags[SQLCOM_REPLACE]=        CF_CHANGES_DATA | CF_REEXECUTION_FRAGILE |
                                            CF_CAN_GENERATE_ROW_EVENTS;
  sql_command_flags[SQLCOM_REPLACE_SELECT]= CF_CHANGES_DATA | CF_REEXECUTION_FRAGILE |
                                            CF_CAN_GENERATE_ROW_EVENTS;
  sql_command_flags[SQLCOM_SELECT]=         CF_REEXECUTION_FRAGILE |
                                            CF_CAN_GENERATE_ROW_EVENTS;
  sql_command_flags[SQLCOM_SET_OPTION]=     CF_REEXECUTION_FRAGILE | CF_AUTO_COMMIT_TRANS;
  sql_command_flags[SQLCOM_DO]=             CF_REEXECUTION_FRAGILE |
                                            CF_CAN_GENERATE_ROW_EVENTS;

  sql_command_flags[SQLCOM_SHOW_STATUS_PROC]= CF_STATUS_COMMAND | CF_REEXECUTION_FRAGILE;
  sql_command_flags[SQLCOM_SHOW_STATUS]=      CF_STATUS_COMMAND | CF_REEXECUTION_FRAGILE;
  sql_command_flags[SQLCOM_SHOW_DATABASES]=   CF_STATUS_COMMAND | CF_REEXECUTION_FRAGILE;
  sql_command_flags[SQLCOM_SHOW_TRIGGERS]=    CF_STATUS_COMMAND | CF_REEXECUTION_FRAGILE;
  sql_command_flags[SQLCOM_SHOW_EVENTS]=      CF_STATUS_COMMAND | CF_REEXECUTION_FRAGILE;
  sql_command_flags[SQLCOM_SHOW_OPEN_TABLES]= CF_STATUS_COMMAND | CF_REEXECUTION_FRAGILE;
  sql_command_flags[SQLCOM_SHOW_PLUGINS]=     CF_STATUS_COMMAND;
  sql_command_flags[SQLCOM_SHOW_FIELDS]=      CF_STATUS_COMMAND | CF_REEXECUTION_FRAGILE;
  sql_command_flags[SQLCOM_SHOW_KEYS]=        CF_STATUS_COMMAND | CF_REEXECUTION_FRAGILE;
  sql_command_flags[SQLCOM_SHOW_VARIABLES]=   CF_STATUS_COMMAND | CF_REEXECUTION_FRAGILE;
  sql_command_flags[SQLCOM_SHOW_CHARSETS]=    CF_STATUS_COMMAND | CF_REEXECUTION_FRAGILE;
  sql_command_flags[SQLCOM_SHOW_COLLATIONS]=  CF_STATUS_COMMAND | CF_REEXECUTION_FRAGILE;
  sql_command_flags[SQLCOM_SHOW_BINLOGS]=     CF_STATUS_COMMAND;
  sql_command_flags[SQLCOM_SHOW_SLAVE_HOSTS]= CF_STATUS_COMMAND;
  sql_command_flags[SQLCOM_SHOW_BINLOG_EVENTS]= CF_STATUS_COMMAND;
  sql_command_flags[SQLCOM_SHOW_STORAGE_ENGINES]= CF_STATUS_COMMAND;
  sql_command_flags[SQLCOM_SHOW_AUTHORS]=     CF_STATUS_COMMAND;
  sql_command_flags[SQLCOM_SHOW_CONTRIBUTORS]= CF_STATUS_COMMAND;
  sql_command_flags[SQLCOM_SHOW_PRIVILEGES]=  CF_STATUS_COMMAND;
  sql_command_flags[SQLCOM_SHOW_WARNS]=       CF_STATUS_COMMAND | CF_DIAGNOSTIC_STMT;
  sql_command_flags[SQLCOM_SHOW_ERRORS]=      CF_STATUS_COMMAND | CF_DIAGNOSTIC_STMT;
  sql_command_flags[SQLCOM_SHOW_ENGINE_STATUS]= CF_STATUS_COMMAND;
  sql_command_flags[SQLCOM_SHOW_ENGINE_MUTEX]= CF_STATUS_COMMAND;
  sql_command_flags[SQLCOM_SHOW_ENGINE_LOGS]= CF_STATUS_COMMAND;
  sql_command_flags[SQLCOM_SHOW_PROCESSLIST]= CF_STATUS_COMMAND;
  sql_command_flags[SQLCOM_SHOW_GRANTS]=      CF_STATUS_COMMAND;
  sql_command_flags[SQLCOM_SHOW_CREATE_DB]=   CF_STATUS_COMMAND;
  sql_command_flags[SQLCOM_SHOW_CREATE]=  CF_STATUS_COMMAND;
  sql_command_flags[SQLCOM_SHOW_MASTER_STAT]= CF_STATUS_COMMAND;
  sql_command_flags[SQLCOM_SHOW_SLAVE_STAT]=  CF_STATUS_COMMAND;
  sql_command_flags[SQLCOM_SHOW_CREATE_PROC]= CF_STATUS_COMMAND;
  sql_command_flags[SQLCOM_SHOW_CREATE_FUNC]= CF_STATUS_COMMAND;
  sql_command_flags[SQLCOM_SHOW_CREATE_TRIGGER]=  CF_STATUS_COMMAND;
  sql_command_flags[SQLCOM_SHOW_STATUS_FUNC]= CF_STATUS_COMMAND | CF_REEXECUTION_FRAGILE;
  sql_command_flags[SQLCOM_SHOW_PROC_CODE]=   CF_STATUS_COMMAND;
  sql_command_flags[SQLCOM_SHOW_FUNC_CODE]=   CF_STATUS_COMMAND;
  sql_command_flags[SQLCOM_SHOW_CREATE_EVENT]= CF_STATUS_COMMAND;
  sql_command_flags[SQLCOM_SHOW_PROFILES]=    CF_STATUS_COMMAND;
  sql_command_flags[SQLCOM_SHOW_PROFILE]=     CF_STATUS_COMMAND;
  sql_command_flags[SQLCOM_BINLOG_BASE64_EVENT]= CF_STATUS_COMMAND;

   sql_command_flags[SQLCOM_SHOW_TABLES]=       (CF_STATUS_COMMAND |
                                                 CF_SHOW_TABLE_COMMAND |
                                                 CF_REEXECUTION_FRAGILE);
  sql_command_flags[SQLCOM_SHOW_TABLE_STATUS]= (CF_STATUS_COMMAND |
                                                CF_SHOW_TABLE_COMMAND |
                                                CF_REEXECUTION_FRAGILE);


  sql_command_flags[SQLCOM_CREATE_USER]=       CF_CHANGES_DATA;
  sql_command_flags[SQLCOM_RENAME_USER]=       CF_CHANGES_DATA;
  sql_command_flags[SQLCOM_DROP_USER]=         CF_CHANGES_DATA;
  sql_command_flags[SQLCOM_GRANT]=             CF_CHANGES_DATA;
  sql_command_flags[SQLCOM_REVOKE]=            CF_CHANGES_DATA;
  sql_command_flags[SQLCOM_OPTIMIZE]=          CF_CHANGES_DATA;
  sql_command_flags[SQLCOM_CREATE_FUNCTION]=   CF_CHANGES_DATA;
  sql_command_flags[SQLCOM_CREATE_PROCEDURE]=  CF_CHANGES_DATA | CF_AUTO_COMMIT_TRANS;
  sql_command_flags[SQLCOM_CREATE_SPFUNCTION]= CF_CHANGES_DATA | CF_AUTO_COMMIT_TRANS;
  sql_command_flags[SQLCOM_DROP_PROCEDURE]=    CF_CHANGES_DATA | CF_AUTO_COMMIT_TRANS;
  sql_command_flags[SQLCOM_DROP_FUNCTION]=     CF_CHANGES_DATA | CF_AUTO_COMMIT_TRANS;
  sql_command_flags[SQLCOM_ALTER_PROCEDURE]=   CF_CHANGES_DATA | CF_AUTO_COMMIT_TRANS;
  sql_command_flags[SQLCOM_ALTER_FUNCTION]=    CF_CHANGES_DATA | CF_AUTO_COMMIT_TRANS;
  sql_command_flags[SQLCOM_INSTALL_PLUGIN]=    CF_CHANGES_DATA;
  sql_command_flags[SQLCOM_UNINSTALL_PLUGIN]=  CF_CHANGES_DATA;

  /*
    The following is used to preserver CF_ROW_COUNT during the
    a CALL or EXECUTE statement, so the value generated by the
    last called (or executed) statement is preserved.
    See mysql_execute_command() for how CF_ROW_COUNT is used.
  */
  sql_command_flags[SQLCOM_CALL]=      CF_REEXECUTION_FRAGILE |
                                       CF_CAN_GENERATE_ROW_EVENTS;
  sql_command_flags[SQLCOM_EXECUTE]=   CF_CAN_GENERATE_ROW_EVENTS;

  /*
    The following admin table operations are allowed
    on log tables.
  */
  sql_command_flags[SQLCOM_REPAIR]=    CF_WRITE_LOGS_COMMAND | CF_AUTO_COMMIT_TRANS;
  sql_command_flags[SQLCOM_OPTIMIZE]|= CF_WRITE_LOGS_COMMAND | CF_AUTO_COMMIT_TRANS;
  sql_command_flags[SQLCOM_ANALYZE]=   CF_WRITE_LOGS_COMMAND | CF_AUTO_COMMIT_TRANS;
  sql_command_flags[SQLCOM_CHECK]=     CF_WRITE_LOGS_COMMAND | CF_AUTO_COMMIT_TRANS;

  sql_command_flags[SQLCOM_CREATE_USER]|=       CF_AUTO_COMMIT_TRANS;
  sql_command_flags[SQLCOM_DROP_USER]|=         CF_AUTO_COMMIT_TRANS;
  sql_command_flags[SQLCOM_RENAME_USER]|=       CF_AUTO_COMMIT_TRANS;
  sql_command_flags[SQLCOM_REVOKE_ALL]=         CF_AUTO_COMMIT_TRANS;
  sql_command_flags[SQLCOM_REVOKE]|=            CF_AUTO_COMMIT_TRANS;
  sql_command_flags[SQLCOM_GRANT]|=             CF_AUTO_COMMIT_TRANS;

  sql_command_flags[SQLCOM_ASSIGN_TO_KEYCACHE]= CF_AUTO_COMMIT_TRANS;
  sql_command_flags[SQLCOM_PRELOAD_KEYS]=       CF_AUTO_COMMIT_TRANS;

  sql_command_flags[SQLCOM_FLUSH]=              CF_AUTO_COMMIT_TRANS;
  sql_command_flags[SQLCOM_RESET]=              CF_AUTO_COMMIT_TRANS;
  sql_command_flags[SQLCOM_CREATE_SERVER]=      CF_AUTO_COMMIT_TRANS;
  sql_command_flags[SQLCOM_ALTER_SERVER]=       CF_AUTO_COMMIT_TRANS;
  sql_command_flags[SQLCOM_DROP_SERVER]=        CF_AUTO_COMMIT_TRANS;
}

bool sqlcom_can_generate_row_events(const THD *thd)
{
  return (sql_command_flags[thd->lex->sql_command] &
          CF_CAN_GENERATE_ROW_EVENTS);
}
 
bool is_update_query(enum enum_sql_command command)
{
  DBUG_ASSERT(command >= 0 && command <= SQLCOM_END);
  return (sql_command_flags[command] & CF_CHANGES_DATA) != 0;
}

/**
  Check if a sql command is allowed to write to log tables.
  @param command The SQL command
  @return true if writing is allowed
*/
bool is_log_table_write_query(enum enum_sql_command command)
{
  DBUG_ASSERT(command >= 0 && command <= SQLCOM_END);
  return (sql_command_flags[command] & CF_WRITE_LOGS_COMMAND) != 0;
}

void execute_init_command(THD *thd, LEX_STRING *init_command,
                          mysql_rwlock_t *var_lock)
{
  Vio* save_vio;
  ulong save_client_capabilities;

  mysql_rwlock_rdlock(var_lock);
  if (!init_command->length)
  {
    mysql_rwlock_unlock(var_lock);
    return;
  }

  /*
    copy the value under a lock, and release the lock.
    init_command has to be executed without a lock held,
    as it may try to change itself
  */
  size_t len= init_command->length;
  char *buf= thd->strmake(init_command->str, len);
  mysql_rwlock_unlock(var_lock);

#if defined(ENABLED_PROFILING)
  thd->profiling.start_new_query();
  thd->profiling.set_query_source(buf, len);
#endif

  thd_proc_info(thd, "Execution of init_command");
  save_client_capabilities= thd->client_capabilities;
  thd->client_capabilities|= CLIENT_MULTI_QUERIES;
  /*
    We don't need return result of execution to client side.
    To forbid this we should set thd->net.vio to 0.
  */
  save_vio= thd->net.vio;
  thd->net.vio= 0;
  dispatch_command(COM_QUERY, thd, buf, len);
  thd->client_capabilities= save_client_capabilities;
  thd->net.vio= save_vio;

#if defined(ENABLED_PROFILING)
  thd->profiling.finish_current_query();
#endif
}


static void handle_bootstrap_impl(THD *thd)
{
  MYSQL_FILE *file= bootstrap_file;
  char *buff;

  DBUG_ENTER("handle_bootstrap");

#ifndef EMBEDDED_LIBRARY
  pthread_detach_this_thread();
  thd->thread_stack= (char*) &thd;
#endif /* EMBEDDED_LIBRARY */

  thd_proc_info(thd, 0);
  thd->security_ctx->user= (char*) my_strdup("boot", MYF(MY_WME));
  thd->security_ctx->priv_user[0]= thd->security_ctx->priv_host[0]=0;
  /*
    Make the "client" handle multiple results. This is necessary
    to enable stored procedures with SELECTs and Dynamic SQL
    in init-file.
  */
  thd->client_capabilities|= CLIENT_MULTI_RESULTS;

  buff= (char*) thd->net.buff;
  thd->init_for_queries();
  while (mysql_file_fgets(buff, thd->net.max_packet, file))
  {
    char *query;
    /* strlen() can't be deleted because mysql_file_fgets() doesn't return length */
    ulong length= (ulong) strlen(buff);
    while (buff[length-1] != '\n' && !mysql_file_feof(file))
    {
      /*
        We got only a part of the current string. Will try to increase
        net buffer then read the rest of the current string.
      */
      /* purecov: begin tested */
      if (net_realloc(&(thd->net), 2 * thd->net.max_packet))
      {
        thd->protocol->end_statement();
        bootstrap_error= 1;
        break;
      }
      buff= (char*) thd->net.buff;
      mysql_file_fgets(buff + length, thd->net.max_packet - length, file);
      length+= (ulong) strlen(buff + length);
      /* purecov: end */
    }
    if (bootstrap_error)
      break;                                    /* purecov: inspected */

    while (length && (my_isspace(thd->charset(), buff[length-1]) ||
                      buff[length-1] == ';'))
      length--;
    buff[length]=0;

    /* Skip lines starting with delimiter */
    if (strncmp(buff, STRING_WITH_LEN("delimiter")) == 0)
      continue;

    query= (char *) thd->memdup_w_gap(buff, length + 1,
                                      thd->db_length + 1 +
                                      QUERY_CACHE_FLAGS_SIZE);
    size_t db_len= 0;
    memcpy(query + length + 1, (char *) &db_len, sizeof(size_t));
    thd->set_query_and_id(query, length, thd->charset(), next_query_id());
    DBUG_PRINT("query",("%-.4096s",thd->query()));
#if defined(ENABLED_PROFILING)
    thd->profiling.start_new_query();
    thd->profiling.set_query_source(thd->query(), length);
#endif

    /*
      We don't need to obtain LOCK_thread_count here because in bootstrap
      mode we have only one thread.
    */
    thd->set_time();
    Parser_state parser_state;
    if (parser_state.init(thd, thd->query(), length))
    {
      thd->protocol->end_statement();
      bootstrap_error= 1;
      break;
    }

    mysql_parse(thd, thd->query(), length, &parser_state);

    bootstrap_error= thd->is_error();
    thd->protocol->end_statement();

#if defined(ENABLED_PROFILING)
    thd->profiling.finish_current_query();
#endif

    if (bootstrap_error)
      break;

    free_root(thd->mem_root,MYF(MY_KEEP_PREALLOC));
    free_root(&thd->transaction.mem_root,MYF(MY_KEEP_PREALLOC));
  }

  DBUG_VOID_RETURN;
}


/**
  Execute commands from bootstrap_file.

  Used when creating the initial grant tables.
*/

pthread_handler_t handle_bootstrap(void *arg)
{
  THD *thd=(THD*) arg;

  mysql_thread_set_psi_id(thd->thread_id);

  do_handle_bootstrap(thd);
  return 0;
}

void do_handle_bootstrap(THD *thd)
{
  /* The following must be called before DBUG_ENTER */
  thd->thread_stack= (char*) &thd;
  if (my_thread_init() || thd->store_globals())
  {
#ifndef EMBEDDED_LIBRARY
    close_connection(thd, ER_OUT_OF_RESOURCES);
#endif
    thd->fatal_error();
    goto end;
  }

  handle_bootstrap_impl(thd);

end:
  net_end(&thd->net);
  thd->cleanup();
  delete thd;

#ifndef EMBEDDED_LIBRARY
  mysql_mutex_lock(&LOCK_thread_count);
  thread_count--;
  in_bootstrap= FALSE;
  mysql_cond_broadcast(&COND_thread_count);
  mysql_mutex_unlock(&LOCK_thread_count);
  my_thread_end();
  pthread_exit(0);
#endif

  return;
}


/* This works because items are allocated with sql_alloc() */

void free_items(Item *item)
{
  Item *next;
  DBUG_ENTER("free_items");
  for (; item ; item=next)
  {
    next=item->next;
    item->delete_self();
  }
  DBUG_VOID_RETURN;
}

/**
   This works because items are allocated with sql_alloc().
   @note The function also handles null pointers (empty list).
*/
void cleanup_items(Item *item)
{
  DBUG_ENTER("cleanup_items");  
  for (; item ; item=item->next)
    item->cleanup();
  DBUG_VOID_RETURN;
}

#ifndef EMBEDDED_LIBRARY

/**
  Read one command from connection and execute it (query or simple command).
  This function is called in loop from thread function.

  For profiling to work, it must never be called recursively.

  @retval
    0  success
  @retval
    1  request of thread shutdown (see dispatch_command() description)
*/

bool do_command(THD *thd)
{
  bool return_value;
  char *packet= 0;
  ulong packet_length;
  NET *net= &thd->net;
  enum enum_server_command command;
  DBUG_ENTER("do_command");

  /*
    indicator of uninitialized lex => normal flow of errors handling
    (see my_message_sql)
  */
  thd->lex->current_select= 0;

  /*
    This thread will do a blocking read from the client which
    will be interrupted when the next command is received from
    the client, the connection is closed or "net_wait_timeout"
    number of seconds has passed.
  */
  my_net_set_read_timeout(net, thd->variables.net_wait_timeout);

  /*
    XXX: this code is here only to clear possible errors of init_connect. 
    Consider moving to init_connect() instead.
  */
  thd->clear_error();				// Clear error message
  thd->stmt_da->reset_diagnostics_area();

  net_new_transaction(net);

  /*
    Synchronization point for testing of KILL_CONNECTION.
    This sync point can wait here, to simulate slow code execution
    between the last test of thd->killed and blocking in read().

    The goal of this test is to verify that a connection does not
    hang, if it is killed at this point of execution.
    (Bug#37780 - main.kill fails randomly)

    Note that the sync point wait itself will be terminated by a
    kill. In this case it consumes a condition broadcast, but does
    not change anything else. The consumed broadcast should not
    matter here, because the read/recv() below doesn't use it.
  */
  DEBUG_SYNC(thd, "before_do_command_net_read");

  if ((packet_length= my_net_read(net)) == packet_error)
  {
    DBUG_PRINT("info",("Got error %d reading command from socket %s",
		       net->error,
		       vio_description(net->vio)));

    /* Check if we can continue without closing the connection */

    /* The error must be set. */
    DBUG_ASSERT(thd->is_error());
    thd->protocol->end_statement();

    if (net->error != 3)
    {
      return_value= TRUE;                       // We have to close it.
      goto out;
    }

    net->error= 0;
    return_value= FALSE;
    goto out;
  }

  packet= (char*) net->read_pos;
  /*
    'packet_length' contains length of data, as it was stored in packet
    header. In case of malformed header, my_net_read returns zero.
    If packet_length is not zero, my_net_read ensures that the returned
    number of bytes was actually read from network.
    There is also an extra safety measure in my_net_read:
    it sets packet[packet_length]= 0, but only for non-zero packets.
  */
  if (packet_length == 0)                       /* safety */
  {
    /* Initialize with COM_SLEEP packet */
    packet[0]= (uchar) COM_SLEEP;
    packet_length= 1;
  }
  /* Do not rely on my_net_read, extra safety against programming errors. */
  packet[packet_length]= '\0';                  /* safety */

  command= (enum enum_server_command) (uchar) packet[0];

  if (command >= COM_END)
    command= COM_END;				// Wrong command

  DBUG_PRINT("info",("Command on %s = %d (%s)",
                     vio_description(net->vio), command,
                     command_name[command].str));

  /* Restore read timeout value */
  my_net_set_read_timeout(net, thd->variables.net_read_timeout);

  DBUG_ASSERT(packet_length);
  return_value= dispatch_command(command, thd, packet+1, (uint) (packet_length-1));

out:
  DBUG_RETURN(return_value);
}
#endif  /* EMBEDDED_LIBRARY */

/**
  @brief Determine if an attempt to update a non-temporary table while the
    read-only option was enabled has been made.

  This is a helper function to mysql_execute_command.

  @note SQLCOM_MULTI_UPDATE is an exception and delt with elsewhere.

  @see mysql_execute_command
  @returns Status code
    @retval TRUE The statement should be denied.
    @retval FALSE The statement isn't updating any relevant tables.
*/

static my_bool deny_updates_if_read_only_option(THD *thd,
                                                TABLE_LIST *all_tables)
{
  DBUG_ENTER("deny_updates_if_read_only_option");

  if (!opt_readonly)
    DBUG_RETURN(FALSE);

  LEX *lex= thd->lex;

  const my_bool user_is_super=
    ((ulong)(thd->security_ctx->master_access & SUPER_ACL) ==
     (ulong)SUPER_ACL);

  if (user_is_super)
    DBUG_RETURN(FALSE);

  if (!(sql_command_flags[lex->sql_command] & CF_CHANGES_DATA))
    DBUG_RETURN(FALSE);

  /* Multi update is an exception and is dealt with later. */
  if (lex->sql_command == SQLCOM_UPDATE_MULTI)
    DBUG_RETURN(FALSE);

  const my_bool create_temp_tables= 
    (lex->sql_command == SQLCOM_CREATE_TABLE) &&
    (lex->create_info.options & HA_LEX_CREATE_TMP_TABLE);

  const my_bool drop_temp_tables= 
    (lex->sql_command == SQLCOM_DROP_TABLE) &&
    lex->drop_temporary;

  const my_bool update_real_tables=
    some_non_temp_table_to_be_updated(thd, all_tables) &&
    !(create_temp_tables || drop_temp_tables);


  const my_bool create_or_drop_databases=
    (lex->sql_command == SQLCOM_CREATE_DB) ||
    (lex->sql_command == SQLCOM_DROP_DB);

  if (update_real_tables || create_or_drop_databases)
  {
      /*
        An attempt was made to modify one or more non-temporary tables.
      */
      DBUG_RETURN(TRUE);
  }


  /* Assuming that only temporary tables are modified. */
  DBUG_RETURN(FALSE);
}

/**
  Perform one connection-level (COM_XXXX) command.

  @param command         type of command to perform
  @param thd             connection handle
  @param packet          data for the command, packet is always null-terminated
  @param packet_length   length of packet + 1 (to show that data is
                         null-terminated) except for COM_SLEEP, where it
                         can be zero.

  @todo
    set thd->lex->sql_command to SQLCOM_END here.
  @todo
    The following has to be changed to an 8 byte integer

  @retval
    0   ok
  @retval
    1   request of thread shutdown, i. e. if command is
        COM_QUIT/COM_SHUTDOWN
*/
bool dispatch_command(enum enum_server_command command, THD *thd,
		      char* packet, uint packet_length)
{
  NET *net= &thd->net;
  bool error= 0;
  DBUG_ENTER("dispatch_command");
  DBUG_PRINT("info",("packet: '%*.s'; command: %d", packet_length, packet, command));

#if defined(ENABLED_PROFILING)
  thd->profiling.start_new_query();
#endif
  MYSQL_COMMAND_START(thd->thread_id, command,
                      &thd->security_ctx->priv_user[0],
                      (char *) thd->security_ctx->host_or_ip);
  
  thd->command=command;
  /*
    Commands which always take a long time are logged into
    the slow log only if opt_log_slow_admin_statements is set.
  */
  thd->enable_slow_log= TRUE;
  thd->lex->sql_command= SQLCOM_END; /* to avoid confusing VIEW detectors */
  thd->set_time();
  if (!thd->is_valid_time())
  {
    /*
     If the time has got past 2038 we need to shut this server down
     We do this by making sure every command is a shutdown and we 
     have enough privileges to shut the server down

     TODO: remove this when we have full 64 bit my_time_t support
    */
    thd->security_ctx->master_access|= SHUTDOWN_ACL;
    command= COM_SHUTDOWN;
  }
  thd->set_query_id(get_query_id());
  if (!(server_command_flags[command] & CF_SKIP_QUERY_ID))
    next_query_id();
  inc_thread_running();

  if (!(server_command_flags[command] & CF_SKIP_QUESTIONS))
    statistic_increment(thd->status_var.questions, &LOCK_status);

  /**
    Clear the set of flags that are expected to be cleared at the
    beginning of each command.
  */
  thd->server_status&= ~SERVER_STATUS_CLEAR_SET;
  switch (command) {
  case COM_INIT_DB:
  {
    LEX_STRING tmp;
    status_var_increment(thd->status_var.com_stat[SQLCOM_CHANGE_DB]);
    thd->convert_string(&tmp, system_charset_info,
			packet, packet_length, thd->charset());
    if (!mysql_change_db(thd, &tmp, FALSE))
    {
      general_log_write(thd, command, thd->db, thd->db_length);
      my_ok(thd);
    }
    break;
  }
#ifdef HAVE_REPLICATION
  case COM_REGISTER_SLAVE:
  {
    if (!register_slave(thd, (uchar*)packet, packet_length))
      my_ok(thd);
    break;
  }
#endif
  case COM_CHANGE_USER:
  {
    bool rc;
    status_var_increment(thd->status_var.com_other);

    thd->change_user();
    thd->clear_error();                         // if errors from rollback

    /* acl_authenticate() takes the data from net->read_pos */
    net->read_pos= (uchar*)packet;

    uint save_db_length= thd->db_length;
    char *save_db= thd->db;
    USER_CONN *save_user_connect=
      const_cast<USER_CONN*>(thd->get_user_connect());
    Security_context save_security_ctx= *thd->security_ctx;
    CHARSET_INFO *save_character_set_client=
      thd->variables.character_set_client;
    CHARSET_INFO *save_collation_connection=
      thd->variables.collation_connection;
    CHARSET_INFO *save_character_set_results=
      thd->variables.character_set_results;

    rc= acl_authenticate(thd, 0, packet_length);
    MYSQL_AUDIT_NOTIFY_CONNECTION_CHANGE_USER(thd);
    if (rc)
    {
      my_free(thd->security_ctx->user);
      *thd->security_ctx= save_security_ctx;
      thd->set_user_connect(save_user_connect);
      thd->reset_db (save_db, save_db_length);
      thd->variables.character_set_client= save_character_set_client;
      thd->variables.collation_connection= save_collation_connection;
      thd->variables.character_set_results= save_character_set_results;
      thd->update_charset();
    }
    else
    {
#ifndef NO_EMBEDDED_ACCESS_CHECKS
      /* we've authenticated new user */
      if (save_user_connect)
	decrease_user_connections(save_user_connect);
#endif /* NO_EMBEDDED_ACCESS_CHECKS */
<<<<<<< HEAD
      my_free(save_db);
      my_free(save_security_ctx.user);
=======
      pthread_mutex_lock(&thd->LOCK_thd_data);
      x_free(save_db);
      pthread_mutex_unlock(&thd->LOCK_thd_data);
      x_free(save_security_ctx.user);
>>>>>>> 3b1e98d2
    }
    break;
  }
  case COM_STMT_EXECUTE:
  {
    mysqld_stmt_execute(thd, packet, packet_length);
    break;
  }
  case COM_STMT_FETCH:
  {
    mysqld_stmt_fetch(thd, packet, packet_length);
    break;
  }
  case COM_STMT_SEND_LONG_DATA:
  {
    mysql_stmt_get_longdata(thd, packet, packet_length);
    break;
  }
  case COM_STMT_PREPARE:
  {
    mysqld_stmt_prepare(thd, packet, packet_length);
    break;
  }
  case COM_STMT_CLOSE:
  {
    mysqld_stmt_close(thd, packet);
    break;
  }
  case COM_STMT_RESET:
  {
    mysqld_stmt_reset(thd, packet);
    break;
  }
  case COM_QUERY:
  {
    if (alloc_query(thd, packet, packet_length))
      break;					// fatal error is set
    MYSQL_QUERY_START(thd->query(), thd->thread_id,
                      (char *) (thd->db ? thd->db : ""),
                      &thd->security_ctx->priv_user[0],
                      (char *) thd->security_ctx->host_or_ip);
    char *packet_end= thd->query() + thd->query_length();
    /* 'b' stands for 'buffer' parameter', special for 'my_snprintf' */

    general_log_write(thd, command, thd->query(), thd->query_length());
    DBUG_PRINT("query",("%-.4096s",thd->query()));
#if defined(ENABLED_PROFILING)
    thd->profiling.set_query_source(thd->query(), thd->query_length());
#endif
    Parser_state parser_state;
    if (parser_state.init(thd, thd->query(), thd->query_length()))
      break;

    mysql_parse(thd, thd->query(), thd->query_length(), &parser_state);

    while (!thd->killed && (parser_state.m_lip.found_semicolon != NULL) &&
           ! thd->is_error())
    {
      /*
        Multiple queries exits, execute them individually
      */
      char *beginning_of_next_stmt= (char*) parser_state.m_lip.found_semicolon;

      /* Finalize server status flags after executing a statement. */
      thd->update_server_status();
      thd->protocol->end_statement();
      query_cache_end_of_result(thd);

      mysql_audit_general(thd, MYSQL_AUDIT_GENERAL_STATUS,
                          thd->stmt_da->is_error() ? thd->stmt_da->sql_errno()
                          : 0, command_name[command].str);

      ulong length= (ulong)(packet_end - beginning_of_next_stmt);

      log_slow_statement(thd);

      /* Remove garbage at start of query */
      while (length > 0 && my_isspace(thd->charset(), *beginning_of_next_stmt))
      {
        beginning_of_next_stmt++;
        length--;
      }

      if (MYSQL_QUERY_DONE_ENABLED())
      {
        MYSQL_QUERY_DONE(thd->is_error());
      }

#if defined(ENABLED_PROFILING)
      thd->profiling.finish_current_query();
      thd->profiling.start_new_query("continuing");
      thd->profiling.set_query_source(beginning_of_next_stmt, length);
#endif

      MYSQL_QUERY_START(beginning_of_next_stmt, thd->thread_id,
                        (char *) (thd->db ? thd->db : ""),
                        &thd->security_ctx->priv_user[0],
                        (char *) thd->security_ctx->host_or_ip);

      thd->set_query_and_id(beginning_of_next_stmt, length,
                            thd->charset(), next_query_id());
      /*
        Count each statement from the client.
      */
      statistic_increment(thd->status_var.questions, &LOCK_status);
      thd->set_time(); /* Reset the query start time. */
      parser_state.reset(beginning_of_next_stmt, length);
      /* TODO: set thd->lex->sql_command to SQLCOM_END here */
      mysql_parse(thd, beginning_of_next_stmt, length, &parser_state);
    }

    DBUG_PRINT("info",("query ready"));
    break;
  }
  case COM_FIELD_LIST:				// This isn't actually needed
#ifdef DONT_ALLOW_SHOW_COMMANDS
    my_message(ER_NOT_ALLOWED_COMMAND, ER(ER_NOT_ALLOWED_COMMAND),
               MYF(0));	/* purecov: inspected */
    break;
#else
  {
    char *fields, *packet_end= packet + packet_length, *arg_end;
    /* Locked closure of all tables */
    TABLE_LIST table_list;
    LEX_STRING table_name;
    LEX_STRING db;
    /*
      SHOW statements should not add the used tables to the list of tables
      used in a transaction.
    */
    MDL_savepoint mdl_savepoint= thd->mdl_context.mdl_savepoint();

    status_var_increment(thd->status_var.com_stat[SQLCOM_SHOW_FIELDS]);
    if (thd->copy_db_to(&db.str, &db.length))
      break;
    /*
      We have name + wildcard in packet, separated by endzero
    */
    arg_end= strend(packet);
    uint arg_length= arg_end - packet;

    /* Check given table name length. */
    if (arg_length >= packet_length || arg_length > NAME_LEN)
    {
      my_message(ER_UNKNOWN_COM_ERROR, ER(ER_UNKNOWN_COM_ERROR), MYF(0));
      break;
    }
    thd->convert_string(&table_name, system_charset_info,
			packet, arg_length, thd->charset());
    if (check_table_name(table_name.str, table_name.length, FALSE))
    {
      /* this is OK due to convert_string() null-terminating the string */
      my_error(ER_WRONG_TABLE_NAME, MYF(0), table_name.str);
      break;
    }
    packet= arg_end + 1;
    mysql_reset_thd_for_next_command(thd);
    lex_start(thd);
    /* Must be before we init the table list. */
    if (lower_case_table_names)
      table_name.length= my_casedn_str(files_charset_info, table_name.str);
    table_list.init_one_table(db.str, db.length, table_name.str,
                              table_name.length, table_name.str, TL_READ);
    /*
      Init TABLE_LIST members necessary when the undelrying
      table is view.
    */
    table_list.select_lex= &(thd->lex->select_lex);
    thd->lex->
      select_lex.table_list.link_in_list(&table_list,
                                         &table_list.next_local);
    thd->lex->add_to_query_tables(&table_list);

    if (is_infoschema_db(table_list.db, table_list.db_length))
    {
      ST_SCHEMA_TABLE *schema_table= find_schema_table(thd, table_list.alias);
      if (schema_table)
        table_list.schema_table= schema_table;
    }

    uint query_length= (uint) (packet_end - packet); // Don't count end \0
    if (!(fields= (char *) thd->memdup(packet, query_length + 1)))
      break;
    thd->set_query(fields, query_length);
    general_log_print(thd, command, "%s %s", table_list.table_name, fields);

    if (check_table_access(thd, SELECT_ACL, &table_list,
                           TRUE, UINT_MAX, FALSE))
      break;
    /*
      Turn on an optimization relevant if the underlying table
      is a view: do not fill derived tables.
    */
    thd->lex->sql_command= SQLCOM_SHOW_FIELDS;

    mysqld_list_fields(thd,&table_list,fields);
    thd->lex->unit.cleanup();
    /* No need to rollback statement transaction, it's not started. */
    DBUG_ASSERT(thd->transaction.stmt.is_empty());
    close_thread_tables(thd);
    thd->mdl_context.rollback_to_savepoint(mdl_savepoint);

    if (thd->transaction_rollback_request)
    {
      /*
        Transaction rollback was requested since MDL deadlock was
        discovered while trying to open tables. Rollback transaction
        in all storage engines including binary log and release all
        locks.
      */
      trans_rollback_implicit(thd);
      thd->mdl_context.release_transactional_locks();
    }

    thd->cleanup_after_query();
    break;
  }
#endif
  case COM_QUIT:
    /* We don't calculate statistics for this command */
    general_log_print(thd, command, NullS);
    net->error=0;				// Don't give 'abort' message
    thd->stmt_da->disable_status();              // Don't send anything back
    error=TRUE;					// End server
    break;
#ifndef EMBEDDED_LIBRARY
  case COM_BINLOG_DUMP:
    {
      ulong pos;
      ushort flags;
      uint32 slave_server_id;

      status_var_increment(thd->status_var.com_other);
      thd->enable_slow_log= opt_log_slow_admin_statements;
      if (check_global_access(thd, REPL_SLAVE_ACL))
	break;

      /* TODO: The following has to be changed to an 8 byte integer */
      pos = uint4korr(packet);
      flags = uint2korr(packet + 4);
      thd->server_id=0; /* avoid suicide */
      if ((slave_server_id= uint4korr(packet+6))) // mysqlbinlog.server_id==0
	kill_zombie_dump_threads(slave_server_id);
      thd->server_id = slave_server_id;

      general_log_print(thd, command, "Log: '%s'  Pos: %ld", packet+10,
                      (long) pos);
      mysql_binlog_send(thd, thd->strdup(packet + 10), (my_off_t) pos, flags);
      unregister_slave(thd,1,1);
      /*  fake COM_QUIT -- if we get here, the thread needs to terminate */
      error = TRUE;
      break;
    }
#endif
  case COM_REFRESH:
  {
    int not_used;

    /*
      Initialize thd->lex since it's used in many base functions, such as
      open_tables(). Otherwise, it remains unitialized and may cause crash
      during execution of COM_REFRESH.
    */
    lex_start(thd);
    
    status_var_increment(thd->status_var.com_stat[SQLCOM_FLUSH]);
    ulong options= (ulong) (uchar) packet[0];
    if (trans_commit_implicit(thd))
      break;
    thd->mdl_context.release_transactional_locks();
    if (check_global_access(thd,RELOAD_ACL))
      break;
    general_log_print(thd, command, NullS);
#ifndef DBUG_OFF
    bool debug_simulate= FALSE;
    DBUG_EXECUTE_IF("simulate_detached_thread_refresh", debug_simulate= TRUE;);
    if (debug_simulate)
    {
      /*
        Simulate a reload without a attached thread session.
        Provides a environment similar to that of when the
        server receives a SIGHUP signal and reloads caches
        and flushes tables.
      */
      bool res;
      my_pthread_setspecific_ptr(THR_THD, NULL);
      res= reload_acl_and_cache(NULL, options | REFRESH_FAST,
                                NULL, &not_used);
      my_pthread_setspecific_ptr(THR_THD, thd);
      if (res)
        break;
    }
    else
#endif
    if (reload_acl_and_cache(thd, options, (TABLE_LIST*) 0, &not_used))
      break;
    if (trans_commit_implicit(thd))
      break;
    close_thread_tables(thd);
    thd->mdl_context.release_transactional_locks();
    my_ok(thd);
    break;
  }
#ifndef EMBEDDED_LIBRARY
  case COM_SHUTDOWN:
  {
    status_var_increment(thd->status_var.com_other);
    if (check_global_access(thd,SHUTDOWN_ACL))
      break; /* purecov: inspected */
    /*
      If the client is < 4.1.3, it is going to send us no argument; then
      packet_length is 0, packet[0] is the end 0 of the packet. Note that
      SHUTDOWN_DEFAULT is 0. If client is >= 4.1.3, the shutdown level is in
      packet[0].
    */
    enum mysql_enum_shutdown_level level;
    if (!thd->is_valid_time())
      level= SHUTDOWN_DEFAULT;
    else
      level= (enum mysql_enum_shutdown_level) (uchar) packet[0];
    if (level == SHUTDOWN_DEFAULT)
      level= SHUTDOWN_WAIT_ALL_BUFFERS; // soon default will be configurable
    else if (level != SHUTDOWN_WAIT_ALL_BUFFERS)
    {
      my_error(ER_NOT_SUPPORTED_YET, MYF(0), "this shutdown level");
      break;
    }
    DBUG_PRINT("quit",("Got shutdown command for level %u", level));
    general_log_print(thd, command, NullS);
    my_eof(thd);
    kill_mysql();
    error=TRUE;
    break;
  }
#endif
  case COM_STATISTICS:
  {
    STATUS_VAR current_global_status_var;
    ulong uptime;
    uint length __attribute__((unused));
    ulonglong queries_per_second1000;
    char buff[250];
    uint buff_len= sizeof(buff);

    general_log_print(thd, command, NullS);
    status_var_increment(thd->status_var.com_stat[SQLCOM_SHOW_STATUS]);
    calc_sum_of_all_status(&current_global_status_var);
    if (!(uptime= (ulong) (thd->start_time - server_start_time)))
      queries_per_second1000= 0;
    else
      queries_per_second1000= thd->query_id * LL(1000) / uptime;

    length= my_snprintf(buff, buff_len - 1,
                        "Uptime: %lu  Threads: %d  Questions: %lu  "
                        "Slow queries: %lu  Opens: %lu  Flush tables: %lu  "
                        "Open tables: %u  Queries per second avg: %u.%03u",
                        uptime,
                        (int) thread_count, (ulong) thd->query_id,
                        current_global_status_var.long_query_count,
                        current_global_status_var.opened_tables,
                        refresh_version,
                        cached_open_tables(),
                        (uint) (queries_per_second1000 / 1000),
                        (uint) (queries_per_second1000 % 1000));
#ifdef EMBEDDED_LIBRARY
    /* Store the buffer in permanent memory */
    my_ok(thd, 0, 0, buff);
#else
    (void) my_net_write(net, (uchar*) buff, length);
    (void) net_flush(net);
    thd->stmt_da->disable_status();
#endif
    break;
  }
  case COM_PING:
    status_var_increment(thd->status_var.com_other);
    my_ok(thd);				// Tell client we are alive
    break;
  case COM_PROCESS_INFO:
    status_var_increment(thd->status_var.com_stat[SQLCOM_SHOW_PROCESSLIST]);
    if (!thd->security_ctx->priv_user[0] &&
        check_global_access(thd, PROCESS_ACL))
      break;
    general_log_print(thd, command, NullS);
    mysqld_list_processes(thd,
			  thd->security_ctx->master_access & PROCESS_ACL ? 
			  NullS : thd->security_ctx->priv_user, 0);
    break;
  case COM_PROCESS_KILL:
  {
    status_var_increment(thd->status_var.com_stat[SQLCOM_KILL]);
    ulong id=(ulong) uint4korr(packet);
    sql_kill(thd,id,false);
    break;
  }
  case COM_SET_OPTION:
  {
    status_var_increment(thd->status_var.com_stat[SQLCOM_SET_OPTION]);
    uint opt_command= uint2korr(packet);

    switch (opt_command) {
    case (int) MYSQL_OPTION_MULTI_STATEMENTS_ON:
      thd->client_capabilities|= CLIENT_MULTI_STATEMENTS;
      my_eof(thd);
      break;
    case (int) MYSQL_OPTION_MULTI_STATEMENTS_OFF:
      thd->client_capabilities&= ~CLIENT_MULTI_STATEMENTS;
      my_eof(thd);
      break;
    default:
      my_message(ER_UNKNOWN_COM_ERROR, ER(ER_UNKNOWN_COM_ERROR), MYF(0));
      break;
    }
    break;
  }
  case COM_DEBUG:
    status_var_increment(thd->status_var.com_other);
    if (check_global_access(thd, SUPER_ACL))
      break;					/* purecov: inspected */
    mysql_print_status();
    general_log_print(thd, command, NullS);
    my_eof(thd);
    break;
  case COM_SLEEP:
  case COM_CONNECT:				// Impossible here
  case COM_TIME:				// Impossible from client
  case COM_DELAYED_INSERT:
  case COM_END:
  default:
    my_message(ER_UNKNOWN_COM_ERROR, ER(ER_UNKNOWN_COM_ERROR), MYF(0));
    break;
  }
  DBUG_ASSERT(thd->derived_tables == NULL &&
              (thd->open_tables == NULL ||
               (thd->locked_tables_mode == LTM_LOCK_TABLES)));

  /* Finalize server status flags after executing a command. */
  thd->update_server_status();
  thd->protocol->end_statement();
  query_cache_end_of_result(thd);

  if (!thd->is_error() && !thd->killed_errno())
    mysql_audit_general(thd, MYSQL_AUDIT_GENERAL_RESULT, 0, 0);

  mysql_audit_general(thd, MYSQL_AUDIT_GENERAL_STATUS,
                      thd->stmt_da->is_error() ? thd->stmt_da->sql_errno() : 0,
                      command_name[command].str);

  log_slow_statement(thd);

  thd_proc_info(thd, "cleaning up");
  thd->reset_query();
  thd->command=COM_SLEEP;
  dec_thread_running();
  thd_proc_info(thd, 0);
  thd->packet.shrink(thd->variables.net_buffer_length);	// Reclaim some memory
  free_root(thd->mem_root,MYF(MY_KEEP_PREALLOC));

#if defined(ENABLED_PROFILING)
  thd->profiling.finish_current_query();
#endif
  if (MYSQL_QUERY_DONE_ENABLED() || MYSQL_COMMAND_DONE_ENABLED())
  {
    int res __attribute__((unused));
    res= (int) thd->is_error();
    if (command == COM_QUERY)
    {
      MYSQL_QUERY_DONE(res);
    }
    MYSQL_COMMAND_DONE(res);
  }
  DBUG_RETURN(error);
}


void log_slow_statement(THD *thd)
{
  DBUG_ENTER("log_slow_statement");

  /*
    The following should never be true with our current code base,
    but better to keep this here so we don't accidently try to log a
    statement in a trigger or stored function
  */
  if (unlikely(thd->in_sub_stmt))
    DBUG_VOID_RETURN;                           // Don't set time for sub stmt

  /*
    Do not log administrative statements unless the appropriate option is
    set.
  */
  if (thd->enable_slow_log)
  {
    ulonglong end_utime_of_query= thd->current_utime();
    thd_proc_info(thd, "logging slow query");

    if (((thd->server_status & SERVER_QUERY_WAS_SLOW) ||
         ((thd->server_status &
           (SERVER_QUERY_NO_INDEX_USED | SERVER_QUERY_NO_GOOD_INDEX_USED)) &&
          opt_log_queries_not_using_indexes &&
           !(sql_command_flags[thd->lex->sql_command] & CF_STATUS_COMMAND))) &&
        thd->examined_row_count >= thd->variables.min_examined_row_limit)
    {
      thd_proc_info(thd, "logging slow query");
      thd->status_var.long_query_count++;
      slow_log_print(thd, thd->query(), thd->query_length(), 
                     end_utime_of_query);
    }
  }
  DBUG_VOID_RETURN;
}


/**
  Create a TABLE_LIST object for an INFORMATION_SCHEMA table.

    This function is used in the parser to convert a SHOW or DESCRIBE
    table_name command to a SELECT from INFORMATION_SCHEMA.
    It prepares a SELECT_LEX and a TABLE_LIST object to represent the
    given command as a SELECT parse tree.

  @param thd              thread handle
  @param lex              current lex
  @param table_ident      table alias if it's used
  @param schema_table_idx the type of the INFORMATION_SCHEMA table to be
                          created

  @note
    Due to the way this function works with memory and LEX it cannot
    be used outside the parser (parse tree transformations outside
    the parser break PS and SP).

  @retval
    0                 success
  @retval
    1                 out of memory or SHOW commands are not allowed
                      in this version of the server.
*/

int prepare_schema_table(THD *thd, LEX *lex, Table_ident *table_ident,
                         enum enum_schema_tables schema_table_idx)
{
  SELECT_LEX *schema_select_lex= NULL;
  DBUG_ENTER("prepare_schema_table");

  switch (schema_table_idx) {
  case SCH_SCHEMATA:
#if defined(DONT_ALLOW_SHOW_COMMANDS)
    my_message(ER_NOT_ALLOWED_COMMAND,
               ER(ER_NOT_ALLOWED_COMMAND), MYF(0));   /* purecov: inspected */
    DBUG_RETURN(1);
#else
    break;
#endif

  case SCH_TABLE_NAMES:
  case SCH_TABLES:
  case SCH_VIEWS:
  case SCH_TRIGGERS:
  case SCH_EVENTS:
#ifdef DONT_ALLOW_SHOW_COMMANDS
    my_message(ER_NOT_ALLOWED_COMMAND,
               ER(ER_NOT_ALLOWED_COMMAND), MYF(0)); /* purecov: inspected */
    DBUG_RETURN(1);
#else
    {
      LEX_STRING db;
      size_t dummy;
      if (lex->select_lex.db == NULL &&
          lex->copy_db_to(&lex->select_lex.db, &dummy))
      {
        DBUG_RETURN(1);
      }
      schema_select_lex= new SELECT_LEX();
      db.str= schema_select_lex->db= lex->select_lex.db;
      schema_select_lex->table_list.first= NULL;
      db.length= strlen(db.str);

      if (check_db_name(&db))
      {
        my_error(ER_WRONG_DB_NAME, MYF(0), db.str);
        DBUG_RETURN(1);
      }
      break;
    }
#endif
  case SCH_COLUMNS:
  case SCH_STATISTICS:
  {
#ifdef DONT_ALLOW_SHOW_COMMANDS
    my_message(ER_NOT_ALLOWED_COMMAND,
               ER(ER_NOT_ALLOWED_COMMAND), MYF(0)); /* purecov: inspected */
    DBUG_RETURN(1);
#else
    DBUG_ASSERT(table_ident);
    TABLE_LIST **query_tables_last= lex->query_tables_last;
    schema_select_lex= new SELECT_LEX();
    /* 'parent_lex' is used in init_query() so it must be before it. */
    schema_select_lex->parent_lex= lex;
    schema_select_lex->init_query();
    if (!schema_select_lex->add_table_to_list(thd, table_ident, 0, 0, TL_READ,
                                              MDL_SHARED_READ))
      DBUG_RETURN(1);
    lex->query_tables_last= query_tables_last;
    break;
  }
#endif
  case SCH_PROFILES:
    /* 
      Mark this current profiling record to be discarded.  We don't
      wish to have SHOW commands show up in profiling.
    */
#if defined(ENABLED_PROFILING)
    thd->profiling.discard_current_query();
#endif
    break;
  case SCH_OPEN_TABLES:
  case SCH_VARIABLES:
  case SCH_STATUS:
  case SCH_PROCEDURES:
  case SCH_CHARSETS:
  case SCH_ENGINES:
  case SCH_COLLATIONS:
  case SCH_COLLATION_CHARACTER_SET_APPLICABILITY:
  case SCH_USER_PRIVILEGES:
  case SCH_SCHEMA_PRIVILEGES:
  case SCH_TABLE_PRIVILEGES:
  case SCH_COLUMN_PRIVILEGES:
  case SCH_TABLE_CONSTRAINTS:
  case SCH_KEY_COLUMN_USAGE:
  default:
    break;
  }
  
  SELECT_LEX *select_lex= lex->current_select;
  if (make_schema_select(thd, select_lex, schema_table_idx))
  {
    DBUG_RETURN(1);
  }
  TABLE_LIST *table_list= select_lex->table_list.first;
  table_list->schema_select_lex= schema_select_lex;
  table_list->schema_table_reformed= 1;
  DBUG_RETURN(0);
}


/**
  Read query from packet and store in thd->query.
  Used in COM_QUERY and COM_STMT_PREPARE.

    Sets the following THD variables:
  - query
  - query_length

  @retval
    FALSE ok
  @retval
    TRUE  error;  In this case thd->fatal_error is set
*/

bool alloc_query(THD *thd, const char *packet, uint packet_length)
{
  char *query;
  /* Remove garbage at start and end of query */
  while (packet_length > 0 && my_isspace(thd->charset(), packet[0]))
  {
    packet++;
    packet_length--;
  }
  const char *pos= packet + packet_length;     // Point at end null
  while (packet_length > 0 &&
	 (pos[-1] == ';' || my_isspace(thd->charset() ,pos[-1])))
  {
    pos--;
    packet_length--;
  }
  /* We must allocate some extra memory for query cache 

    The query buffer layout is:
       buffer :==
            <statement>   The input statement(s)
            '\0'          Terminating null char  (1 byte)
            <length>      Length of following current database name (size_t)
            <db_name>     Name of current database
            <flags>       Flags struct
  */
  if (! (query= (char*) thd->memdup_w_gap(packet,
                                          packet_length,
                                          1 + sizeof(size_t) + thd->db_length +
                                          QUERY_CACHE_FLAGS_SIZE)))
      return TRUE;
  query[packet_length]= '\0';
  /*
    Space to hold the name of the current database is allocated.  We
    also store this length, in case current database is changed during
    execution.  We might need to reallocate the 'query' buffer
  */
  char *len_pos = (query + packet_length + 1);
  memcpy(len_pos, (char *) &thd->db_length, sizeof(size_t));
    
  thd->set_query(query, packet_length);

  /* Reclaim some memory */
  thd->packet.shrink(thd->variables.net_buffer_length);
  thd->convert_buffer.shrink(thd->variables.net_buffer_length);

  return FALSE;
}

static void reset_one_shot_variables(THD *thd) 
{
  thd->variables.character_set_client=
    global_system_variables.character_set_client;
  thd->variables.collation_connection=
    global_system_variables.collation_connection;
  thd->variables.collation_database=
    global_system_variables.collation_database;
  thd->variables.collation_server=
    global_system_variables.collation_server;
  thd->update_charset();
  thd->variables.time_zone=
    global_system_variables.time_zone;
  thd->variables.lc_time_names= &my_locale_en_US;
  thd->one_shot_set= 0;
}


static
bool sp_process_definer(THD *thd)
{
  DBUG_ENTER("sp_process_definer");

  LEX *lex= thd->lex;

  /*
    If the definer is not specified, this means that CREATE-statement missed
    DEFINER-clause. DEFINER-clause can be missed in two cases:

      - The user submitted a statement w/o the clause. This is a normal
        case, we should assign CURRENT_USER as definer.

      - Our slave received an updated from the master, that does not
        replicate definer for stored rountines. We should also assign
        CURRENT_USER as definer here, but also we should mark this routine
        as NON-SUID. This is essential for the sake of backward
        compatibility.

        The problem is the slave thread is running under "special" user (@),
        that actually does not exist. In the older versions we do not fail
        execution of a stored routine if its definer does not exist and
        continue the execution under the authorization of the invoker
        (BUG#13198). And now if we try to switch to slave-current-user (@),
        we will fail.

        Actually, this leads to the inconsistent state of master and
        slave (different definers, different SUID behaviour), but it seems,
        this is the best we can do.
  */

  if (!lex->definer)
  {
    Query_arena original_arena;
    Query_arena *ps_arena= thd->activate_stmt_arena_if_needed(&original_arena);

    lex->definer= create_default_definer(thd);

    if (ps_arena)
      thd->restore_active_arena(ps_arena, &original_arena);

    /* Error has been already reported. */
    if (lex->definer == NULL)
      DBUG_RETURN(TRUE);

    if (thd->slave_thread && lex->sphead)
      lex->sphead->m_chistics->suid= SP_IS_NOT_SUID;
  }
  else
  {
    /*
      If the specified definer differs from the current user, we
      should check that the current user has SUPER privilege (in order
      to create a stored routine under another user one must have
      SUPER privilege).
    */
    if ((strcmp(lex->definer->user.str, thd->security_ctx->priv_user) ||
         my_strcasecmp(system_charset_info, lex->definer->host.str,
                       thd->security_ctx->priv_host)) &&
        check_global_access(thd, SUPER_ACL))
    {
      my_error(ER_SPECIFIC_ACCESS_DENIED_ERROR, MYF(0), "SUPER");
      DBUG_RETURN(TRUE);
    }
  }

  /* Check that the specified definer exists. Emit a warning if not. */

#ifndef NO_EMBEDDED_ACCESS_CHECKS
  if (!is_acl_user(lex->definer->host.str, lex->definer->user.str))
  {
    push_warning_printf(thd,
                        MYSQL_ERROR::WARN_LEVEL_NOTE,
                        ER_NO_SUCH_USER,
                        ER(ER_NO_SUCH_USER),
                        lex->definer->user.str,
                        lex->definer->host.str);
  }
#endif /* NO_EMBEDDED_ACCESS_CHECKS */

  DBUG_RETURN(FALSE);
}


/**
  Auxiliary call that opens and locks tables for LOCK TABLES statement
  and initializes the list of locked tables.

  @param thd     Thread context.
  @param tables  List of tables to be locked.

  @return FALSE in case of success, TRUE in case of error.
*/

static bool lock_tables_open_and_lock_tables(THD *thd, TABLE_LIST *tables)
{
  Lock_tables_prelocking_strategy lock_tables_prelocking_strategy;
  uint counter;
  TABLE_LIST *table;

  thd->in_lock_tables= 1;

  if (open_tables(thd, &tables, &counter, 0, &lock_tables_prelocking_strategy))
    goto err;

  /*
    We allow to change temporary tables even if they were locked for read
    by LOCK TABLES. To avoid a discrepancy between lock acquired at LOCK
    TABLES time and by the statement which is later executed under LOCK TABLES
    we ensure that for temporary tables we always request a write lock (such
    discrepancy can cause problems for the storage engine).
    We don't set TABLE_LIST::lock_type in this case as this might result in
    extra warnings from THD::decide_logging_format() even though binary logging
    is totally irrelevant for LOCK TABLES.
  */
  for (table= tables; table; table= table->next_global)
    if (!table->placeholder() && table->table->s->tmp_table)
      table->table->reginfo.lock_type= TL_WRITE;

  if (lock_tables(thd, tables, counter, 0) ||
      thd->locked_tables_list.init_locked_tables(thd))
    goto err;

  thd->in_lock_tables= 0;

  return FALSE;

err:
  thd->in_lock_tables= 0;

  trans_rollback_stmt(thd);
  /*
    Need to end the current transaction, so the storage engine (InnoDB)
    can free its locks if LOCK TABLES locked some tables before finding
    that it can't lock a table in its list
  */
  trans_rollback(thd);
  /* Close tables and release metadata locks. */
  close_thread_tables(thd);
  DBUG_ASSERT(!thd->locked_tables_mode);
  thd->mdl_context.release_transactional_locks();
  return TRUE;
}


/**
  Execute command saved in thd and lex->sql_command.

  @param thd                       Thread handle

  @todo
    - Invalidate the table in the query cache if something changed
    after unlocking when changes become visible.
    TODO: this is workaround. right way will be move invalidating in
    the unlock procedure.
    - TODO: use check_change_password()

  @retval
    FALSE       OK
  @retval
    TRUE        Error
*/

int
mysql_execute_command(THD *thd)
{
  int res= FALSE;
  int  up_result= 0;
  LEX  *lex= thd->lex;
  /* first SELECT_LEX (have special meaning for many of non-SELECTcommands) */
  SELECT_LEX *select_lex= &lex->select_lex;
  /* first table of first SELECT_LEX */
  TABLE_LIST *first_table= select_lex->table_list.first;
  /* list of all tables in query */
  TABLE_LIST *all_tables;
  /* most outer SELECT_LEX_UNIT of query */
  SELECT_LEX_UNIT *unit= &lex->unit;
#ifdef HAVE_REPLICATION
  /* have table map for update for multi-update statement (BUG#37051) */
  bool have_table_map_for_update= FALSE;
#endif
  DBUG_ENTER("mysql_execute_command");
#ifdef WITH_PARTITION_STORAGE_ENGINE
  thd->work_part_info= 0;
#endif

  DBUG_ASSERT(thd->transaction.stmt.is_empty() || thd->in_sub_stmt);
  /*
    Each statement or replication event which might produce deadlock
    should handle transaction rollback on its own. So by the start of
    the next statement transaction rollback request should be fulfilled
    already.
  */
  DBUG_ASSERT(! thd->transaction_rollback_request || thd->in_sub_stmt);
  /*
    In many cases first table of main SELECT_LEX have special meaning =>
    check that it is first table in global list and relink it first in 
    queries_tables list if it is necessary (we need such relinking only
    for queries with subqueries in select list, in this case tables of
    subqueries will go to global list first)

    all_tables will differ from first_table only if most upper SELECT_LEX
    do not contain tables.

    Because of above in place where should be at least one table in most
    outer SELECT_LEX we have following check:
    DBUG_ASSERT(first_table == all_tables);
    DBUG_ASSERT(first_table == all_tables && first_table != 0);
  */
  lex->first_lists_tables_same();
  /* should be assigned after making first tables same */
  all_tables= lex->query_tables;
  /* set context for commands which do not use setup_tables */
  select_lex->
    context.resolve_in_table_list_only(select_lex->
                                       table_list.first);

  /*
    Reset warning count for each query that uses tables
    A better approach would be to reset this for any commands
    that is not a SHOW command or a select that only access local
    variables, but for now this is probably good enough.
  */
  if ((sql_command_flags[lex->sql_command] & CF_DIAGNOSTIC_STMT) != 0)
    thd->warning_info->set_read_only(TRUE);
  else
  {
    thd->warning_info->set_read_only(FALSE);
    if (all_tables)
      thd->warning_info->opt_clear_warning_info(thd->query_id);
  }

#ifdef HAVE_REPLICATION
  if (unlikely(thd->slave_thread))
  {
    if (lex->sql_command == SQLCOM_DROP_TRIGGER)
    {
      /*
        When dropping a trigger, we need to load its table name
        before checking slave filter rules.
      */
      add_table_for_trigger(thd, thd->lex->spname, 1, &all_tables);
      
      if (!all_tables)
      {
        /*
          If table name cannot be loaded,
          it means the trigger does not exists possibly because
          CREATE TRIGGER was previously skipped for this trigger
          according to slave filtering rules.
          Returning success without producing any errors in this case.
        */
        DBUG_RETURN(0);
      }
      
      // force searching in slave.cc:tables_ok() 
      all_tables->updating= 1;
    }

    /*
      For fix of BUG#37051, the master stores the table map for update
      in the Query_log_event, and the value is assigned to
      thd->variables.table_map_for_update before executing the update
      query.

      If thd->variables.table_map_for_update is set, then we are
      replicating from a new master, we can use this value to apply
      filter rules without opening all the tables. However If
      thd->variables.table_map_for_update is not set, then we are
      replicating from an old master, so we just skip this and
      continue with the old method. And of course, the bug would still
      exist for old masters.
    */
    if (lex->sql_command == SQLCOM_UPDATE_MULTI &&
        thd->table_map_for_update)
    {
      have_table_map_for_update= TRUE;
      table_map table_map_for_update= thd->table_map_for_update;
      uint nr= 0;
      TABLE_LIST *table;
      for (table=all_tables; table; table=table->next_global, nr++)
      {
        if (table_map_for_update & ((table_map)1 << nr))
          table->updating= TRUE;
        else
          table->updating= FALSE;
      }

      if (all_tables_not_ok(thd, all_tables))
      {
        /* we warn the slave SQL thread */
        my_message(ER_SLAVE_IGNORED_TABLE, ER(ER_SLAVE_IGNORED_TABLE), MYF(0));
        if (thd->one_shot_set)
          reset_one_shot_variables(thd);
        DBUG_RETURN(0);
      }
      
      for (table=all_tables; table; table=table->next_global)
        table->updating= TRUE;
    }
    
    /*
      Check if statment should be skipped because of slave filtering
      rules

      Exceptions are:
      - UPDATE MULTI: For this statement, we want to check the filtering
        rules later in the code
      - SET: we always execute it (Not that many SET commands exists in
        the binary log anyway -- only 4.1 masters write SET statements,
	in 5.0 there are no SET statements in the binary log)
      - DROP TEMPORARY TABLE IF EXISTS: we always execute it (otherwise we
        have stale files on slave caused by exclusion of one tmp table).
    */
    if (!(lex->sql_command == SQLCOM_UPDATE_MULTI) &&
	!(lex->sql_command == SQLCOM_SET_OPTION) &&
	!(lex->sql_command == SQLCOM_DROP_TABLE &&
          lex->drop_temporary && lex->drop_if_exists) &&
        all_tables_not_ok(thd, all_tables))
    {
      /* we warn the slave SQL thread */
      my_message(ER_SLAVE_IGNORED_TABLE, ER(ER_SLAVE_IGNORED_TABLE), MYF(0));
      if (thd->one_shot_set)
      {
        /*
          It's ok to check thd->one_shot_set here:

          The charsets in a MySQL 5.0 slave can change by both a binlogged
          SET ONE_SHOT statement and the event-internal charset setting, 
          and these two ways to change charsets do not seems to work
          together.

          At least there seems to be problems in the rli cache for
          charsets if we are using ONE_SHOT.  Note that this is normally no
          problem because either the >= 5.0 slave reads a 4.1 binlog (with
          ONE_SHOT) *or* or 5.0 binlog (without ONE_SHOT) but never both."
        */
        reset_one_shot_variables(thd);
      }
      DBUG_RETURN(0);
    }
    /* 
       Execute deferred events first
    */
    if (slave_execute_deferred_events(thd))
      DBUG_RETURN(-1);
  }
  else
  {
#endif /* HAVE_REPLICATION */
    /*
      When option readonly is set deny operations which change non-temporary
      tables. Except for the replication thread and the 'super' users.
    */
    if (deny_updates_if_read_only_option(thd, all_tables))
    {
      my_error(ER_OPTION_PREVENTS_STATEMENT, MYF(0), "--read-only");
      DBUG_RETURN(-1);
    }
#ifdef HAVE_REPLICATION
  } /* endif unlikely slave */
#endif

  status_var_increment(thd->status_var.com_stat[lex->sql_command]);

  DBUG_ASSERT(thd->transaction.stmt.modified_non_trans_table == FALSE);

  /*
    End a active transaction so that this command will have it's
    own transaction and will also sync the binary log. If a DDL is
    not run in it's own transaction it may simply never appear on
    the slave in case the outside transaction rolls back.
  */
  if (stmt_causes_implicit_commit(thd, CF_IMPLICT_COMMIT_BEGIN))
  {
    /*
      Note that this should never happen inside of stored functions
      or triggers as all such statements prohibited there.
    */
    DBUG_ASSERT(! thd->in_sub_stmt);
    /* Statement transaction still should not be started. */
    DBUG_ASSERT(thd->transaction.stmt.is_empty());
    /* Commit the normal transaction if one is active. */
    if (trans_commit_implicit(thd))
      goto error;
    /* Release metadata locks acquired in this transaction. */
    thd->mdl_context.release_transactional_locks();
  }

#ifndef DBUG_OFF
  if (lex->sql_command != SQLCOM_SET_OPTION)
    DEBUG_SYNC(thd,"before_execute_sql_command");
#endif

  switch (lex->sql_command) {

  case SQLCOM_SHOW_EVENTS:
#ifndef HAVE_EVENT_SCHEDULER
    my_error(ER_NOT_SUPPORTED_YET, MYF(0), "embedded server");
    break;
#endif
  case SQLCOM_SHOW_STATUS_PROC:
  case SQLCOM_SHOW_STATUS_FUNC:
    if ((res= check_table_access(thd, SELECT_ACL, all_tables, FALSE,
                                  UINT_MAX, FALSE)))
      goto error;
    res= execute_sqlcom_select(thd, all_tables);
    break;
  case SQLCOM_SHOW_STATUS:
  {
    system_status_var old_status_var= thd->status_var;
    thd->initial_status_var= &old_status_var;
    if (!(res= check_table_access(thd, SELECT_ACL, all_tables, FALSE,
                                  UINT_MAX, FALSE)))
      res= execute_sqlcom_select(thd, all_tables);
    /* Don't log SHOW STATUS commands to slow query log */
    thd->server_status&= ~(SERVER_QUERY_NO_INDEX_USED |
                           SERVER_QUERY_NO_GOOD_INDEX_USED);
    /*
      restore status variables, as we don't want 'show status' to cause
      changes
    */
    mysql_mutex_lock(&LOCK_status);
    add_diff_to_status(&global_status_var, &thd->status_var,
                       &old_status_var);
    thd->status_var= old_status_var;
    mysql_mutex_unlock(&LOCK_status);
    break;
  }
  case SQLCOM_SHOW_DATABASES:
  case SQLCOM_SHOW_TABLES:
  case SQLCOM_SHOW_TRIGGERS:
  case SQLCOM_SHOW_TABLE_STATUS:
  case SQLCOM_SHOW_OPEN_TABLES:
  case SQLCOM_SHOW_PLUGINS:
  case SQLCOM_SHOW_FIELDS:
  case SQLCOM_SHOW_KEYS:
  case SQLCOM_SHOW_VARIABLES:
  case SQLCOM_SHOW_CHARSETS:
  case SQLCOM_SHOW_COLLATIONS:
  case SQLCOM_SHOW_STORAGE_ENGINES:
  case SQLCOM_SHOW_PROFILE:
  case SQLCOM_SELECT:
  {
    thd->status_var.last_query_cost= 0.0;

    /*
      lex->exchange != NULL implies SELECT .. INTO OUTFILE and this
      requires FILE_ACL access.
    */
    ulong privileges_requested= lex->exchange ? SELECT_ACL | FILE_ACL :
      SELECT_ACL;

    if (all_tables)
      res= check_table_access(thd,
                              privileges_requested,
                              all_tables, FALSE, UINT_MAX, FALSE);
    else
      res= check_access(thd, privileges_requested, any_db, NULL, NULL, 0, 0);

    if (res)
      break;

    res= execute_sqlcom_select(thd, all_tables);
    break;
  }
case SQLCOM_PREPARE:
  {
    mysql_sql_stmt_prepare(thd);
    break;
  }
  case SQLCOM_EXECUTE:
  {
    mysql_sql_stmt_execute(thd);
    break;
  }
  case SQLCOM_DEALLOCATE_PREPARE:
  {
    mysql_sql_stmt_close(thd);
    break;
  }
  case SQLCOM_DO:
    if (check_table_access(thd, SELECT_ACL, all_tables, FALSE, UINT_MAX, FALSE)
        || open_and_lock_tables(thd, all_tables, TRUE, 0))
      goto error;

    res= mysql_do(thd, *lex->insert_list);
    break;

  case SQLCOM_EMPTY_QUERY:
    my_ok(thd);
    break;

  case SQLCOM_HELP:
    res= mysqld_help(thd,lex->help_arg);
    break;

#ifndef EMBEDDED_LIBRARY
  case SQLCOM_PURGE:
  {
    if (check_global_access(thd, SUPER_ACL))
      goto error;
    /* PURGE MASTER LOGS TO 'file' */
    res = purge_master_logs(thd, lex->to_log);
    break;
  }
  case SQLCOM_PURGE_BEFORE:
  {
    Item *it;

    if (check_global_access(thd, SUPER_ACL))
      goto error;
    /* PURGE MASTER LOGS BEFORE 'data' */
    it= (Item *)lex->value_list.head();
    if ((!it->fixed && it->fix_fields(lex->thd, &it)) ||
        it->check_cols(1))
    {
      my_error(ER_WRONG_ARGUMENTS, MYF(0), "PURGE LOGS BEFORE");
      goto error;
    }
    it= new Item_func_unix_timestamp(it);
    /*
      it is OK only emulate fix_fieds, because we need only
      value of constant
    */
    it->quick_fix_field();
    res = purge_master_logs_before_date(thd, (ulong)it->val_int());
    break;
  }
#endif
  case SQLCOM_SHOW_WARNS:
  {
    res= mysqld_show_warnings(thd, (ulong)
			      ((1L << (uint) MYSQL_ERROR::WARN_LEVEL_NOTE) |
			       (1L << (uint) MYSQL_ERROR::WARN_LEVEL_WARN) |
			       (1L << (uint) MYSQL_ERROR::WARN_LEVEL_ERROR)
			       ));
    break;
  }
  case SQLCOM_SHOW_ERRORS:
  {
    res= mysqld_show_warnings(thd, (ulong)
			      (1L << (uint) MYSQL_ERROR::WARN_LEVEL_ERROR));
    break;
  }
  case SQLCOM_SHOW_PROFILES:
  {
#if defined(ENABLED_PROFILING)
    thd->profiling.discard_current_query();
    res= thd->profiling.show_profiles();
    if (res)
      goto error;
#else
    my_error(ER_FEATURE_DISABLED, MYF(0), "SHOW PROFILES", "enable-profiling");
    goto error;
#endif
    break;
  }

#ifdef HAVE_REPLICATION
  case SQLCOM_SHOW_SLAVE_HOSTS:
  {
    if (check_global_access(thd, REPL_SLAVE_ACL))
      goto error;
    res = show_slave_hosts(thd);
    break;
  }
  case SQLCOM_SHOW_RELAYLOG_EVENTS: /* fall through */
  case SQLCOM_SHOW_BINLOG_EVENTS:
  {
    if (check_global_access(thd, REPL_SLAVE_ACL))
      goto error;
    res = mysql_show_binlog_events(thd);
    break;
  }
#endif

  case SQLCOM_ASSIGN_TO_KEYCACHE:
  {
    DBUG_ASSERT(first_table == all_tables && first_table != 0);
    if (check_access(thd, INDEX_ACL, first_table->db,
                     &first_table->grant.privilege,
                     &first_table->grant.m_internal,
                     0, 0))
      goto error;
    res= mysql_assign_to_keycache(thd, first_table, &lex->ident);
    break;
  }
  case SQLCOM_PRELOAD_KEYS:
  {
    DBUG_ASSERT(first_table == all_tables && first_table != 0);
    if (check_access(thd, INDEX_ACL, first_table->db,
                     &first_table->grant.privilege,
                     &first_table->grant.m_internal,
                     0, 0))
      goto error;
    res = mysql_preload_keys(thd, first_table);
    break;
  }
#ifdef HAVE_REPLICATION
  case SQLCOM_CHANGE_MASTER:
  {
    if (check_global_access(thd, SUPER_ACL))
      goto error;
    mysql_mutex_lock(&LOCK_active_mi);
    res = change_master(thd,active_mi);
    mysql_mutex_unlock(&LOCK_active_mi);
    break;
  }
  case SQLCOM_SHOW_SLAVE_STAT:
  {
    /* Accept one of two privileges */
    if (check_global_access(thd, SUPER_ACL | REPL_CLIENT_ACL))
      goto error;
    mysql_mutex_lock(&LOCK_active_mi);
    if (active_mi != NULL)
    {
      res = show_master_info(thd, active_mi);
    }
    else
    {
      push_warning(thd, MYSQL_ERROR::WARN_LEVEL_WARN,
                   WARN_NO_MASTER_INFO, ER(WARN_NO_MASTER_INFO));
      my_ok(thd);
    }
    mysql_mutex_unlock(&LOCK_active_mi);
    break;
  }
  case SQLCOM_SHOW_MASTER_STAT:
  {
    /* Accept one of two privileges */
    if (check_global_access(thd, SUPER_ACL | REPL_CLIENT_ACL))
      goto error;
    res = show_binlog_info(thd);
    break;
  }

#endif /* HAVE_REPLICATION */
  case SQLCOM_SHOW_ENGINE_STATUS:
    {
      if (check_global_access(thd, PROCESS_ACL))
        goto error;
      res = ha_show_status(thd, lex->create_info.db_type, HA_ENGINE_STATUS);
      break;
    }
  case SQLCOM_SHOW_ENGINE_MUTEX:
    {
      if (check_global_access(thd, PROCESS_ACL))
        goto error;
      res = ha_show_status(thd, lex->create_info.db_type, HA_ENGINE_MUTEX);
      break;
    }
  case SQLCOM_CREATE_TABLE:
  {
    DBUG_ASSERT(first_table == all_tables && first_table != 0);
    bool link_to_local;
    TABLE_LIST *create_table= first_table;
    TABLE_LIST *select_tables= lex->create_last_non_select_table->next_global;

    /*
      Code below (especially in mysql_create_table() and select_create
      methods) may modify HA_CREATE_INFO structure in LEX, so we have to
      use a copy of this structure to make execution prepared statement-
      safe. A shallow copy is enough as this code won't modify any memory
      referenced from this structure.
    */
    HA_CREATE_INFO create_info(lex->create_info);
    /*
      We need to copy alter_info for the same reasons of re-execution
      safety, only in case of Alter_info we have to do (almost) a deep
      copy.
    */
    Alter_info alter_info(lex->alter_info, thd->mem_root);

    if (thd->is_fatal_error)
    {
      /* If out of memory when creating a copy of alter_info. */
      res= 1;
      goto end_with_restore_list;
    }

    if ((res= create_table_precheck(thd, select_tables, create_table)))
      goto end_with_restore_list;

    /* Might have been updated in create_table_precheck */
    create_info.alias= create_table->alias;

#ifdef HAVE_READLINK
    /* Fix names if symlinked tables */
    if (append_file_to_dir(thd, &create_info.data_file_name,
			   create_table->table_name) ||
	append_file_to_dir(thd, &create_info.index_file_name,
			   create_table->table_name))
      goto end_with_restore_list;
#endif
    /*
      If no engine type was given, work out the default now
      rather than at parse-time.
    */
    if (!(create_info.used_fields & HA_CREATE_USED_ENGINE))
      create_info.db_type= ha_default_handlerton(thd);
    /*
      If we are using SET CHARSET without DEFAULT, add an implicit
      DEFAULT to not confuse old users. (This may change).
    */
    if ((create_info.used_fields &
	 (HA_CREATE_USED_DEFAULT_CHARSET | HA_CREATE_USED_CHARSET)) ==
	HA_CREATE_USED_CHARSET)
    {
      create_info.used_fields&= ~HA_CREATE_USED_CHARSET;
      create_info.used_fields|= HA_CREATE_USED_DEFAULT_CHARSET;
      create_info.default_table_charset= create_info.table_charset;
      create_info.table_charset= 0;
    }

#ifdef WITH_PARTITION_STORAGE_ENGINE
    {
      partition_info *part_info= thd->lex->part_info;
      if (part_info && !(part_info= thd->lex->part_info->get_clone()))
      {
        res= -1;
        goto end_with_restore_list;
      }
      thd->work_part_info= part_info;
    }
#endif

    /* Close any open handlers for the table. */
    mysql_ha_rm_tables(thd, create_table);

    if (select_lex->item_list.elements)		// With select
    {
      select_result *result;

      /*
        CREATE TABLE...IGNORE/REPLACE SELECT... can be unsafe, unless
        ORDER BY PRIMARY KEY clause is used in SELECT statement. We therefore
        use row based logging if mixed or row based logging is available.
        TODO: Check if the order of the output of the select statement is
        deterministic. Waiting for BUG#42415
      */
      if(lex->ignore)
        lex->set_stmt_unsafe(LEX::BINLOG_STMT_UNSAFE_CREATE_IGNORE_SELECT);
      
      if(lex->duplicates == DUP_REPLACE)
        lex->set_stmt_unsafe(LEX::BINLOG_STMT_UNSAFE_CREATE_REPLACE_SELECT);

      /*
        If:
        a) we inside an SP and there was NAME_CONST substitution,
        b) binlogging is on (STMT mode),
        c) we log the SP as separate statements
        raise a warning, as it may cause problems
        (see 'NAME_CONST issues' in 'Binary Logging of Stored Programs')
       */
      if (thd->query_name_consts && 
          mysql_bin_log.is_open() &&
          thd->variables.binlog_format == BINLOG_FORMAT_STMT &&
          !mysql_bin_log.is_query_in_union(thd, thd->query_id))
      {
        List_iterator_fast<Item> it(select_lex->item_list);
        Item *item;
        uint splocal_refs= 0;
        /* Count SP local vars in the top-level SELECT list */
        while ((item= it++))
        {
          if (item->is_splocal())
            splocal_refs++;
        }
        /*
          If it differs from number of NAME_CONST substitution applied,
          we may have a SOME_FUNC(NAME_CONST()) in the SELECT list,
          that may cause a problem with binary log (see BUG#35383),
          raise a warning. 
        */
        if (splocal_refs != thd->query_name_consts)
          push_warning(thd, 
                       MYSQL_ERROR::WARN_LEVEL_WARN,
                       ER_UNKNOWN_ERROR,
"Invoked routine ran a statement that may cause problems with "
"binary log, see 'NAME_CONST issues' in 'Binary Logging of Stored Programs' "
"section of the manual.");
      }
      
      select_lex->options|= SELECT_NO_UNLOCK;
      unit->set_limit(select_lex);

      /*
        Disable non-empty MERGE tables with CREATE...SELECT. Too
        complicated. See Bug #26379. Empty MERGE tables are read-only
        and don't allow CREATE...SELECT anyway.
      */
      if (create_info.used_fields & HA_CREATE_USED_UNION)
      {
        my_error(ER_WRONG_OBJECT, MYF(0), create_table->db,
                 create_table->table_name, "BASE TABLE");
        res= 1;
        goto end_with_restore_list;
      }

      if (!(res= open_and_lock_tables(thd, lex->query_tables, TRUE, 0)))
      {
        /* The table already exists */
        if (create_table->table)
        {
          if (create_info.options & HA_LEX_CREATE_IF_NOT_EXISTS)
          {
            push_warning_printf(thd, MYSQL_ERROR::WARN_LEVEL_NOTE,
                                ER_TABLE_EXISTS_ERROR,
                                ER(ER_TABLE_EXISTS_ERROR),
                                create_info.alias);
            my_ok(thd);
          }
          else
          {
            my_error(ER_TABLE_EXISTS_ERROR, MYF(0), create_info.alias);
            res= 1;
          }
          goto end_with_restore_list;
        }

        /*
          Remove target table from main select and name resolution
          context. This can't be done earlier as it will break view merging in
          statements like "CREATE TABLE IF NOT EXISTS existing_view SELECT".
        */
        lex->unlink_first_table(&link_to_local);

        /* So that CREATE TEMPORARY TABLE gets to binlog at commit/rollback */
        if (create_info.options & HA_LEX_CREATE_TMP_TABLE)
          thd->variables.option_bits|= OPTION_KEEP_LOG;

        /*
          select_create is currently not re-execution friendly and
          needs to be created for every execution of a PS/SP.
        */
        if ((result= new select_create(create_table,
                                       &create_info,
                                       &alter_info,
                                       select_lex->item_list,
                                       lex->duplicates,
                                       lex->ignore,
                                       select_tables)))
        {
          /*
            CREATE from SELECT give its SELECT_LEX for SELECT,
            and item_list belong to SELECT
          */
          res= handle_select(thd, lex, result, 0);
          delete result;
        }

        lex->link_first_table_back(create_table, link_to_local);
      }
    }
    else
    {
      /* So that CREATE TEMPORARY TABLE gets to binlog at commit/rollback */
      if (create_info.options & HA_LEX_CREATE_TMP_TABLE)
        thd->variables.option_bits|= OPTION_KEEP_LOG;
      /* regular create */
      if (create_info.options & HA_LEX_CREATE_TABLE_LIKE)
      {
        /* CREATE TABLE ... LIKE ... */
        res= mysql_create_like_table(thd, create_table, select_tables,
                                     &create_info);
      }
      else
      {
        /* Regular CREATE TABLE */
        res= mysql_create_table(thd, create_table,
                                &create_info, &alter_info);
      }
      if (!res)
        my_ok(thd);
    }

end_with_restore_list:
    break;
  }
  case SQLCOM_CREATE_INDEX:
    /* Fall through */
  case SQLCOM_DROP_INDEX:
  /*
    CREATE INDEX and DROP INDEX are implemented by calling ALTER
    TABLE with proper arguments.

    In the future ALTER TABLE will notice that the request is to
    only add indexes and create these one by one for the existing
    table without having to do a full rebuild.
  */
  {
    /* Prepare stack copies to be re-execution safe */
    HA_CREATE_INFO create_info;
    Alter_info alter_info(lex->alter_info, thd->mem_root);

    if (thd->is_fatal_error) /* out of memory creating a copy of alter_info */
      goto error;

    DBUG_ASSERT(first_table == all_tables && first_table != 0);
    if (check_one_table_access(thd, INDEX_ACL, all_tables))
      goto error; /* purecov: inspected */
    /*
      Currently CREATE INDEX or DROP INDEX cause a full table rebuild
      and thus classify as slow administrative statements just like
      ALTER TABLE.
    */
    thd->enable_slow_log= opt_log_slow_admin_statements;

    bzero((char*) &create_info, sizeof(create_info));
    create_info.db_type= 0;
    create_info.row_type= ROW_TYPE_NOT_USED;
    create_info.default_table_charset= thd->variables.collation_database;

    res= mysql_alter_table(thd, first_table->db, first_table->table_name,
                           &create_info, first_table, &alter_info,
                           0, (ORDER*) 0, 0);
    break;
  }
#ifdef HAVE_REPLICATION
  case SQLCOM_SLAVE_START:
  {
    mysql_mutex_lock(&LOCK_active_mi);
    start_slave(thd,active_mi,1 /* net report*/);
    mysql_mutex_unlock(&LOCK_active_mi);
    break;
  }
  case SQLCOM_SLAVE_STOP:
  /*
    If the client thread has locked tables, a deadlock is possible.
    Assume that
    - the client thread does LOCK TABLE t READ.
    - then the master updates t.
    - then the SQL slave thread wants to update t,
      so it waits for the client thread because t is locked by it.
    - then the client thread does SLAVE STOP.
      SLAVE STOP waits for the SQL slave thread to terminate its
      update t, which waits for the client thread because t is locked by it.
    To prevent that, refuse SLAVE STOP if the
    client thread has locked tables
  */
  if (thd->locked_tables_mode ||
      thd->in_active_multi_stmt_transaction() || thd->global_read_lock.is_acquired())
  {
    my_message(ER_LOCK_OR_ACTIVE_TRANSACTION,
               ER(ER_LOCK_OR_ACTIVE_TRANSACTION), MYF(0));
    goto error;
  }
  {
    mysql_mutex_lock(&LOCK_active_mi);
    stop_slave(thd,active_mi,1/* net report*/);
    mysql_mutex_unlock(&LOCK_active_mi);
    break;
  }
#endif /* HAVE_REPLICATION */

  case SQLCOM_RENAME_TABLE:
  {
    DBUG_ASSERT(first_table == all_tables && first_table != 0);
    TABLE_LIST *table;
    for (table= first_table; table; table= table->next_local->next_local)
    {
      if (check_access(thd, ALTER_ACL | DROP_ACL, table->db,
                       &table->grant.privilege,
                       &table->grant.m_internal,
                       0, 0) ||
          check_access(thd, INSERT_ACL | CREATE_ACL, table->next_local->db,
                       &table->next_local->grant.privilege,
                       &table->next_local->grant.m_internal,
                       0, 0))
	goto error;
      TABLE_LIST old_list, new_list;
      /*
        we do not need initialize old_list and new_list because we will
        come table[0] and table->next[0] there
      */
      old_list= table[0];
      new_list= table->next_local[0];
      if (check_grant(thd, ALTER_ACL | DROP_ACL, &old_list, FALSE, 1, FALSE) ||
         (!test_all_bits(table->next_local->grant.privilege,
                         INSERT_ACL | CREATE_ACL) &&
          check_grant(thd, INSERT_ACL | CREATE_ACL, &new_list, FALSE, 1,
                      FALSE)))
        goto error;
    }

    if (mysql_rename_tables(thd, first_table, 0))
      goto error;
    break;
  }
#ifndef EMBEDDED_LIBRARY
  case SQLCOM_SHOW_BINLOGS:
#ifdef DONT_ALLOW_SHOW_COMMANDS
    my_message(ER_NOT_ALLOWED_COMMAND, ER(ER_NOT_ALLOWED_COMMAND),
               MYF(0)); /* purecov: inspected */
    goto error;
#else
    {
      if (check_global_access(thd, SUPER_ACL | REPL_CLIENT_ACL))
	goto error;
      res = show_binlogs(thd);
      break;
    }
#endif
#endif /* EMBEDDED_LIBRARY */
  case SQLCOM_SHOW_CREATE:
    DBUG_ASSERT(first_table == all_tables && first_table != 0);
#ifdef DONT_ALLOW_SHOW_COMMANDS
    my_message(ER_NOT_ALLOWED_COMMAND, ER(ER_NOT_ALLOWED_COMMAND),
               MYF(0)); /* purecov: inspected */
    goto error;
#else
    {
     /*
        Access check:
        SHOW CREATE TABLE require any privileges on the table level (ie
        effecting all columns in the table).
        SHOW CREATE VIEW require the SHOW_VIEW and SELECT ACLs on the table
        level.
        NOTE: SHOW_VIEW ACL is checked when the view is created.
      */

      DBUG_PRINT("debug", ("lex->only_view: %d, table: %s.%s",
                           lex->only_view,
                           first_table->db, first_table->table_name));
      if (lex->only_view)
      {
        if (check_table_access(thd, SELECT_ACL, first_table, FALSE, 1, FALSE))
        {
          DBUG_PRINT("debug", ("check_table_access failed"));
          my_error(ER_TABLEACCESS_DENIED_ERROR, MYF(0),
                  "SHOW", thd->security_ctx->priv_user,
                  thd->security_ctx->host_or_ip, first_table->alias);
          goto error;
        }
        DBUG_PRINT("debug", ("check_table_access succeeded"));

        /* Ignore temporary tables if this is "SHOW CREATE VIEW" */
        first_table->open_type= OT_BASE_ONLY;

      }
      else
      {
        /*
          The fact that check_some_access() returned FALSE does not mean that
          access is granted. We need to check if first_table->grant.privilege
          contains any table-specific privilege.
        */
        DBUG_PRINT("debug", ("first_table->grant.privilege: %lx",
                             first_table->grant.privilege));
        if (check_some_access(thd, SHOW_CREATE_TABLE_ACLS, first_table) ||
            (first_table->grant.privilege & SHOW_CREATE_TABLE_ACLS) == 0)
        {
          my_error(ER_TABLEACCESS_DENIED_ERROR, MYF(0),
                  "SHOW", thd->security_ctx->priv_user,
                  thd->security_ctx->host_or_ip, first_table->alias);
          goto error;
        }
      }

      /* Access is granted. Execute the command.  */
      res= mysqld_show_create(thd, first_table);
      break;
    }
#endif
  case SQLCOM_CHECKSUM:
  {
    DBUG_ASSERT(first_table == all_tables && first_table != 0);
    if (check_table_access(thd, SELECT_ACL, all_tables,
                           FALSE, UINT_MAX, FALSE))
      goto error; /* purecov: inspected */

    res = mysql_checksum_table(thd, first_table, &lex->check_opt);
    break;
  }
  case SQLCOM_UPDATE:
  {
    ha_rows found= 0, updated= 0;
    DBUG_ASSERT(first_table == all_tables && first_table != 0);
    if (update_precheck(thd, all_tables))
      break;

    /*
      UPDATE IGNORE can be unsafe. We therefore use row based
      logging if mixed or row based logging is available.
      TODO: Check if the order of the output of the select statement is
      deterministic. Waiting for BUG#42415
    */
    if (lex->ignore)
      lex->set_stmt_unsafe(LEX::BINLOG_STMT_UNSAFE_UPDATE_IGNORE);

    DBUG_ASSERT(select_lex->offset_limit == 0);
    unit->set_limit(select_lex);
    MYSQL_UPDATE_START(thd->query());
    res= (up_result= mysql_update(thd, all_tables,
                                  select_lex->item_list,
                                  lex->value_list,
                                  select_lex->where,
                                  select_lex->order_list.elements,
                                  select_lex->order_list.first,
                                  unit->select_limit_cnt,
                                  lex->duplicates, lex->ignore,
                                  &found, &updated));
    MYSQL_UPDATE_DONE(res, found, updated);
    /* mysql_update return 2 if we need to switch to multi-update */
    if (up_result != 2)
      break;
    /* Fall through */
  }
  case SQLCOM_UPDATE_MULTI:
  {
    DBUG_ASSERT(first_table == all_tables && first_table != 0);
    /* if we switched from normal update, rights are checked */
    if (up_result != 2)
    {
      if ((res= multi_update_precheck(thd, all_tables)))
        break;
    }
    else
      res= 0;

    res= mysql_multi_update_prepare(thd);

#ifdef HAVE_REPLICATION
    /* Check slave filtering rules */
    if (unlikely(thd->slave_thread && !have_table_map_for_update))
    {
      if (all_tables_not_ok(thd, all_tables))
      {
        if (res!= 0)
        {
          res= 0;             /* don't care of prev failure  */
          thd->clear_error(); /* filters are of highest prior */
        }
        /* we warn the slave SQL thread */
        my_error(ER_SLAVE_IGNORED_TABLE, MYF(0));
        break;
      }
      if (res)
        break;
    }
    else
    {
#endif /* HAVE_REPLICATION */
      if (res)
        break;
      if (opt_readonly &&
	  !(thd->security_ctx->master_access & SUPER_ACL) &&
	  some_non_temp_table_to_be_updated(thd, all_tables))
      {
	my_error(ER_OPTION_PREVENTS_STATEMENT, MYF(0), "--read-only");
	break;
      }
#ifdef HAVE_REPLICATION
    }  /* unlikely */
#endif
    {
      multi_update *result_obj;
      MYSQL_MULTI_UPDATE_START(thd->query());
      res= mysql_multi_update(thd, all_tables,
                              &select_lex->item_list,
                              &lex->value_list,
                              select_lex->where,
                              select_lex->options,
                              lex->duplicates,
                              lex->ignore,
                              unit,
                              select_lex,
                              &result_obj);
      if (result_obj)
      {
        MYSQL_MULTI_UPDATE_DONE(res, result_obj->num_found(),
                                result_obj->num_updated());
        res= FALSE; /* Ignore errors here */
        delete result_obj;
      }
      else
      {
        MYSQL_MULTI_UPDATE_DONE(1, 0, 0);
      }
    }
    break;
  }
  case SQLCOM_REPLACE:
#ifndef DBUG_OFF
    if (mysql_bin_log.is_open())
    {
      /*
        Generate an incident log event before writing the real event
        to the binary log.  We put this event is before the statement
        since that makes it simpler to check that the statement was
        not executed on the slave (since incidents usually stop the
        slave).

        Observe that any row events that are generated will be
        generated before.

        This is only for testing purposes and will not be present in a
        release build.
      */

      Incident incident= INCIDENT_NONE;
      DBUG_PRINT("debug", ("Just before generate_incident()"));
      DBUG_EXECUTE_IF("incident_database_resync_on_replace",
                      incident= INCIDENT_LOST_EVENTS;);
      if (incident)
      {
        Incident_log_event ev(thd, incident);
        (void) mysql_bin_log.write(&ev);        /* error is ignored */
        if (mysql_bin_log.rotate_and_purge(true))
        {
          res= 1;
          break;
        }
      }
      DBUG_PRINT("debug", ("Just after generate_incident()"));
    }
#endif
  case SQLCOM_INSERT:
  {
    DBUG_ASSERT(first_table == all_tables && first_table != 0);
    if ((res= insert_precheck(thd, all_tables)))
      break;

    MYSQL_INSERT_START(thd->query());
    res= mysql_insert(thd, all_tables, lex->field_list, lex->many_values,
		      lex->update_list, lex->value_list,
                      lex->duplicates, lex->ignore);
    MYSQL_INSERT_DONE(res, (ulong) thd->get_row_count_func());
    /*
      If we have inserted into a VIEW, and the base table has
      AUTO_INCREMENT column, but this column is not accessible through
      a view, then we should restore LAST_INSERT_ID to the value it
      had before the statement.
    */
    if (first_table->view && !first_table->contain_auto_increment)
      thd->first_successful_insert_id_in_cur_stmt=
        thd->first_successful_insert_id_in_prev_stmt;

    DBUG_EXECUTE_IF("after_mysql_insert",
                    {
                      const char act[]=
                        "now "
                        "wait_for signal.continue";
                      DBUG_ASSERT(opt_debug_sync_timeout > 0);
                      DBUG_ASSERT(!debug_sync_set_action(current_thd,
                                                         STRING_WITH_LEN(act)));
                    };);
    break;
  }
  case SQLCOM_REPLACE_SELECT:
  case SQLCOM_INSERT_SELECT:
  {
    select_result *sel_result;
    DBUG_ASSERT(first_table == all_tables && first_table != 0);
    if ((res= insert_precheck(thd, all_tables)))
      break;
    /*
      INSERT...SELECT...ON DUPLICATE KEY UPDATE/REPLACE SELECT/
      INSERT...IGNORE...SELECT can be unsafe, unless ORDER BY PRIMARY KEY
      clause is used in SELECT statement. We therefore use row based
      logging if mixed or row based logging is available.
      TODO: Check if the order of the output of the select statement is
      deterministic. Waiting for BUG#42415
    */
    if (lex->sql_command == SQLCOM_INSERT_SELECT &&
        lex->duplicates == DUP_UPDATE)
      lex->set_stmt_unsafe(LEX::BINLOG_STMT_UNSAFE_INSERT_SELECT_UPDATE);

    if (lex->sql_command == SQLCOM_INSERT_SELECT && lex->ignore)
      lex->set_stmt_unsafe(LEX::BINLOG_STMT_UNSAFE_INSERT_IGNORE_SELECT);

    if (lex->sql_command == SQLCOM_REPLACE_SELECT)
      lex->set_stmt_unsafe(LEX::BINLOG_STMT_UNSAFE_REPLACE_SELECT);

    /* Fix lock for first table */
    if (first_table->lock_type == TL_WRITE_DELAYED)
      first_table->lock_type= TL_WRITE;

    /* Don't unlock tables until command is written to binary log */
    select_lex->options|= SELECT_NO_UNLOCK;

    unit->set_limit(select_lex);

    if (!(res= open_and_lock_tables(thd, all_tables, TRUE, 0)))
    {
      MYSQL_INSERT_SELECT_START(thd->query());
      /* Skip first table, which is the table we are inserting in */
      TABLE_LIST *second_table= first_table->next_local;
      select_lex->table_list.first= second_table;
      select_lex->context.table_list= 
        select_lex->context.first_name_resolution_table= second_table;
      res= mysql_insert_select_prepare(thd);
      if (!res && (sel_result= new select_insert(first_table,
                                                 first_table->table,
                                                 &lex->field_list,
                                                 &lex->update_list,
                                                 &lex->value_list,
                                                 lex->duplicates,
                                                 lex->ignore)))
      {
	res= handle_select(thd, lex, sel_result, OPTION_SETUP_TABLES_DONE);
        /*
          Invalidate the table in the query cache if something changed
          after unlocking when changes become visible.
          TODO: this is workaround. right way will be move invalidating in
          the unlock procedure.
        */
        if (!res && first_table->lock_type ==  TL_WRITE_CONCURRENT_INSERT &&
            thd->lock)
        {
          /* INSERT ... SELECT should invalidate only the very first table */
          TABLE_LIST *save_table= first_table->next_local;
          first_table->next_local= 0;
          query_cache_invalidate3(thd, first_table, 1);
          first_table->next_local= save_table;
        }
        delete sel_result;
      }
      /* revert changes for SP */
      MYSQL_INSERT_SELECT_DONE(res, (ulong) thd->get_row_count_func());
      select_lex->table_list.first= first_table;
    }
    /*
      If we have inserted into a VIEW, and the base table has
      AUTO_INCREMENT column, but this column is not accessible through
      a view, then we should restore LAST_INSERT_ID to the value it
      had before the statement.
    */
    if (first_table->view && !first_table->contain_auto_increment)
      thd->first_successful_insert_id_in_cur_stmt=
        thd->first_successful_insert_id_in_prev_stmt;

    break;
  }
  case SQLCOM_DELETE:
  {
    DBUG_ASSERT(first_table == all_tables && first_table != 0);
    if ((res= delete_precheck(thd, all_tables)))
      break;
    DBUG_ASSERT(select_lex->offset_limit == 0);
    unit->set_limit(select_lex);

    MYSQL_DELETE_START(thd->query());
    res = mysql_delete(thd, all_tables, select_lex->where,
                       &select_lex->order_list,
                       unit->select_limit_cnt, select_lex->options);
    MYSQL_DELETE_DONE(res, (ulong) thd->get_row_count_func());
    break;
  }
  case SQLCOM_DELETE_MULTI:
  {
    DBUG_ASSERT(first_table == all_tables && first_table != 0);
    TABLE_LIST *aux_tables= thd->lex->auxiliary_table_list.first;
    multi_delete *del_result;

    if ((res= multi_delete_precheck(thd, all_tables)))
      break;

    /* condition will be TRUE on SP re-excuting */
    if (select_lex->item_list.elements != 0)
      select_lex->item_list.empty();
    if (add_item_to_list(thd, new Item_null()))
      goto error;

    thd_proc_info(thd, "init");
    if ((res= open_and_lock_tables(thd, all_tables, TRUE, 0)))
      break;

    MYSQL_MULTI_DELETE_START(thd->query());
    if ((res= mysql_multi_delete_prepare(thd)))
    {
      MYSQL_MULTI_DELETE_DONE(1, 0);
      goto error;
    }

    if (!thd->is_fatal_error &&
        (del_result= new multi_delete(aux_tables, lex->table_count)))
    {
      res= mysql_select(thd, &select_lex->ref_pointer_array,
			select_lex->get_table_list(),
			select_lex->with_wild,
			select_lex->item_list,
			select_lex->where,
			0, (ORDER *)NULL, (ORDER *)NULL, (Item *)NULL,
			(ORDER *)NULL,
			(select_lex->options | thd->variables.option_bits |
			SELECT_NO_JOIN_CACHE | SELECT_NO_UNLOCK |
                        OPTION_SETUP_TABLES_DONE) & ~OPTION_BUFFER_RESULT,
			del_result, unit, select_lex);
      res|= thd->is_error();
      MYSQL_MULTI_DELETE_DONE(res, del_result->num_deleted());
      if (res)
        del_result->abort_result_set();
      delete del_result;
    }
    else
    {
      res= TRUE;                                // Error
      MYSQL_MULTI_DELETE_DONE(1, 0);
    }
    break;
  }
  case SQLCOM_DROP_TABLE:
  {
    DBUG_ASSERT(first_table == all_tables && first_table != 0);
    if (!lex->drop_temporary)
    {
      if (check_table_access(thd, DROP_ACL, all_tables, FALSE, UINT_MAX, FALSE))
	goto error;				/* purecov: inspected */
    }
    else
    {
      /* So that DROP TEMPORARY TABLE gets to binlog at commit/rollback */
      thd->variables.option_bits|= OPTION_KEEP_LOG;
    }
    /* DDL and binlog write order are protected by metadata locks. */
    res= mysql_rm_table(thd, first_table, lex->drop_if_exists,
			lex->drop_temporary);
  }
  break;
  case SQLCOM_SHOW_PROCESSLIST:
    if (!thd->security_ctx->priv_user[0] &&
        check_global_access(thd,PROCESS_ACL))
      break;
    mysqld_list_processes(thd,
			  (thd->security_ctx->master_access & PROCESS_ACL ?
                           NullS :
                           thd->security_ctx->priv_user),
                          lex->verbose);
    break;
  case SQLCOM_SHOW_AUTHORS:
    res= mysqld_show_authors(thd);
    break;
  case SQLCOM_SHOW_CONTRIBUTORS:
    res= mysqld_show_contributors(thd);
    break;
  case SQLCOM_SHOW_PRIVILEGES:
    res= mysqld_show_privileges(thd);
    break;
  case SQLCOM_SHOW_ENGINE_LOGS:
#ifdef DONT_ALLOW_SHOW_COMMANDS
    my_message(ER_NOT_ALLOWED_COMMAND, ER(ER_NOT_ALLOWED_COMMAND),
               MYF(0));	/* purecov: inspected */
    goto error;
#else
    {
      if (check_access(thd, FILE_ACL, any_db, NULL, NULL, 0, 0))
	goto error;
      res= ha_show_status(thd, lex->create_info.db_type, HA_ENGINE_LOGS);
      break;
    }
#endif
  case SQLCOM_CHANGE_DB:
  {
    LEX_STRING db_str= { (char *) select_lex->db, strlen(select_lex->db) };

    if (!mysql_change_db(thd, &db_str, FALSE))
      my_ok(thd);

    break;
  }

  case SQLCOM_LOAD:
  {
    DBUG_ASSERT(first_table == all_tables && first_table != 0);
    uint privilege= (lex->duplicates == DUP_REPLACE ?
		     INSERT_ACL | DELETE_ACL : INSERT_ACL) |
                    (lex->local_file ? 0 : FILE_ACL);

    if (lex->local_file)
    {
      if (!(thd->client_capabilities & CLIENT_LOCAL_FILES) ||
          !opt_local_infile)
      {
	my_message(ER_NOT_ALLOWED_COMMAND, ER(ER_NOT_ALLOWED_COMMAND), MYF(0));
	goto error;
      }
    }

    if (check_one_table_access(thd, privilege, all_tables))
      goto error;

    res= mysql_load(thd, lex->exchange, first_table, lex->field_list,
                    lex->update_list, lex->value_list, lex->duplicates,
                    lex->ignore, (bool) lex->local_file);
    break;
  }

  case SQLCOM_SET_OPTION:
  {
    List<set_var_base> *lex_var_list= &lex->var_list;

    if ((check_table_access(thd, SELECT_ACL, all_tables, FALSE, UINT_MAX, FALSE)
         || open_and_lock_tables(thd, all_tables, TRUE, 0)))
      goto error;
    if (!(res= sql_set_variables(thd, lex_var_list)))
    {
      /*
        If the previous command was a SET ONE_SHOT, we don't want to forget
        about the ONE_SHOT property of that SET. So we use a |= instead of = .
      */
      thd->one_shot_set|= lex->one_shot_set;
      my_ok(thd);
    }
    else
    {
      /*
        We encountered some sort of error, but no message was sent.
        Send something semi-generic here since we don't know which
        assignment in the list caused the error.
      */
      if (!thd->is_error())
        my_error(ER_WRONG_ARGUMENTS,MYF(0),"SET");
      goto error;
    }

    break;
  }

  case SQLCOM_UNLOCK_TABLES:
    /*
      It is critical for mysqldump --single-transaction --master-data that
      UNLOCK TABLES does not implicitely commit a connection which has only
      done FLUSH TABLES WITH READ LOCK + BEGIN. If this assumption becomes
      false, mysqldump will not work.
    */
    if (thd->variables.option_bits & OPTION_TABLE_LOCK)
    {
      res= trans_commit_implicit(thd);
      thd->locked_tables_list.unlock_locked_tables(thd);
      thd->mdl_context.release_transactional_locks();
      thd->variables.option_bits&= ~(OPTION_TABLE_LOCK);
    }
    if (thd->global_read_lock.is_acquired())
      thd->global_read_lock.unlock_global_read_lock(thd);
    if (res)
      goto error;
    my_ok(thd);
    break;
  case SQLCOM_LOCK_TABLES:
    /* We must end the transaction first, regardless of anything */
    res= trans_commit_implicit(thd);
    thd->locked_tables_list.unlock_locked_tables(thd);
    /* Release transactional metadata locks. */
    thd->mdl_context.release_transactional_locks();
    if (res)
      goto error;
    if (check_table_access(thd, LOCK_TABLES_ACL | SELECT_ACL, all_tables,
                           FALSE, UINT_MAX, FALSE))
      goto error;

    thd->variables.option_bits|= OPTION_TABLE_LOCK;

    res= lock_tables_open_and_lock_tables(thd, all_tables);

    if (res)
    {
      thd->variables.option_bits&= ~(OPTION_TABLE_LOCK);
    }
    else
    {
#ifdef HAVE_QUERY_CACHE
      if (thd->variables.query_cache_wlock_invalidate)
        query_cache.invalidate_locked_for_write(first_table);
#endif /*HAVE_QUERY_CACHE*/
      my_ok(thd);
    }
    break;
  case SQLCOM_CREATE_DB:
  {
    /*
      As mysql_create_db() may modify HA_CREATE_INFO structure passed to
      it, we need to use a copy of LEX::create_info to make execution
      prepared statement- safe.
    */
    HA_CREATE_INFO create_info(lex->create_info);
    char *alias;
    if (!(alias=thd->strmake(lex->name.str, lex->name.length)) ||
        check_db_name(&lex->name))
    {
      my_error(ER_WRONG_DB_NAME, MYF(0), lex->name.str);
      break;
    }
    /*
      If in a slave thread :
      CREATE DATABASE DB was certainly not preceded by USE DB.
      For that reason, db_ok() in sql/slave.cc did not check the
      do_db/ignore_db. And as this query involves no tables, tables_ok()
      above was not called. So we have to check rules again here.
    */
#ifdef HAVE_REPLICATION
    if (thd->slave_thread && 
	(!rpl_filter->db_ok(lex->name.str) ||
	 !rpl_filter->db_ok_with_wild_table(lex->name.str)))
    {
      my_message(ER_SLAVE_IGNORED_TABLE, ER(ER_SLAVE_IGNORED_TABLE), MYF(0));
      break;
    }
#endif
    if (check_access(thd, CREATE_ACL, lex->name.str, NULL, NULL, 1, 0))
      break;
    res= mysql_create_db(thd,(lower_case_table_names == 2 ? alias :
                              lex->name.str), &create_info, 0);
    break;
  }
  case SQLCOM_DROP_DB:
  {
    if (check_db_name(&lex->name))
    {
      my_error(ER_WRONG_DB_NAME, MYF(0), lex->name.str);
      break;
    }
    /*
      If in a slave thread :
      DROP DATABASE DB may not be preceded by USE DB.
      For that reason, maybe db_ok() in sql/slave.cc did not check the 
      do_db/ignore_db. And as this query involves no tables, tables_ok()
      above was not called. So we have to check rules again here.
    */
#ifdef HAVE_REPLICATION
    if (thd->slave_thread && 
	(!rpl_filter->db_ok(lex->name.str) ||
	 !rpl_filter->db_ok_with_wild_table(lex->name.str)))
    {
      my_message(ER_SLAVE_IGNORED_TABLE, ER(ER_SLAVE_IGNORED_TABLE), MYF(0));
      break;
    }
#endif
    if (check_access(thd, DROP_ACL, lex->name.str, NULL, NULL, 1, 0))
      break;
    res= mysql_rm_db(thd, lex->name.str, lex->drop_if_exists, 0);
    break;
  }
  case SQLCOM_ALTER_DB_UPGRADE:
  {
    LEX_STRING *db= & lex->name;
#ifdef HAVE_REPLICATION
    if (thd->slave_thread && 
       (!rpl_filter->db_ok(db->str) ||
        !rpl_filter->db_ok_with_wild_table(db->str)))
    {
      res= 1;
      my_message(ER_SLAVE_IGNORED_TABLE, ER(ER_SLAVE_IGNORED_TABLE), MYF(0));
      break;
    }
#endif
    if (check_db_name(db))
    {
      my_error(ER_WRONG_DB_NAME, MYF(0), db->str);
      break;
    }
    if (check_access(thd, ALTER_ACL, db->str, NULL, NULL, 1, 0) ||
        check_access(thd, DROP_ACL, db->str, NULL, NULL, 1, 0) ||
        check_access(thd, CREATE_ACL, db->str, NULL, NULL, 1, 0))
    {
      res= 1;
      break;
    }
    res= mysql_upgrade_db(thd, db);
    if (!res)
      my_ok(thd);
    break;
  }
  case SQLCOM_ALTER_DB:
  {
    LEX_STRING *db= &lex->name;
    HA_CREATE_INFO create_info(lex->create_info);
    if (check_db_name(db))
    {
      my_error(ER_WRONG_DB_NAME, MYF(0), db->str);
      break;
    }
    /*
      If in a slave thread :
      ALTER DATABASE DB may not be preceded by USE DB.
      For that reason, maybe db_ok() in sql/slave.cc did not check the
      do_db/ignore_db. And as this query involves no tables, tables_ok()
      above was not called. So we have to check rules again here.
    */
#ifdef HAVE_REPLICATION
    if (thd->slave_thread &&
	(!rpl_filter->db_ok(db->str) ||
	 !rpl_filter->db_ok_with_wild_table(db->str)))
    {
      my_message(ER_SLAVE_IGNORED_TABLE, ER(ER_SLAVE_IGNORED_TABLE), MYF(0));
      break;
    }
#endif
    if (check_access(thd, ALTER_ACL, db->str, NULL, NULL, 1, 0))
      break;
    res= mysql_alter_db(thd, db->str, &create_info);
    break;
  }
  case SQLCOM_SHOW_CREATE_DB:
  {
    DBUG_EXECUTE_IF("4x_server_emul",
                    my_error(ER_UNKNOWN_ERROR, MYF(0)); goto error;);
    if (check_db_name(&lex->name))
    {
      my_error(ER_WRONG_DB_NAME, MYF(0), lex->name.str);
      break;
    }
    res= mysqld_show_create_db(thd, lex->name.str, &lex->create_info);
    break;
  }
  case SQLCOM_CREATE_EVENT:
  case SQLCOM_ALTER_EVENT:
  #ifdef HAVE_EVENT_SCHEDULER
  do
  {
    DBUG_ASSERT(lex->event_parse_data);
    if (lex->table_or_sp_used())
    {
      my_error(ER_NOT_SUPPORTED_YET, MYF(0), "Usage of subqueries or stored "
               "function calls as part of this statement");
      break;
    }

    res= sp_process_definer(thd);
    if (res)
      break;

    switch (lex->sql_command) {
    case SQLCOM_CREATE_EVENT:
    {
      bool if_not_exists= (lex->create_info.options &
                           HA_LEX_CREATE_IF_NOT_EXISTS);
      res= Events::create_event(thd, lex->event_parse_data, if_not_exists);
      break;
    }
    case SQLCOM_ALTER_EVENT:
      res= Events::update_event(thd, lex->event_parse_data,
                                lex->spname ? &lex->spname->m_db : NULL,
                                lex->spname ? &lex->spname->m_name : NULL);
      break;
    default:
      DBUG_ASSERT(0);
    }
    DBUG_PRINT("info",("DDL error code=%d", res));
    if (!res)
      my_ok(thd);

  } while (0);
  /* Don't do it, if we are inside a SP */
  if (!thd->spcont)
  {
    delete lex->sphead;
    lex->sphead= NULL;
  }
  /* lex->unit.cleanup() is called outside, no need to call it here */
  break;
  case SQLCOM_SHOW_CREATE_EVENT:
    res= Events::show_create_event(thd, lex->spname->m_db,
                                   lex->spname->m_name);
    break;
  case SQLCOM_DROP_EVENT:
    if (!(res= Events::drop_event(thd,
                                  lex->spname->m_db, lex->spname->m_name,
                                  lex->drop_if_exists)))
      my_ok(thd);
    break;
#else
    my_error(ER_NOT_SUPPORTED_YET,MYF(0),"embedded server");
    break;
#endif
  case SQLCOM_CREATE_FUNCTION:                  // UDF function
  {
    if (check_access(thd, INSERT_ACL, "mysql", NULL, NULL, 1, 0))
      break;
#ifdef HAVE_DLOPEN
    if (!(res = mysql_create_function(thd, &lex->udf)))
      my_ok(thd);
#else
    my_error(ER_CANT_OPEN_LIBRARY, MYF(0), lex->udf.dl, 0, "feature disabled");
    res= TRUE;
#endif
    break;
  }
#ifndef NO_EMBEDDED_ACCESS_CHECKS
  case SQLCOM_CREATE_USER:
  {
    if (check_access(thd, INSERT_ACL, "mysql", NULL, NULL, 1, 1) &&
        check_global_access(thd,CREATE_USER_ACL))
      break;
    /* Conditionally writes to binlog */
    if (!(res= mysql_create_user(thd, lex->users_list)))
      my_ok(thd);
    break;
  }
  case SQLCOM_DROP_USER:
  {
    if (check_access(thd, DELETE_ACL, "mysql", NULL, NULL, 1, 1) &&
        check_global_access(thd,CREATE_USER_ACL))
      break;
    /* Conditionally writes to binlog */
    if (!(res= mysql_drop_user(thd, lex->users_list)))
      my_ok(thd);
    break;
  }
  case SQLCOM_RENAME_USER:
  {
    if (check_access(thd, UPDATE_ACL, "mysql", NULL, NULL, 1, 1) &&
        check_global_access(thd,CREATE_USER_ACL))
      break;
    /* Conditionally writes to binlog */
    if (!(res= mysql_rename_user(thd, lex->users_list)))
      my_ok(thd);
    break;
  }
  case SQLCOM_REVOKE_ALL:
  {
    if (check_access(thd, UPDATE_ACL, "mysql", NULL, NULL, 1, 1) &&
        check_global_access(thd,CREATE_USER_ACL))
      break;

    /* Replicate current user as grantor */
    thd->binlog_invoker();

    /* Conditionally writes to binlog */
    if (!(res = mysql_revoke_all(thd, lex->users_list)))
      my_ok(thd);
    break;
  }
  case SQLCOM_REVOKE:
  case SQLCOM_GRANT:
  {
    if (lex->type != TYPE_ENUM_PROXY &&
        check_access(thd, lex->grant | lex->grant_tot_col | GRANT_ACL,
                     first_table ?  first_table->db : select_lex->db,
                     first_table ? &first_table->grant.privilege : NULL,
                     first_table ? &first_table->grant.m_internal : NULL,
                     first_table ? 0 : 1, 0))
      goto error;

    /* Replicate current user as grantor */
    thd->binlog_invoker();

    if (thd->security_ctx->user)              // If not replication
    {
      LEX_USER *user, *tmp_user;
      bool first_user= TRUE;

      List_iterator <LEX_USER> user_list(lex->users_list);
      while ((tmp_user= user_list++))
      {
        if (!(user= get_current_user(thd, tmp_user)))
          goto error;
        if (specialflag & SPECIAL_NO_RESOLVE &&
            hostname_requires_resolving(user->host.str))
          push_warning_printf(thd, MYSQL_ERROR::WARN_LEVEL_WARN,
                              ER_WARN_HOSTNAME_WONT_WORK,
                              ER(ER_WARN_HOSTNAME_WONT_WORK));
        // Are we trying to change a password of another user
        DBUG_ASSERT(user->host.str != 0);

        /*
          GRANT/REVOKE PROXY has the target user as a first entry in the list. 
         */
        if (lex->type == TYPE_ENUM_PROXY && first_user)
        {
          first_user= FALSE;
          if (acl_check_proxy_grant_access (thd, user->host.str, user->user.str,
                                        lex->grant & GRANT_ACL))
            goto error;
        } 
        else if (is_acl_user(user->host.str, user->user.str) &&
                 user->password.str &&
                 check_change_password (thd, user->host.str, user->user.str, 
                                        user->password.str, 
                                        user->password.length))
          goto error;
      }
    }
    if (first_table)
    {
      if (lex->type == TYPE_ENUM_PROCEDURE ||
          lex->type == TYPE_ENUM_FUNCTION)
      {
        uint grants= lex->all_privileges 
		   ? (PROC_ACLS & ~GRANT_ACL) | (lex->grant & GRANT_ACL)
		   : lex->grant;
        if (check_grant_routine(thd, grants | GRANT_ACL, all_tables,
                                lex->type == TYPE_ENUM_PROCEDURE, 0))
	  goto error;
        /* Conditionally writes to binlog */
        res= mysql_routine_grant(thd, all_tables,
                                 lex->type == TYPE_ENUM_PROCEDURE, 
                                 lex->users_list, grants,
                                 lex->sql_command == SQLCOM_REVOKE, TRUE);
        if (!res)
          my_ok(thd);
      }
      else
      {
	if (check_grant(thd,(lex->grant | lex->grant_tot_col | GRANT_ACL),
                        all_tables, FALSE, UINT_MAX, FALSE))
	  goto error;
        /* Conditionally writes to binlog */
        res= mysql_table_grant(thd, all_tables, lex->users_list,
			       lex->columns, lex->grant,
			       lex->sql_command == SQLCOM_REVOKE);
      }
    }
    else
    {
      if (lex->columns.elements || (lex->type && lex->type != TYPE_ENUM_PROXY))
      {
	my_message(ER_ILLEGAL_GRANT_FOR_TABLE, ER(ER_ILLEGAL_GRANT_FOR_TABLE),
                   MYF(0));
        goto error;
      }
      else
      {
        /* Conditionally writes to binlog */
        res = mysql_grant(thd, select_lex->db, lex->users_list, lex->grant,
                          lex->sql_command == SQLCOM_REVOKE,
                          lex->type == TYPE_ENUM_PROXY);
      }
      if (!res)
      {
	if (lex->sql_command == SQLCOM_GRANT)
	{
	  List_iterator <LEX_USER> str_list(lex->users_list);
	  LEX_USER *user, *tmp_user;
	  while ((tmp_user=str_list++))
          {
            if (!(user= get_current_user(thd, tmp_user)))
              goto error;
	    reset_mqh(user, 0);
          }
	}
      }
    }
    break;
  }
#endif /*!NO_EMBEDDED_ACCESS_CHECKS*/
  case SQLCOM_RESET:
    /*
      RESET commands are never written to the binary log, so we have to
      initialize this variable because RESET shares the same code as FLUSH
    */
    lex->no_write_to_binlog= 1;
  case SQLCOM_FLUSH:
  {
    int write_to_binlog;
    if (check_global_access(thd,RELOAD_ACL))
      goto error;

    if (first_table && lex->type & REFRESH_READ_LOCK)
    {
      /* Check table-level privileges. */
      if (check_table_access(thd, LOCK_TABLES_ACL | SELECT_ACL, all_tables,
                             FALSE, UINT_MAX, FALSE))
        goto error;
      if (flush_tables_with_read_lock(thd, all_tables))
        goto error;
      my_ok(thd);
      break;
    }

    /*
      reload_acl_and_cache() will tell us if we are allowed to write to the
      binlog or not.
    */
    if (!reload_acl_and_cache(thd, lex->type, first_table, &write_to_binlog))
    {
      /*
        We WANT to write and we CAN write.
        ! we write after unlocking the table.
      */
      /*
        Presumably, RESET and binlog writing doesn't require synchronization
      */

      if (write_to_binlog > 0)  // we should write
      { 
        if (!lex->no_write_to_binlog)
          res= write_bin_log(thd, FALSE, thd->query(), thd->query_length());
      } else if (write_to_binlog < 0) 
      {
        /* 
           We should not write, but rather report error because 
           reload_acl_and_cache binlog interactions failed 
         */
        res= 1;
      } 

      if (!res)
        my_ok(thd);
    } 
    
    break;
  }
  case SQLCOM_KILL:
  {
    Item *it= (Item *)lex->value_list.head();

    if (lex->table_or_sp_used())
    {
      my_error(ER_NOT_SUPPORTED_YET, MYF(0), "Usage of subqueries or stored "
               "function calls as part of this statement");
      break;
    }

    if ((!it->fixed && it->fix_fields(lex->thd, &it)) || it->check_cols(1))
    {
      my_message(ER_SET_CONSTANTS_ONLY, ER(ER_SET_CONSTANTS_ONLY),
		 MYF(0));
      goto error;
    }
    sql_kill(thd, (ulong)it->val_int(), lex->type & ONLY_KILL_QUERY);
    break;
  }
#ifndef NO_EMBEDDED_ACCESS_CHECKS
  case SQLCOM_SHOW_GRANTS:
  {
    LEX_USER *grant_user= get_current_user(thd, lex->grant_user);
    if (!grant_user)
      goto error;
    if ((thd->security_ctx->priv_user &&
	 !strcmp(thd->security_ctx->priv_user, grant_user->user.str)) ||
        !check_access(thd, SELECT_ACL, "mysql", NULL, NULL, 1, 0))
    {
      res = mysql_show_grants(thd, grant_user);
    }
    break;
  }
#endif
  case SQLCOM_HA_OPEN:
    DBUG_ASSERT(first_table == all_tables && first_table != 0);
    if (check_table_access(thd, SELECT_ACL, all_tables, FALSE, UINT_MAX, FALSE))
      goto error;
    res= mysql_ha_open(thd, first_table, 0);
    break;
  case SQLCOM_HA_CLOSE:
    DBUG_ASSERT(first_table == all_tables && first_table != 0);
    res= mysql_ha_close(thd, first_table);
    break;
  case SQLCOM_HA_READ:
    DBUG_ASSERT(first_table == all_tables && first_table != 0);
    /*
      There is no need to check for table permissions here, because
      if a user has no permissions to read a table, he won't be
      able to open it (with SQLCOM_HA_OPEN) in the first place.
    */
    unit->set_limit(select_lex);
    res= mysql_ha_read(thd, first_table, lex->ha_read_mode, lex->ident.str,
                       lex->insert_list, lex->ha_rkey_mode, select_lex->where,
                       unit->select_limit_cnt, unit->offset_limit_cnt);
    break;

  case SQLCOM_BEGIN:
    if (trans_begin(thd, lex->start_transaction_opt))
      goto error;
    my_ok(thd);
    break;
  case SQLCOM_COMMIT:
  {
    DBUG_ASSERT(thd->lock == NULL ||
                thd->locked_tables_mode == LTM_LOCK_TABLES);
    bool tx_chain= (lex->tx_chain == TVL_YES ||
                    (thd->variables.completion_type == 1 &&
                     lex->tx_chain != TVL_NO));
    bool tx_release= (lex->tx_release == TVL_YES ||
                      (thd->variables.completion_type == 2 &&
                       lex->tx_release != TVL_NO));
    if (trans_commit(thd))
      goto error;
    thd->mdl_context.release_transactional_locks();
    /* Begin transaction with the same isolation level. */
    if (tx_chain)
    {
      if (trans_begin(thd))
      goto error;
    }
    else
    {
      /* Reset the isolation level if no chaining transaction. */
      thd->tx_isolation= (enum_tx_isolation) thd->variables.tx_isolation;
    }
    /* Disconnect the current client connection. */
    if (tx_release)
      thd->killed= THD::KILL_CONNECTION;
    my_ok(thd);
    break;
  }
  case SQLCOM_ROLLBACK:
  {
    DBUG_ASSERT(thd->lock == NULL ||
                thd->locked_tables_mode == LTM_LOCK_TABLES);
    bool tx_chain= (lex->tx_chain == TVL_YES ||
                    (thd->variables.completion_type == 1 &&
                     lex->tx_chain != TVL_NO));
    bool tx_release= (lex->tx_release == TVL_YES ||
                      (thd->variables.completion_type == 2 &&
                       lex->tx_release != TVL_NO));
    if (trans_rollback(thd))
      goto error;
    thd->mdl_context.release_transactional_locks();
    /* Begin transaction with the same isolation level. */
    if (tx_chain)
    {
      if (trans_begin(thd))
        goto error;
    }
    else
    {
      /* Reset the isolation level if no chaining transaction. */
      thd->tx_isolation= (enum_tx_isolation) thd->variables.tx_isolation;
    }
    /* Disconnect the current client connection. */
    if (tx_release)
      thd->killed= THD::KILL_CONNECTION;
    my_ok(thd);
    break;
  }
  case SQLCOM_RELEASE_SAVEPOINT:
    if (trans_release_savepoint(thd, lex->ident))
      goto error;
    my_ok(thd);
    break;
  case SQLCOM_ROLLBACK_TO_SAVEPOINT:
    if (trans_rollback_to_savepoint(thd, lex->ident))
      goto error;
    my_ok(thd);
    break;
  case SQLCOM_SAVEPOINT:
    if (trans_savepoint(thd, lex->ident))
      goto error;
    my_ok(thd);
    break;
  case SQLCOM_CREATE_PROCEDURE:
  case SQLCOM_CREATE_SPFUNCTION:
  {
    uint namelen;
    char *name;
    int sp_result= SP_INTERNAL_ERROR;

    DBUG_ASSERT(lex->sphead != 0);
    DBUG_ASSERT(lex->sphead->m_db.str); /* Must be initialized in the parser */
    /*
      Verify that the database name is allowed, optionally
      lowercase it.
    */
    if (check_db_name(&lex->sphead->m_db))
    {
      my_error(ER_WRONG_DB_NAME, MYF(0), lex->sphead->m_db.str);
      goto create_sp_error;
    }

    /*
      Check that a database directory with this name
      exists. Design note: This won't work on virtual databases
      like information_schema.
    */
    if (check_db_dir_existence(lex->sphead->m_db.str))
    {
      my_error(ER_BAD_DB_ERROR, MYF(0), lex->sphead->m_db.str);
      goto create_sp_error;
    }

    if (check_access(thd, CREATE_PROC_ACL, lex->sphead->m_db.str,
                     NULL, NULL, 0, 0))
      goto create_sp_error;

    name= lex->sphead->name(&namelen);
#ifdef HAVE_DLOPEN
    if (lex->sphead->m_type == TYPE_ENUM_FUNCTION)
    {
      udf_func *udf = find_udf(name, namelen);

      if (udf)
      {
        my_error(ER_UDF_EXISTS, MYF(0), name);
        goto create_sp_error;
      }
    }
#endif

    if (sp_process_definer(thd))
      goto create_sp_error;

    res= (sp_result= sp_create_routine(thd, lex->sphead->m_type, lex->sphead));
    switch (sp_result) {
    case SP_OK: {
#ifndef NO_EMBEDDED_ACCESS_CHECKS
      /* only add privileges if really neccessary */

      Security_context security_context;
      bool restore_backup_context= false;
      Security_context *backup= NULL;
      LEX_USER *definer= thd->lex->definer;
      /*
        We're going to issue an implicit GRANT statement so we close all
        open tables. We have to keep metadata locks as this ensures that
        this statement is atomic against concurent FLUSH TABLES WITH READ
        LOCK. Deadlocks which can arise due to fact that this implicit
        statement takes metadata locks should be detected by a deadlock
        detector in MDL subsystem and reported as errors.

        No need to commit/rollback statement transaction, it's not started.

        TODO: Long-term we should either ensure that implicit GRANT statement
              is written into binary log as a separate statement or make both
              creation of routine and implicit GRANT parts of one fully atomic
              statement.
      */
      DBUG_ASSERT(thd->transaction.stmt.is_empty());
      close_thread_tables(thd);
      /*
        Check if the definer exists on slave, 
        then use definer privilege to insert routine privileges to mysql.procs_priv.

        For current user of SQL thread has GLOBAL_ACL privilege, 
        which doesn't any check routine privileges, 
        so no routine privilege record  will insert into mysql.procs_priv.
      */
      if (thd->slave_thread && is_acl_user(definer->host.str, definer->user.str))
      {
        security_context.change_security_context(thd, 
                                                 &thd->lex->definer->user,
                                                 &thd->lex->definer->host,
                                                 &thd->lex->sphead->m_db,
                                                 &backup);
        restore_backup_context= true;
      }

      if (sp_automatic_privileges && !opt_noacl &&
          check_routine_access(thd, DEFAULT_CREATE_PROC_ACLS,
                               lex->sphead->m_db.str, name,
                               lex->sql_command == SQLCOM_CREATE_PROCEDURE, 1))
      {
        if (sp_grant_privileges(thd, lex->sphead->m_db.str, name,
                                lex->sql_command == SQLCOM_CREATE_PROCEDURE))
          push_warning(thd, MYSQL_ERROR::WARN_LEVEL_WARN,
                       ER_PROC_AUTO_GRANT_FAIL, ER(ER_PROC_AUTO_GRANT_FAIL));
        thd->clear_error();
      }

      /*
        Restore current user with GLOBAL_ACL privilege of SQL thread
      */ 
      if (restore_backup_context)
      {
        DBUG_ASSERT(thd->slave_thread == 1);
        thd->security_ctx->restore_security_context(thd, backup);
      }

#endif
    break;
    }
    case SP_WRITE_ROW_FAILED:
      my_error(ER_SP_ALREADY_EXISTS, MYF(0), SP_TYPE_STRING(lex), name);
    break;
    case SP_BAD_IDENTIFIER:
      my_error(ER_TOO_LONG_IDENT, MYF(0), name);
    break;
    case SP_BODY_TOO_LONG:
      my_error(ER_TOO_LONG_BODY, MYF(0), name);
    break;
    case SP_FLD_STORE_FAILED:
      my_error(ER_CANT_CREATE_SROUTINE, MYF(0), name);
      break;
    default:
      my_error(ER_SP_STORE_FAILED, MYF(0), SP_TYPE_STRING(lex), name);
    break;
    } /* end switch */

    /*
      Capture all errors within this CASE and
      clean up the environment.
    */
create_sp_error:
    if (sp_result != SP_OK )
      goto error;
    my_ok(thd);
    break; /* break super switch */
  } /* end case group bracket */
  case SQLCOM_CALL:
    {
      sp_head *sp;
      /*
        This will cache all SP and SF and open and lock all tables
        required for execution.
      */
      if (check_table_access(thd, SELECT_ACL, all_tables, FALSE,
                             UINT_MAX, FALSE) ||
          open_and_lock_tables(thd, all_tables, TRUE, 0))
       goto error;

      /*
        By this moment all needed SPs should be in cache so no need to look 
        into DB. 
      */
      if (!(sp= sp_find_routine(thd, TYPE_ENUM_PROCEDURE, lex->spname,
                                &thd->sp_proc_cache, TRUE)))
      {
	my_error(ER_SP_DOES_NOT_EXIST, MYF(0), "PROCEDURE",
                 lex->spname->m_qname.str);
	goto error;
      }
      else
      {
	ha_rows select_limit;
        /* bits that should be cleared in thd->server_status */
	uint bits_to_be_cleared= 0;
        /*
          Check that the stored procedure doesn't contain Dynamic SQL
          and doesn't return result sets: such stored procedures can't
          be called from a function or trigger.
        */
        if (thd->in_sub_stmt)
        {
          const char *where= (thd->in_sub_stmt & SUB_STMT_TRIGGER ?
                              "trigger" : "function");
          if (sp->is_not_allowed_in_function(where))
            goto error;
        }

	if (sp->m_flags & sp_head::MULTI_RESULTS)
	{
	  if (! (thd->client_capabilities & CLIENT_MULTI_RESULTS))
	  {
            /*
              The client does not support multiple result sets being sent
              back
            */
	    my_error(ER_SP_BADSELECT, MYF(0), sp->m_qname.str);
	    goto error;
	  }
          /*
            If SERVER_MORE_RESULTS_EXISTS is not set,
            then remember that it should be cleared
          */
	  bits_to_be_cleared= (~thd->server_status &
                               SERVER_MORE_RESULTS_EXISTS);
	  thd->server_status|= SERVER_MORE_RESULTS_EXISTS;
	}

	if (check_routine_access(thd, EXECUTE_ACL,
				 sp->m_db.str, sp->m_name.str, TRUE, FALSE))
	{
	  goto error;
	}
	select_limit= thd->variables.select_limit;
	thd->variables.select_limit= HA_POS_ERROR;

        /* 
          We never write CALL statements into binlog:
           - If the mode is non-prelocked, each statement will be logged
             separately.
           - If the mode is prelocked, the invoking statement will care
             about writing into binlog.
          So just execute the statement.
        */
	res= sp->execute_procedure(thd, &lex->value_list);

	thd->variables.select_limit= select_limit;

        thd->server_status&= ~bits_to_be_cleared;

	if (!res)
        {
          my_ok(thd, (thd->get_row_count_func() < 0) ? 0 : thd->get_row_count_func());
        }
	else
        {
          DBUG_ASSERT(thd->is_error() || thd->killed);
	  goto error;		// Substatement should already have sent error
        }
      }
      break;
    }
  case SQLCOM_ALTER_PROCEDURE:
  case SQLCOM_ALTER_FUNCTION:
    {
      int sp_result;
      int type= (lex->sql_command == SQLCOM_ALTER_PROCEDURE ?
                 TYPE_ENUM_PROCEDURE : TYPE_ENUM_FUNCTION);

      if (check_routine_access(thd, ALTER_PROC_ACL, lex->spname->m_db.str,
                               lex->spname->m_name.str,
                               lex->sql_command == SQLCOM_ALTER_PROCEDURE, 0))
        goto error;

      /*
        Note that if you implement the capability of ALTER FUNCTION to
        alter the body of the function, this command should be made to
        follow the restrictions that log-bin-trust-function-creators=0
        already puts on CREATE FUNCTION.
      */
      /* Conditionally writes to binlog */
      sp_result= sp_update_routine(thd, type, lex->spname, &lex->sp_chistics);
      switch (sp_result)
      {
      case SP_OK:
	my_ok(thd);
	break;
      case SP_KEY_NOT_FOUND:
	my_error(ER_SP_DOES_NOT_EXIST, MYF(0),
                 SP_COM_STRING(lex), lex->spname->m_qname.str);
	goto error;
      default:
	my_error(ER_SP_CANT_ALTER, MYF(0),
                 SP_COM_STRING(lex), lex->spname->m_qname.str);
	goto error;
      }
      break;
    }
  case SQLCOM_DROP_PROCEDURE:
  case SQLCOM_DROP_FUNCTION:
    {
#ifdef HAVE_DLOPEN
      if (lex->sql_command == SQLCOM_DROP_FUNCTION &&
          ! lex->spname->m_explicit_name)
      {
        /* DROP FUNCTION <non qualified name> */
        udf_func *udf = find_udf(lex->spname->m_name.str,
                                 lex->spname->m_name.length);
        if (udf)
        {
          if (check_access(thd, DELETE_ACL, "mysql", NULL, NULL, 1, 0))
            goto error;

          if (!(res = mysql_drop_function(thd, &lex->spname->m_name)))
          {
            my_ok(thd);
            break;
          }
          my_error(ER_SP_DROP_FAILED, MYF(0),
                   "FUNCTION (UDF)", lex->spname->m_name.str);
          goto error;
        }

        if (lex->spname->m_db.str == NULL)
        {
          if (lex->drop_if_exists)
          {
            push_warning_printf(thd, MYSQL_ERROR::WARN_LEVEL_NOTE,
                                ER_SP_DOES_NOT_EXIST, ER(ER_SP_DOES_NOT_EXIST),
                                "FUNCTION (UDF)", lex->spname->m_name.str);
            res= FALSE;
            my_ok(thd);
            break;
          }
          my_error(ER_SP_DOES_NOT_EXIST, MYF(0),
                   "FUNCTION (UDF)", lex->spname->m_name.str);
          goto error;
        }
        /* Fall thought to test for a stored function */
      }
#endif

      int sp_result;
      int type= (lex->sql_command == SQLCOM_DROP_PROCEDURE ?
                 TYPE_ENUM_PROCEDURE : TYPE_ENUM_FUNCTION);
      char *db= lex->spname->m_db.str;
      char *name= lex->spname->m_name.str;

      if (check_routine_access(thd, ALTER_PROC_ACL, db, name,
                               lex->sql_command == SQLCOM_DROP_PROCEDURE, 0))
        goto error;

      /* Conditionally writes to binlog */
      sp_result= sp_drop_routine(thd, type, lex->spname);

#ifndef NO_EMBEDDED_ACCESS_CHECKS
      /*
        We're going to issue an implicit REVOKE statement so we close all
        open tables. We have to keep metadata locks as this ensures that
        this statement is atomic against concurent FLUSH TABLES WITH READ
        LOCK. Deadlocks which can arise due to fact that this implicit
        statement takes metadata locks should be detected by a deadlock
        detector in MDL subsystem and reported as errors.

        No need to commit/rollback statement transaction, it's not started.

        TODO: Long-term we should either ensure that implicit REVOKE statement
              is written into binary log as a separate statement or make both
              dropping of routine and implicit REVOKE parts of one fully atomic
              statement.
      */
      DBUG_ASSERT(thd->transaction.stmt.is_empty());
      close_thread_tables(thd);

      if (sp_result != SP_KEY_NOT_FOUND &&
          sp_automatic_privileges && !opt_noacl &&
          sp_revoke_privileges(thd, db, name,
                               lex->sql_command == SQLCOM_DROP_PROCEDURE))
      {
        push_warning(thd, MYSQL_ERROR::WARN_LEVEL_WARN,
                     ER_PROC_AUTO_REVOKE_FAIL,
                     ER(ER_PROC_AUTO_REVOKE_FAIL));
        /* If this happens, an error should have been reported. */
        goto error;
      }
#endif

      res= sp_result;
      switch (sp_result) {
      case SP_OK:
	my_ok(thd);
	break;
      case SP_KEY_NOT_FOUND:
	if (lex->drop_if_exists)
	{
          res= write_bin_log(thd, TRUE, thd->query(), thd->query_length());
	  push_warning_printf(thd, MYSQL_ERROR::WARN_LEVEL_NOTE,
			      ER_SP_DOES_NOT_EXIST, ER(ER_SP_DOES_NOT_EXIST),
                              SP_COM_STRING(lex), lex->spname->m_qname.str);
          if (!res)
            my_ok(thd);
	  break;
	}
	my_error(ER_SP_DOES_NOT_EXIST, MYF(0),
                 SP_COM_STRING(lex), lex->spname->m_qname.str);
	goto error;
      default:
	my_error(ER_SP_DROP_FAILED, MYF(0),
                 SP_COM_STRING(lex), lex->spname->m_qname.str);
	goto error;
      }
      break;
    }
  case SQLCOM_SHOW_CREATE_PROC:
    {
      if (sp_show_create_routine(thd, TYPE_ENUM_PROCEDURE, lex->spname))
        goto error;
      break;
    }
  case SQLCOM_SHOW_CREATE_FUNC:
    {
      if (sp_show_create_routine(thd, TYPE_ENUM_FUNCTION, lex->spname))
	goto error;
      break;
    }
  case SQLCOM_SHOW_PROC_CODE:
  case SQLCOM_SHOW_FUNC_CODE:
    {
#ifndef DBUG_OFF
      sp_head *sp;
      int type= (lex->sql_command == SQLCOM_SHOW_PROC_CODE ?
                 TYPE_ENUM_PROCEDURE : TYPE_ENUM_FUNCTION);

      if (sp_cache_routine(thd, type, lex->spname, FALSE, &sp))
        goto error;
      if (!sp || sp->show_routine_code(thd))
      {
        /* We don't distinguish between errors for now */
        my_error(ER_SP_DOES_NOT_EXIST, MYF(0),
                 SP_COM_STRING(lex), lex->spname->m_name.str);
        goto error;
      }
      break;
#else
      my_error(ER_FEATURE_DISABLED, MYF(0),
               "SHOW PROCEDURE|FUNCTION CODE", "--with-debug");
      goto error;
#endif // ifndef DBUG_OFF
    }
  case SQLCOM_SHOW_CREATE_TRIGGER:
    {
      if (lex->spname->m_name.length > NAME_LEN)
      {
        my_error(ER_TOO_LONG_IDENT, MYF(0), lex->spname->m_name.str);
        goto error;
      }

      if (show_create_trigger(thd, lex->spname))
        goto error; /* Error has been already logged. */

      break;
    }
  case SQLCOM_CREATE_VIEW:
    {
      /*
        Note: SQLCOM_CREATE_VIEW also handles 'ALTER VIEW' commands
        as specified through the thd->lex->create_view_mode flag.
      */
      res= mysql_create_view(thd, first_table, thd->lex->create_view_mode);
      break;
    }
  case SQLCOM_DROP_VIEW:
    {
      if (check_table_access(thd, DROP_ACL, all_tables, FALSE, UINT_MAX, FALSE))
        goto error;
      /* Conditionally writes to binlog. */
      res= mysql_drop_view(thd, first_table, thd->lex->drop_mode);
      break;
    }
  case SQLCOM_CREATE_TRIGGER:
  {
    /* Conditionally writes to binlog. */
    res= mysql_create_or_drop_trigger(thd, all_tables, 1);

    break;
  }
  case SQLCOM_DROP_TRIGGER:
  {
    /* Conditionally writes to binlog. */
    res= mysql_create_or_drop_trigger(thd, all_tables, 0);
    break;
  }
  case SQLCOM_XA_START:
    if (trans_xa_start(thd))
      goto error;
    my_ok(thd);
    break;
  case SQLCOM_XA_END:
    if (trans_xa_end(thd))
      goto error;
    my_ok(thd);
    break;
  case SQLCOM_XA_PREPARE:
    if (trans_xa_prepare(thd))
      goto error;
    my_ok(thd);
    break;
  case SQLCOM_XA_COMMIT:
    if (trans_xa_commit(thd))
      goto error;
    thd->mdl_context.release_transactional_locks();
    /*
      We've just done a commit, reset transaction
      isolation level to the session default.
    */
    thd->tx_isolation= (enum_tx_isolation) thd->variables.tx_isolation;
    my_ok(thd);
    break;
  case SQLCOM_XA_ROLLBACK:
    if (trans_xa_rollback(thd))
      goto error;
    thd->mdl_context.release_transactional_locks();
    /*
      We've just done a rollback, reset transaction
      isolation level to the session default.
    */
    thd->tx_isolation= (enum_tx_isolation) thd->variables.tx_isolation;
    my_ok(thd);
    break;
  case SQLCOM_XA_RECOVER:
    res= mysql_xa_recover(thd);
    break;
  case SQLCOM_ALTER_TABLESPACE:
    if (check_global_access(thd, CREATE_TABLESPACE_ACL))
      break;
    if (!(res= mysql_alter_tablespace(thd, lex->alter_tablespace_info)))
      my_ok(thd);
    break;
  case SQLCOM_INSTALL_PLUGIN:
    if (! (res= mysql_install_plugin(thd, &thd->lex->comment,
                                     &thd->lex->ident)))
      my_ok(thd);
    break;
  case SQLCOM_UNINSTALL_PLUGIN:
    if (! (res= mysql_uninstall_plugin(thd, &thd->lex->comment)))
      my_ok(thd);
    break;
  case SQLCOM_BINLOG_BASE64_EVENT:
  {
#ifndef EMBEDDED_LIBRARY
    mysql_client_binlog_statement(thd);
#else /* EMBEDDED_LIBRARY */
    my_error(ER_OPTION_PREVENTS_STATEMENT, MYF(0), "embedded");
#endif /* EMBEDDED_LIBRARY */
    break;
  }
  case SQLCOM_CREATE_SERVER:
  {
    int error;
    LEX *lex= thd->lex;
    DBUG_PRINT("info", ("case SQLCOM_CREATE_SERVER"));

    if (check_global_access(thd, SUPER_ACL))
      break;

    if ((error= create_server(thd, &lex->server_options)))
    {
      DBUG_PRINT("info", ("problem creating server <%s>",
                          lex->server_options.server_name));
      my_error(error, MYF(0), lex->server_options.server_name);
      break;
    }
    my_ok(thd, 1);
    break;
  }
  case SQLCOM_ALTER_SERVER:
  {
    int error;
    LEX *lex= thd->lex;
    DBUG_PRINT("info", ("case SQLCOM_ALTER_SERVER"));

    if (check_global_access(thd, SUPER_ACL))
      break;

    if ((error= alter_server(thd, &lex->server_options)))
    {
      DBUG_PRINT("info", ("problem altering server <%s>",
                          lex->server_options.server_name));
      my_error(error, MYF(0), lex->server_options.server_name);
      break;
    }
    my_ok(thd, 1);
    break;
  }
  case SQLCOM_DROP_SERVER:
  {
    int err_code;
    LEX *lex= thd->lex;
    DBUG_PRINT("info", ("case SQLCOM_DROP_SERVER"));

    if (check_global_access(thd, SUPER_ACL))
      break;

    if ((err_code= drop_server(thd, &lex->server_options)))
    {
      if (! lex->drop_if_exists && err_code == ER_FOREIGN_SERVER_DOESNT_EXIST)
      {
        DBUG_PRINT("info", ("problem dropping server %s",
                            lex->server_options.server_name));
        my_error(err_code, MYF(0), lex->server_options.server_name);
      }
      else
      {
        my_ok(thd, 0);
      }
      break;
    }
    my_ok(thd, 1);
    break;
  }
  case SQLCOM_ANALYZE:
  case SQLCOM_CHECK:
  case SQLCOM_OPTIMIZE:
  case SQLCOM_REPAIR:
  case SQLCOM_TRUNCATE:
  case SQLCOM_ALTER_TABLE:
      DBUG_ASSERT(first_table == all_tables && first_table != 0);
    /* fall through */
  case SQLCOM_SIGNAL:
  case SQLCOM_RESIGNAL:
    DBUG_ASSERT(lex->m_stmt != NULL);
    res= lex->m_stmt->execute(thd);
    break;
  default:
#ifndef EMBEDDED_LIBRARY
    DBUG_ASSERT(0);                             /* Impossible */
#endif
    my_ok(thd);
    break;
  }
  thd_proc_info(thd, "query end");

  /*
    Binlog-related cleanup:
    Reset system variables temporarily modified by SET ONE SHOT.

    Exception: If this is a SET, do nothing. This is to allow
    mysqlbinlog to print many SET commands (in this case we want the
    charset temp setting to live until the real query). This is also
    needed so that SET CHARACTER_SET_CLIENT... does not cancel itself
    immediately.
  */
  if (thd->one_shot_set && lex->sql_command != SQLCOM_SET_OPTION)
    reset_one_shot_variables(thd);

  goto finish;

error:
  res= TRUE;

finish:

  DBUG_ASSERT(!thd->in_active_multi_stmt_transaction() ||
               thd->in_multi_stmt_transaction_mode());


  if (! thd->in_sub_stmt)
  {
    /* report error issued during command execution */
    if (thd->killed_errno())
    {
      if (! thd->stmt_da->is_set())
        thd->send_kill_message();
    }
    if (thd->killed == THD::KILL_QUERY || thd->killed == THD::KILL_BAD_DATA)
    {
      thd->killed= THD::NOT_KILLED;
      thd->mysys_var->abort= 0;
    }
    if (thd->is_error() || (thd->variables.option_bits & OPTION_MASTER_SQL_ERROR))
      trans_rollback_stmt(thd);
    else
    {
      /* If commit fails, we should be able to reset the OK status. */
      thd->stmt_da->can_overwrite_status= TRUE;
      trans_commit_stmt(thd);
      thd->stmt_da->can_overwrite_status= FALSE;
    }
  }

  lex->unit.cleanup();
  /* Free tables */
  thd_proc_info(thd, "closing tables");
  close_thread_tables(thd);
  thd_proc_info(thd, 0);

#ifndef DBUG_OFF
  if (lex->sql_command != SQLCOM_SET_OPTION && ! thd->in_sub_stmt)
    DEBUG_SYNC(thd, "execute_command_after_close_tables");
#endif

  if (! thd->in_sub_stmt && thd->transaction_rollback_request)
  {
    /*
      We are not in sub-statement and transaction rollback was requested by
      one of storage engines (e.g. due to deadlock). Rollback transaction in
      all storage engines including binary log.
    */
    trans_rollback_implicit(thd);
    thd->mdl_context.release_transactional_locks();
  }
  else if (stmt_causes_implicit_commit(thd, CF_IMPLICIT_COMMIT_END))
  {
    /* No transaction control allowed in sub-statements. */
    DBUG_ASSERT(! thd->in_sub_stmt);
    /* If commit fails, we should be able to reset the OK status. */
    thd->stmt_da->can_overwrite_status= TRUE;
    /* Commit the normal transaction if one is active. */
    trans_commit_implicit(thd);
    thd->stmt_da->can_overwrite_status= FALSE;
    thd->mdl_context.release_transactional_locks();
  }
  else if (! thd->in_sub_stmt && ! thd->in_multi_stmt_transaction_mode())
  {
    /*
      - If inside a multi-statement transaction,
      defer the release of metadata locks until the current
      transaction is either committed or rolled back. This prevents
      other statements from modifying the table for the entire
      duration of this transaction.  This provides commit ordering
      and guarantees serializability across multiple transactions.
      - If in autocommit mode, or outside a transactional context,
      automatically release metadata locks of the current statement.
    */
    thd->mdl_context.release_transactional_locks();
  }
  else if (! thd->in_sub_stmt)
  {
    thd->mdl_context.release_statement_locks();
  }

  DBUG_RETURN(res || thd->is_error());
}


static bool execute_sqlcom_select(THD *thd, TABLE_LIST *all_tables)
{
  LEX	*lex= thd->lex;
  select_result *result=lex->result;
  bool res;
  /* assign global limit variable if limit is not given */
  {
    SELECT_LEX *param= lex->unit.global_parameters;
    if (!param->explicit_limit)
      param->select_limit=
        new Item_int((ulonglong) thd->variables.select_limit);
  }
  if (!(res= open_and_lock_tables(thd, all_tables, TRUE, 0)))
  {
    if (lex->describe)
    {
      /*
        We always use select_send for EXPLAIN, even if it's an EXPLAIN
        for SELECT ... INTO OUTFILE: a user application should be able
        to prepend EXPLAIN to any query and receive output for it,
        even if the query itself redirects the output.
      */
      if (!(result= new select_send()))
        return 1;                               /* purecov: inspected */
      thd->send_explain_fields(result);
      res= mysql_explain_union(thd, &thd->lex->unit, result);
      /*
        The code which prints the extended description is not robust
        against malformed queries, so skip it if we have an error.
      */
      if (!res && (lex->describe & DESCRIBE_EXTENDED))
      {
        char buff[1024];
        String str(buff,(uint32) sizeof(buff), system_charset_info);
        str.length(0);
        /*
          The warnings system requires input in utf8, @see
          mysqld_show_warnings().
        */
        thd->lex->unit.print(&str, QT_TO_SYSTEM_CHARSET);
        str.append('\0');
        push_warning(thd, MYSQL_ERROR::WARN_LEVEL_NOTE,
                     ER_YES, str.ptr());
      }
      if (res)
        result->abort_result_set();
      else
        result->send_eof();
      delete result;
    }
    else
    {
      if (!result && !(result= new select_send()))
        return 1;                               /* purecov: inspected */
      query_cache_store_query(thd, all_tables);
      res= handle_select(thd, lex, result, 0);
      if (result != lex->result)
        delete result;
    }
  }
  return res;
}


#ifndef NO_EMBEDDED_ACCESS_CHECKS
/**
  Check grants for commands which work only with one table.

  @param thd                    Thread handler
  @param privilege              requested privilege
  @param all_tables             global table list of query
  @param no_errors              FALSE/TRUE - report/don't report error to
                            the client (using my_error() call).

  @retval
    0   OK
  @retval
    1   access denied, error is sent to client
*/

bool check_single_table_access(THD *thd, ulong privilege, 
                               TABLE_LIST *all_tables, bool no_errors)
{
  Security_context * backup_ctx= thd->security_ctx;

  /* we need to switch to the saved context (if any) */
  if (all_tables->security_ctx)
    thd->security_ctx= all_tables->security_ctx;

  const char *db_name;
  if ((all_tables->view || all_tables->field_translation) &&
      !all_tables->schema_table)
    db_name= all_tables->view_db.str;
  else
    db_name= all_tables->db;

  if (check_access(thd, privilege, db_name,
                   &all_tables->grant.privilege,
                   &all_tables->grant.m_internal,
                   0, no_errors))
    goto deny;

  /* Show only 1 table for check_grant */
  if (!(all_tables->belong_to_view &&
        (thd->lex->sql_command == SQLCOM_SHOW_FIELDS)) &&
      check_grant(thd, privilege, all_tables, FALSE, 1, no_errors))
    goto deny;

  thd->security_ctx= backup_ctx;
  return 0;

deny:
  thd->security_ctx= backup_ctx;
  return 1;
}

/**
  Check grants for commands which work only with one table and all other
  tables belonging to subselects or implicitly opened tables.

  @param thd			Thread handler
  @param privilege		requested privilege
  @param all_tables		global table list of query

  @retval
    0   OK
  @retval
    1   access denied, error is sent to client
*/

bool check_one_table_access(THD *thd, ulong privilege, TABLE_LIST *all_tables)
{
  if (check_single_table_access (thd,privilege,all_tables, FALSE))
    return 1;

  /* Check rights on tables of subselects and implictly opened tables */
  TABLE_LIST *subselects_tables, *view= all_tables->view ? all_tables : 0;
  if ((subselects_tables= all_tables->next_global))
  {
    /*
      Access rights asked for the first table of a view should be the same
      as for the view
    */
    if (view && subselects_tables->belong_to_view == view)
    {
      if (check_single_table_access (thd, privilege, subselects_tables, FALSE))
        return 1;
      subselects_tables= subselects_tables->next_global;
    }
    if (subselects_tables &&
        (check_table_access(thd, SELECT_ACL, subselects_tables, FALSE,
                            UINT_MAX, FALSE)))
      return 1;
  }
  return 0;
}


/**
  @brief Compare requested privileges with the privileges acquired from the
    User- and Db-tables.
  @param thd          Thread handler
  @param want_access  The requested access privileges.
  @param db           A pointer to the Db name.
  @param[out] save_priv A pointer to the granted privileges will be stored.
  @param grant_internal_info A pointer to the internal grant cache.
  @param dont_check_global_grants True if no global grants are checked.
  @param no_error     True if no errors should be sent to the client.

  'save_priv' is used to save the User-table (global) and Db-table grants for
  the supplied db name. Note that we don't store db level grants if the global
  grants is enough to satisfy the request AND the global grants contains a
  SELECT grant.

  For internal databases (INFORMATION_SCHEMA, PERFORMANCE_SCHEMA),
  additional rules apply, see ACL_internal_schema_access.

  @see check_grant

  @return Status of denial of access by exclusive ACLs.
    @retval FALSE Access can't exclusively be denied by Db- and User-table
      access unless Column- and Table-grants are checked too.
    @retval TRUE Access denied.
*/

bool
check_access(THD *thd, ulong want_access, const char *db, ulong *save_priv,
             GRANT_INTERNAL_INFO *grant_internal_info,
             bool dont_check_global_grants, bool no_errors)
{
  Security_context *sctx= thd->security_ctx;
  ulong db_access;

  /*
    GRANT command:
    In case of database level grant the database name may be a pattern,
    in case of table|column level grant the database name can not be a pattern.
    We use 'dont_check_global_grants' as a flag to determine
    if it's database level grant command
    (see SQLCOM_GRANT case, mysql_execute_command() function) and
    set db_is_pattern according to 'dont_check_global_grants' value.
  */
  bool  db_is_pattern= ((want_access & GRANT_ACL) && dont_check_global_grants);
  ulong dummy;
  DBUG_ENTER("check_access");
  DBUG_PRINT("enter",("db: %s  want_access: %lu  master_access: %lu",
                      db ? db : "", want_access, sctx->master_access));

  if (save_priv)
    *save_priv=0;
  else
  {
    save_priv= &dummy;
    dummy= 0;
  }

  thd_proc_info(thd, "checking permissions");
  if ((!db || !db[0]) && !thd->db && !dont_check_global_grants)
  {
    DBUG_PRINT("error",("No database"));
    if (!no_errors)
      my_message(ER_NO_DB_ERROR, ER(ER_NO_DB_ERROR),
                 MYF(0));                       /* purecov: tested */
    DBUG_RETURN(TRUE);				/* purecov: tested */
  }

  if ((db != NULL) && (db != any_db))
  {
    const ACL_internal_schema_access *access;
    access= get_cached_schema_access(grant_internal_info, db);
    if (access)
    {
      switch (access->check(want_access, save_priv))
      {
      case ACL_INTERNAL_ACCESS_GRANTED:
        /*
          All the privileges requested have been granted internally.
          [out] *save_privileges= Internal privileges.
        */
        DBUG_RETURN(FALSE);
      case ACL_INTERNAL_ACCESS_DENIED:
        if (! no_errors)
        {
          my_error(ER_DBACCESS_DENIED_ERROR, MYF(0),
                   sctx->priv_user, sctx->priv_host, db);
        }
        DBUG_RETURN(TRUE);
      case ACL_INTERNAL_ACCESS_CHECK_GRANT:
        /*
          Only some of the privilege requested have been granted internally,
          proceed with the remaining bits of the request (want_access).
        */
        want_access&= ~(*save_priv);
        break;
      }
    }
  }

  if ((sctx->master_access & want_access) == want_access)
  {
    /*
      1. If we don't have a global SELECT privilege, we have to get the
      database specific access rights to be able to handle queries of type
      UPDATE t1 SET a=1 WHERE b > 0
      2. Change db access if it isn't current db which is being addressed
    */
    if (!(sctx->master_access & SELECT_ACL))
    {
      if (db && (!thd->db || db_is_pattern || strcmp(db, thd->db)))
        db_access= acl_get(sctx->host, sctx->ip, sctx->priv_user, db,
                           db_is_pattern);
      else
      {
        /* get access for current db */
        db_access= sctx->db_access;
      }
      /*
        The effective privileges are the union of the global privileges
        and the intersection of db- and host-privileges,
        plus the internal privileges.
      */
      *save_priv|= sctx->master_access | db_access;
    }
    else
      *save_priv|= sctx->master_access;
    DBUG_RETURN(FALSE);
  }
  if (((want_access & ~sctx->master_access) & ~DB_ACLS) ||
      (! db && dont_check_global_grants))
  {						// We can never grant this
    DBUG_PRINT("error",("No possible access"));
    if (!no_errors)
    {
      if (thd->password == 2)
        my_error(ER_ACCESS_DENIED_NO_PASSWORD_ERROR, MYF(0),
                 sctx->priv_user,
                 sctx->priv_host);
      else
        my_error(ER_ACCESS_DENIED_ERROR, MYF(0),
                 sctx->priv_user,
                 sctx->priv_host,
                 (thd->password ?
                  ER(ER_YES) :
                  ER(ER_NO)));                    /* purecov: tested */
    }
    DBUG_RETURN(TRUE);				/* purecov: tested */
  }

  if (db == any_db)
  {
    /*
      Access granted; Allow select on *any* db.
      [out] *save_privileges= 0
    */
    DBUG_RETURN(FALSE);
  }

  if (db && (!thd->db || db_is_pattern || strcmp(db,thd->db)))
    db_access= acl_get(sctx->host, sctx->ip, sctx->priv_user, db,
                       db_is_pattern);
  else
    db_access= sctx->db_access;
  DBUG_PRINT("info",("db_access: %lu  want_access: %lu",
                     db_access, want_access));

  /*
    Save the union of User-table and the intersection between Db-table and
    Host-table privileges, with the already saved internal privileges.
  */
  db_access= (db_access | sctx->master_access);
  *save_priv|= db_access;

  /*
    We need to investigate column- and table access if all requested privileges
    belongs to the bit set of .
  */
  bool need_table_or_column_check=
    (want_access & (TABLE_ACLS | PROC_ACLS | db_access)) == want_access;

  /*
    Grant access if the requested access is in the intersection of
    host- and db-privileges (as retrieved from the acl cache),
    also grant access if all the requested privileges are in the union of
    TABLES_ACLS and PROC_ACLS; see check_grant.
  */
  if ( (db_access & want_access) == want_access ||
      (!dont_check_global_grants &&
       need_table_or_column_check))
  {
    /*
       Ok; but need to check table- and column privileges.
       [out] *save_privileges is (User-priv | (Db-priv & Host-priv) | Internal-priv)
    */
    DBUG_RETURN(FALSE);
  }

  /*
    Access is denied;
    [out] *save_privileges is (User-priv | (Db-priv & Host-priv) | Internal-priv)
  */
  DBUG_PRINT("error",("Access denied"));
  if (!no_errors)
    my_error(ER_DBACCESS_DENIED_ERROR, MYF(0),
             sctx->priv_user, sctx->priv_host,
             (db ? db : (thd->db ?
                         thd->db :
                         "unknown")));
  DBUG_RETURN(TRUE);

}


static bool check_show_access(THD *thd, TABLE_LIST *table)
{
  /*
    This is a SHOW command using an INFORMATION_SCHEMA table.
    check_access() has not been called for 'table',
    and SELECT is currently always granted on the I_S, so we automatically
    grant SELECT on table here, to bypass a call to check_access().
    Note that not calling check_access(table) is an optimization,
    which needs to be revisited if the INFORMATION_SCHEMA does
    not always automatically grant SELECT but use the grant tables.
    See Bug#38837 need a way to disable information_schema for security
  */
  table->grant.privilege= SELECT_ACL;

  switch (get_schema_table_idx(table->schema_table)) {
  case SCH_SCHEMATA:
    return (specialflag & SPECIAL_SKIP_SHOW_DB) &&
      check_global_access(thd, SHOW_DB_ACL);

  case SCH_TABLE_NAMES:
  case SCH_TABLES:
  case SCH_VIEWS:
  case SCH_TRIGGERS:
  case SCH_EVENTS:
  {
    const char *dst_db_name= table->schema_select_lex->db;

    DBUG_ASSERT(dst_db_name);

    if (check_access(thd, SELECT_ACL, dst_db_name,
                     &thd->col_access, NULL, FALSE, FALSE))
      return TRUE;

    if (!thd->col_access && check_grant_db(thd, dst_db_name))
    {
      my_error(ER_DBACCESS_DENIED_ERROR, MYF(0),
               thd->security_ctx->priv_user,
               thd->security_ctx->priv_host,
               dst_db_name);
      return TRUE;
    }

    return FALSE;
  }

  case SCH_COLUMNS:
  case SCH_STATISTICS:
  {
    TABLE_LIST *dst_table;
    dst_table= table->schema_select_lex->table_list.first;

    DBUG_ASSERT(dst_table);

    if (check_access(thd, SELECT_ACL, dst_table->db,
                     &dst_table->grant.privilege,
                     &dst_table->grant.m_internal,
                     FALSE, FALSE))
          return TRUE; /* Access denied */

    /*
      Check_grant will grant access if there is any column privileges on
      all of the tables thanks to the fourth parameter (bool show_table).
    */
    if (check_grant(thd, SELECT_ACL, dst_table, TRUE, UINT_MAX, FALSE))
      return TRUE; /* Access denied */

    /* Access granted */
    return FALSE;
  }
  default:
    break;
  }

  return FALSE;
}



/**
  @brief Check if the requested privileges exists in either User-, Host- or
    Db-tables.
  @param thd          Thread context
  @param want_access  Privileges requested
  @param tables       List of tables to be compared against
  @param no_errors    Don't report error to the client (using my_error() call).
  @param any_combination_of_privileges_will_do TRUE if any privileges on any
    column combination is enough.
  @param number       Only the first 'number' tables in the linked list are
                      relevant.

  The suppled table list contains cached privileges. This functions calls the
  help functions check_access and check_grant to verify the first three steps
  in the privileges check queue:
  1. Global privileges
  2. OR (db privileges AND host privileges)
  3. OR table privileges
  4. OR column privileges (not checked by this function!)
  5. OR routine privileges (not checked by this function!)

  @see check_access
  @see check_grant

  @note This functions assumes that table list used and
  thd->lex->query_tables_own_last value correspond to each other
  (the latter should be either 0 or point to next_global member
  of one of elements of this table list).

  @return
    @retval FALSE OK
    @retval TRUE  Access denied; But column or routine privileges might need to
      be checked also.
*/

bool
check_table_access(THD *thd, ulong requirements,TABLE_LIST *tables,
		   bool any_combination_of_privileges_will_do,
                   uint number, bool no_errors)
{
  TABLE_LIST *org_tables= tables;
  TABLE_LIST *first_not_own_table= thd->lex->first_not_own_table();
  uint i= 0;
  Security_context *sctx= thd->security_ctx, *backup_ctx= thd->security_ctx;
  /*
    The check that first_not_own_table is not reached is for the case when
    the given table list refers to the list for prelocking (contains tables
    of other queries). For simple queries first_not_own_table is 0.
  */
  for (; i < number && tables != first_not_own_table && tables;
       tables= tables->next_global, i++)
  {
    ulong want_access= requirements;
    if (tables->security_ctx)
      sctx= tables->security_ctx;
    else
      sctx= backup_ctx;

    /*
       Register access for view underlying table.
       Remove SHOW_VIEW_ACL, because it will be checked during making view
     */
    tables->grant.orig_want_privilege= (want_access & ~SHOW_VIEW_ACL);

    if (tables->schema_table_reformed)
    {
      if (check_show_access(thd, tables))
        goto deny;
      continue;
    }

    DBUG_PRINT("info", ("derived: %d  view: %d", tables->derived != 0,
                        tables->view != 0));
    if (tables->is_anonymous_derived_table() ||
        (tables->table && tables->table->s &&
         (int)tables->table->s->tmp_table))
      continue;
    thd->security_ctx= sctx;

    if (check_access(thd, want_access, tables->get_db_name(),
                     &tables->grant.privilege,
                     &tables->grant.m_internal,
                     0, no_errors))
      goto deny;
  }
  thd->security_ctx= backup_ctx;
  return check_grant(thd,requirements,org_tables,
                     any_combination_of_privileges_will_do,
                     number, no_errors);
deny:
  thd->security_ctx= backup_ctx;
  return TRUE;
}


bool
check_routine_access(THD *thd, ulong want_access,char *db, char *name,
		     bool is_proc, bool no_errors)
{
  TABLE_LIST tables[1];
  
  bzero((char *)tables, sizeof(TABLE_LIST));
  tables->db= db;
  tables->table_name= tables->alias= name;
  
  /*
    The following test is just a shortcut for check_access() (to avoid
    calculating db_access) under the assumption that it's common to
    give persons global right to execute all stored SP (but not
    necessary to create them).
    Note that this effectively bypasses the ACL_internal_schema_access checks
    that are implemented for the INFORMATION_SCHEMA and PERFORMANCE_SCHEMA,
    which are located in check_access().
    Since the I_S and P_S do not contain routines, this bypass is ok,
    as long as this code path is not abused to create routines.
    The assert enforce that.
  */
  DBUG_ASSERT((want_access & CREATE_PROC_ACL) == 0);
  if ((thd->security_ctx->master_access & want_access) == want_access)
    tables->grant.privilege= want_access;
  else if (check_access(thd, want_access, db,
                        &tables->grant.privilege,
                        &tables->grant.m_internal,
                        0, no_errors))
    return TRUE;
  
  return check_grant_routine(thd, want_access, tables, is_proc, no_errors);
}


/**
  Check if the routine has any of the routine privileges.

  @param thd	       Thread handler
  @param db           Database name
  @param name         Routine name

  @retval
    0            ok
  @retval
    1            error
*/

bool check_some_routine_access(THD *thd, const char *db, const char *name,
                               bool is_proc)
{
  ulong save_priv;
  /*
    The following test is just a shortcut for check_access() (to avoid
    calculating db_access)
    Note that this effectively bypasses the ACL_internal_schema_access checks
    that are implemented for the INFORMATION_SCHEMA and PERFORMANCE_SCHEMA,
    which are located in check_access().
    Since the I_S and P_S do not contain routines, this bypass is ok,
    as it only opens SHOW_PROC_ACLS.
  */
  if (thd->security_ctx->master_access & SHOW_PROC_ACLS)
    return FALSE;
  if (!check_access(thd, SHOW_PROC_ACLS, db, &save_priv, NULL, 0, 1) ||
      (save_priv & SHOW_PROC_ACLS))
    return FALSE;
  return check_routine_level_acl(thd, db, name, is_proc);
}


/*
  Check if the given table has any of the asked privileges

  @param thd		 Thread handler
  @param want_access	 Bitmap of possible privileges to check for

  @retval
    0  ok
  @retval
    1  error
*/

bool check_some_access(THD *thd, ulong want_access, TABLE_LIST *table)
{
  ulong access;
  DBUG_ENTER("check_some_access");

  /* This loop will work as long as we have less than 32 privileges */
  for (access= 1; access < want_access ; access<<= 1)
  {
    if (access & want_access)
    {
      if (!check_access(thd, access, table->db,
                        &table->grant.privilege,
                        &table->grant.m_internal,
                        0, 1) &&
           !check_grant(thd, access, table, FALSE, 1, TRUE))
        DBUG_RETURN(0);
    }
  }
  DBUG_PRINT("exit",("no matching access rights"));
  DBUG_RETURN(1);
}

#endif /*NO_EMBEDDED_ACCESS_CHECKS*/


/**
  check for global access and give descriptive error message if it fails.

  @param thd			Thread handler
  @param want_access		Use should have any of these global rights

  @warning
    One gets access right if one has ANY of the rights in want_access.
    This is useful as one in most cases only need one global right,
    but in some case we want to check if the user has SUPER or
    REPL_CLIENT_ACL rights.

  @retval
    0	ok
  @retval
    1	Access denied.  In this case an error is sent to the client
*/

bool check_global_access(THD *thd, ulong want_access)
{
#ifndef NO_EMBEDDED_ACCESS_CHECKS
  char command[128];
  if ((thd->security_ctx->master_access & want_access))
    return 0;
  get_privilege_desc(command, sizeof(command), want_access);
  my_error(ER_SPECIFIC_ACCESS_DENIED_ERROR, MYF(0), command);
  return 1;
#else
  return 0;
#endif
}

/****************************************************************************
	Check stack size; Send error if there isn't enough stack to continue
****************************************************************************/


#if STACK_DIRECTION < 0
#define used_stack(A,B) (long) (A - B)
#else
#define used_stack(A,B) (long) (B - A)
#endif

#ifndef DBUG_OFF
long max_stack_used;
#endif

/**
  @note
  Note: The 'buf' parameter is necessary, even if it is unused here.
  - fix_fields functions has a "dummy" buffer large enough for the
    corresponding exec. (Thus we only have to check in fix_fields.)
  - Passing to check_stack_overrun() prevents the compiler from removing it.
*/
bool check_stack_overrun(THD *thd, long margin,
			 uchar *buf __attribute__((unused)))
{
  long stack_used;
  DBUG_ASSERT(thd == current_thd);
  if ((stack_used=used_stack(thd->thread_stack,(char*) &stack_used)) >=
      (long) (my_thread_stack_size - margin))
  {
    /*
      Do not use stack for the message buffer to ensure correct
      behaviour in cases we have close to no stack left.
    */
    char* ebuff= new char[MYSQL_ERRMSG_SIZE];
    if (ebuff) {
      my_snprintf(ebuff, MYSQL_ERRMSG_SIZE, ER(ER_STACK_OVERRUN_NEED_MORE),
                  stack_used, my_thread_stack_size, margin);
      my_message(ER_STACK_OVERRUN_NEED_MORE, ebuff, MYF(ME_FATALERROR));
      delete [] ebuff;
    }
    return 1;
  }
#ifndef DBUG_OFF
  max_stack_used= max(max_stack_used, stack_used);
#endif
  return 0;
}


#define MY_YACC_INIT 1000			// Start with big alloc
#define MY_YACC_MAX  32000			// Because of 'short'

bool my_yyoverflow(short **yyss, YYSTYPE **yyvs, ulong *yystacksize)
{
  Yacc_state *state= & current_thd->m_parser_state->m_yacc;
  ulong old_info=0;
  DBUG_ASSERT(state);
  if ((uint) *yystacksize >= MY_YACC_MAX)
    return 1;
  if (!state->yacc_yyvs)
    old_info= *yystacksize;
  *yystacksize= set_zone((*yystacksize)*2,MY_YACC_INIT,MY_YACC_MAX);
  if (!(state->yacc_yyvs= (uchar*)
        my_realloc(state->yacc_yyvs,
                   *yystacksize*sizeof(**yyvs),
                   MYF(MY_ALLOW_ZERO_PTR | MY_FREE_ON_ERROR))) ||
      !(state->yacc_yyss= (uchar*)
        my_realloc(state->yacc_yyss,
                   *yystacksize*sizeof(**yyss),
                   MYF(MY_ALLOW_ZERO_PTR | MY_FREE_ON_ERROR))))
    return 1;
  if (old_info)
  {
    /*
      Only copy the old stack on the first call to my_yyoverflow(),
      when replacing a static stack (YYINITDEPTH) by a dynamic stack.
      For subsequent calls, my_realloc already did preserve the old stack.
    */
    memcpy(state->yacc_yyss, *yyss, old_info*sizeof(**yyss));
    memcpy(state->yacc_yyvs, *yyvs, old_info*sizeof(**yyvs));
  }
  *yyss= (short*) state->yacc_yyss;
  *yyvs= (YYSTYPE*) state->yacc_yyvs;
  return 0;
}


/**
  Reset the part of THD responsible for the state of command
  processing.

  This needs to be called before execution of every statement
  (prepared or conventional).  It is not called by substatements of
  routines.

  @todo Remove mysql_reset_thd_for_next_command and only use the
  member function.

  @todo Call it after we use THD for queries, not before.
*/
void mysql_reset_thd_for_next_command(THD *thd)
{
  thd->reset_for_next_command();
}

void THD::reset_for_next_command()
{
  THD *thd= this;
  DBUG_ENTER("mysql_reset_thd_for_next_command");
  DBUG_ASSERT(!thd->spcont); /* not for substatements of routines */
  DBUG_ASSERT(! thd->in_sub_stmt);
  thd->free_list= 0;
  thd->select_number= 1;
  /*
    Those two lines below are theoretically unneeded as
    THD::cleanup_after_query() should take care of this already.
  */
  thd->auto_inc_intervals_in_cur_stmt_for_binlog.empty();
  thd->stmt_depends_on_first_successful_insert_id_in_prev_stmt= 0;

  thd->query_start_used= 0;
  thd->is_fatal_error= thd->time_zone_used= 0;
  /*
    Clear the status flag that are expected to be cleared at the
    beginning of each SQL statement.
  */
  thd->server_status&= ~SERVER_STATUS_CLEAR_SET;
  /*
    If in autocommit mode and not in a transaction, reset
    OPTION_STATUS_NO_TRANS_UPDATE | OPTION_KEEP_LOG to not get warnings
    in ha_rollback_trans() about some tables couldn't be rolled back.
  */
  if (!thd->in_multi_stmt_transaction_mode())
  {
    thd->variables.option_bits&= ~OPTION_KEEP_LOG;
    thd->transaction.all.modified_non_trans_table= FALSE;
  }
  DBUG_ASSERT(thd->security_ctx== &thd->main_security_ctx);
  thd->thread_specific_used= FALSE;

  if (opt_bin_log)
  {
    reset_dynamic(&thd->user_var_events);
    thd->user_var_events_alloc= thd->mem_root;
  }
  thd->clear_error();
  thd->stmt_da->reset_diagnostics_area();
  thd->warning_info->reset_for_next_command();
  thd->rand_used= 0;
  thd->sent_row_count= thd->examined_row_count= 0;

  thd->reset_current_stmt_binlog_format_row();
  thd->binlog_unsafe_warning_flags= 0;

  DBUG_PRINT("debug",
             ("is_current_stmt_binlog_format_row(): %d",
              thd->is_current_stmt_binlog_format_row()));

  DBUG_VOID_RETURN;
}


/**
  Resets the lex->current_select object.
  @note It is assumed that lex->current_select != NULL

  This function is a wrapper around select_lex->init_select() with an added
  check for the special situation when using INTO OUTFILE and LOAD DATA.
*/

void
mysql_init_select(LEX *lex)
{
  SELECT_LEX *select_lex= lex->current_select;
  select_lex->init_select();
  lex->wild= 0;
  if (select_lex == &lex->select_lex)
  {
    DBUG_ASSERT(lex->result == 0);
    lex->exchange= 0;
  }
}


/**
  Used to allocate a new SELECT_LEX object on the current thd mem_root and
  link it into the relevant lists.

  This function is always followed by mysql_init_select.

  @see mysql_init_select

  @retval TRUE An error occurred
  @retval FALSE The new SELECT_LEX was successfully allocated.
*/

bool
mysql_new_select(LEX *lex, bool move_down)
{
  SELECT_LEX *select_lex;
  THD *thd= lex->thd;
  DBUG_ENTER("mysql_new_select");

  if (!(select_lex= new (thd->mem_root) SELECT_LEX()))
    DBUG_RETURN(1);
  select_lex->select_number= ++thd->select_number;
  select_lex->parent_lex= lex; /* Used in init_query. */
  select_lex->init_query();
  select_lex->init_select();
  lex->nest_level++;
  if (lex->nest_level > (int) MAX_SELECT_NESTING)
  {
    my_error(ER_TOO_HIGH_LEVEL_OF_NESTING_FOR_SELECT, MYF(0));
    DBUG_RETURN(1);
  }
  select_lex->nest_level= lex->nest_level;
  if (move_down)
  {
    SELECT_LEX_UNIT *unit;
    lex->subqueries= TRUE;
    /* first select_lex of subselect or derived table */
    if (!(unit= new (thd->mem_root) SELECT_LEX_UNIT()))
      DBUG_RETURN(1);

    unit->init_query();
    unit->init_select();
    unit->thd= thd;
    unit->include_down(lex->current_select);
    unit->link_next= 0;
    unit->link_prev= 0;
    unit->return_to= lex->current_select;
    select_lex->include_down(unit);
    /*
      By default we assume that it is usual subselect and we have outer name
      resolution context, if no we will assign it to 0 later
    */
    select_lex->context.outer_context= &select_lex->outer_select()->context;
  }
  else
  {
    if (lex->current_select->order_list.first && !lex->current_select->braces)
    {
      my_error(ER_WRONG_USAGE, MYF(0), "UNION", "ORDER BY");
      DBUG_RETURN(1);
    }
    select_lex->include_neighbour(lex->current_select);
    SELECT_LEX_UNIT *unit= select_lex->master_unit();                              
    if (!unit->fake_select_lex && unit->add_fake_select_lex(lex->thd))
      DBUG_RETURN(1);
    select_lex->context.outer_context= 
                unit->first_select()->context.outer_context;
  }

  select_lex->master_unit()->global_parameters= select_lex;
  select_lex->include_global((st_select_lex_node**)&lex->all_selects_list);
  lex->current_select= select_lex;
  /*
    in subquery is SELECT query and we allow resolution of names in SELECT
    list
  */
  select_lex->context.resolve_in_select_list= TRUE;
  DBUG_RETURN(0);
}

/**
  Create a select to return the same output as 'SELECT @@var_name'.

  Used for SHOW COUNT(*) [ WARNINGS | ERROR].

  This will crash with a core dump if the variable doesn't exists.

  @param var_name		Variable name
*/

void create_select_for_variable(const char *var_name)
{
  THD *thd;
  LEX *lex;
  LEX_STRING tmp, null_lex_string;
  Item *var;
  char buff[MAX_SYS_VAR_LENGTH*2+4+8], *end;
  DBUG_ENTER("create_select_for_variable");

  thd= current_thd;
  lex= thd->lex;
  mysql_init_select(lex);
  lex->sql_command= SQLCOM_SELECT;
  tmp.str= (char*) var_name;
  tmp.length=strlen(var_name);
  bzero((char*) &null_lex_string.str, sizeof(null_lex_string));
  /*
    We set the name of Item to @@session.var_name because that then is used
    as the column name in the output.
  */
  if ((var= get_system_var(thd, OPT_SESSION, tmp, null_lex_string)))
  {
    end= strxmov(buff, "@@session.", var_name, NullS);
    var->set_name(buff, end-buff, system_charset_info);
    add_item_to_list(thd, var);
  }
  DBUG_VOID_RETURN;
}


void mysql_init_multi_delete(LEX *lex)
{
  lex->sql_command=  SQLCOM_DELETE_MULTI;
  mysql_init_select(lex);
  lex->select_lex.select_limit= 0;
  lex->unit.select_limit_cnt= HA_POS_ERROR;
  lex->select_lex.table_list.save_and_clear(&lex->auxiliary_table_list);
  lex->query_tables= 0;
  lex->query_tables_last= &lex->query_tables;
}


/*
  When you modify mysql_parse(), you may need to mofify
  mysql_test_parse_for_slave() in this same file.
*/

/**
  Parse a query.

  @param       thd     Current thread
  @param       rawbuf  Begining of the query text
  @param       length  Length of the query text
  @param[out]  found_semicolon For multi queries, position of the character of
                               the next query in the query text.
*/

void mysql_parse(THD *thd, char *rawbuf, uint length,
                 Parser_state *parser_state)
{
  int error __attribute__((unused));
  DBUG_ENTER("mysql_parse");

  DBUG_EXECUTE_IF("parser_debug", turn_parser_debug_on(););

  /*
    Warning.
    The purpose of query_cache_send_result_to_client() is to lookup the
    query in the query cache first, to avoid parsing and executing it.
    So, the natural implementation would be to:
    - first, call query_cache_send_result_to_client,
    - second, if caching failed, initialise the lexical and syntactic parser.
    The problem is that the query cache depends on a clean initialization
    of (among others) lex->safe_to_cache_query and thd->server_status,
    which are reset respectively in
    - lex_start()
    - mysql_reset_thd_for_next_command()
    So, initializing the lexical analyser *before* using the query cache
    is required for the cache to work properly.
    FIXME: cleanup the dependencies in the code to simplify this.
  */
  lex_start(thd);
  mysql_reset_thd_for_next_command(thd);

  if (query_cache_send_result_to_client(thd, rawbuf, length) <= 0)
  {
    LEX *lex= thd->lex;

    bool err= parse_sql(thd, parser_state, NULL);

    if (!err)
    {
#ifndef NO_EMBEDDED_ACCESS_CHECKS
      if (mqh_used && thd->get_user_connect() &&
	  check_mqh(thd, lex->sql_command))
      {
	thd->net.error = 0;
      }
      else
#endif
      {
	if (! thd->is_error())
	{
          const char *found_semicolon= parser_state->m_lip.found_semicolon;
          /*
            Binlog logs a string starting from thd->query and having length
            thd->query_length; so we set thd->query_length correctly (to not
            log several statements in one event, when we executed only first).
            We set it to not see the ';' (otherwise it would get into binlog
            and Query_log_event::print() would give ';;' output).
            This also helps display only the current query in SHOW
            PROCESSLIST.
            Note that we don't need LOCK_thread_count to modify query_length.
          */
          if (found_semicolon && (ulong) (found_semicolon - thd->query()))
            thd->set_query_inner(thd->query(),
                                 (uint32) (found_semicolon -
                                           thd->query() - 1),
                                 thd->charset());
          /* Actually execute the query */
          if (found_semicolon)
          {
            lex->safe_to_cache_query= 0;
            thd->server_status|= SERVER_MORE_RESULTS_EXISTS;
          }
          lex->set_trg_event_type_for_tables();
          MYSQL_QUERY_EXEC_START(thd->query(),
                                 thd->thread_id,
                                 (char *) (thd->db ? thd->db : ""),
                                 &thd->security_ctx->priv_user[0],
                                 (char *) thd->security_ctx->host_or_ip,
                                 0);

          error= mysql_execute_command(thd);
          MYSQL_QUERY_EXEC_DONE(error);
	}
      }
    }
    else
    {
      DBUG_ASSERT(thd->is_error());
      DBUG_PRINT("info",("Command aborted. Fatal_error: %d",
			 thd->is_fatal_error));

      query_cache_abort(&thd->query_cache_tls);
    }
    thd_proc_info(thd, "freeing items");
    sp_cache_enforce_limit(thd->sp_proc_cache, stored_program_cache_size);
    sp_cache_enforce_limit(thd->sp_func_cache, stored_program_cache_size);
    thd->end_statement();
    thd->cleanup_after_query();
    DBUG_ASSERT(thd->change_list.is_empty());
  }

  DBUG_VOID_RETURN;
}


#ifdef HAVE_REPLICATION
/*
  Usable by the replication SQL thread only: just parse a query to know if it
  can be ignored because of replicate-*-table rules.

  @retval
    0	cannot be ignored
  @retval
    1	can be ignored
*/

bool mysql_test_parse_for_slave(THD *thd, char *rawbuf, uint length)
{
  LEX *lex= thd->lex;
  bool error= 0;
  DBUG_ENTER("mysql_test_parse_for_slave");

  Parser_state parser_state;
  if (!(error= parser_state.init(thd, rawbuf, length)))
  {
    lex_start(thd);
    mysql_reset_thd_for_next_command(thd);

    if (!parse_sql(thd, & parser_state, NULL) &&
        all_tables_not_ok(thd, lex->select_lex.table_list.first))
      error= 1;                  /* Ignore question */
    thd->end_statement();
  }
  thd->cleanup_after_query();
  DBUG_RETURN(error);
}
#endif



/**
  Store field definition for create.

  @return
    Return 0 if ok
*/

bool add_field_to_list(THD *thd, LEX_STRING *field_name, enum_field_types type,
		       char *length, char *decimals,
		       uint type_modifier,
		       Item *default_value, Item *on_update_value,
                       LEX_STRING *comment,
		       char *change,
                       List<String> *interval_list, CHARSET_INFO *cs,
		       uint uint_geom_type)
{
  register Create_field *new_field;
  LEX  *lex= thd->lex;
  DBUG_ENTER("add_field_to_list");

  if (check_string_char_length(field_name, "", NAME_CHAR_LEN,
                               system_charset_info, 1))
  {
    my_error(ER_TOO_LONG_IDENT, MYF(0), field_name->str); /* purecov: inspected */
    DBUG_RETURN(1);				/* purecov: inspected */
  }
  if (type_modifier & PRI_KEY_FLAG)
  {
    Key *key;
    lex->col_list.push_back(new Key_part_spec(*field_name, 0));
    key= new Key(Key::PRIMARY, null_lex_str,
                      &default_key_create_info,
                      0, lex->col_list);
    lex->alter_info.key_list.push_back(key);
    lex->col_list.empty();
  }
  if (type_modifier & (UNIQUE_FLAG | UNIQUE_KEY_FLAG))
  {
    Key *key;
    lex->col_list.push_back(new Key_part_spec(*field_name, 0));
    key= new Key(Key::UNIQUE, null_lex_str,
                 &default_key_create_info, 0,
                 lex->col_list);
    lex->alter_info.key_list.push_back(key);
    lex->col_list.empty();
  }

  if (default_value)
  {
    /* 
      Default value should be literal => basic constants =>
      no need fix_fields()
      
      We allow only one function as part of default value - 
      NOW() as default for TIMESTAMP type.
    */
    if (default_value->type() == Item::FUNC_ITEM && 
        !(((Item_func*)default_value)->functype() == Item_func::NOW_FUNC &&
         type == MYSQL_TYPE_TIMESTAMP))
    {
      my_error(ER_INVALID_DEFAULT, MYF(0), field_name->str);
      DBUG_RETURN(1);
    }
    else if (default_value->type() == Item::NULL_ITEM)
    {
      default_value= 0;
      if ((type_modifier & (NOT_NULL_FLAG | AUTO_INCREMENT_FLAG)) ==
	  NOT_NULL_FLAG)
      {
	my_error(ER_INVALID_DEFAULT, MYF(0), field_name->str);
	DBUG_RETURN(1);
      }
    }
    else if (type_modifier & AUTO_INCREMENT_FLAG)
    {
      my_error(ER_INVALID_DEFAULT, MYF(0), field_name->str);
      DBUG_RETURN(1);
    }
  }

  if (on_update_value && type != MYSQL_TYPE_TIMESTAMP)
  {
    my_error(ER_INVALID_ON_UPDATE, MYF(0), field_name->str);
    DBUG_RETURN(1);
  }

  if (!(new_field= new Create_field()) ||
      new_field->init(thd, field_name->str, type, length, decimals, type_modifier,
                      default_value, on_update_value, comment, change,
                      interval_list, cs, uint_geom_type))
    DBUG_RETURN(1);

  lex->alter_info.create_list.push_back(new_field);
  lex->last_field=new_field;
  DBUG_RETURN(0);
}


/** Store position for column in ALTER TABLE .. ADD column. */

void store_position_for_column(const char *name)
{
  current_thd->lex->last_field->after=(char*) (name);
}

bool
add_proc_to_list(THD* thd, Item *item)
{
  ORDER *order;
  Item	**item_ptr;

  if (!(order = (ORDER *) thd->alloc(sizeof(ORDER)+sizeof(Item*))))
    return 1;
  item_ptr = (Item**) (order+1);
  *item_ptr= item;
  order->item=item_ptr;
  order->free_me=0;
  thd->lex->proc_list.link_in_list(order, &order->next);
  return 0;
}


/**
  save order by and tables in own lists.
*/

bool add_to_list(THD *thd, SQL_I_List<ORDER> &list, Item *item,bool asc)
{
  ORDER *order;
  DBUG_ENTER("add_to_list");
  if (!(order = (ORDER *) thd->alloc(sizeof(ORDER))))
    DBUG_RETURN(1);
  order->item_ptr= item;
  order->item= &order->item_ptr;
  order->asc = asc;
  order->free_me=0;
  order->used=0;
  order->counter_used= 0;
  list.link_in_list(order, &order->next);
  DBUG_RETURN(0);
}


/**
  Add a table to list of used tables.

  @param table		Table to add
  @param alias		alias for table (or null if no alias)
  @param table_options	A set of the following bits:
                         - TL_OPTION_UPDATING : Table will be updated
                         - TL_OPTION_FORCE_INDEX : Force usage of index
                         - TL_OPTION_ALIAS : an alias in multi table DELETE
  @param lock_type	How table should be locked
  @param mdl_type       Type of metadata lock to acquire on the table.
  @param use_index	List of indexed used in USE INDEX
  @param ignore_index	List of indexed used in IGNORE INDEX

  @retval
      0		Error
  @retval
    \#	Pointer to TABLE_LIST element added to the total table list
*/

TABLE_LIST *st_select_lex::add_table_to_list(THD *thd,
					     Table_ident *table,
					     LEX_STRING *alias,
					     ulong table_options,
					     thr_lock_type lock_type,
					     enum_mdl_type mdl_type,
					     List<Index_hint> *index_hints_arg,
                                             LEX_STRING *option)
{
  register TABLE_LIST *ptr;
  TABLE_LIST *previous_table_ref; /* The table preceding the current one. */
  char *alias_str;
  LEX *lex= thd->lex;
  DBUG_ENTER("add_table_to_list");
  LINT_INIT(previous_table_ref);

  if (!table)
    DBUG_RETURN(0);				// End of memory
  alias_str= alias ? alias->str : table->table.str;
  if (!test(table_options & TL_OPTION_ALIAS) && 
      check_table_name(table->table.str, table->table.length, FALSE))
  {
    my_error(ER_WRONG_TABLE_NAME, MYF(0), table->table.str);
    DBUG_RETURN(0);
  }

  if (table->is_derived_table() == FALSE && table->db.str &&
      check_db_name(&table->db))
  {
    my_error(ER_WRONG_DB_NAME, MYF(0), table->db.str);
    DBUG_RETURN(0);
  }

  if (!alias)					/* Alias is case sensitive */
  {
    if (table->sel)
    {
      my_message(ER_DERIVED_MUST_HAVE_ALIAS,
                 ER(ER_DERIVED_MUST_HAVE_ALIAS), MYF(0));
      DBUG_RETURN(0);
    }
    if (!(alias_str= (char*) thd->memdup(alias_str,table->table.length+1)))
      DBUG_RETURN(0);
  }
  if (!(ptr = (TABLE_LIST *) thd->calloc(sizeof(TABLE_LIST))))
    DBUG_RETURN(0);				/* purecov: inspected */
  if (table->db.str)
  {
    ptr->is_fqtn= TRUE;
    ptr->db= table->db.str;
    ptr->db_length= table->db.length;
  }
  else if (lex->copy_db_to(&ptr->db, &ptr->db_length))
    DBUG_RETURN(0);
  else
    ptr->is_fqtn= FALSE;

  ptr->alias= alias_str;
  ptr->is_alias= alias ? TRUE : FALSE;
  if (lower_case_table_names && table->table.length)
    table->table.length= my_casedn_str(files_charset_info, table->table.str);
  ptr->table_name=table->table.str;
  ptr->table_name_length=table->table.length;
  ptr->lock_type=   lock_type;
  ptr->updating=    test(table_options & TL_OPTION_UPDATING);
  /* TODO: remove TL_OPTION_FORCE_INDEX as it looks like it's not used */
  ptr->force_index= test(table_options & TL_OPTION_FORCE_INDEX);
  ptr->ignore_leaves= test(table_options & TL_OPTION_IGNORE_LEAVES);
  ptr->derived=	    table->sel;
  if (!ptr->derived && is_infoschema_db(ptr->db, ptr->db_length))
  {
    ST_SCHEMA_TABLE *schema_table;
    if (ptr->updating &&
        /* Special cases which are processed by commands itself */
        lex->sql_command != SQLCOM_CHECK &&
        lex->sql_command != SQLCOM_CHECKSUM)
    {
      my_error(ER_DBACCESS_DENIED_ERROR, MYF(0),
               thd->security_ctx->priv_user,
               thd->security_ctx->priv_host,
               INFORMATION_SCHEMA_NAME.str);
      DBUG_RETURN(0);
    }
    schema_table= find_schema_table(thd, ptr->table_name);
    if (!schema_table ||
        (schema_table->hidden && 
         ((sql_command_flags[lex->sql_command] & CF_STATUS_COMMAND) == 0 || 
          /*
            this check is used for show columns|keys from I_S hidden table
          */
          lex->sql_command == SQLCOM_SHOW_FIELDS ||
          lex->sql_command == SQLCOM_SHOW_KEYS)))
    {
      my_error(ER_UNKNOWN_TABLE, MYF(0),
               ptr->table_name, INFORMATION_SCHEMA_NAME.str);
      DBUG_RETURN(0);
    }
    ptr->schema_table_name= ptr->table_name;
    ptr->schema_table= schema_table;
  }
  ptr->select_lex=  lex->current_select;
  ptr->cacheable_table= 1;
  ptr->index_hints= index_hints_arg;
  ptr->option= option ? option->str : 0;
  /* check that used name is unique */
  if (lock_type != TL_IGNORE)
  {
    TABLE_LIST *first_table= table_list.first;
    if (lex->sql_command == SQLCOM_CREATE_VIEW)
      first_table= first_table ? first_table->next_local : NULL;
    for (TABLE_LIST *tables= first_table ;
	 tables ;
	 tables=tables->next_local)
    {
      if (!my_strcasecmp(table_alias_charset, alias_str, tables->alias) &&
	  !strcmp(ptr->db, tables->db))
      {
	my_error(ER_NONUNIQ_TABLE, MYF(0), alias_str); /* purecov: tested */
	DBUG_RETURN(0);				/* purecov: tested */
      }
    }
  }
  /* Store the table reference preceding the current one. */
  if (table_list.elements > 0)
  {
    /*
      table_list.next points to the last inserted TABLE_LIST->next_local'
      element
      We don't use the offsetof() macro here to avoid warnings from gcc
    */
    previous_table_ref= (TABLE_LIST*) ((char*) table_list.next -
                                       ((char*) &(ptr->next_local) -
                                        (char*) ptr));
    /*
      Set next_name_resolution_table of the previous table reference to point
      to the current table reference. In effect the list
      TABLE_LIST::next_name_resolution_table coincides with
      TABLE_LIST::next_local. Later this may be changed in
      store_top_level_join_columns() for NATURAL/USING joins.
    */
    previous_table_ref->next_name_resolution_table= ptr;
  }

  /*
    Link the current table reference in a local list (list for current select).
    Notice that as a side effect here we set the next_local field of the
    previous table reference to 'ptr'. Here we also add one element to the
    list 'table_list'.
  */
  table_list.link_in_list(ptr, &ptr->next_local);
  ptr->next_name_resolution_table= NULL;
  /* Link table in global list (all used tables) */
  lex->add_to_query_tables(ptr);

  // Pure table aliases do not need to be locked:
  if (!test(table_options & TL_OPTION_ALIAS))
  {
    ptr->mdl_request.init(MDL_key::TABLE, ptr->db, ptr->table_name, mdl_type,
                          MDL_TRANSACTION);
  }
  DBUG_RETURN(ptr);
}


/**
  Initialize a new table list for a nested join.

    The function initializes a structure of the TABLE_LIST type
    for a nested join. It sets up its nested join list as empty.
    The created structure is added to the front of the current
    join list in the st_select_lex object. Then the function
    changes the current nest level for joins to refer to the newly
    created empty list after having saved the info on the old level
    in the initialized structure.

  @param thd         current thread

  @retval
    0   if success
  @retval
    1   otherwise
*/

bool st_select_lex::init_nested_join(THD *thd)
{
  TABLE_LIST *ptr;
  NESTED_JOIN *nested_join;
  DBUG_ENTER("init_nested_join");

  if (!(ptr= (TABLE_LIST*) thd->calloc(ALIGN_SIZE(sizeof(TABLE_LIST))+
                                       sizeof(NESTED_JOIN))))
    DBUG_RETURN(1);
  nested_join= ptr->nested_join=
    ((NESTED_JOIN*) ((uchar*) ptr + ALIGN_SIZE(sizeof(TABLE_LIST))));

  join_list->push_front(ptr);
  ptr->embedding= embedding;
  ptr->join_list= join_list;
  ptr->alias= (char*) "(nested_join)";
  embedding= ptr;
  join_list= &nested_join->join_list;
  join_list->empty();
  DBUG_RETURN(0);
}


/**
  End a nested join table list.

    The function returns to the previous join nest level.
    If the current level contains only one member, the function
    moves it one level up, eliminating the nest.

  @param thd         current thread

  @return
    - Pointer to TABLE_LIST element added to the total table list, if success
    - 0, otherwise
*/

TABLE_LIST *st_select_lex::end_nested_join(THD *thd)
{
  TABLE_LIST *ptr;
  NESTED_JOIN *nested_join;
  DBUG_ENTER("end_nested_join");

  DBUG_ASSERT(embedding);
  ptr= embedding;
  join_list= ptr->join_list;
  embedding= ptr->embedding;
  nested_join= ptr->nested_join;
  if (nested_join->join_list.elements == 1)
  {
    TABLE_LIST *embedded= nested_join->join_list.head();
    join_list->pop();
    embedded->join_list= join_list;
    embedded->embedding= embedding;
    join_list->push_front(embedded);
    ptr= embedded;
  }
  else if (nested_join->join_list.elements == 0)
  {
    join_list->pop();
    ptr= 0;                                     // return value
  }
  DBUG_RETURN(ptr);
}


/**
  Nest last join operation.

    The function nest last join operation as if it was enclosed in braces.

  @param thd         current thread

  @retval
    0  Error
  @retval
    \#  Pointer to TABLE_LIST element created for the new nested join
*/

TABLE_LIST *st_select_lex::nest_last_join(THD *thd)
{
  TABLE_LIST *ptr;
  NESTED_JOIN *nested_join;
  List<TABLE_LIST> *embedded_list;
  DBUG_ENTER("nest_last_join");

  if (!(ptr= (TABLE_LIST*) thd->calloc(ALIGN_SIZE(sizeof(TABLE_LIST))+
                                       sizeof(NESTED_JOIN))))
    DBUG_RETURN(0);
  nested_join= ptr->nested_join=
    ((NESTED_JOIN*) ((uchar*) ptr + ALIGN_SIZE(sizeof(TABLE_LIST))));

  ptr->embedding= embedding;
  ptr->join_list= join_list;
  ptr->alias= (char*) "(nest_last_join)";
  embedded_list= &nested_join->join_list;
  embedded_list->empty();

  for (uint i=0; i < 2; i++)
  {
    TABLE_LIST *table= join_list->pop();
    table->join_list= embedded_list;
    table->embedding= ptr;
    embedded_list->push_back(table);
    if (table->natural_join)
    {
      ptr->is_natural_join= TRUE;
      /*
        If this is a JOIN ... USING, move the list of joined fields to the
        table reference that describes the join.
      */
      if (prev_join_using)
        ptr->join_using_fields= prev_join_using;
    }
  }
  join_list->push_front(ptr);
  nested_join->used_tables= nested_join->not_null_tables= (table_map) 0;
  DBUG_RETURN(ptr);
}


/**
  Add a table to the current join list.

    The function puts a table in front of the current join list
    of st_select_lex object.
    Thus, joined tables are put into this list in the reverse order
    (the most outer join operation follows first).

  @param table       the table to add

  @return
    None
*/

void st_select_lex::add_joined_table(TABLE_LIST *table)
{
  DBUG_ENTER("add_joined_table");
  join_list->push_front(table);
  table->join_list= join_list;
  table->embedding= embedding;
  DBUG_VOID_RETURN;
}


/**
  Convert a right join into equivalent left join.

    The function takes the current join list t[0],t[1] ... and
    effectively converts it into the list t[1],t[0] ...
    Although the outer_join flag for the new nested table contains
    JOIN_TYPE_RIGHT, it will be handled as the inner table of a left join
    operation.

  EXAMPLES
  @verbatim
    SELECT * FROM t1 RIGHT JOIN t2 ON on_expr =>
      SELECT * FROM t2 LEFT JOIN t1 ON on_expr

    SELECT * FROM t1,t2 RIGHT JOIN t3 ON on_expr =>
      SELECT * FROM t1,t3 LEFT JOIN t2 ON on_expr

    SELECT * FROM t1,t2 RIGHT JOIN (t3,t4) ON on_expr =>
      SELECT * FROM t1,(t3,t4) LEFT JOIN t2 ON on_expr

    SELECT * FROM t1 LEFT JOIN t2 ON on_expr1 RIGHT JOIN t3  ON on_expr2 =>
      SELECT * FROM t3 LEFT JOIN (t1 LEFT JOIN t2 ON on_expr2) ON on_expr1
   @endverbatim

  @param thd         current thread

  @return
    - Pointer to the table representing the inner table, if success
    - 0, otherwise
*/

TABLE_LIST *st_select_lex::convert_right_join()
{
  TABLE_LIST *tab2= join_list->pop();
  TABLE_LIST *tab1= join_list->pop();
  DBUG_ENTER("convert_right_join");

  join_list->push_front(tab2);
  join_list->push_front(tab1);
  tab1->outer_join|= JOIN_TYPE_RIGHT;

  DBUG_RETURN(tab1);
}

/**
  Set lock for all tables in current select level.

  @param lock_type			Lock to set for tables

  @note
    If lock is a write lock, then tables->updating is set 1
    This is to get tables_ok to know that the table is updated by the
    query
*/

void st_select_lex::set_lock_for_tables(thr_lock_type lock_type)
{
  bool for_update= lock_type >= TL_READ_NO_INSERT;
  DBUG_ENTER("set_lock_for_tables");
  DBUG_PRINT("enter", ("lock_type: %d  for_update: %d", lock_type,
		       for_update));
  for (TABLE_LIST *tables= table_list.first;
       tables;
       tables= tables->next_local)
  {
    tables->lock_type= lock_type;
    tables->updating=  for_update;
    tables->mdl_request.set_type((lock_type >= TL_WRITE_ALLOW_WRITE) ?
                                 MDL_SHARED_WRITE : MDL_SHARED_READ);
  }
  DBUG_VOID_RETURN;
}


/**
  Create a fake SELECT_LEX for a unit.

    The method create a fake SELECT_LEX object for a unit.
    This object is created for any union construct containing a union
    operation and also for any single select union construct of the form
    @verbatim
    (SELECT ... ORDER BY order_list [LIMIT n]) ORDER BY ... 
    @endvarbatim
    or of the form
    @varbatim
    (SELECT ... ORDER BY LIMIT n) ORDER BY ...
    @endvarbatim
  
  @param thd_arg		   thread handle

  @note
    The object is used to retrieve rows from the temporary table
    where the result on the union is obtained.

  @retval
    1     on failure to create the object
  @retval
    0     on success
*/

bool st_select_lex_unit::add_fake_select_lex(THD *thd_arg)
{
  SELECT_LEX *first_sl= first_select();
  DBUG_ENTER("add_fake_select_lex");
  DBUG_ASSERT(!fake_select_lex);

  if (!(fake_select_lex= new (thd_arg->mem_root) SELECT_LEX()))
      DBUG_RETURN(1);
  fake_select_lex->include_standalone(this, 
                                      (SELECT_LEX_NODE**)&fake_select_lex);
  fake_select_lex->select_number= INT_MAX;
  fake_select_lex->parent_lex= thd_arg->lex; /* Used in init_query. */
  fake_select_lex->make_empty_select();
  fake_select_lex->linkage= GLOBAL_OPTIONS_TYPE;
  fake_select_lex->select_limit= 0;

  fake_select_lex->context.outer_context=first_sl->context.outer_context;
  /* allow item list resolving in fake select for ORDER BY */
  fake_select_lex->context.resolve_in_select_list= TRUE;
  fake_select_lex->context.select_lex= fake_select_lex;

  if (!is_union())
  {
    /* 
      This works only for 
      (SELECT ... ORDER BY list [LIMIT n]) ORDER BY order_list [LIMIT m],
      (SELECT ... LIMIT n) ORDER BY order_list [LIMIT m]
      just before the parser starts processing order_list
    */ 
    global_parameters= fake_select_lex;
    fake_select_lex->no_table_names_allowed= 1;
    thd_arg->lex->current_select= fake_select_lex;
  }
  thd_arg->lex->pop_context();
  DBUG_RETURN(0);
}


/**
  Push a new name resolution context for a JOIN ... ON clause to the
  context stack of a query block.

    Create a new name resolution context for a JOIN ... ON clause,
    set the first and last leaves of the list of table references
    to be used for name resolution, and push the newly created
    context to the stack of contexts of the query.

  @param thd       pointer to current thread
  @param left_op   left  operand of the JOIN
  @param right_op  rigth operand of the JOIN

  @retval
    FALSE  if all is OK
  @retval
    TRUE   if a memory allocation error occured
*/

bool
push_new_name_resolution_context(THD *thd,
                                 TABLE_LIST *left_op, TABLE_LIST *right_op)
{
  Name_resolution_context *on_context;
  if (!(on_context= new (thd->mem_root) Name_resolution_context))
    return TRUE;
  on_context->init();
  on_context->first_name_resolution_table=
    left_op->first_leaf_for_name_resolution();
  on_context->last_name_resolution_table=
    right_op->last_leaf_for_name_resolution();
  return thd->lex->push_context(on_context);
}


/**
  Add an ON condition to the second operand of a JOIN ... ON.

    Add an ON condition to the right operand of a JOIN ... ON clause.

  @param b     the second operand of a JOIN ... ON
  @param expr  the condition to be added to the ON clause

  @retval
    FALSE  if there was some error
  @retval
    TRUE   if all is OK
*/

void add_join_on(TABLE_LIST *b, Item *expr)
{
  if (expr)
  {
    if (!b->on_expr)
      b->on_expr= expr;
    else
    {
      /*
        If called from the parser, this happens if you have both a
        right and left join. If called later, it happens if we add more
        than one condition to the ON clause.
      */
      b->on_expr= new Item_cond_and(b->on_expr,expr);
    }
    b->on_expr->top_level_item();
  }
}


/**
  Mark that there is a NATURAL JOIN or JOIN ... USING between two
  tables.

    This function marks that table b should be joined with a either via
    a NATURAL JOIN or via JOIN ... USING. Both join types are special
    cases of each other, so we treat them together. The function
    setup_conds() creates a list of equal condition between all fields
    of the same name for NATURAL JOIN or the fields in 'using_fields'
    for JOIN ... USING. The list of equality conditions is stored
    either in b->on_expr, or in JOIN::conds, depending on whether there
    was an outer join.

  EXAMPLE
  @verbatim
    SELECT * FROM t1 NATURAL LEFT JOIN t2
     <=>
    SELECT * FROM t1 LEFT JOIN t2 ON (t1.i=t2.i and t1.j=t2.j ... )

    SELECT * FROM t1 NATURAL JOIN t2 WHERE <some_cond>
     <=>
    SELECT * FROM t1, t2 WHERE (t1.i=t2.i and t1.j=t2.j and <some_cond>)

    SELECT * FROM t1 JOIN t2 USING(j) WHERE <some_cond>
     <=>
    SELECT * FROM t1, t2 WHERE (t1.j=t2.j and <some_cond>)
   @endverbatim

  @param a		  Left join argument
  @param b		  Right join argument
  @param using_fields    Field names from USING clause
*/

void add_join_natural(TABLE_LIST *a, TABLE_LIST *b, List<String> *using_fields,
                      SELECT_LEX *lex)
{
  b->natural_join= a;
  lex->prev_join_using= using_fields;
}


/**
  kill on thread.

  @param thd			Thread class
  @param id			Thread id
  @param only_kill_query        Should it kill the query or the connection

  @note
    This is written such that we have a short lock on LOCK_thread_count
*/

uint kill_one_thread(THD *thd, ulong id, bool only_kill_query)
{
  THD *tmp;
  uint error=ER_NO_SUCH_THREAD;
  DBUG_ENTER("kill_one_thread");
  DBUG_PRINT("enter", ("id=%lu only_kill=%d", id, only_kill_query));
  mysql_mutex_lock(&LOCK_thread_count); // For unlink from list
  I_List_iterator<THD> it(threads);
  while ((tmp=it++))
  {
    if (tmp->command == COM_DAEMON)
      continue;
    if (tmp->thread_id == id)
    {
      mysql_mutex_lock(&tmp->LOCK_thd_data);    // Lock from delete
      break;
    }
  }
  mysql_mutex_unlock(&LOCK_thread_count);
  if (tmp)
  {

    /*
      If we're SUPER, we can KILL anything, including system-threads.
      No further checks.

      KILLer: thd->security_ctx->user could in theory be NULL while
      we're still in "unauthenticated" state. This is a theoretical
      case (the code suggests this could happen, so we play it safe).

      KILLee: tmp->security_ctx->user will be NULL for system threads.
      We need to check so Jane Random User doesn't crash the server
      when trying to kill a) system threads or b) unauthenticated users'
      threads (Bug#43748).

      If user of both killer and killee are non-NULL, proceed with
      slayage if both are string-equal.
    */

    if ((thd->security_ctx->master_access & SUPER_ACL) ||
        thd->security_ctx->user_matches(tmp->security_ctx))
    {
      /* process the kill only if thread is not already undergoing any kill
         connection.
      */
      if (tmp->killed != THD::KILL_CONNECTION)
      {
        tmp->awake(only_kill_query ? THD::KILL_QUERY : THD::KILL_CONNECTION);
      }
      error= 0;
    }
    else
      error=ER_KILL_DENIED_ERROR;
    mysql_mutex_unlock(&tmp->LOCK_thd_data);
  }
  DBUG_PRINT("exit", ("%d", error));
  DBUG_RETURN(error);
}


/*
  kills a thread and sends response

  SYNOPSIS
    sql_kill()
    thd			Thread class
    id			Thread id
    only_kill_query     Should it kill the query or the connection
*/

static
void sql_kill(THD *thd, ulong id, bool only_kill_query)
{
  uint error;
  if (!(error= kill_one_thread(thd, id, only_kill_query)))
  {
    if (! thd->killed)
      my_ok(thd);
  }
  else
    my_error(error, MYF(0), id);
}


/** If pointer is not a null pointer, append filename to it. */

bool append_file_to_dir(THD *thd, const char **filename_ptr,
                        const char *table_name)
{
  char buff[FN_REFLEN],*ptr, *end;
  if (!*filename_ptr)
    return 0;					// nothing to do

  /* Check that the filename is not too long and it's a hard path */
  if (strlen(*filename_ptr)+strlen(table_name) >= FN_REFLEN-1 ||
      !test_if_hard_path(*filename_ptr))
  {
    my_error(ER_WRONG_TABLE_NAME, MYF(0), *filename_ptr);
    return 1;
  }
  /* Fix is using unix filename format on dos */
  strmov(buff,*filename_ptr);
  end=convert_dirname(buff, *filename_ptr, NullS);
  if (!(ptr= (char*) thd->alloc((size_t) (end-buff) + strlen(table_name)+1)))
    return 1;					// End of memory
  *filename_ptr=ptr;
  strxmov(ptr,buff,table_name,NullS);
  return 0;
}


/**
  Check if the select is a simple select (not an union).

  @retval
    0	ok
  @retval
    1	error	; In this case the error messege is sent to the client
*/

bool check_simple_select()
{
  THD *thd= current_thd;
  LEX *lex= thd->lex;
  if (lex->current_select != &lex->select_lex)
  {
    char command[80];
    Lex_input_stream *lip= & thd->m_parser_state->m_lip;
    strmake(command, lip->yylval->symbol.str,
	    min(lip->yylval->symbol.length, sizeof(command)-1));
    my_error(ER_CANT_USE_OPTION_HERE, MYF(0), command);
    return 1;
  }
  return 0;
}


Comp_creator *comp_eq_creator(bool invert)
{
  return invert?(Comp_creator *)&ne_creator:(Comp_creator *)&eq_creator;
}


Comp_creator *comp_ge_creator(bool invert)
{
  return invert?(Comp_creator *)&lt_creator:(Comp_creator *)&ge_creator;
}


Comp_creator *comp_gt_creator(bool invert)
{
  return invert?(Comp_creator *)&le_creator:(Comp_creator *)&gt_creator;
}


Comp_creator *comp_le_creator(bool invert)
{
  return invert?(Comp_creator *)&gt_creator:(Comp_creator *)&le_creator;
}


Comp_creator *comp_lt_creator(bool invert)
{
  return invert?(Comp_creator *)&ge_creator:(Comp_creator *)&lt_creator;
}


Comp_creator *comp_ne_creator(bool invert)
{
  return invert?(Comp_creator *)&eq_creator:(Comp_creator *)&ne_creator;
}


/**
  Construct ALL/ANY/SOME subquery Item.

  @param left_expr   pointer to left expression
  @param cmp         compare function creator
  @param all         true if we create ALL subquery
  @param select_lex  pointer on parsed subquery structure

  @return
    constructed Item (or 0 if out of memory)
*/
Item * all_any_subquery_creator(Item *left_expr,
				chooser_compare_func_creator cmp,
				bool all,
				SELECT_LEX *select_lex)
{
  if ((cmp == &comp_eq_creator) && !all)       //  = ANY <=> IN
    return new Item_in_subselect(left_expr, select_lex);

  if ((cmp == &comp_ne_creator) && all)        // <> ALL <=> NOT IN
    return new Item_func_not(new Item_in_subselect(left_expr, select_lex));

  Item_allany_subselect *it=
    new Item_allany_subselect(left_expr, cmp, select_lex, all);
  if (all)
    return it->upper_item= new Item_func_not_all(it);	/* ALL */

  return it->upper_item= new Item_func_nop_all(it);      /* ANY/SOME */
}


/**
  Multi update query pre-check.

  @param thd		Thread handler
  @param tables	Global/local table list (have to be the same)

  @retval
    FALSE OK
  @retval
    TRUE  Error
*/

bool multi_update_precheck(THD *thd, TABLE_LIST *tables)
{
  const char *msg= 0;
  TABLE_LIST *table;
  LEX *lex= thd->lex;
  SELECT_LEX *select_lex= &lex->select_lex;
  DBUG_ENTER("multi_update_precheck");

  if (select_lex->item_list.elements != lex->value_list.elements)
  {
    my_message(ER_WRONG_VALUE_COUNT, ER(ER_WRONG_VALUE_COUNT), MYF(0));
    DBUG_RETURN(TRUE);
  }
  /*
    Ensure that we have UPDATE or SELECT privilege for each table
    The exact privilege is checked in mysql_multi_update()
  */
  for (table= tables; table; table= table->next_local)
  {
    if (table->derived)
      table->grant.privilege= SELECT_ACL;
    else if ((check_access(thd, UPDATE_ACL, table->db,
                           &table->grant.privilege,
                           &table->grant.m_internal,
                           0, 1) ||
              check_grant(thd, UPDATE_ACL, table, FALSE, 1, TRUE)) &&
             (check_access(thd, SELECT_ACL, table->db,
                           &table->grant.privilege,
                           &table->grant.m_internal,
                           0, 0) ||
              check_grant(thd, SELECT_ACL, table, FALSE, 1, FALSE)))
      DBUG_RETURN(TRUE);

    table->table_in_first_from_clause= 1;
  }
  /*
    Is there tables of subqueries?
  */
  if (&lex->select_lex != lex->all_selects_list)
  {
    DBUG_PRINT("info",("Checking sub query list"));
    for (table= tables; table; table= table->next_global)
    {
      if (!table->table_in_first_from_clause)
      {
	if (check_access(thd, SELECT_ACL, table->db,
                         &table->grant.privilege,
                         &table->grant.m_internal,
                         0, 0) ||
	    check_grant(thd, SELECT_ACL, table, FALSE, 1, FALSE))
	  DBUG_RETURN(TRUE);
      }
    }
  }

  if (select_lex->order_list.elements)
    msg= "ORDER BY";
  else if (select_lex->select_limit)
    msg= "LIMIT";
  if (msg)
  {
    my_error(ER_WRONG_USAGE, MYF(0), "UPDATE", msg);
    DBUG_RETURN(TRUE);
  }
  DBUG_RETURN(FALSE);
}

/**
  Multi delete query pre-check.

  @param thd			Thread handler
  @param tables		Global/local table list

  @retval
    FALSE OK
  @retval
    TRUE  error
*/

bool multi_delete_precheck(THD *thd, TABLE_LIST *tables)
{
  SELECT_LEX *select_lex= &thd->lex->select_lex;
  TABLE_LIST *aux_tables= thd->lex->auxiliary_table_list.first;
  TABLE_LIST **save_query_tables_own_last= thd->lex->query_tables_own_last;
  DBUG_ENTER("multi_delete_precheck");

  /* sql_yacc guarantees that tables and aux_tables are not zero */
  DBUG_ASSERT(aux_tables != 0);
  if (check_table_access(thd, SELECT_ACL, tables, FALSE, UINT_MAX, FALSE))
    DBUG_RETURN(TRUE);

  /*
    Since aux_tables list is not part of LEX::query_tables list we
    have to juggle with LEX::query_tables_own_last value to be able
    call check_table_access() safely.
  */
  thd->lex->query_tables_own_last= 0;
  if (check_table_access(thd, DELETE_ACL, aux_tables, FALSE, UINT_MAX, FALSE))
  {
    thd->lex->query_tables_own_last= save_query_tables_own_last;
    DBUG_RETURN(TRUE);
  }
  thd->lex->query_tables_own_last= save_query_tables_own_last;

  if ((thd->variables.option_bits & OPTION_SAFE_UPDATES) && !select_lex->where)
  {
    my_message(ER_UPDATE_WITHOUT_KEY_IN_SAFE_MODE,
               ER(ER_UPDATE_WITHOUT_KEY_IN_SAFE_MODE), MYF(0));
    DBUG_RETURN(TRUE);
  }
  DBUG_RETURN(FALSE);
}


/*
  Given a table in the source list, find a correspondent table in the
  table references list.

  @param lex Pointer to LEX representing multi-delete.
  @param src Source table to match.
  @param ref Table references list.

  @remark The source table list (tables listed before the FROM clause
  or tables listed in the FROM clause before the USING clause) may
  contain table names or aliases that must match unambiguously one,
  and only one, table in the target table list (table references list,
  after FROM/USING clause).

  @return Matching table, NULL otherwise.
*/

static TABLE_LIST *multi_delete_table_match(LEX *lex, TABLE_LIST *tbl,
                                            TABLE_LIST *tables)
{
  TABLE_LIST *match= NULL;
  DBUG_ENTER("multi_delete_table_match");

  for (TABLE_LIST *elem= tables; elem; elem= elem->next_local)
  {
    int cmp;

    if (tbl->is_fqtn && elem->is_alias)
      continue; /* no match */
    if (tbl->is_fqtn && elem->is_fqtn)
      cmp= my_strcasecmp(table_alias_charset, tbl->table_name, elem->table_name) ||
           strcmp(tbl->db, elem->db);
    else if (elem->is_alias)
      cmp= my_strcasecmp(table_alias_charset, tbl->alias, elem->alias);
    else
      cmp= my_strcasecmp(table_alias_charset, tbl->table_name, elem->table_name) ||
           strcmp(tbl->db, elem->db);

    if (cmp)
      continue;

    if (match)
    {
      my_error(ER_NONUNIQ_TABLE, MYF(0), elem->alias);
      DBUG_RETURN(NULL);
    }

    match= elem;
  }

  if (!match)
    my_error(ER_UNKNOWN_TABLE, MYF(0), tbl->table_name, "MULTI DELETE");

  DBUG_RETURN(match);
}


/**
  Link tables in auxilary table list of multi-delete with corresponding
  elements in main table list, and set proper locks for them.

  @param lex   pointer to LEX representing multi-delete

  @retval
    FALSE   success
  @retval
    TRUE    error
*/

bool multi_delete_set_locks_and_link_aux_tables(LEX *lex)
{
  TABLE_LIST *tables= lex->select_lex.table_list.first;
  TABLE_LIST *target_tbl;
  DBUG_ENTER("multi_delete_set_locks_and_link_aux_tables");

  lex->table_count= 0;

  for (target_tbl= lex->auxiliary_table_list.first;
       target_tbl; target_tbl= target_tbl->next_local)
  {
    lex->table_count++;
    /* All tables in aux_tables must be found in FROM PART */
    TABLE_LIST *walk= multi_delete_table_match(lex, target_tbl, tables);
    if (!walk)
      DBUG_RETURN(TRUE);
    if (!walk->derived)
    {
      target_tbl->table_name= walk->table_name;
      target_tbl->table_name_length= walk->table_name_length;
    }
    walk->updating= target_tbl->updating;
    walk->lock_type= target_tbl->lock_type;
    /* We can assume that tables to be deleted from are locked for write. */
    DBUG_ASSERT(walk->lock_type >= TL_WRITE_ALLOW_WRITE);
    walk->mdl_request.set_type(MDL_SHARED_WRITE);
    target_tbl->correspondent_table= walk;	// Remember corresponding table
  }
  DBUG_RETURN(FALSE);
}


/**
  simple UPDATE query pre-check.

  @param thd		Thread handler
  @param tables	Global table list

  @retval
    FALSE OK
  @retval
    TRUE  Error
*/

bool update_precheck(THD *thd, TABLE_LIST *tables)
{
  DBUG_ENTER("update_precheck");
  if (thd->lex->select_lex.item_list.elements != thd->lex->value_list.elements)
  {
    my_message(ER_WRONG_VALUE_COUNT, ER(ER_WRONG_VALUE_COUNT), MYF(0));
    DBUG_RETURN(TRUE);
  }
  DBUG_RETURN(check_one_table_access(thd, UPDATE_ACL, tables));
}


/**
  simple DELETE query pre-check.

  @param thd		Thread handler
  @param tables	Global table list

  @retval
    FALSE  OK
  @retval
    TRUE   error
*/

bool delete_precheck(THD *thd, TABLE_LIST *tables)
{
  DBUG_ENTER("delete_precheck");
  if (check_one_table_access(thd, DELETE_ACL, tables))
    DBUG_RETURN(TRUE);
  /* Set privilege for the WHERE clause */
  tables->grant.want_privilege=(SELECT_ACL & ~tables->grant.privilege);
  DBUG_RETURN(FALSE);
}


/**
  simple INSERT query pre-check.

  @param thd		Thread handler
  @param tables	Global table list

  @retval
    FALSE  OK
  @retval
    TRUE   error
*/

bool insert_precheck(THD *thd, TABLE_LIST *tables)
{
  LEX *lex= thd->lex;
  DBUG_ENTER("insert_precheck");

  /*
    Check that we have modify privileges for the first table and
    select privileges for the rest
  */
  ulong privilege= (INSERT_ACL |
                    (lex->duplicates == DUP_REPLACE ? DELETE_ACL : 0) |
                    (lex->value_list.elements ? UPDATE_ACL : 0));

  if (check_one_table_access(thd, privilege, tables))
    DBUG_RETURN(TRUE);

  if (lex->update_list.elements != lex->value_list.elements)
  {
    my_message(ER_WRONG_VALUE_COUNT, ER(ER_WRONG_VALUE_COUNT), MYF(0));
    DBUG_RETURN(TRUE);
  }
  DBUG_RETURN(FALSE);
}


/**
   Set proper open mode and table type for element representing target table
   of CREATE TABLE statement, also adjust statement table list if necessary.
*/

void create_table_set_open_action_and_adjust_tables(LEX *lex)
{
  TABLE_LIST *create_table= lex->query_tables;

  if (lex->create_info.options & HA_LEX_CREATE_TMP_TABLE)
    create_table->open_type= OT_TEMPORARY_ONLY;
  else
    create_table->open_type= OT_BASE_ONLY;

  if (!lex->select_lex.item_list.elements)
  {
    /*
      Avoid opening and locking target table for ordinary CREATE TABLE
      or CREATE TABLE LIKE for write (unlike in CREATE ... SELECT we
      won't do any insertions in it anyway). Not doing this causes
      problems when running CREATE TABLE IF NOT EXISTS for already
      existing log table.
    */
    create_table->lock_type= TL_READ;
  }
}


/**
  CREATE TABLE query pre-check.

  @param thd			Thread handler
  @param tables		Global table list
  @param create_table	        Table which will be created

  @retval
    FALSE   OK
  @retval
    TRUE   Error
*/

bool create_table_precheck(THD *thd, TABLE_LIST *tables,
                           TABLE_LIST *create_table)
{
  LEX *lex= thd->lex;
  SELECT_LEX *select_lex= &lex->select_lex;
  ulong want_priv;
  bool error= TRUE;                                 // Error message is given
  DBUG_ENTER("create_table_precheck");

  /*
    Require CREATE [TEMPORARY] privilege on new table; for
    CREATE TABLE ... SELECT, also require INSERT.
  */

  want_priv= ((lex->create_info.options & HA_LEX_CREATE_TMP_TABLE) ?
              CREATE_TMP_ACL : CREATE_ACL) |
             (select_lex->item_list.elements ? INSERT_ACL : 0);

  if (check_access(thd, want_priv, create_table->db,
                   &create_table->grant.privilege,
                   &create_table->grant.m_internal,
                   0, 0))
    goto err;

  /* If it is a merge table, check privileges for merge children. */
  if (lex->create_info.merge_list.first &&
      check_table_access(thd, SELECT_ACL | UPDATE_ACL | DELETE_ACL,
                         lex->create_info.merge_list.first,
                         FALSE, UINT_MAX, FALSE))
    goto err;

  if (want_priv != CREATE_TMP_ACL &&
      check_grant(thd, want_priv, create_table, FALSE, 1, FALSE))
    goto err;

  if (select_lex->item_list.elements)
  {
    /* Check permissions for used tables in CREATE TABLE ... SELECT */
    if (tables && check_table_access(thd, SELECT_ACL, tables, FALSE,
                                     UINT_MAX, FALSE))
      goto err;
  }
  else if (lex->create_info.options & HA_LEX_CREATE_TABLE_LIKE)
  {
    if (check_table_access(thd, SELECT_ACL, tables, FALSE, UINT_MAX, FALSE))
      goto err;
  }
  error= FALSE;

err:
  DBUG_RETURN(error);
}


/**
  negate given expression.

  @param thd  thread handler
  @param expr expression for negation

  @return
    negated expression
*/

Item *negate_expression(THD *thd, Item *expr)
{
  Item *negated;
  if (expr->type() == Item::FUNC_ITEM &&
      ((Item_func *) expr)->functype() == Item_func::NOT_FUNC)
  {
    /* it is NOT(NOT( ... )) */
    Item *arg= ((Item_func *) expr)->arguments()[0];
    enum_parsing_place place= thd->lex->current_select->parsing_place;
    if (arg->is_bool_func() || place == IN_WHERE || place == IN_HAVING)
      return arg;
    /*
      if it is not boolean function then we have to emulate value of
      not(not(a)), it will be a != 0
    */
    return new Item_func_ne(arg, new Item_int((char*) "0", 0, 1));
  }

  if ((negated= expr->neg_transformer(thd)) != 0)
    return negated;
  return new Item_func_not(expr);
}

/**
  Set the specified definer to the default value, which is the
  current user in the thread.
 
  @param[in]  thd       thread handler
  @param[out] definer   definer
*/
 
void get_default_definer(THD *thd, LEX_USER *definer)
{
  const Security_context *sctx= thd->security_ctx;

  definer->user.str= (char *) sctx->priv_user;
  definer->user.length= strlen(definer->user.str);

  definer->host.str= (char *) sctx->priv_host;
  definer->host.length= strlen(definer->host.str);

  definer->password= null_lex_str;
  definer->plugin= empty_lex_str;
  definer->auth= empty_lex_str;
}


/**
  Create default definer for the specified THD.

  @param[in] thd         thread handler

  @return
    - On success, return a valid pointer to the created and initialized
    LEX_USER, which contains definer information.
    - On error, return 0.
*/

LEX_USER *create_default_definer(THD *thd)
{
  LEX_USER *definer;

  if (! (definer= (LEX_USER*) thd->alloc(sizeof(LEX_USER))))
    return 0;

  thd->get_definer(definer);

  return definer;
}


/**
  Create definer with the given user and host names.

  @param[in] thd          thread handler
  @param[in] user_name    user name
  @param[in] host_name    host name

  @return
    - On success, return a valid pointer to the created and initialized
    LEX_USER, which contains definer information.
    - On error, return 0.
*/

LEX_USER *create_definer(THD *thd, LEX_STRING *user_name, LEX_STRING *host_name)
{
  LEX_USER *definer;

  /* Create and initialize. */

  if (! (definer= (LEX_USER*) thd->alloc(sizeof(LEX_USER))))
    return 0;

  definer->user= *user_name;
  definer->host= *host_name;
  definer->password.str= NULL;
  definer->password.length= 0;

  return definer;
}


/**
  Retuns information about user or current user.

  @param[in] thd          thread handler
  @param[in] user         user

  @return
    - On success, return a valid pointer to initialized
    LEX_USER, which contains user information.
    - On error, return 0.
*/

LEX_USER *get_current_user(THD *thd, LEX_USER *user)
{
  if (!user->user.str)  // current_user
    return create_default_definer(thd);

  return user;
}


/**
  Check that byte length of a string does not exceed some limit.

  @param str         string to be checked
  @param err_msg     error message to be displayed if the string is too long
  @param max_length  max length

  @retval
    FALSE   the passed string is not longer than max_length
  @retval
    TRUE    the passed string is longer than max_length

  NOTE
    The function is not used in existing code but can be useful later?
*/

bool check_string_byte_length(LEX_STRING *str, const char *err_msg,
                              uint max_byte_length)
{
  if (str->length <= max_byte_length)
    return FALSE;

  my_error(ER_WRONG_STRING_LENGTH, MYF(0), str->str, err_msg, max_byte_length);

  return TRUE;
}


/*
  Check that char length of a string does not exceed some limit.

  SYNOPSIS
  check_string_char_length()
      str              string to be checked
      err_msg          error message to be displayed if the string is too long
      max_char_length  max length in symbols
      cs               string charset

  RETURN
    FALSE   the passed string is not longer than max_char_length
    TRUE    the passed string is longer than max_char_length
*/


bool check_string_char_length(LEX_STRING *str, const char *err_msg,
                              uint max_char_length, CHARSET_INFO *cs,
                              bool no_error)
{
  int well_formed_error;
  uint res= cs->cset->well_formed_len(cs, str->str, str->str + str->length,
                                      max_char_length, &well_formed_error);

  if (!well_formed_error &&  str->length == res)
    return FALSE;

  if (!no_error)
  {
    ErrConvString err(str->str, str->length, cs);
    my_error(ER_WRONG_STRING_LENGTH, MYF(0), err.ptr(), err_msg, max_char_length);
  }
  return TRUE;
}


/*
  Check if path does not contain mysql data home directory
  SYNOPSIS
    test_if_data_home_dir()
    dir                     directory
    conv_home_dir           converted data home directory
    home_dir_len            converted data home directory length

  RETURN VALUES
    0	ok
    1	error  
*/
C_MODE_START

int test_if_data_home_dir(const char *dir)
{
  char path[FN_REFLEN];
  int dir_len;
  DBUG_ENTER("test_if_data_home_dir");

  if (!dir)
    DBUG_RETURN(0);

  (void) fn_format(path, dir, "", "",
                   (MY_RETURN_REAL_PATH|MY_RESOLVE_SYMLINKS));
  dir_len= strlen(path);
  if (mysql_unpacked_real_data_home_len<= dir_len)
  {
    if (dir_len > mysql_unpacked_real_data_home_len &&
        path[mysql_unpacked_real_data_home_len] != FN_LIBCHAR)
      DBUG_RETURN(0);

    if (lower_case_file_system)
    {
      if (!my_strnncoll(default_charset_info, (const uchar*) path,
                        mysql_unpacked_real_data_home_len,
                        (const uchar*) mysql_unpacked_real_data_home,
                        mysql_unpacked_real_data_home_len))
        DBUG_RETURN(1);
    }
    else if (!memcmp(path, mysql_unpacked_real_data_home,
                     mysql_unpacked_real_data_home_len))
      DBUG_RETURN(1);
  }
  DBUG_RETURN(0);
}

C_MODE_END


/**
  Check that host name string is valid.

  @param[in] str string to be checked

  @return             Operation status
    @retval  FALSE    host name is ok
    @retval  TRUE     host name string is longer than max_length or
                      has invalid symbols
*/

bool check_host_name(LEX_STRING *str)
{
  const char *name= str->str;
  const char *end= str->str + str->length;
  if (check_string_byte_length(str, ER(ER_HOSTNAME), HOSTNAME_LENGTH))
    return TRUE;

  while (name != end)
  {
    if (*name == '@')
    {
      my_printf_error(ER_UNKNOWN_ERROR, 
                      "Malformed hostname (illegal symbol: '%c')", MYF(0),
                      *name);
      return TRUE;
    }
    name++;
  }
  return FALSE;
}


extern int MYSQLparse(void *thd); // from sql_yacc.cc


/**
  This is a wrapper of MYSQLparse(). All the code should call parse_sql()
  instead of MYSQLparse().

  @param thd Thread context.
  @param parser_state Parser state.
  @param creation_ctx Object creation context.

  @return Error status.
    @retval FALSE on success.
    @retval TRUE on parsing error.
*/

bool parse_sql(THD *thd,
               Parser_state *parser_state,
               Object_creation_ctx *creation_ctx)
{
  bool ret_value;
  DBUG_ASSERT(thd->m_parser_state == NULL);
  DBUG_ASSERT(thd->lex->m_stmt == NULL);

  MYSQL_QUERY_PARSE_START(thd->query());
  /* Backup creation context. */

  Object_creation_ctx *backup_ctx= NULL;

  if (creation_ctx)
    backup_ctx= creation_ctx->set_n_backup(thd);

  /* Set parser state. */

  thd->m_parser_state= parser_state;

  /* Parse the query. */

  bool mysql_parse_status= MYSQLparse(thd) != 0;

  /*
    Check that if MYSQLparse() failed either thd->is_error() is set, or an
    internal error handler is set.

    The assert will not catch a situation where parsing fails without an
    error reported if an error handler exists. The problem is that the
    error handler might have intercepted the error, so thd->is_error() is
    not set. However, there is no way to be 100% sure here (the error
    handler might be for other errors than parsing one).
  */

  DBUG_ASSERT(!mysql_parse_status ||
              (mysql_parse_status && thd->is_error()) ||
              (mysql_parse_status && thd->get_internal_handler()));

  /* Reset parser state. */

  thd->m_parser_state= NULL;

  /* Restore creation context. */

  if (creation_ctx)
    creation_ctx->restore_env(thd, backup_ctx);

  /* That's it. */

  ret_value= mysql_parse_status || thd->is_fatal_error;
  MYSQL_QUERY_PARSE_DONE(ret_value);
  return ret_value;
}

/**
  @} (end of group Runtime_Environment)
*/



/**
  Check and merge "CHARACTER SET cs [ COLLATE cl ]" clause

  @param cs character set pointer.
  @param cl collation pointer.

  Check if collation "cl" is applicable to character set "cs".

  If "cl" is NULL (e.g. when COLLATE clause is not specified),
  then simply "cs" is returned.
  
  @return Error status.
    @retval NULL, if "cl" is not applicable to "cs".
    @retval pointer to merged CHARSET_INFO on success.
*/


CHARSET_INFO*
merge_charset_and_collation(CHARSET_INFO *cs, CHARSET_INFO *cl)
{
  if (cl)
  {
    if (!my_charset_same(cs, cl))
    {
      my_error(ER_COLLATION_CHARSET_MISMATCH, MYF(0), cl->name, cs->csname);
      return NULL;
    }
    return cl;
  }
  return cs;
}<|MERGE_RESOLUTION|>--- conflicted
+++ resolved
@@ -979,15 +979,10 @@
       if (save_user_connect)
 	decrease_user_connections(save_user_connect);
 #endif /* NO_EMBEDDED_ACCESS_CHECKS */
-<<<<<<< HEAD
+      mysql_mutex_lock(&thd->LOCK_thd_data);
       my_free(save_db);
+      mysql_mutex_unlock(&thd->LOCK_thd_data);
       my_free(save_security_ctx.user);
-=======
-      pthread_mutex_lock(&thd->LOCK_thd_data);
-      x_free(save_db);
-      pthread_mutex_unlock(&thd->LOCK_thd_data);
-      x_free(save_security_ctx.user);
->>>>>>> 3b1e98d2
     }
     break;
   }
