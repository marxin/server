/* Copyright (C) 2000-2003 MySQL AB

   This program is free software; you can redistribute it and/or modify
   it under the terms of the GNU General Public License as published by
   the Free Software Foundation; version 2 of the License.

   This program is distributed in the hope that it will be useful,
   but WITHOUT ANY WARRANTY; without even the implied warranty of
   MERCHANTABILITY or FITNESS FOR A PARTICULAR PURPOSE.  See the
   GNU General Public License for more details.

   You should have received a copy of the GNU General Public License
   along with this program; if not, write to the Free Software
   Foundation, Inc., 59 Temple Place, Suite 330, Boston, MA  02111-1307  USA */

#define MYSQL_LEX 1
#include "mysql_priv.h"
#include "sql_repl.h"
#include "rpl_filter.h"
#include "repl_failsafe.h"
#include <m_ctype.h>
#include <myisam.h>
#include <my_dir.h>

#include "sp_head.h"
#include "sp.h"
#include "sp_cache.h"
#include "events.h"
#include "sql_trigger.h"

/* Used in error handling only */
#define SP_TYPE_STRING(LP) \
  ((LP)->sphead->m_type == TYPE_ENUM_FUNCTION ? "FUNCTION" : "PROCEDURE")
#define SP_COM_STRING(LP) \
  ((LP)->sql_command == SQLCOM_CREATE_SPFUNCTION || \
   (LP)->sql_command == SQLCOM_ALTER_FUNCTION || \
   (LP)->sql_command == SQLCOM_SHOW_CREATE_FUNC || \
   (LP)->sql_command == SQLCOM_DROP_FUNCTION ? \
   "FUNCTION" : "PROCEDURE")

static bool execute_sqlcom_select(THD *thd, TABLE_LIST *all_tables);

const char *any_db="*any*";	// Special symbol for check_access

const LEX_STRING command_name[]={
  C_STRING_WITH_LEN("Sleep"),
  C_STRING_WITH_LEN("Quit"),
  C_STRING_WITH_LEN("Init DB"),
  C_STRING_WITH_LEN("Query"),
  C_STRING_WITH_LEN("Field List"),
  C_STRING_WITH_LEN("Create DB"),
  C_STRING_WITH_LEN("Drop DB"),
  C_STRING_WITH_LEN("Refresh"),
  C_STRING_WITH_LEN("Shutdown"),
  C_STRING_WITH_LEN("Statistics"),
  C_STRING_WITH_LEN("Processlist"),
  C_STRING_WITH_LEN("Connect"),
  C_STRING_WITH_LEN("Kill"),
  C_STRING_WITH_LEN("Debug"),
  C_STRING_WITH_LEN("Ping"),
  C_STRING_WITH_LEN("Time"),
  C_STRING_WITH_LEN("Delayed insert"),
  C_STRING_WITH_LEN("Change user"),
  C_STRING_WITH_LEN("Binlog Dump"),
  C_STRING_WITH_LEN("Table Dump"),
  C_STRING_WITH_LEN("Connect Out"),
  C_STRING_WITH_LEN("Register Slave"),
  C_STRING_WITH_LEN("Prepare"),
  C_STRING_WITH_LEN("Execute"),
  C_STRING_WITH_LEN("Long Data"),
  C_STRING_WITH_LEN("Close stmt"),
  C_STRING_WITH_LEN("Reset stmt"),
  C_STRING_WITH_LEN("Set option"),
  C_STRING_WITH_LEN("Fetch"),
  C_STRING_WITH_LEN("Daemon"),
  C_STRING_WITH_LEN("Error")  // Last command number
};

const char *xa_state_names[]={
  "NON-EXISTING", "ACTIVE", "IDLE", "PREPARED"
};


static void unlock_locked_tables(THD *thd)
{
  if (thd->locked_tables)
  {
    thd->lock=thd->locked_tables;
    thd->locked_tables=0;			// Will be automatically closed
    close_thread_tables(thd);			// Free tables
  }
}


bool end_active_trans(THD *thd)
{
  int error=0;
  DBUG_ENTER("end_active_trans");
  if (unlikely(thd->in_sub_stmt))
  {
    my_error(ER_COMMIT_NOT_ALLOWED_IN_SF_OR_TRG, MYF(0));
    DBUG_RETURN(1);
  }
  if (thd->transaction.xid_state.xa_state != XA_NOTR)
  {
    my_error(ER_XAER_RMFAIL, MYF(0),
             xa_state_names[thd->transaction.xid_state.xa_state]);
    DBUG_RETURN(1);
  }
  if (thd->options & (OPTION_NOT_AUTOCOMMIT | OPTION_BEGIN |
		      OPTION_TABLE_LOCK))
  {
    DBUG_PRINT("info",("options: 0x%lx", (ulong) thd->options));
    /* Safety if one did "drop table" on locked tables */
    if (!thd->locked_tables)
      thd->options&= ~OPTION_TABLE_LOCK;
    thd->server_status&= ~SERVER_STATUS_IN_TRANS;
    if (ha_commit(thd))
      error=1;
  }
  thd->options&= ~(OPTION_BEGIN | OPTION_KEEP_LOG);
  thd->no_trans_update.all= FALSE;
  DBUG_RETURN(error);
}


bool begin_trans(THD *thd)
{
  int error=0;
  if (unlikely(thd->in_sub_stmt))
  {
    my_error(ER_COMMIT_NOT_ALLOWED_IN_SF_OR_TRG, MYF(0));
    return 1;
  }
  if (thd->locked_tables)
  {
    thd->lock=thd->locked_tables;
    thd->locked_tables=0;			// Will be automatically closed
    close_thread_tables(thd);			// Free tables
  }
  if (end_active_trans(thd))
    error= -1;
  else
  {
    LEX *lex= thd->lex;
    thd->options|= OPTION_BEGIN;
    thd->server_status|= SERVER_STATUS_IN_TRANS;
    if (lex->start_transaction_opt & MYSQL_START_TRANS_OPT_WITH_CONS_SNAPSHOT)
      error= ha_start_consistent_snapshot(thd);
  }
  return error;
}

#ifdef HAVE_REPLICATION
/*
  Returns true if all tables should be ignored
*/
inline bool all_tables_not_ok(THD *thd, TABLE_LIST *tables)
{
  return rpl_filter->is_on() && tables && !thd->spcont &&
         !rpl_filter->tables_ok(thd->db, tables);
}
#endif


static bool some_non_temp_table_to_be_updated(THD *thd, TABLE_LIST *tables)
{
  for (TABLE_LIST *table= tables; table; table= table->next_global)
  {
    DBUG_ASSERT(table->db && table->table_name);
    if (table->updating &&
        !find_temporary_table(thd, table->db, table->table_name))
      return 1;
  }
  return 0;
}


/*
  Mark all commands that somehow changes a table
  This is used to check number of updates / hour

  sql_command is actually set to SQLCOM_END sometimes
  so we need the +1 to include it in the array.

  See COMMAND_FLAG_xxx for different type of commands
     2  - query that returns meaningful ROW_COUNT() -
          a number of modified rows
*/

uint sql_command_flags[SQLCOM_END+1];

void init_update_queries(void)
{
  bzero((gptr) &sql_command_flags, sizeof(sql_command_flags));

  sql_command_flags[SQLCOM_CREATE_TABLE]=   CF_CHANGES_DATA;
  sql_command_flags[SQLCOM_CREATE_INDEX]=   CF_CHANGES_DATA;
  sql_command_flags[SQLCOM_ALTER_TABLE]=    CF_CHANGES_DATA;
  sql_command_flags[SQLCOM_TRUNCATE]=       CF_CHANGES_DATA;
  sql_command_flags[SQLCOM_DROP_TABLE]=     CF_CHANGES_DATA;
  sql_command_flags[SQLCOM_LOAD]=           CF_CHANGES_DATA;
  sql_command_flags[SQLCOM_CREATE_DB]=      CF_CHANGES_DATA;
  sql_command_flags[SQLCOM_DROP_DB]=        CF_CHANGES_DATA;
  sql_command_flags[SQLCOM_RENAME_TABLE]=   CF_CHANGES_DATA;
  sql_command_flags[SQLCOM_BACKUP_TABLE]=   CF_CHANGES_DATA;
  sql_command_flags[SQLCOM_RESTORE_TABLE]=  CF_CHANGES_DATA;
  sql_command_flags[SQLCOM_DROP_INDEX]=     CF_CHANGES_DATA;
  sql_command_flags[SQLCOM_CREATE_VIEW]=    CF_CHANGES_DATA;
  sql_command_flags[SQLCOM_DROP_VIEW]=      CF_CHANGES_DATA;
  sql_command_flags[SQLCOM_CREATE_EVENT]=   CF_CHANGES_DATA;
  sql_command_flags[SQLCOM_ALTER_EVENT]=    CF_CHANGES_DATA;
  sql_command_flags[SQLCOM_DROP_EVENT]=     CF_CHANGES_DATA;  

  sql_command_flags[SQLCOM_UPDATE]=	    CF_CHANGES_DATA | CF_HAS_ROW_COUNT;
  sql_command_flags[SQLCOM_UPDATE_MULTI]=   CF_CHANGES_DATA | CF_HAS_ROW_COUNT;
  sql_command_flags[SQLCOM_INSERT]=	    CF_CHANGES_DATA | CF_HAS_ROW_COUNT;
  sql_command_flags[SQLCOM_INSERT_SELECT]=  CF_CHANGES_DATA | CF_HAS_ROW_COUNT;
  sql_command_flags[SQLCOM_DELETE]=         CF_CHANGES_DATA | CF_HAS_ROW_COUNT;
  sql_command_flags[SQLCOM_DELETE_MULTI]=   CF_CHANGES_DATA | CF_HAS_ROW_COUNT;
  sql_command_flags[SQLCOM_REPLACE]=        CF_CHANGES_DATA | CF_HAS_ROW_COUNT;
  sql_command_flags[SQLCOM_REPLACE_SELECT]= CF_CHANGES_DATA | CF_HAS_ROW_COUNT;

  sql_command_flags[SQLCOM_SHOW_STATUS_PROC]= CF_STATUS_COMMAND;
  sql_command_flags[SQLCOM_SHOW_STATUS_FUNC]= CF_STATUS_COMMAND;
  sql_command_flags[SQLCOM_SHOW_STATUS]=      CF_STATUS_COMMAND;
  sql_command_flags[SQLCOM_SHOW_DATABASES]=   CF_STATUS_COMMAND;
  sql_command_flags[SQLCOM_SHOW_TRIGGERS]=    CF_STATUS_COMMAND;
  sql_command_flags[SQLCOM_SHOW_EVENTS]=      CF_STATUS_COMMAND;
  sql_command_flags[SQLCOM_SHOW_OPEN_TABLES]= CF_STATUS_COMMAND;
  sql_command_flags[SQLCOM_SHOW_PLUGINS]=     CF_STATUS_COMMAND;
  sql_command_flags[SQLCOM_SHOW_FIELDS]=      CF_STATUS_COMMAND;
  sql_command_flags[SQLCOM_SHOW_KEYS]=        CF_STATUS_COMMAND;
  sql_command_flags[SQLCOM_SHOW_VARIABLES]=   CF_STATUS_COMMAND;
  sql_command_flags[SQLCOM_SHOW_CHARSETS]=    CF_STATUS_COMMAND;
  sql_command_flags[SQLCOM_SHOW_COLLATIONS]=  CF_STATUS_COMMAND;
  sql_command_flags[SQLCOM_SHOW_STATUS_PROC]= CF_STATUS_COMMAND;

  sql_command_flags[SQLCOM_SHOW_TABLES]=       (CF_STATUS_COMMAND |
                                                CF_SHOW_TABLE_COMMAND);
  sql_command_flags[SQLCOM_SHOW_TABLE_STATUS]= (CF_STATUS_COMMAND |
                                                CF_SHOW_TABLE_COMMAND);

  /*
    The following is used to preserver CF_ROW_COUNT during the
    a CALL or EXECUTE statement, so the value generated by the
    last called (or executed) statement is preserved.
    See mysql_execute_command() for how CF_ROW_COUNT is used.
  */
  sql_command_flags[SQLCOM_CALL]= 		CF_HAS_ROW_COUNT;
  sql_command_flags[SQLCOM_EXECUTE]= 		CF_HAS_ROW_COUNT;
}


bool is_update_query(enum enum_sql_command command)
{
  DBUG_ASSERT(command >= 0 && command <= SQLCOM_END);
  return (sql_command_flags[command] & CF_CHANGES_DATA) != 0;
}


void execute_init_command(THD *thd, sys_var_str *init_command_var,
			  rw_lock_t *var_mutex)
{
  Vio* save_vio;
  ulong save_client_capabilities;

  thd->proc_info= "Execution of init_command";
  /*
    We need to lock init_command_var because
    during execution of init_command_var query
    values of init_command_var can't be changed
  */
  rw_rdlock(var_mutex);
  thd->query= init_command_var->value;
  thd->query_length= init_command_var->value_length;
  save_client_capabilities= thd->client_capabilities;
  thd->client_capabilities|= CLIENT_MULTI_QUERIES;
  /*
    We don't need return result of execution to client side.
    To forbid this we should set thd->net.vio to 0.
  */
  save_vio= thd->net.vio;
  thd->net.vio= 0;
  thd->net.no_send_error= 0;
  dispatch_command(COM_QUERY, thd, thd->query, thd->query_length+1);
  rw_unlock(var_mutex);
  thd->client_capabilities= save_client_capabilities;
  thd->net.vio= save_vio;
}


/*
  Execute commands from bootstrap_file.
  Used when creating the initial grant tables
*/

pthread_handler_t handle_bootstrap(void *arg)
{
  THD *thd=(THD*) arg;
  FILE *file=bootstrap_file;
  char *buff;
  const char* found_semicolon= NULL;

  /* The following must be called before DBUG_ENTER */
  thd->thread_stack= (char*) &thd;
  if (my_thread_init() || thd->store_globals())
  {
#ifndef EMBEDDED_LIBRARY
    close_connection(thd, ER_OUT_OF_RESOURCES, 1);
#endif
    thd->fatal_error();
    goto end;
  }
  DBUG_ENTER("handle_bootstrap");

#ifndef EMBEDDED_LIBRARY
  pthread_detach_this_thread();
  thd->thread_stack= (char*) &thd;
#endif /* EMBEDDED_LIBRARY */

  if (thd->variables.max_join_size == HA_POS_ERROR)
    thd->options |= OPTION_BIG_SELECTS;

  thd->proc_info=0;
  thd->version=refresh_version;
  thd->security_ctx->priv_user=
    thd->security_ctx->user= (char*) my_strdup("boot", MYF(MY_WME));
  thd->security_ctx->priv_host[0]=0;
  /*
    Make the "client" handle multiple results. This is necessary
    to enable stored procedures with SELECTs and Dynamic SQL
    in init-file.
  */
  thd->client_capabilities|= CLIENT_MULTI_RESULTS;

  buff= (char*) thd->net.buff;
  thd->init_for_queries();
  while (fgets(buff, thd->net.max_packet, file))
  {
    /* strlen() can't be deleted because fgets() doesn't return length */
    ulong length= (ulong) strlen(buff);
    while (buff[length-1] != '\n' && !feof(file))
    {
      /*
        We got only a part of the current string. Will try to increase
        net buffer then read the rest of the current string.
      */
      /* purecov: begin tested */
      if (net_realloc(&(thd->net), 2 * thd->net.max_packet))
      {
        net_send_error(thd, ER_NET_PACKET_TOO_LARGE, NullS);
        thd->fatal_error();
        break;
      }
      buff= (char*) thd->net.buff;
      fgets(buff + length, thd->net.max_packet - length, file);
      length+= (ulong) strlen(buff + length);
      /* purecov: end */
    }
    if (thd->is_fatal_error)
      break;                                    /* purecov: inspected */

    while (length && (my_isspace(thd->charset(), buff[length-1]) ||
                      buff[length-1] == ';'))
      length--;
    buff[length]=0;

    /* Skip lines starting with delimiter */
    if (strncmp(buff, STRING_WITH_LEN("delimiter")) == 0)
      continue;

    thd->query_length=length;
    thd->query= thd->memdup_w_gap(buff, length+1, 
				  thd->db_length+1+QUERY_CACHE_FLAGS_SIZE);
    thd->query[length] = '\0';
    DBUG_PRINT("query",("%-.4096s",thd->query));
    /*
      We don't need to obtain LOCK_thread_count here because in bootstrap
      mode we have only one thread.
    */
    thd->query_id=next_query_id();
    thd->set_time();
    mysql_parse(thd, thd->query, length, & found_semicolon);
    close_thread_tables(thd);			// Free tables

    if (thd->is_fatal_error)
      break;

    if (thd->net.report_error)
    {
      /* The query failed, send error to log and abort bootstrap */
      net_send_error(thd);
      thd->fatal_error();
      break;
    }

    free_root(thd->mem_root,MYF(MY_KEEP_PREALLOC));
#ifdef USING_TRANSACTIONS
    free_root(&thd->transaction.mem_root,MYF(MY_KEEP_PREALLOC));
#endif
  }

end:
  /* Remember the exit code of bootstrap */
  bootstrap_error= thd->is_fatal_error;

  net_end(&thd->net);
  thd->cleanup();
  delete thd;

#ifndef EMBEDDED_LIBRARY
  (void) pthread_mutex_lock(&LOCK_thread_count);
  thread_count--;
  (void) pthread_mutex_unlock(&LOCK_thread_count);
  (void) pthread_cond_broadcast(&COND_thread_count);
  my_thread_end();
  pthread_exit(0);
#endif
  DBUG_RETURN(0);
}


/* This works because items are allocated with sql_alloc() */

void free_items(Item *item)
{
  Item *next;
  DBUG_ENTER("free_items");
  for (; item ; item=next)
  {
    next=item->next;
    item->delete_self();
  }
  DBUG_VOID_RETURN;
}

/* This works because items are allocated with sql_alloc() */

void cleanup_items(Item *item)
{
  DBUG_ENTER("cleanup_items");  
  for (; item ; item=item->next)
    item->cleanup();
  DBUG_VOID_RETURN;
}

/*
  Handle COM_TABLE_DUMP command

  SYNOPSIS
    mysql_table_dump
      thd           thread handle
      db            database name or an empty string. If empty,
                    the current database of the connection is used
      tbl_name      name of the table to dump

  NOTES
    This function is written to handle one specific command only.

  RETURN VALUE
    0               success
    1               error, the error message is set in THD
*/

static
int mysql_table_dump(THD *thd, LEX_STRING *db, char *tbl_name)
{
  TABLE* table;
  TABLE_LIST* table_list;
  int error = 0;
  DBUG_ENTER("mysql_table_dump");
  if (db->length == 0)
  {
    db->str= thd->db;            /* purecov: inspected */
    db->length= thd->db_length;  /* purecov: inspected */
  }
  if (!(table_list = (TABLE_LIST*) thd->calloc(sizeof(TABLE_LIST))))
    DBUG_RETURN(1); // out of memory
  table_list->db= db->str;
  table_list->table_name= table_list->alias= tbl_name;
  table_list->lock_type= TL_READ_NO_INSERT;
  table_list->prev_global= &table_list;	// can be removed after merge with 4.1

  if (check_db_name(db))
  {
    /* purecov: begin inspected */
    my_error(ER_WRONG_DB_NAME ,MYF(0), db->str ? db->str : "NULL");
    goto err;
    /* purecov: end */
  }
  if (lower_case_table_names)
    my_casedn_str(files_charset_info, tbl_name);

  if (!(table=open_ltable(thd, table_list, TL_READ_NO_INSERT)))
    DBUG_RETURN(1);

  if (check_one_table_access(thd, SELECT_ACL, table_list))
    goto err;
  thd->free_list = 0;
  thd->query_length=(uint) strlen(tbl_name);
  thd->query = tbl_name;
  if ((error = mysqld_dump_create_info(thd, table_list, -1)))
  {
    my_error(ER_GET_ERRNO, MYF(0), my_errno);
    goto err;
  }
  net_flush(&thd->net);
  if ((error= table->file->dump(thd,-1)))
    my_error(ER_GET_ERRNO, MYF(0), error);

err:
  DBUG_RETURN(error);
}

/*
  Ends the current transaction and (maybe) begin the next

  SYNOPSIS
    end_trans()
      thd            Current thread
      completion     Completion type

  RETURN
    0 - OK
*/

int end_trans(THD *thd, enum enum_mysql_completiontype completion)
{
  bool do_release= 0;
  int res= 0;
  DBUG_ENTER("end_trans");

  if (unlikely(thd->in_sub_stmt))
  {
    my_error(ER_COMMIT_NOT_ALLOWED_IN_SF_OR_TRG, MYF(0));
    DBUG_RETURN(1);
  }
  if (thd->transaction.xid_state.xa_state != XA_NOTR)
  {
    my_error(ER_XAER_RMFAIL, MYF(0),
             xa_state_names[thd->transaction.xid_state.xa_state]);
    DBUG_RETURN(1);
  }
  switch (completion) {
  case COMMIT:
    /*
     We don't use end_active_trans() here to ensure that this works
     even if there is a problem with the OPTION_AUTO_COMMIT flag
     (Which of course should never happen...)
    */
    thd->server_status&= ~SERVER_STATUS_IN_TRANS;
    res= ha_commit(thd);
    thd->options&= ~(ulong) (OPTION_BEGIN | OPTION_KEEP_LOG);
    thd->no_trans_update.all= FALSE;
    break;
  case COMMIT_RELEASE:
    do_release= 1; /* fall through */
  case COMMIT_AND_CHAIN:
    res= end_active_trans(thd);
    if (!res && completion == COMMIT_AND_CHAIN)
      res= begin_trans(thd);
    break;
  case ROLLBACK_RELEASE:
    do_release= 1; /* fall through */
  case ROLLBACK:
  case ROLLBACK_AND_CHAIN:
  {
    thd->server_status&= ~SERVER_STATUS_IN_TRANS;
    if (ha_rollback(thd))
      res= -1;
    thd->options&= ~(ulong) (OPTION_BEGIN | OPTION_KEEP_LOG);
    thd->no_trans_update.all= FALSE;
    if (!res && (completion == ROLLBACK_AND_CHAIN))
      res= begin_trans(thd);
    break;
  }
  default:
    res= -1;
    my_error(ER_UNKNOWN_COM_ERROR, MYF(0));
    DBUG_RETURN(-1);
  }

  if (res < 0)
    my_error(thd->killed_errno(), MYF(0));
  else if ((res == 0) && do_release)
    thd->killed= THD::KILL_CONNECTION;

  DBUG_RETURN(res);
}

#ifndef EMBEDDED_LIBRARY

/*
  Read one command from connection and execute it (query or simple command).
  This function is called in loop from thread function.
  SYNOPSIS
    do_command()
  RETURN VALUE
    0  success
    1  request of thread shutdown (see dispatch_command() description)
*/

bool do_command(THD *thd)
{
  char *packet= 0;
  ulong packet_length;
  NET *net= &thd->net;
  enum enum_server_command command;
  DBUG_ENTER("do_command");

  /*
    indicator of uninitialized lex => normal flow of errors handling
    (see my_message_sql)
  */
  thd->lex->current_select= 0;

  /*
    This thread will do a blocking read from the client which
    will be interrupted when the next command is received from
    the client, the connection is closed or "net_wait_timeout"
    number of seconds has passed
  */
  net_set_read_timeout(net, thd->variables.net_wait_timeout);

  thd->clear_error();				// Clear error message

  net_new_transaction(net);
  if ((packet_length=my_net_read(net)) == packet_error)
  {
    DBUG_PRINT("info",("Got error %d reading command from socket %s",
		       net->error,
		       vio_description(net->vio)));
    /* Check if we can continue without closing the connection */
    if (net->error != 3)
    {
      statistic_increment(aborted_threads,&LOCK_status);
      DBUG_RETURN(TRUE);			// We have to close it.
    }
    net_send_error(thd, net->last_errno, NullS);
    net->error= 0;
    DBUG_RETURN(FALSE);
  }
  else
  {
    packet=(char*) net->read_pos;
    command = (enum enum_server_command) (uchar) packet[0];
    if (command >= COM_END)
      command= COM_END;				// Wrong command
    DBUG_PRINT("info",("Command on %s = %d (%s)",
		       vio_description(net->vio), command,
		       command_name[command].str));
  }

  /* Restore read timeout value */
  net_set_read_timeout(net, thd->variables.net_read_timeout);

  /*
    packet_length contains length of data, as it was stored in packet
    header. In case of malformed header, packet_length can be zero.
    If packet_length is not zero, my_net_read ensures that this number
    of bytes was actually read from network. Additionally my_net_read
    sets packet[packet_length]= 0 (thus if packet_length == 0,
    command == packet[0] == COM_SLEEP).
    In dispatch_command packet[packet_length] points beyond the end of packet.
  */
  DBUG_RETURN(dispatch_command(command,thd, packet+1, (uint) packet_length));
}
#endif  /* EMBEDDED_LIBRARY */


/*
   Perform one connection-level (COM_XXXX) command.

  SYNOPSIS
    dispatch_command()
    thd             connection handle
    command         type of command to perform 
    packet          data for the command, packet is always null-terminated
    packet_length   length of packet + 1 (to show that data is
                    null-terminated) except for COM_SLEEP, where it
                    can be zero.
  RETURN VALUE
    0   ok
    1   request of thread shutdown, i. e. if command is
        COM_QUIT/COM_SHUTDOWN
*/

bool dispatch_command(enum enum_server_command command, THD *thd,
		      char* packet, uint packet_length)
{
  NET *net= &thd->net;
  bool error= 0;
  DBUG_ENTER("dispatch_command");

  if (thd->killed == THD::KILL_QUERY || thd->killed == THD::KILL_BAD_DATA)
  {
    thd->killed= THD::NOT_KILLED;
    thd->mysys_var->abort= 0;
  }

  thd->command=command;
  /*
    Commands which always take a long time are logged into
    the slow log only if opt_log_slow_admin_statements is set.
  */
  thd->enable_slow_log= TRUE;
  thd->lex->sql_command= SQLCOM_END; /* to avoid confusing VIEW detectors */
  thd->set_time();
  VOID(pthread_mutex_lock(&LOCK_thread_count));
  thd->query_id= global_query_id;
  if (command != COM_STATISTICS && command != COM_PING)
    next_query_id();
  thread_running++;
  /* TODO: set thd->lex->sql_command to SQLCOM_END here */
  VOID(pthread_mutex_unlock(&LOCK_thread_count));

  thd->server_status&=
           ~(SERVER_QUERY_NO_INDEX_USED | SERVER_QUERY_NO_GOOD_INDEX_USED);
  switch (command) {
  case COM_INIT_DB:
  {
    LEX_STRING tmp;
    statistic_increment(thd->status_var.com_stat[SQLCOM_CHANGE_DB],
			&LOCK_status);
    thd->convert_string(&tmp, system_charset_info,
			packet, packet_length-1, thd->charset());
    if (!mysql_change_db(thd, &tmp, FALSE))
    {
      general_log_print(thd, command, "%s",thd->db);
      send_ok(thd);
    }
    break;
  }
#ifdef HAVE_REPLICATION
  case COM_REGISTER_SLAVE:
  {
    if (!register_slave(thd, (uchar*)packet, packet_length))
      send_ok(thd);
    break;
  }
#endif
  case COM_TABLE_DUMP:
  {
    char *tbl_name;
    LEX_STRING db;
    uint db_len= *(uchar*) packet;
    if (db_len >= packet_length || db_len > NAME_LEN)
    {
      my_message(ER_UNKNOWN_COM_ERROR, ER(ER_UNKNOWN_COM_ERROR), MYF(0));
      break;
    }
    uint tbl_len= *(uchar*) (packet + db_len + 1);
    if (db_len+tbl_len+2 > packet_length || tbl_len > NAME_LEN)
    {
      my_message(ER_UNKNOWN_COM_ERROR, ER(ER_UNKNOWN_COM_ERROR), MYF(0));
      break;
    }

    statistic_increment(thd->status_var.com_other, &LOCK_status);
    thd->enable_slow_log= opt_log_slow_admin_statements;
    db.str= thd->alloc(db_len + tbl_len + 2);
    db.length= db_len;
    if (!db.str)
    {
      my_message(ER_OUT_OF_RESOURCES, ER(ER_OUT_OF_RESOURCES), MYF(0));
      break;
    }
    tbl_name= strmake(db.str, packet + 1, db_len)+1;
    strmake(tbl_name, packet + db_len + 2, tbl_len);
    mysql_table_dump(thd, &db, tbl_name);
    break;
  }
  case COM_CHANGE_USER:
  {
    statistic_increment(thd->status_var.com_other, &LOCK_status);
    char *user= (char*) packet, *packet_end= packet+ packet_length;
    char *passwd= strend(user)+1;

    thd->change_user();
    thd->clear_error();                         // if errors from rollback

    /*
      Old clients send null-terminated string ('\0' for empty string) for
      password.  New clients send the size (1 byte) + string (not null
      terminated, so also '\0' for empty string).
    */
    char db_buff[NAME_LEN+1];                 // buffer to store db in utf8
    char *db= passwd;
    char *save_db;
    uint passwd_len= (thd->client_capabilities & CLIENT_SECURE_CONNECTION ?
                      *passwd++ : strlen(passwd));
    uint dummy_errors, save_db_length, db_length;
    int res;
    Security_context save_security_ctx= *thd->security_ctx;
    USER_CONN *save_user_connect;

    db+= passwd_len + 1;
#ifndef EMBEDDED_LIBRARY
    /* Small check for incoming packet */
    if ((uint) ((uchar*) db - net->read_pos) > packet_length)
    {
      my_message(ER_UNKNOWN_COM_ERROR, ER(ER_UNKNOWN_COM_ERROR), MYF(0));
      break;
    }
#endif
    /* Convert database name to utf8 */
    /*
      Handle problem with old bug in client protocol where db had an extra
      \0
    */
    db_length= (packet_end - db);
    if (db_length > 0 && db[db_length-1] == 0)
      db_length--;
    db_buff[copy_and_convert(db_buff, sizeof(db_buff)-1,
                             system_charset_info, db, db_length,
                             thd->charset(), &dummy_errors)]= 0;
    db= db_buff;

    /* Save user and privileges */
    save_db_length= thd->db_length;
    save_db= thd->db;
    save_user_connect= thd->user_connect;

    if (!(thd->security_ctx->user= my_strdup(user, MYF(0))))
    {
      thd->security_ctx->user= save_security_ctx.user;
      my_message(ER_OUT_OF_RESOURCES, ER(ER_OUT_OF_RESOURCES), MYF(0));
      break;
    }

    /* Clear variables that are allocated */
    thd->user_connect= 0;
    res= check_user(thd, COM_CHANGE_USER, passwd, passwd_len, db, FALSE);

    if (res)
    {
      /* authentication failure, we shall restore old user */
      if (res > 0)
        my_message(ER_UNKNOWN_COM_ERROR, ER(ER_UNKNOWN_COM_ERROR), MYF(0));
      else
        thd->clear_error();                     // Error already sent to client
      x_free(thd->security_ctx->user);
      *thd->security_ctx= save_security_ctx;
      thd->user_connect= save_user_connect;
      thd->db= save_db;
      thd->db_length= save_db_length;
    }
    else
    {
#ifndef NO_EMBEDDED_ACCESS_CHECKS
      /* we've authenticated new user */
      if (save_user_connect)
	decrease_user_connections(save_user_connect);
#endif /* NO_EMBEDDED_ACCESS_CHECKS */
      x_free((gptr) save_db);
      x_free((gptr)  save_security_ctx.user);
    }
    break;
  }
  case COM_STMT_EXECUTE:
  {
    mysql_stmt_execute(thd, packet, packet_length);
    break;
  }
  case COM_STMT_FETCH:
  {
    mysql_stmt_fetch(thd, packet, packet_length);
    break;
  }
  case COM_STMT_SEND_LONG_DATA:
  {
    mysql_stmt_get_longdata(thd, packet, packet_length);
    break;
  }
  case COM_STMT_PREPARE:
  {
    mysql_stmt_prepare(thd, packet, packet_length);
    break;
  }
  case COM_STMT_CLOSE:
  {
    mysql_stmt_close(thd, packet);
    break;
  }
  case COM_STMT_RESET:
  {
    mysql_stmt_reset(thd, packet);
    break;
  }
  case COM_QUERY:
  {
    if (alloc_query(thd, packet, packet_length))
      break;					// fatal error is set
    char *packet_end= thd->query + thd->query_length;
    /* 'b' stands for 'buffer' parameter', special for 'my_snprintf' */
    const char *format= "%.*b";
<<<<<<< HEAD
=======
    const char* found_semicolon= NULL;

>>>>>>> d2e8f901
    general_log_print(thd, command, format, thd->query_length, thd->query);
    DBUG_PRINT("query",("%-.4096s",thd->query));

    if (!(specialflag & SPECIAL_NO_PRIOR))
      my_pthread_setprio(pthread_self(),QUERY_PRIOR);

    mysql_parse(thd, thd->query, thd->query_length, & found_semicolon);

    while (!thd->killed && found_semicolon && !thd->net.report_error)
    {
      char *next_packet= (char*) found_semicolon;
      net->no_send_error= 0;
      /*
        Multiple queries exits, execute them individually
      */
      if (thd->lock || thd->open_tables || thd->derived_tables ||
          thd->prelocked_mode)
        close_thread_tables(thd);
      ulong length= (ulong)(packet_end - next_packet);

      log_slow_statement(thd);

      /* Remove garbage at start of query */
      while (my_isspace(thd->charset(), *next_packet) && length > 0)
      {
        next_packet++;
        length--;
      }
      VOID(pthread_mutex_lock(&LOCK_thread_count));
      thd->query_length= length;
      thd->query= next_packet;
      thd->query_id= next_query_id();
      thd->set_time(); /* Reset the query start time. */
      /* TODO: set thd->lex->sql_command to SQLCOM_END here */
      VOID(pthread_mutex_unlock(&LOCK_thread_count));
      mysql_parse(thd, next_packet, length, & found_semicolon);
    }

    if (!(specialflag & SPECIAL_NO_PRIOR))
      my_pthread_setprio(pthread_self(),WAIT_PRIOR);
    DBUG_PRINT("info",("query ready"));
    break;
  }
  case COM_FIELD_LIST:				// This isn't actually needed
#ifdef DONT_ALLOW_SHOW_COMMANDS
    my_message(ER_NOT_ALLOWED_COMMAND, ER(ER_NOT_ALLOWED_COMMAND),
               MYF(0));	/* purecov: inspected */
    break;
#else
  {
    char *fields, *packet_end= packet + packet_length - 1, *arg_end;
    /* Locked closure of all tables */
    TABLE_LIST table_list;
    LEX_STRING conv_name;
    uint dummy;

    /* used as fields initializator */
    lex_start(thd);

    statistic_increment(thd->status_var.com_stat[SQLCOM_SHOW_FIELDS],
			&LOCK_status);
    bzero((char*) &table_list,sizeof(table_list));
    if (thd->copy_db_to(&table_list.db, &dummy))
      break;
    /*
      We have name + wildcard in packet, separated by endzero
    */
    arg_end= strend(packet);
    thd->convert_string(&conv_name, system_charset_info,
			packet, (uint) (arg_end - packet), thd->charset());
    table_list.alias= table_list.table_name= conv_name.str;
    packet= arg_end + 1;

    if (!my_strcasecmp(system_charset_info, table_list.db,
                       INFORMATION_SCHEMA_NAME.str))
    {
      ST_SCHEMA_TABLE *schema_table= find_schema_table(thd, table_list.alias);
      if (schema_table)
        table_list.schema_table= schema_table;
    }

    thd->query_length= (uint) (packet_end - packet); // Don't count end \0
    if (!(thd->query=fields=thd->memdup(packet,thd->query_length+1)))
      break;
    general_log_print(thd, command, "%s %s", table_list.table_name, fields);
    if (lower_case_table_names)
      my_casedn_str(files_charset_info, table_list.table_name);

    if (check_access(thd,SELECT_ACL,table_list.db,&table_list.grant.privilege,
		     0, 0, test(table_list.schema_table)))
      break;
    if (grant_option &&
	check_grant(thd, SELECT_ACL, &table_list, 2, UINT_MAX, 0))
      break;
    /* init structures for VIEW processing */
    table_list.select_lex= &(thd->lex->select_lex);
<<<<<<< HEAD
    mysql_init_query(thd, "", 0);
=======

    lex_start(thd);
    mysql_reset_thd_for_next_command(thd);

>>>>>>> d2e8f901
    thd->lex->
      select_lex.table_list.link_in_list((byte*) &table_list,
                                         (byte**) &table_list.next_local);
    thd->lex->add_to_query_tables(&table_list);

    /* switch on VIEW optimisation: do not fill temporary tables */
    thd->lex->sql_command= SQLCOM_SHOW_FIELDS;
    mysqld_list_fields(thd,&table_list,fields);
    thd->lex->unit.cleanup();
    thd->cleanup_after_query();
    break;
  }
#endif
  case COM_QUIT:
    /* We don't calculate statistics for this command */
    general_log_print(thd, command, NullS);
    net->error=0;				// Don't give 'abort' message
    error=TRUE;					// End server
    break;

#ifdef REMOVED
  case COM_CREATE_DB:				// QQ: To be removed
    {
      LEX_STRING db, alias;
      HA_CREATE_INFO create_info;

      statistic_increment(thd->status_var.com_stat[SQLCOM_CREATE_DB],
			  &LOCK_status);
      if (thd->LEX_STRING_make(&db, packet, packet_length -1) ||
          thd->LEX_STRING_make(&alias, db.str, db.length) ||
          check_db_name(&db))
      {
	my_error(ER_WRONG_DB_NAME, MYF(0), db.str ? db.str : "NULL");
	break;
      }
      if (check_access(thd, CREATE_ACL, db.str , 0, 1, 0,
                       is_schema_db(db.str)))
	break;
      general_log_print(thd, command, packet);
      bzero(&create_info, sizeof(create_info));
      mysql_create_db(thd, (lower_case_table_names == 2 ? alias.str : db.str),
                      &create_info, 0);
      break;
    }
  case COM_DROP_DB:				// QQ: To be removed
    {
      statistic_increment(thd->status_var.com_stat[SQLCOM_DROP_DB],
			  &LOCK_status);
      LEX_STRING db;

      if (thd->LEX_STRING_make(&db, packet, packet_length - 1) ||
          check_db_name(&db))
      {
	my_error(ER_WRONG_DB_NAME, MYF(0), db.str ? db.str : "NULL");
	break;
      }
      if (check_access(thd, DROP_ACL, db.str, 0, 1, 0, is_schema_db(db.str)))
	break;
      if (thd->locked_tables || thd->active_transaction())
      {
	my_message(ER_LOCK_OR_ACTIVE_TRANSACTION,
                   ER(ER_LOCK_OR_ACTIVE_TRANSACTION), MYF(0));
	break;
      }
      general_log_print(thd, command, db.str);
      mysql_rm_db(thd, db.str, 0, 0);
      break;
    }
#endif
#ifndef EMBEDDED_LIBRARY
  case COM_BINLOG_DUMP:
    {
      ulong pos;
      ushort flags;
      uint32 slave_server_id;

      statistic_increment(thd->status_var.com_other,&LOCK_status);
      thd->enable_slow_log= opt_log_slow_admin_statements;
      if (check_global_access(thd, REPL_SLAVE_ACL))
	break;

      /* TODO: The following has to be changed to an 8 byte integer */
      pos = uint4korr(packet);
      flags = uint2korr(packet + 4);
      thd->server_id=0; /* avoid suicide */
      if ((slave_server_id= uint4korr(packet+6))) // mysqlbinlog.server_id==0
	kill_zombie_dump_threads(slave_server_id);
      thd->server_id = slave_server_id;

      general_log_print(thd, command, "Log: '%s'  Pos: %ld", packet+10,
                      (long) pos);
      mysql_binlog_send(thd, thd->strdup(packet + 10), (my_off_t) pos, flags);
      unregister_slave(thd,1,1);
      /*  fake COM_QUIT -- if we get here, the thread needs to terminate */
      error = TRUE;
      net->error = 0;
      break;
    }
#endif
  case COM_REFRESH:
  {
    bool not_used;
    statistic_increment(thd->status_var.com_stat[SQLCOM_FLUSH],
                        &LOCK_status);
    ulong options= (ulong) (uchar) packet[0];
    if (check_global_access(thd,RELOAD_ACL))
      break;
    general_log_print(thd, command, NullS);
    if (!reload_acl_and_cache(thd, options, (TABLE_LIST*) 0, &not_used))
      send_ok(thd);
    break;
  }
#ifndef EMBEDDED_LIBRARY
  case COM_SHUTDOWN:
  {
    statistic_increment(thd->status_var.com_other, &LOCK_status);
    if (check_global_access(thd,SHUTDOWN_ACL))
      break; /* purecov: inspected */
    /*
      If the client is < 4.1.3, it is going to send us no argument; then
      packet_length is 1, packet[0] is the end 0 of the packet. Note that
      SHUTDOWN_DEFAULT is 0. If client is >= 4.1.3, the shutdown level is in
      packet[0].
    */
    enum mysql_enum_shutdown_level level=
      (enum mysql_enum_shutdown_level) (uchar) packet[0];
    if (level == SHUTDOWN_DEFAULT)
      level= SHUTDOWN_WAIT_ALL_BUFFERS; // soon default will be configurable
    else if (level != SHUTDOWN_WAIT_ALL_BUFFERS)
    {
      my_error(ER_NOT_SUPPORTED_YET, MYF(0), "this shutdown level");
      break;
    }
    DBUG_PRINT("quit",("Got shutdown command for level %u", level));
    general_log_print(thd, command, NullS);
    send_eof(thd);
#ifdef __WIN__
    sleep(1);					// must wait after eof()
#endif
    /*
      The client is next going to send a COM_QUIT request (as part of
      mysql_close()). Make the life simpler for the client by sending
      the response for the coming COM_QUIT in advance
    */
    send_eof(thd);
    close_connection(thd, 0, 1);
    close_thread_tables(thd);			// Free before kill
    kill_mysql();
    error=TRUE;
    break;
  }
#endif
  case COM_STATISTICS:
  {
    STATUS_VAR current_global_status_var;
    ulong uptime;
    uint length;
    ulonglong queries_per_second1000;
#ifndef EMBEDDED_LIBRARY
    char buff[250];
    uint buff_len= sizeof(buff);
#else
    char *buff= thd->net.last_error;
    uint buff_len= sizeof(thd->net.last_error);
#endif

    general_log_print(thd, command, NullS);
    statistic_increment(thd->status_var.com_stat[SQLCOM_SHOW_STATUS],
			&LOCK_status);
    calc_sum_of_all_status(&current_global_status_var);
    if (!(uptime= (ulong) (thd->start_time - server_start_time)))
      queries_per_second1000= 0;
    else
      queries_per_second1000= thd->query_id * LL(1000) / uptime;

    length= my_snprintf((char*) buff, buff_len - 1,
                        "Uptime: %lu  Threads: %d  Questions: %lu  "
                        "Slow queries: %lu  Opens: %lu  Flush tables: %lu  "
                        "Open tables: %u  Queries per second avg: %u.%u",
                        uptime,
                        (int) thread_count, (ulong) thd->query_id,
                        current_global_status_var.long_query_count,
                        current_global_status_var.opened_tables,
                        refresh_version,
                        cached_open_tables(),
                        (uint) (queries_per_second1000 / 1000),
                        (uint) (queries_per_second1000 % 1000));
#ifdef SAFEMALLOC
    if (sf_malloc_cur_memory)				// Using SAFEMALLOC
    {
      char *end= buff + length;
      length+= my_snprintf(end, buff_len - length - 1,
                           end,"  Memory in use: %ldK  Max memory used: %ldK",
                           (sf_malloc_cur_memory+1023L)/1024L,
                           (sf_malloc_max_memory+1023L)/1024L);
    }
#endif
#ifndef EMBEDDED_LIBRARY
    VOID(my_net_write(net, buff, length));
      VOID(net_flush(net));
#endif
    break;
  }
  case COM_PING:
    statistic_increment(thd->status_var.com_other, &LOCK_status);
    send_ok(thd);				// Tell client we are alive
    break;
  case COM_PROCESS_INFO:
    statistic_increment(thd->status_var.com_stat[SQLCOM_SHOW_PROCESSLIST],
			&LOCK_status);
    if (!thd->security_ctx->priv_user[0] &&
        check_global_access(thd, PROCESS_ACL))
      break;
    general_log_print(thd, command, NullS);
    mysqld_list_processes(thd,
			  thd->security_ctx->master_access & PROCESS_ACL ? 
			  NullS : thd->security_ctx->priv_user, 0);
    break;
  case COM_PROCESS_KILL:
  {
    statistic_increment(thd->status_var.com_stat[SQLCOM_KILL], &LOCK_status);
    ulong id=(ulong) uint4korr(packet);
    sql_kill(thd,id,false);
    break;
  }
  case COM_SET_OPTION:
  {
    statistic_increment(thd->status_var.com_stat[SQLCOM_SET_OPTION],
			&LOCK_status);
    uint opt_command= uint2korr(packet);

    switch (opt_command) {
    case (int) MYSQL_OPTION_MULTI_STATEMENTS_ON:
      thd->client_capabilities|= CLIENT_MULTI_STATEMENTS;
      send_eof(thd);
      break;
    case (int) MYSQL_OPTION_MULTI_STATEMENTS_OFF:
      thd->client_capabilities&= ~CLIENT_MULTI_STATEMENTS;
      send_eof(thd);
      break;
    default:
      my_message(ER_UNKNOWN_COM_ERROR, ER(ER_UNKNOWN_COM_ERROR), MYF(0));
      break;
    }
    break;
  }
  case COM_DEBUG:
    statistic_increment(thd->status_var.com_other, &LOCK_status);
    if (check_global_access(thd, SUPER_ACL))
      break;					/* purecov: inspected */
    mysql_print_status();
    general_log_print(thd, command, NullS);
    send_eof(thd);
    break;
  case COM_SLEEP:
  case COM_CONNECT:				// Impossible here
  case COM_TIME:				// Impossible from client
  case COM_DELAYED_INSERT:
  case COM_END:
  default:
    my_message(ER_UNKNOWN_COM_ERROR, ER(ER_UNKNOWN_COM_ERROR), MYF(0));
    break;
  }
  if (thd->lock || thd->open_tables || thd->derived_tables ||
      thd->prelocked_mode)
  {
    thd->proc_info="closing tables";
    close_thread_tables(thd);			/* Free tables */
  }
  /*
    assume handlers auto-commit (if some doesn't - transaction handling
    in MySQL should be redesigned to support it; it's a big change,
    and it's not worth it - better to commit explicitly only writing
    transactions, read-only ones should better take care of themselves.
    saves some work in 2pc too)
    see also sql_base.cc - close_thread_tables()
  */
  bzero(&thd->transaction.stmt, sizeof(thd->transaction.stmt));
  if (!thd->active_transaction())
    thd->transaction.xid_state.xid.null();

  /* report error issued during command execution */
  if (thd->killed_errno() && !thd->net.report_error)
    thd->send_kill_message();
  if (thd->net.report_error)
    net_send_error(thd);

  log_slow_statement(thd);

  thd->proc_info="cleaning up";
  VOID(pthread_mutex_lock(&LOCK_thread_count)); // For process list
  thd->proc_info=0;
  thd->command=COM_SLEEP;
  thd->query=0;
  thd->query_length=0;
  thread_running--;
  VOID(pthread_mutex_unlock(&LOCK_thread_count));
  thd->packet.shrink(thd->variables.net_buffer_length);	// Reclaim some memory
  free_root(thd->mem_root,MYF(MY_KEEP_PREALLOC));
  DBUG_RETURN(error);
}


void log_slow_statement(THD *thd)
{
  time_t start_of_query;
  DBUG_ENTER("log_slow_statement");

  /*
    The following should never be true with our current code base,
    but better to keep this here so we don't accidently try to log a
    statement in a trigger or stored function
  */
  if (unlikely(thd->in_sub_stmt))
    DBUG_VOID_RETURN;                           // Don't set time for sub stmt

  start_of_query= thd->start_time;
  thd->end_time();				// Set start time

  /*
    Do not log administrative statements unless the appropriate option is
    set; do not log into slow log if reading from backup.
  */
  if (thd->enable_slow_log && !thd->user_time)
  {
    thd->proc_info="logging slow query";

    if ((ulong) (thd->start_time - thd->time_after_lock) >
	thd->variables.long_query_time ||
	((thd->server_status &
	  (SERVER_QUERY_NO_INDEX_USED | SERVER_QUERY_NO_GOOD_INDEX_USED)) &&
	 (specialflag & SPECIAL_LOG_QUERIES_NOT_USING_INDEXES)))
    {
      thd->status_var.long_query_count++;
      slow_log_print(thd, thd->query, thd->query_length, start_of_query);
    }
  }
  DBUG_VOID_RETURN;
}


/*
  Create a TABLE_LIST object for an INFORMATION_SCHEMA table.

  SYNOPSIS
    prepare_schema_table()
      thd              thread handle
      lex              current lex
      table_ident      table alias if it's used
      schema_table_idx the type of the INFORMATION_SCHEMA table to be
                       created

  DESCRIPTION
    This function is used in the parser to convert a SHOW or DESCRIBE
    table_name command to a SELECT from INFORMATION_SCHEMA.
    It prepares a SELECT_LEX and a TABLE_LIST object to represent the
    given command as a SELECT parse tree.

  NOTES
    Due to the way this function works with memory and LEX it cannot
    be used outside the parser (parse tree transformations outside
    the parser break PS and SP).

  RETURN VALUE
    0                 success
    1                 out of memory or SHOW commands are not allowed
                      in this version of the server.
*/

int prepare_schema_table(THD *thd, LEX *lex, Table_ident *table_ident,
                         enum enum_schema_tables schema_table_idx)
{
  SELECT_LEX *schema_select_lex= NULL;
  DBUG_ENTER("prepare_schema_table");

  switch (schema_table_idx) {
  case SCH_SCHEMATA:
#if defined(DONT_ALLOW_SHOW_COMMANDS)
    my_message(ER_NOT_ALLOWED_COMMAND,
               ER(ER_NOT_ALLOWED_COMMAND), MYF(0));   /* purecov: inspected */
    DBUG_RETURN(1);
#else
    break;
#endif

  case SCH_TABLE_NAMES:
  case SCH_TABLES:
  case SCH_VIEWS:
  case SCH_TRIGGERS:
  case SCH_EVENTS:
#ifdef DONT_ALLOW_SHOW_COMMANDS
    my_message(ER_NOT_ALLOWED_COMMAND,
               ER(ER_NOT_ALLOWED_COMMAND), MYF(0)); /* purecov: inspected */
    DBUG_RETURN(1);
#else
    {
      LEX_STRING db;
      uint dummy;
      if (lex->select_lex.db == NULL &&
          thd->copy_db_to(&lex->select_lex.db, &dummy))
      {
        DBUG_RETURN(1);
      }
      schema_select_lex= new SELECT_LEX();
      db.str= schema_select_lex->db= lex->select_lex.db;
      schema_select_lex->table_list.first= NULL;
      db.length= strlen(db.str);

      if (check_db_name(&db))
      {
        my_error(ER_WRONG_DB_NAME, MYF(0), db.str);
        DBUG_RETURN(1);
      }
      break;
    }
#endif
  case SCH_COLUMNS:
  case SCH_STATISTICS:
  {
#ifdef DONT_ALLOW_SHOW_COMMANDS
    my_message(ER_NOT_ALLOWED_COMMAND,
               ER(ER_NOT_ALLOWED_COMMAND), MYF(0)); /* purecov: inspected */
    DBUG_RETURN(1);
#else
    DBUG_ASSERT(table_ident);
    TABLE_LIST **query_tables_last= lex->query_tables_last;
    schema_select_lex= new SELECT_LEX();
    /* 'parent_lex' is used in init_query() so it must be before it. */
    schema_select_lex->parent_lex= lex;
    schema_select_lex->init_query();
    if (!schema_select_lex->add_table_to_list(thd, table_ident, 0, 0, TL_READ))
      DBUG_RETURN(1);
    lex->query_tables_last= query_tables_last;
    break;
  }
#endif
  case SCH_OPEN_TABLES:
  case SCH_VARIABLES:
  case SCH_STATUS:
  case SCH_PROCEDURES:
  case SCH_CHARSETS:
  case SCH_ENGINES:
  case SCH_COLLATIONS:
  case SCH_COLLATION_CHARACTER_SET_APPLICABILITY:
  case SCH_USER_PRIVILEGES:
  case SCH_SCHEMA_PRIVILEGES:
  case SCH_TABLE_PRIVILEGES:
  case SCH_COLUMN_PRIVILEGES:
  case SCH_TABLE_CONSTRAINTS:
  case SCH_KEY_COLUMN_USAGE:
  default:
    break;
  }
  
  SELECT_LEX *select_lex= lex->current_select;
  if (make_schema_select(thd, select_lex, schema_table_idx))
  {
    DBUG_RETURN(1);
  }
  TABLE_LIST *table_list= (TABLE_LIST*) select_lex->table_list.first;
  table_list->schema_select_lex= schema_select_lex;
  table_list->schema_table_reformed= 1;
  DBUG_RETURN(0);
}


/*
  Read query from packet and store in thd->query
  Used in COM_QUERY and COM_STMT_PREPARE

  DESCRIPTION
    Sets the following THD variables:
      query
      query_length

  RETURN VALUES
    FALSE ok
    TRUE  error;  In this case thd->fatal_error is set
*/

bool alloc_query(THD *thd, const char *packet, uint packet_length)
{
  packet_length--;				// Remove end null
  /* Remove garbage at start and end of query */
  while (my_isspace(thd->charset(),packet[0]) && packet_length > 0)
  {
    packet++;
    packet_length--;
  }
  const char *pos= packet + packet_length;     // Point at end null
  while (packet_length > 0 &&
	 (pos[-1] == ';' || my_isspace(thd->charset() ,pos[-1])))
  {
    pos--;
    packet_length--;
  }
  /* We must allocate some extra memory for query cache */
  thd->query_length= 0;                        // Extra safety: Avoid races
  if (!(thd->query= (char*) thd->memdup_w_gap((gptr) (packet),
					      packet_length,
					      thd->db_length+ 1 +
					      QUERY_CACHE_FLAGS_SIZE)))
    return TRUE;
  thd->query[packet_length]=0;
  thd->query_length= packet_length;

  /* Reclaim some memory */
  thd->packet.shrink(thd->variables.net_buffer_length);
  thd->convert_buffer.shrink(thd->variables.net_buffer_length);

  return FALSE;
}

static void reset_one_shot_variables(THD *thd) 
{
  thd->variables.character_set_client=
    global_system_variables.character_set_client;
  thd->variables.collation_connection=
    global_system_variables.collation_connection;
  thd->variables.collation_database=
    global_system_variables.collation_database;
  thd->variables.collation_server=
    global_system_variables.collation_server;
  thd->update_charset();
  thd->variables.time_zone=
    global_system_variables.time_zone;
  thd->variables.lc_time_names= &my_locale_en_US;
  thd->one_shot_set= 0;
}


static
bool sp_process_definer(THD *thd)
{
  DBUG_ENTER("sp_process_definer");

  LEX *lex= thd->lex;

  /*
    If the definer is not specified, this means that CREATE-statement missed
    DEFINER-clause. DEFINER-clause can be missed in two cases:

      - The user submitted a statement w/o the clause. This is a normal
        case, we should assign CURRENT_USER as definer.

      - Our slave received an updated from the master, that does not
        replicate definer for stored rountines. We should also assign
        CURRENT_USER as definer here, but also we should mark this routine
        as NON-SUID. This is essential for the sake of backward
        compatibility.

        The problem is the slave thread is running under "special" user (@),
        that actually does not exist. In the older versions we do not fail
        execution of a stored routine if its definer does not exist and
        continue the execution under the authorization of the invoker
        (BUG#13198). And now if we try to switch to slave-current-user (@),
        we will fail.

        Actually, this leads to the inconsistent state of master and
        slave (different definers, different SUID behaviour), but it seems,
        this is the best we can do.
  */

  if (!lex->definer)
  {
    Query_arena original_arena;
    Query_arena *ps_arena= thd->activate_stmt_arena_if_needed(&original_arena);

    lex->definer= create_default_definer(thd);

    if (ps_arena)
      thd->restore_active_arena(ps_arena, &original_arena);

    /* Error has been already reported. */
    if (lex->definer == NULL)
      DBUG_RETURN(TRUE);

    if (thd->slave_thread)
      lex->sphead->m_chistics->suid= SP_IS_NOT_SUID;
  }
  else
  {
    /*
      If the specified definer differs from the current user, we
      should check that the current user has SUPER privilege (in order
      to create a stored routine under another user one must have
      SUPER privilege).
    */
    if ((strcmp(lex->definer->user.str, thd->security_ctx->priv_user) ||
         my_strcasecmp(system_charset_info, lex->definer->host.str,
                       thd->security_ctx->priv_host)) &&
        check_global_access(thd, SUPER_ACL))
    {
      my_error(ER_SPECIFIC_ACCESS_DENIED_ERROR, MYF(0), "SUPER");
      DBUG_RETURN(TRUE);
    }
  }

  /* Check that the specified definer exists. Emit a warning if not. */

#ifndef NO_EMBEDDED_ACCESS_CHECKS
  if (!is_acl_user(lex->definer->host.str, lex->definer->user.str))
  {
    push_warning_printf(thd,
                        MYSQL_ERROR::WARN_LEVEL_NOTE,
                        ER_NO_SUCH_USER,
                        ER(ER_NO_SUCH_USER),
                        lex->definer->user.str,
                        lex->definer->host.str);
  }
#endif /* NO_EMBEDDED_ACCESS_CHECKS */

  DBUG_RETURN(FALSE);
}


static
bool sp_process_definer(THD *thd)
{
  DBUG_ENTER("sp_process_definer");

  LEX *lex= thd->lex;

  /*
    If the definer is not specified, this means that CREATE-statement missed
    DEFINER-clause. DEFINER-clause can be missed in two cases:

      - The user submitted a statement w/o the clause. This is a normal
        case, we should assign CURRENT_USER as definer.

      - Our slave received an updated from the master, that does not
        replicate definer for stored rountines. We should also assign
        CURRENT_USER as definer here, but also we should mark this routine
        as NON-SUID. This is essential for the sake of backward
        compatibility.

        The problem is the slave thread is running under "special" user (@),
        that actually does not exist. In the older versions we do not fail
        execution of a stored routine if its definer does not exist and
        continue the execution under the authorization of the invoker
        (BUG#13198). And now if we try to switch to slave-current-user (@),
        we will fail.

        Actually, this leads to the inconsistent state of master and
        slave (different definers, different SUID behaviour), but it seems,
        this is the best we can do.
  */

  if (!lex->definer)
  {
    Query_arena original_arena;
    Query_arena *ps_arena= thd->activate_stmt_arena_if_needed(&original_arena);

    lex->definer= create_default_definer(thd);

    if (ps_arena)
      thd->restore_active_arena(ps_arena, &original_arena);

    /* Error has been already reported. */
    if (lex->definer == NULL)
      DBUG_RETURN(TRUE);

    if (thd->slave_thread)
      lex->sphead->m_chistics->suid= SP_IS_NOT_SUID;
  }
  else
  {
    /*
      If the specified definer differs from the current user, we
      should check that the current user has SUPER privilege (in order
      to create a stored routine under another user one must have
      SUPER privilege).
    */
    if ((strcmp(lex->definer->user.str, thd->security_ctx->priv_user) ||
         my_strcasecmp(system_charset_info, lex->definer->host.str,
                       thd->security_ctx->priv_host)) &&
        check_global_access(thd, SUPER_ACL))
    {
      my_error(ER_SPECIFIC_ACCESS_DENIED_ERROR, MYF(0), "SUPER");
      DBUG_RETURN(TRUE);
    }
  }

  /* Check that the specified definer exists. Emit a warning if not. */

#ifndef NO_EMBEDDED_ACCESS_CHECKS
  if (!is_acl_user(lex->definer->host.str, lex->definer->user.str))
  {
    push_warning_printf(thd,
                        MYSQL_ERROR::WARN_LEVEL_NOTE,
                        ER_NO_SUCH_USER,
                        ER(ER_NO_SUCH_USER),
                        lex->definer->user.str,
                        lex->definer->host.str);
  }
#endif /* NO_EMBEDDED_ACCESS_CHECKS */

  DBUG_RETURN(FALSE);
}


/*
  Execute command saved in thd and lex->sql_command

  SYNOPSIS
    mysql_execute_command()
      thd                       Thread handle

  IMPLEMENTATION

    Before every operation that can request a write lock for a table
    wait if a global read lock exists. However do not wait if this
    thread has locked tables already. No new locks can be requested
    until the other locks are released. The thread that requests the
    global read lock waits for write locked tables to become unlocked.

    Note that wait_if_global_read_lock() sets a protection against a new
    global read lock when it succeeds. This needs to be released by
    start_waiting_global_read_lock() after the operation.

  RETURN
    FALSE       OK
    TRUE        Error
*/

bool
mysql_execute_command(THD *thd)
{
  bool res= FALSE;
  bool need_start_waiting= FALSE; // have protection against global read lock
  int  up_result= 0;
  LEX  *lex= thd->lex;
  /* first SELECT_LEX (have special meaning for many of non-SELECTcommands) */
  SELECT_LEX *select_lex= &lex->select_lex;
  /* first table of first SELECT_LEX */
  TABLE_LIST *first_table= (TABLE_LIST*) select_lex->table_list.first;
  /* list of all tables in query */
  TABLE_LIST *all_tables;
  /* most outer SELECT_LEX_UNIT of query */
  SELECT_LEX_UNIT *unit= &lex->unit;
  /* Saved variable value */
  DBUG_ENTER("mysql_execute_command");
  thd->net.no_send_error= 0;
#ifdef WITH_PARTITION_STORAGE_ENGINE
  thd->work_part_info= 0;
#endif

  /*
    In many cases first table of main SELECT_LEX have special meaning =>
    check that it is first table in global list and relink it first in 
    queries_tables list if it is necessary (we need such relinking only
    for queries with subqueries in select list, in this case tables of
    subqueries will go to global list first)

    all_tables will differ from first_table only if most upper SELECT_LEX
    do not contain tables.

    Because of above in place where should be at least one table in most
    outer SELECT_LEX we have following check:
    DBUG_ASSERT(first_table == all_tables);
    DBUG_ASSERT(first_table == all_tables && first_table != 0);
  */
  lex->first_lists_tables_same();
  /* should be assigned after making first tables same */
  all_tables= lex->query_tables;
  /* set context for commands which do not use setup_tables */
  select_lex->
    context.resolve_in_table_list_only((TABLE_LIST*)select_lex->
                                       table_list.first);

  /*
    Reset warning count for each query that uses tables
    A better approach would be to reset this for any commands
    that is not a SHOW command or a select that only access local
    variables, but for now this is probably good enough.
    Don't reset warnings when executing a stored routine.
  */
  if ((all_tables || &lex->select_lex != lex->all_selects_list ||
       lex->sroutines.records) && !thd->spcont)
    mysql_reset_errors(thd, 0);

#ifdef HAVE_REPLICATION
  if (unlikely(thd->slave_thread))
  {
    if (lex->sql_command == SQLCOM_DROP_TRIGGER)
    {
      /*
        When dropping a trigger, we need to load its table name
        before checking slave filter rules.
      */
      add_table_for_trigger(thd, thd->lex->spname, 1, &all_tables);
      
      if (!all_tables)
      {
        /*
          If table name cannot be loaded,
          it means the trigger does not exists possibly because
          CREATE TRIGGER was previously skipped for this trigger
          according to slave filtering rules.
          Returning success without producing any errors in this case.
        */
        DBUG_RETURN(0);
      }
      
      // force searching in slave.cc:tables_ok() 
      all_tables->updating= 1;
    }
    
    /*
      Check if statment should be skipped because of slave filtering
      rules

      Exceptions are:
      - UPDATE MULTI: For this statement, we want to check the filtering
        rules later in the code
      - SET: we always execute it (Not that many SET commands exists in
        the binary log anyway -- only 4.1 masters write SET statements,
	in 5.0 there are no SET statements in the binary log)
      - DROP TEMPORARY TABLE IF EXISTS: we always execute it (otherwise we
        have stale files on slave caused by exclusion of one tmp table).
    */
    if (!(lex->sql_command == SQLCOM_UPDATE_MULTI) &&
	!(lex->sql_command == SQLCOM_SET_OPTION) &&
	!(lex->sql_command == SQLCOM_DROP_TABLE &&
          lex->drop_temporary && lex->drop_if_exists) &&
        all_tables_not_ok(thd, all_tables))
    {
      /* we warn the slave SQL thread */
      my_message(ER_SLAVE_IGNORED_TABLE, ER(ER_SLAVE_IGNORED_TABLE), MYF(0));
      if (thd->one_shot_set)
      {
        /*
          It's ok to check thd->one_shot_set here:

          The charsets in a MySQL 5.0 slave can change by both a binlogged
          SET ONE_SHOT statement and the event-internal charset setting, 
          and these two ways to change charsets do not seems to work
          together.

          At least there seems to be problems in the rli cache for
          charsets if we are using ONE_SHOT.  Note that this is normally no
          problem because either the >= 5.0 slave reads a 4.1 binlog (with
          ONE_SHOT) *or* or 5.0 binlog (without ONE_SHOT) but never both."
        */
        reset_one_shot_variables(thd);
      }
      DBUG_RETURN(0);
    }
  }
  else
  {
#endif /* HAVE_REPLICATION */
    /*
      When option readonly is set deny operations which change non-temporary
      tables. Except for the replication thread and the 'super' users.
    */
    if (opt_readonly &&
	!(thd->security_ctx->master_access & SUPER_ACL) &&
	(sql_command_flags[lex->sql_command] & CF_CHANGES_DATA) &&
        !((lex->sql_command == SQLCOM_CREATE_TABLE) &&
          (lex->create_info.options & HA_LEX_CREATE_TMP_TABLE)) &&
        !((lex->sql_command == SQLCOM_DROP_TABLE) && lex->drop_temporary) &&
        ((lex->sql_command != SQLCOM_UPDATE_MULTI) &&
          some_non_temp_table_to_be_updated(thd, all_tables)))
    {
      my_error(ER_OPTION_PREVENTS_STATEMENT, MYF(0), "--read-only");
      DBUG_RETURN(-1);
    }
#ifdef HAVE_REPLICATION
  } /* endif unlikely slave */
#endif
  statistic_increment(thd->status_var.com_stat[lex->sql_command],
                      &LOCK_status);

  switch (lex->sql_command) {
  case SQLCOM_SHOW_EVENTS:
    if ((res= check_access(thd, EVENT_ACL, thd->lex->select_lex.db, 0, 0, 0,
                           is_schema_db(thd->lex->select_lex.db))))
      break;
    /* fall through */
  case SQLCOM_SHOW_STATUS_PROC:
  case SQLCOM_SHOW_STATUS_FUNC:
    res= execute_sqlcom_select(thd, all_tables);
    break;
  case SQLCOM_SHOW_STATUS:
  {
    system_status_var old_status_var= thd->status_var;
    thd->initial_status_var= &old_status_var;
    res= execute_sqlcom_select(thd, all_tables);
    /* Don't log SHOW STATUS commands to slow query log */
    thd->server_status&= ~(SERVER_QUERY_NO_INDEX_USED |
                           SERVER_QUERY_NO_GOOD_INDEX_USED);
    /*
      restore status variables, as we don't want 'show status' to cause
      changes
    */
    pthread_mutex_lock(&LOCK_status);
    add_diff_to_status(&global_status_var, &thd->status_var,
                       &old_status_var);
    thd->status_var= old_status_var;
    pthread_mutex_unlock(&LOCK_status);
    break;
  }
  case SQLCOM_SHOW_DATABASES:
  case SQLCOM_SHOW_TABLES:
  case SQLCOM_SHOW_TRIGGERS:
  case SQLCOM_SHOW_TABLE_STATUS:
  case SQLCOM_SHOW_OPEN_TABLES:
  case SQLCOM_SHOW_PLUGINS:
  case SQLCOM_SHOW_FIELDS:
  case SQLCOM_SHOW_KEYS:
  case SQLCOM_SHOW_VARIABLES:
  case SQLCOM_SHOW_CHARSETS:
  case SQLCOM_SHOW_COLLATIONS:
  case SQLCOM_SELECT:
    thd->status_var.last_query_cost= 0.0;
    if (all_tables)
    {
      res= check_table_access(thd,
                              lex->exchange ? SELECT_ACL | FILE_ACL :
                              SELECT_ACL,
                              all_tables, 0);
    }
    else
      res= check_access(thd,
                        lex->exchange ? SELECT_ACL | FILE_ACL : SELECT_ACL,
                        any_db, 0, 0, 0, 0);
    if (!res)
      res= execute_sqlcom_select(thd, all_tables);
    break;
  case SQLCOM_PREPARE:
  {
    mysql_sql_stmt_prepare(thd);
    break;
  }
  case SQLCOM_EXECUTE:
  {
    mysql_sql_stmt_execute(thd);
    break;
  }
  case SQLCOM_DEALLOCATE_PREPARE:
  {
    mysql_sql_stmt_close(thd);
    break;
  }
  case SQLCOM_DO:
    if (check_table_access(thd, SELECT_ACL, all_tables, 0) ||
        open_and_lock_tables(thd, all_tables))
      goto error;

    res= mysql_do(thd, *lex->insert_list);
    break;

  case SQLCOM_EMPTY_QUERY:
    send_ok(thd);
    break;

  case SQLCOM_HELP:
    res= mysqld_help(thd,lex->help_arg);
    break;

#ifndef EMBEDDED_LIBRARY
  case SQLCOM_PURGE:
  {
    if (check_global_access(thd, SUPER_ACL))
      goto error;
    /* PURGE MASTER LOGS TO 'file' */
    res = purge_master_logs(thd, lex->to_log);
    break;
  }
  case SQLCOM_PURGE_BEFORE:
  {
    Item *it;

    if (check_global_access(thd, SUPER_ACL))
      goto error;
    /* PURGE MASTER LOGS BEFORE 'data' */
    it= (Item *)lex->value_list.head();
    if ((!it->fixed && it->fix_fields(lex->thd, &it)) ||
        it->check_cols(1))
    {
      my_error(ER_WRONG_ARGUMENTS, MYF(0), "PURGE LOGS BEFORE");
      goto error;
    }
    it= new Item_func_unix_timestamp(it);
    /*
      it is OK only emulate fix_fieds, because we need only
      value of constant
    */
    it->quick_fix_field();
    res = purge_master_logs_before_date(thd, (ulong)it->val_int());
    break;
  }
#endif
  case SQLCOM_SHOW_WARNS:
  {
    res= mysqld_show_warnings(thd, (ulong)
			      ((1L << (uint) MYSQL_ERROR::WARN_LEVEL_NOTE) |
			       (1L << (uint) MYSQL_ERROR::WARN_LEVEL_WARN) |
			       (1L << (uint) MYSQL_ERROR::WARN_LEVEL_ERROR)
			       ));
    break;
  }
  case SQLCOM_SHOW_ERRORS:
  {
    res= mysqld_show_warnings(thd, (ulong)
			      (1L << (uint) MYSQL_ERROR::WARN_LEVEL_ERROR));
    break;
  }
  case SQLCOM_SHOW_NEW_MASTER:
  {
    if (check_global_access(thd, REPL_SLAVE_ACL))
      goto error;
    /* This query don't work now. See comment in repl_failsafe.cc */
#ifndef WORKING_NEW_MASTER
    my_error(ER_NOT_SUPPORTED_YET, MYF(0), "SHOW NEW MASTER");
    goto error;
#else
    res = show_new_master(thd);
    break;
#endif
  }

#ifdef HAVE_REPLICATION
  case SQLCOM_SHOW_SLAVE_HOSTS:
  {
    if (check_global_access(thd, REPL_SLAVE_ACL))
      goto error;
    res = show_slave_hosts(thd);
    break;
  }
  case SQLCOM_SHOW_BINLOG_EVENTS:
  {
    if (check_global_access(thd, REPL_SLAVE_ACL))
      goto error;
    res = mysql_show_binlog_events(thd);
    break;
  }
#endif

  case SQLCOM_BACKUP_TABLE:
  {
    DBUG_ASSERT(first_table == all_tables && first_table != 0);
    if (check_table_access(thd, SELECT_ACL, all_tables, 0) ||
	check_global_access(thd, FILE_ACL))
      goto error; /* purecov: inspected */
    thd->enable_slow_log= opt_log_slow_admin_statements;
    res = mysql_backup_table(thd, first_table);
    select_lex->table_list.first= (byte*) first_table;
    lex->query_tables=all_tables;
    break;
  }
  case SQLCOM_RESTORE_TABLE:
  {
    DBUG_ASSERT(first_table == all_tables && first_table != 0);
    if (check_table_access(thd, INSERT_ACL, all_tables, 0) ||
	check_global_access(thd, FILE_ACL))
      goto error; /* purecov: inspected */
    thd->enable_slow_log= opt_log_slow_admin_statements;
    res = mysql_restore_table(thd, first_table);
    select_lex->table_list.first= (byte*) first_table;
    lex->query_tables=all_tables;
    break;
  }
  case SQLCOM_ASSIGN_TO_KEYCACHE:
  {
    DBUG_ASSERT(first_table == all_tables && first_table != 0);
    if (check_access(thd, INDEX_ACL, first_table->db,
                     &first_table->grant.privilege, 0, 0,
                     test(first_table->schema_table)))
      goto error;
    res= mysql_assign_to_keycache(thd, first_table, &lex->ident);
    break;
  }
  case SQLCOM_PRELOAD_KEYS:
  {
    DBUG_ASSERT(first_table == all_tables && first_table != 0);
    if (check_access(thd, INDEX_ACL, first_table->db,
                     &first_table->grant.privilege, 0, 0,
                     test(first_table->schema_table)))
      goto error;
    res = mysql_preload_keys(thd, first_table);
    break;
  }
#ifdef HAVE_REPLICATION
  case SQLCOM_CHANGE_MASTER:
  {
    if (check_global_access(thd, SUPER_ACL))
      goto error;
    pthread_mutex_lock(&LOCK_active_mi);
    res = change_master(thd,active_mi);
    pthread_mutex_unlock(&LOCK_active_mi);
    break;
  }
  case SQLCOM_SHOW_SLAVE_STAT:
  {
    /* Accept one of two privileges */
    if (check_global_access(thd, SUPER_ACL | REPL_CLIENT_ACL))
      goto error;
    pthread_mutex_lock(&LOCK_active_mi);
    res = show_master_info(thd,active_mi);
    pthread_mutex_unlock(&LOCK_active_mi);
    break;
  }
  case SQLCOM_SHOW_MASTER_STAT:
  {
    /* Accept one of two privileges */
    if (check_global_access(thd, SUPER_ACL | REPL_CLIENT_ACL))
      goto error;
    res = show_binlog_info(thd);
    break;
  }

  case SQLCOM_LOAD_MASTER_DATA: // sync with master
    if (check_global_access(thd, SUPER_ACL))
      goto error;
    if (end_active_trans(thd))
      goto error;
    res = load_master_data(thd);
    break;
#endif /* HAVE_REPLICATION */
  case SQLCOM_SHOW_ENGINE_STATUS:
    {
      if (check_global_access(thd, SUPER_ACL))
        goto error;
      res = ha_show_status(thd, lex->create_info.db_type, HA_ENGINE_STATUS);
      break;
    }
  case SQLCOM_SHOW_ENGINE_MUTEX:
    {
      if (check_global_access(thd, SUPER_ACL))
        goto error;
      res = ha_show_status(thd, lex->create_info.db_type, HA_ENGINE_MUTEX);
      break;
    }
#ifdef HAVE_REPLICATION
  case SQLCOM_LOAD_MASTER_TABLE:
  {
    DBUG_ASSERT(first_table == all_tables && first_table != 0);
    DBUG_ASSERT(first_table->db); /* Must be set in the parser */

    if (check_access(thd, CREATE_ACL, first_table->db,
		     &first_table->grant.privilege, 0, 0,
                     test(first_table->schema_table)))
      goto error;				/* purecov: inspected */
    if (grant_option)
    {
      /* Check that the first table has CREATE privilege */
      if (check_grant(thd, CREATE_ACL, all_tables, 0, 1, 0))
	goto error;
    }
    pthread_mutex_lock(&LOCK_active_mi);
    /*
      fetch_master_table will send the error to the client on failure.
      Give error if the table already exists.
    */
    if (!fetch_master_table(thd, first_table->db, first_table->table_name,
			    active_mi, 0, 0))
    {
      send_ok(thd);
    }
    pthread_mutex_unlock(&LOCK_active_mi);
    break;
  }
#endif /* HAVE_REPLICATION */

  case SQLCOM_CREATE_TABLE:
  {
    /* If CREATE TABLE of non-temporary table, do implicit commit */
    if (!(lex->create_info.options & HA_LEX_CREATE_TMP_TABLE))
    {
      if (end_active_trans(thd))
      {
	res= -1;
	break;
      }
    }
    DBUG_ASSERT(first_table == all_tables && first_table != 0);
    bool link_to_local;
    // Skip first table, which is the table we are creating
    TABLE_LIST *create_table= lex->unlink_first_table(&link_to_local);
    TABLE_LIST *select_tables= lex->query_tables;

    if ((res= create_table_precheck(thd, select_tables, create_table)))
      goto end_with_restore_list;

#ifndef HAVE_READLINK
    if (lex->create_info.data_file_name)
      push_warning(thd, MYSQL_ERROR::WARN_LEVEL_WARN, 0,
                   "DATA DIRECTORY option ignored");
    if (lex->create_info.index_file_name)
      push_warning(thd, MYSQL_ERROR::WARN_LEVEL_WARN, 0,
                   "INDEX DIRECTORY option ignored");
    lex->create_info.data_file_name=lex->create_info.index_file_name=0;
#else
    /* Fix names if symlinked tables */
    if (append_file_to_dir(thd, &lex->create_info.data_file_name,
			   create_table->table_name) ||
	append_file_to_dir(thd, &lex->create_info.index_file_name,
			   create_table->table_name))
      goto end_with_restore_list;
#endif
    /*
      If we are using SET CHARSET without DEFAULT, add an implicit
      DEFAULT to not confuse old users. (This may change).
    */
    if ((lex->create_info.used_fields & 
	 (HA_CREATE_USED_DEFAULT_CHARSET | HA_CREATE_USED_CHARSET)) ==
	HA_CREATE_USED_CHARSET)
    {
      lex->create_info.used_fields&= ~HA_CREATE_USED_CHARSET;
      lex->create_info.used_fields|= HA_CREATE_USED_DEFAULT_CHARSET;
      lex->create_info.default_table_charset= lex->create_info.table_charset;
      lex->create_info.table_charset= 0;
    }
    /*
      The create-select command will open and read-lock the select table
      and then create, open and write-lock the new table. If a global
      read lock steps in, we get a deadlock. The write lock waits for
      the global read lock, while the global read lock waits for the
      select table to be closed. So we wait until the global readlock is
      gone before starting both steps. Note that
      wait_if_global_read_lock() sets a protection against a new global
      read lock when it succeeds. This needs to be released by
      start_waiting_global_read_lock(). We protect the normal CREATE
      TABLE in the same way. That way we avoid that a new table is
      created during a gobal read lock.
    */
    if (!thd->locked_tables &&
        !(need_start_waiting= !wait_if_global_read_lock(thd, 0, 1)))
    {
      res= 1;
      goto end_with_restore_list;
    }
#ifdef WITH_PARTITION_STORAGE_ENGINE
    {
      partition_info *part_info= thd->lex->part_info;
      if (part_info && !(part_info= thd->lex->part_info->get_clone()))
      {
        res= -1;
        goto end_with_restore_list;
      }
      thd->work_part_info= part_info;
    }
#endif
    if (select_lex->item_list.elements)		// With select
    {
      select_result *result;

      select_lex->options|= SELECT_NO_UNLOCK;
      unit->set_limit(select_lex);

      if (!(res= open_and_lock_tables(thd, select_tables)))
      {
        /*
          Is table which we are changing used somewhere in other parts
          of query
        */
        if (!(lex->create_info.options & HA_LEX_CREATE_TMP_TABLE))
        {
          TABLE_LIST *duplicate;
          if ((duplicate= unique_table(thd, create_table, select_tables, 0)))
          {
            update_non_unique_table_error(create_table, "CREATE", duplicate);
            res= 1;
            goto end_with_restore_list;
          }
        }
        /* If we create merge table, we have to test tables in merge, too */
        if (lex->create_info.used_fields & HA_CREATE_USED_UNION)
        {
          TABLE_LIST *tab;
          for (tab= (TABLE_LIST*) lex->create_info.merge_list.first;
               tab;
               tab= tab->next_local)
          {
            TABLE_LIST *duplicate;
            if ((duplicate= unique_table(thd, tab, select_tables, 0)))
            {
              update_non_unique_table_error(tab, "CREATE", duplicate);
              res= 1;
              goto end_with_restore_list;
            }
          }
        }

        if ((result= new select_create(create_table,
				       &lex->create_info,
				       lex->create_list,
				       lex->key_list,
				       select_lex->item_list,
				       lex->duplicates,
				       lex->ignore)))
        {
          /*
            CREATE from SELECT give its SELECT_LEX for SELECT,
            and item_list belong to SELECT
          */
          res= handle_select(thd, lex, result, 0);
          delete result;
        }
	/* reset for PS */
	lex->create_list.empty();
	lex->key_list.empty();
      }
    }
    else
    {
      /* So that CREATE TEMPORARY TABLE gets to binlog at commit/rollback */
      if (lex->create_info.options & HA_LEX_CREATE_TMP_TABLE)
        thd->options|= OPTION_KEEP_LOG;
      /* regular create */
      if (lex->like_name)
        res= mysql_create_like_table(thd, create_table, &lex->create_info, 
                                     lex->like_name); 
      else
      {
        res= mysql_create_table(thd, create_table->db,
				create_table->table_name, &lex->create_info,
				lex->create_list,
				lex->key_list, 0, 0, 1);
      }
      if (!res)
	send_ok(thd);
    }

    /* put tables back for PS rexecuting */
end_with_restore_list:
    lex->link_first_table_back(create_table, link_to_local);
    break;
  }
  case SQLCOM_CREATE_INDEX:
    DBUG_ASSERT(first_table == all_tables && first_table != 0);
    if (check_one_table_access(thd, INDEX_ACL, all_tables))
      goto error; /* purecov: inspected */
    thd->enable_slow_log= opt_log_slow_admin_statements;
    if (end_active_trans(thd))
      goto error;
    res= mysql_create_index(thd, first_table, lex->key_list);
    break;

#ifdef HAVE_REPLICATION
  case SQLCOM_SLAVE_START:
  {
    pthread_mutex_lock(&LOCK_active_mi);
    start_slave(thd,active_mi,1 /* net report*/);
    pthread_mutex_unlock(&LOCK_active_mi);
    break;
  }
  case SQLCOM_SLAVE_STOP:
  /*
    If the client thread has locked tables, a deadlock is possible.
    Assume that
    - the client thread does LOCK TABLE t READ.
    - then the master updates t.
    - then the SQL slave thread wants to update t,
      so it waits for the client thread because t is locked by it.
    - then the client thread does SLAVE STOP.
      SLAVE STOP waits for the SQL slave thread to terminate its
      update t, which waits for the client thread because t is locked by it.
    To prevent that, refuse SLAVE STOP if the
    client thread has locked tables
  */
  if (thd->locked_tables || thd->active_transaction() || thd->global_read_lock)
  {
    my_message(ER_LOCK_OR_ACTIVE_TRANSACTION,
               ER(ER_LOCK_OR_ACTIVE_TRANSACTION), MYF(0));
    goto error;
  }
  {
    pthread_mutex_lock(&LOCK_active_mi);
    stop_slave(thd,active_mi,1/* net report*/);
    pthread_mutex_unlock(&LOCK_active_mi);
    break;
  }
#endif /* HAVE_REPLICATION */

  case SQLCOM_ALTER_TABLE:
    DBUG_ASSERT(first_table == all_tables && first_table != 0);
    {
      ulong priv=0;
      ulong priv_needed= ALTER_ACL;
      /*
        We also require DROP priv for ALTER TABLE ... DROP PARTITION, as well
        as for RENAME TO, as being done by SQLCOM_RENAME_TABLE
      */
      if (lex->alter_info.flags & (ALTER_DROP_PARTITION | ALTER_RENAME))
        priv_needed|= DROP_ACL;

      /* Must be set in the parser */
      DBUG_ASSERT(select_lex->db);
      if (check_access(thd, priv_needed, first_table->db,
		       &first_table->grant.privilege, 0, 0,
                       test(first_table->schema_table)) ||
	  check_access(thd,INSERT_ACL | CREATE_ACL,select_lex->db,&priv,0,0,
                       is_schema_db(select_lex->db))||
	  check_merge_table_access(thd, first_table->db,
				   (TABLE_LIST *)
				   lex->create_info.merge_list.first))
	goto error;				/* purecov: inspected */
      if (grant_option)
      {
	if (check_grant(thd, priv_needed, all_tables, 0, UINT_MAX, 0))
	  goto error;
	if (lex->name.str && !test_all_bits(priv,INSERT_ACL | CREATE_ACL))
	{					// Rename of table
	  TABLE_LIST tmp_table;
	  bzero((char*) &tmp_table,sizeof(tmp_table));
	  tmp_table.table_name= lex->name.str;
	  tmp_table.db=select_lex->db;
	  tmp_table.grant.privilege=priv;
	  if (check_grant(thd, INSERT_ACL | CREATE_ACL, &tmp_table, 0,
			  UINT_MAX, 0))
	    goto error;
	}
      }
      /* Don't yet allow changing of symlinks with ALTER TABLE */
      if (lex->create_info.data_file_name)
        push_warning(thd, MYSQL_ERROR::WARN_LEVEL_WARN, 0,
                     "DATA DIRECTORY option ignored");
      if (lex->create_info.index_file_name)
        push_warning(thd, MYSQL_ERROR::WARN_LEVEL_WARN, 0,
                     "INDEX DIRECTORY option ignored");
      lex->create_info.data_file_name=lex->create_info.index_file_name=0;
      /* ALTER TABLE ends previous transaction */
      if (end_active_trans(thd))
	goto error;

      if (!thd->locked_tables &&
          !(need_start_waiting= !wait_if_global_read_lock(thd, 0, 1)))
      {
        res= 1;
        break;
      }

      thd->enable_slow_log= opt_log_slow_admin_statements;
      res= mysql_alter_table(thd, select_lex->db, lex->name.str,
                             &lex->create_info,
                             first_table, lex->create_list,
                             lex->key_list,
                             select_lex->order_list.elements,
                             (ORDER *) select_lex->order_list.first,
                             lex->ignore, &lex->alter_info, 1);
      break;
    }
  case SQLCOM_RENAME_TABLE:
  {
    DBUG_ASSERT(first_table == all_tables && first_table != 0);
    TABLE_LIST *table;
    for (table= first_table; table; table= table->next_local->next_local)
    {
      if (check_access(thd, ALTER_ACL | DROP_ACL, table->db,
		       &table->grant.privilege,0,0, test(table->schema_table)) ||
	  check_access(thd, INSERT_ACL | CREATE_ACL, table->next_local->db,
		       &table->next_local->grant.privilege, 0, 0,
                       test(table->next_local->schema_table)))
	goto error;
      if (grant_option)
      {
	TABLE_LIST old_list, new_list;
	/*
	  we do not need initialize old_list and new_list because we will
	  come table[0] and table->next[0] there
	*/
	old_list= table[0];
	new_list= table->next_local[0];
	if (check_grant(thd, ALTER_ACL | DROP_ACL, &old_list, 0, 1, 0) ||
	    (!test_all_bits(table->next_local->grant.privilege,
			    INSERT_ACL | CREATE_ACL) &&
	     check_grant(thd, INSERT_ACL | CREATE_ACL, &new_list, 0, 1, 0)))
	  goto error;
      }
    }
    query_cache_invalidate3(thd, first_table, 0);
    if (end_active_trans(thd) || mysql_rename_tables(thd, first_table, 0))
      goto error;
    break;
  }
#ifndef EMBEDDED_LIBRARY
  case SQLCOM_SHOW_BINLOGS:
#ifdef DONT_ALLOW_SHOW_COMMANDS
    my_message(ER_NOT_ALLOWED_COMMAND, ER(ER_NOT_ALLOWED_COMMAND),
               MYF(0)); /* purecov: inspected */
    goto error;
#else
    {
      if (check_global_access(thd, SUPER_ACL))
	goto error;
      res = show_binlogs(thd);
      break;
    }
#endif
#endif /* EMBEDDED_LIBRARY */
  case SQLCOM_SHOW_CREATE:
    DBUG_ASSERT(first_table == all_tables && first_table != 0);
#ifdef DONT_ALLOW_SHOW_COMMANDS
    my_message(ER_NOT_ALLOWED_COMMAND, ER(ER_NOT_ALLOWED_COMMAND),
               MYF(0)); /* purecov: inspected */
    goto error;
#else
    {
      /* Ignore temporary tables if this is "SHOW CREATE VIEW" */
      if (lex->only_view)
        first_table->skip_temporary= 1;

      if (check_access(thd, SELECT_ACL | EXTRA_ACL, first_table->db,
		       &first_table->grant.privilege, 0, 0, 
                       test(first_table->schema_table)))
	goto error;
      if (grant_option && check_grant(thd, SELECT_ACL, all_tables, 2, UINT_MAX, 0))
	goto error;
      res= mysqld_show_create(thd, first_table);
      break;
    }
#endif
  case SQLCOM_CHECKSUM:
  {
    DBUG_ASSERT(first_table == all_tables && first_table != 0);
    if (check_table_access(thd, SELECT_ACL | EXTRA_ACL, all_tables, 0))
      goto error; /* purecov: inspected */
    res = mysql_checksum_table(thd, first_table, &lex->check_opt);
    break;
  }
  case SQLCOM_REPAIR:
  {
    DBUG_ASSERT(first_table == all_tables && first_table != 0);
    if (check_table_access(thd, SELECT_ACL | INSERT_ACL, all_tables, 0))
      goto error; /* purecov: inspected */
    thd->enable_slow_log= opt_log_slow_admin_statements;
    res= mysql_repair_table(thd, first_table, &lex->check_opt);
    /* ! we write after unlocking the table */
    if (!res && !lex->no_write_to_binlog)
    {
      /*
        Presumably, REPAIR and binlog writing doesn't require synchronization
      */
      if (mysql_bin_log.is_open())
      {
	thd->clear_error(); // No binlog error generated
        thd->binlog_query(THD::STMT_QUERY_TYPE,
                          thd->query, thd->query_length, 0, FALSE);
      }
    }
    select_lex->table_list.first= (byte*) first_table;
    lex->query_tables=all_tables;
    break;
  }
  case SQLCOM_CHECK:
  {
    DBUG_ASSERT(first_table == all_tables && first_table != 0);
    if (check_table_access(thd, SELECT_ACL | EXTRA_ACL , all_tables, 0))
      goto error; /* purecov: inspected */
    thd->enable_slow_log= opt_log_slow_admin_statements;
    res = mysql_check_table(thd, first_table, &lex->check_opt);
    select_lex->table_list.first= (byte*) first_table;
    lex->query_tables=all_tables;
    break;
  }
  case SQLCOM_ANALYZE:
  {
    DBUG_ASSERT(first_table == all_tables && first_table != 0);
    if (check_table_access(thd, SELECT_ACL | INSERT_ACL, all_tables, 0))
      goto error; /* purecov: inspected */
    thd->enable_slow_log= opt_log_slow_admin_statements;
    res= mysql_analyze_table(thd, first_table, &lex->check_opt);
    /* ! we write after unlocking the table */
    if (!res && !lex->no_write_to_binlog)
    {
      /*
        Presumably, ANALYZE and binlog writing doesn't require synchronization
      */
      if (mysql_bin_log.is_open())
      {
	thd->clear_error(); // No binlog error generated
        thd->binlog_query(THD::STMT_QUERY_TYPE,
                          thd->query, thd->query_length, 0, FALSE);
      }
    }
    select_lex->table_list.first= (byte*) first_table;
    lex->query_tables=all_tables;
    break;
  }

  case SQLCOM_OPTIMIZE:
  {
    DBUG_ASSERT(first_table == all_tables && first_table != 0);
    if (check_table_access(thd, SELECT_ACL | INSERT_ACL, all_tables, 0))
      goto error; /* purecov: inspected */
    thd->enable_slow_log= opt_log_slow_admin_statements;
    res= (specialflag & (SPECIAL_SAFE_MODE | SPECIAL_NO_NEW_FUNC)) ?
      mysql_recreate_table(thd, first_table, 1) :
      mysql_optimize_table(thd, first_table, &lex->check_opt);
    /* ! we write after unlocking the table */
    if (!res && !lex->no_write_to_binlog)
    {
      /*
        Presumably, OPTIMIZE and binlog writing doesn't require synchronization
      */
      if (mysql_bin_log.is_open())
      {
	thd->clear_error(); // No binlog error generated
        thd->binlog_query(THD::STMT_QUERY_TYPE,
                          thd->query, thd->query_length, 0, FALSE);
      }
    }
    select_lex->table_list.first= (byte*) first_table;
    lex->query_tables=all_tables;
    break;
  }
  case SQLCOM_UPDATE:
    DBUG_ASSERT(first_table == all_tables && first_table != 0);
    if (update_precheck(thd, all_tables))
      break;
    DBUG_ASSERT(select_lex->offset_limit == 0);
    unit->set_limit(select_lex);
    res= (up_result= mysql_update(thd, all_tables,
                                  select_lex->item_list,
                                  lex->value_list,
                                  select_lex->where,
                                  select_lex->order_list.elements,
                                  (ORDER *) select_lex->order_list.first,
                                  unit->select_limit_cnt,
                                  lex->duplicates, lex->ignore));
    /* mysql_update return 2 if we need to switch to multi-update */
    if (up_result != 2)
      break;
    /* Fall through */
  case SQLCOM_UPDATE_MULTI:
  {
    DBUG_ASSERT(first_table == all_tables && first_table != 0);
    /* if we switched from normal update, rights are checked */
    if (up_result != 2)
    {
      if ((res= multi_update_precheck(thd, all_tables)))
        break;
    }
    else
      res= 0;

    res= mysql_multi_update_prepare(thd);

#ifdef HAVE_REPLICATION
    /* Check slave filtering rules */
    if (unlikely(thd->slave_thread))
    {
      if (all_tables_not_ok(thd, all_tables))
      {
        if (res!= 0)
        {
          res= 0;             /* don't care of prev failure  */
          thd->clear_error(); /* filters are of highest prior */
        }
        /* we warn the slave SQL thread */
        my_error(ER_SLAVE_IGNORED_TABLE, MYF(0));
        break;
      }
      if (res)
        break;
    }
    else
    {
#endif /* HAVE_REPLICATION */
      if (res)
        break;
      if (opt_readonly &&
	  !(thd->security_ctx->master_access & SUPER_ACL) &&
	  some_non_temp_table_to_be_updated(thd, all_tables))
      {
	my_error(ER_OPTION_PREVENTS_STATEMENT, MYF(0), "--read-only");
	break;
      }
#ifdef HAVE_REPLICATION
    }  /* unlikely */
#endif

    res= mysql_multi_update(thd, all_tables,
                            &select_lex->item_list,
                            &lex->value_list,
                            select_lex->where,
                            select_lex->options,
                            lex->duplicates, lex->ignore, unit, select_lex);
    break;
  }
  case SQLCOM_REPLACE:
#ifndef DBUG_OFF
    if (mysql_bin_log.is_open())
    {
      /*
        Generate an incident log event before writing the real event
        to the binary log.  We put this event is before the statement
        since that makes it simpler to check that the statement was
        not executed on the slave (since incidents usually stop the
        slave).

        Observe that any row events that are generated will be
        generated before.

        This is only for testing purposes and will not be present in a
        release build.
      */

      Incident incident= INCIDENT_NONE;
      DBUG_PRINT("debug", ("Just before generate_incident()"));
      DBUG_EXECUTE_IF("incident_database_resync_on_replace",
                      incident= INCIDENT_LOST_EVENTS;);
      if (incident)
      {
        Incident_log_event ev(thd, incident);
        mysql_bin_log.write(&ev);
        mysql_bin_log.rotate_and_purge(RP_FORCE_ROTATE);
      }
      DBUG_PRINT("debug", ("Just after generate_incident()"));
    }
#endif
  case SQLCOM_INSERT:
  {
    DBUG_ASSERT(first_table == all_tables && first_table != 0);
    if ((res= insert_precheck(thd, all_tables)))
      break;

    if (!thd->locked_tables &&
        !(need_start_waiting= !wait_if_global_read_lock(thd, 0, 1)))
    {
      res= 1;
      break;
    }

    res= mysql_insert(thd, all_tables, lex->field_list, lex->many_values,
		      lex->update_list, lex->value_list,
                      lex->duplicates, lex->ignore);

    /*
      If we have inserted into a VIEW, and the base table has
      AUTO_INCREMENT column, but this column is not accessible through
      a view, then we should restore LAST_INSERT_ID to the value it
      had before the statement.
    */
    if (first_table->view && !first_table->contain_auto_increment)
      thd->first_successful_insert_id_in_cur_stmt=
        thd->first_successful_insert_id_in_prev_stmt;

    break;
  }
  case SQLCOM_REPLACE_SELECT:
  case SQLCOM_INSERT_SELECT:
  {
    select_result *sel_result;
    DBUG_ASSERT(first_table == all_tables && first_table != 0);
    if ((res= insert_precheck(thd, all_tables)))
      break;

    /* Fix lock for first table */
    if (first_table->lock_type == TL_WRITE_DELAYED)
      first_table->lock_type= TL_WRITE;

    /* Don't unlock tables until command is written to binary log */
    select_lex->options|= SELECT_NO_UNLOCK;

    unit->set_limit(select_lex);

    if (! thd->locked_tables &&
        ! (need_start_waiting= ! wait_if_global_read_lock(thd, 0, 1)))
    {
      res= 1;
      break;
    }

    if (!(res= open_and_lock_tables(thd, all_tables)))
    {
      /* Skip first table, which is the table we are inserting in */
      TABLE_LIST *second_table= first_table->next_local;
      select_lex->table_list.first= (byte*) second_table;
      select_lex->context.table_list= 
        select_lex->context.first_name_resolution_table= second_table;
      res= mysql_insert_select_prepare(thd);
      if (!res && (sel_result= new select_insert(first_table,
                                                 first_table->table,
                                                 &lex->field_list,
                                                 &lex->update_list,
                                                 &lex->value_list,
                                                 lex->duplicates,
                                                 lex->ignore)))
      {
	res= handle_select(thd, lex, sel_result, OPTION_SETUP_TABLES_DONE);
        /*
          Invalidate the table in the query cache if something changed
          after unlocking when changes become visible.
          TODO: this is workaround. right way will be move invalidating in
          the unlock procedure.
        */
        if (first_table->lock_type ==  TL_WRITE_CONCURRENT_INSERT &&
            thd->lock)
        {
          /* INSERT ... SELECT should invalidate only the very first table */
          TABLE_LIST *save_table= first_table->next_local;
          first_table->next_local= 0;
          mysql_unlock_tables(thd, thd->lock);
          query_cache_invalidate3(thd, first_table, 1);
          first_table->next_local= save_table;
          thd->lock=0;
        }
        delete sel_result;
      }
      /* revert changes for SP */
      select_lex->table_list.first= (byte*) first_table;
    }

    /*
      If we have inserted into a VIEW, and the base table has
      AUTO_INCREMENT column, but this column is not accessible through
      a view, then we should restore LAST_INSERT_ID to the value it
      had before the statement.
    */
    if (first_table->view && !first_table->contain_auto_increment)
      thd->first_successful_insert_id_in_cur_stmt=
        thd->first_successful_insert_id_in_prev_stmt;

    break;
  }
  case SQLCOM_TRUNCATE:
    if (end_active_trans(thd))
    {
      res= -1;
      break;
    }
    DBUG_ASSERT(first_table == all_tables && first_table != 0);
    if (check_one_table_access(thd, DROP_ACL, all_tables))
      goto error;
    /*
      Don't allow this within a transaction because we want to use
      re-generate table
    */
    if (thd->locked_tables || thd->active_transaction())
    {
      my_message(ER_LOCK_OR_ACTIVE_TRANSACTION,
                 ER(ER_LOCK_OR_ACTIVE_TRANSACTION), MYF(0));
      goto error;
    }

    res= mysql_truncate(thd, first_table, 0);
    break;
  case SQLCOM_DELETE:
  {
    DBUG_ASSERT(first_table == all_tables && first_table != 0);
    if ((res= delete_precheck(thd, all_tables)))
      break;
    DBUG_ASSERT(select_lex->offset_limit == 0);
    unit->set_limit(select_lex);

    if (!thd->locked_tables &&
        !(need_start_waiting= !wait_if_global_read_lock(thd, 0, 1)))
    {
      res= 1;
      break;
    }

    res = mysql_delete(thd, all_tables, select_lex->where,
                       &select_lex->order_list,
                       unit->select_limit_cnt, select_lex->options,
                       FALSE);
    break;
  }
  case SQLCOM_DELETE_MULTI:
  {
    DBUG_ASSERT(first_table == all_tables && first_table != 0);
    TABLE_LIST *aux_tables=
      (TABLE_LIST *)thd->lex->auxiliary_table_list.first;
    multi_delete *del_result;

    if (!thd->locked_tables &&
        !(need_start_waiting= !wait_if_global_read_lock(thd, 0, 1)))
    {
      res= 1;
      break;
    }

    if ((res= multi_delete_precheck(thd, all_tables)))
      break;

    /* condition will be TRUE on SP re-excuting */
    if (select_lex->item_list.elements != 0)
      select_lex->item_list.empty();
    if (add_item_to_list(thd, new Item_null()))
      goto error;

    thd->proc_info="init";
    if ((res= open_and_lock_tables(thd, all_tables)))
      break;

    if ((res= mysql_multi_delete_prepare(thd)))
      goto error;

    if (!thd->is_fatal_error &&
        (del_result= new multi_delete(aux_tables, lex->table_count)))
    {
      res= mysql_select(thd, &select_lex->ref_pointer_array,
			select_lex->get_table_list(),
			select_lex->with_wild,
			select_lex->item_list,
			select_lex->where,
			0, (ORDER *)NULL, (ORDER *)NULL, (Item *)NULL,
			(ORDER *)NULL,
			select_lex->options | thd->options |
			SELECT_NO_JOIN_CACHE | SELECT_NO_UNLOCK |
                        OPTION_SETUP_TABLES_DONE,
			del_result, unit, select_lex);
      delete del_result;
    }
    else
      res= TRUE;                                // Error
    break;
  }
  case SQLCOM_DROP_TABLE:
  {
    DBUG_ASSERT(first_table == all_tables && first_table != 0);
    if (!lex->drop_temporary)
    {
      if (check_table_access(thd, DROP_ACL, all_tables, 0))
	goto error;				/* purecov: inspected */
      if (end_active_trans(thd))
        goto error;
    }
    else
    {
      /*
	If this is a slave thread, we may sometimes execute some 
	DROP / * 40005 TEMPORARY * / TABLE
	that come from parts of binlogs (likely if we use RESET SLAVE or CHANGE
	MASTER TO), while the temporary table has already been dropped.
	To not generate such irrelevant "table does not exist errors",
	we silently add IF EXISTS if TEMPORARY was used.
      */
      if (thd->slave_thread)
        lex->drop_if_exists= 1;

      /* So that DROP TEMPORARY TABLE gets to binlog at commit/rollback */
      thd->options|= OPTION_KEEP_LOG;
    }
    /* DDL and binlog write order protected by LOCK_open */
    res= mysql_rm_table(thd, first_table, lex->drop_if_exists,
			lex->drop_temporary);
  }
  break;
  case SQLCOM_DROP_INDEX:
    DBUG_ASSERT(first_table == all_tables && first_table != 0);
    if (check_one_table_access(thd, INDEX_ACL, all_tables))
      goto error;				/* purecov: inspected */
    if (end_active_trans(thd))
      goto error;
    res= mysql_drop_index(thd, first_table, &lex->alter_info);
    break;
  case SQLCOM_SHOW_PROCESSLIST:
    if (!thd->security_ctx->priv_user[0] &&
        check_global_access(thd,PROCESS_ACL))
      break;
    mysqld_list_processes(thd,
			  (thd->security_ctx->master_access & PROCESS_ACL ?
                           NullS :
                           thd->security_ctx->priv_user),
                          lex->verbose);
    break;
  case SQLCOM_SHOW_STORAGE_ENGINES:
    res= mysqld_show_storage_engines(thd);
    break;
  case SQLCOM_SHOW_AUTHORS:
    res= mysqld_show_authors(thd);
    break;
  case SQLCOM_SHOW_CONTRIBUTORS:
    res= mysqld_show_contributors(thd);
    break;
  case SQLCOM_SHOW_PRIVILEGES:
    res= mysqld_show_privileges(thd);
    break;
  case SQLCOM_SHOW_COLUMN_TYPES:
    res= mysqld_show_column_types(thd);
    break;
  case SQLCOM_SHOW_ENGINE_LOGS:
#ifdef DONT_ALLOW_SHOW_COMMANDS
    my_message(ER_NOT_ALLOWED_COMMAND, ER(ER_NOT_ALLOWED_COMMAND),
               MYF(0));	/* purecov: inspected */
    goto error;
#else
    {
      if (grant_option && check_access(thd, FILE_ACL, any_db,0,0,0,0))
	goto error;
      res= ha_show_status(thd, lex->create_info.db_type, HA_ENGINE_LOGS);
      break;
    }
#endif
  case SQLCOM_CHANGE_DB:
  {
    LEX_STRING db_str= { (char *) select_lex->db, strlen(select_lex->db) };

    if (!mysql_change_db(thd, &db_str, FALSE))
      send_ok(thd);

    break;
  }

  case SQLCOM_LOAD:
  {
    DBUG_ASSERT(first_table == all_tables && first_table != 0);
    uint privilege= (lex->duplicates == DUP_REPLACE ?
		     INSERT_ACL | DELETE_ACL : INSERT_ACL) |
                    (lex->local_file ? 0 : FILE_ACL);

    if (lex->local_file)
    {
      if (!(thd->client_capabilities & CLIENT_LOCAL_FILES) ||
          !opt_local_infile)
      {
	my_message(ER_NOT_ALLOWED_COMMAND, ER(ER_NOT_ALLOWED_COMMAND), MYF(0));
	goto error;
      }
    }

    if (check_one_table_access(thd, privilege, all_tables))
      goto error;

    res= mysql_load(thd, lex->exchange, first_table, lex->field_list,
                    lex->update_list, lex->value_list, lex->duplicates,
                    lex->ignore, (bool) lex->local_file);
    break;
  }

  case SQLCOM_SET_OPTION:
  {
    List<set_var_base> *lex_var_list= &lex->var_list;
    if ((check_table_access(thd, SELECT_ACL, all_tables, 0) ||
	 open_and_lock_tables(thd, all_tables)))
      goto error;
    if (lex->one_shot_set && not_all_support_one_shot(lex_var_list))
    {
      my_error(ER_RESERVED_SYNTAX, MYF(0), "SET ONE_SHOT");
      goto error;
    }
    if (!(res= sql_set_variables(thd, lex_var_list)))
    {
      /*
        If the previous command was a SET ONE_SHOT, we don't want to forget
        about the ONE_SHOT property of that SET. So we use a |= instead of = .
      */
      thd->one_shot_set|= lex->one_shot_set;
      send_ok(thd);
    }
    break;
  }

  case SQLCOM_UNLOCK_TABLES:
    /*
      It is critical for mysqldump --single-transaction --master-data that
      UNLOCK TABLES does not implicitely commit a connection which has only
      done FLUSH TABLES WITH READ LOCK + BEGIN. If this assumption becomes
      false, mysqldump will not work.
    */
    unlock_locked_tables(thd);
    if (thd->options & OPTION_TABLE_LOCK)
    {
      end_active_trans(thd);
      thd->options&= ~(ulong) (OPTION_TABLE_LOCK);
    }
    if (thd->global_read_lock)
      unlock_global_read_lock(thd);
    send_ok(thd);
    break;
  case SQLCOM_LOCK_TABLES:
    unlock_locked_tables(thd);
    if (end_active_trans(thd))
      goto error;
    if (check_table_access(thd, LOCK_TABLES_ACL | SELECT_ACL, all_tables, 0))
      goto error;
    thd->in_lock_tables=1;
    thd->options|= OPTION_TABLE_LOCK;

    if (!(res= simple_open_n_lock_tables(thd, all_tables)))
    {
#ifdef HAVE_QUERY_CACHE
      if (thd->variables.query_cache_wlock_invalidate)
	query_cache.invalidate_locked_for_write(first_table);
#endif /*HAVE_QUERY_CACHE*/
      thd->locked_tables=thd->lock;
      thd->lock=0;
      send_ok(thd);
    }
    else
      thd->options&= ~(ulong) (OPTION_TABLE_LOCK);
    thd->in_lock_tables=0;
    break;
  case SQLCOM_CREATE_DB:
  {
    if (end_active_trans(thd))
    {
      res= -1;
      break;
    }
    char *alias;
    if (!(alias=thd->strmake(lex->name.str, lex->name.length)) ||
        check_db_name(&lex->name))
    {
      my_error(ER_WRONG_DB_NAME, MYF(0), lex->name.str);
      break;
    }
    /*
      If in a slave thread :
      CREATE DATABASE DB was certainly not preceded by USE DB.
      For that reason, db_ok() in sql/slave.cc did not check the
      do_db/ignore_db. And as this query involves no tables, tables_ok()
      above was not called. So we have to check rules again here.
    */
#ifdef HAVE_REPLICATION
    if (thd->slave_thread && 
	(!rpl_filter->db_ok(lex->name.str) ||
	 !rpl_filter->db_ok_with_wild_table(lex->name.str)))
    {
      my_message(ER_SLAVE_IGNORED_TABLE, ER(ER_SLAVE_IGNORED_TABLE), MYF(0));
      break;
    }
#endif
    if (check_access(thd,CREATE_ACL,lex->name.str, 0, 1, 0,
                     is_schema_db(lex->name.str)))
      break;
    res= mysql_create_db(thd,(lower_case_table_names == 2 ? alias :
                              lex->name.str), &lex->create_info, 0);
    break;
  }
  case SQLCOM_DROP_DB:
  {
    if (end_active_trans(thd))
    {
      res= -1;
      break;
    }
    if (check_db_name(&lex->name))
    {
      my_error(ER_WRONG_DB_NAME, MYF(0), lex->name.str);
      break;
    }
    /*
      If in a slave thread :
      DROP DATABASE DB may not be preceded by USE DB.
      For that reason, maybe db_ok() in sql/slave.cc did not check the 
      do_db/ignore_db. And as this query involves no tables, tables_ok()
      above was not called. So we have to check rules again here.
    */
#ifdef HAVE_REPLICATION
    if (thd->slave_thread && 
	(!rpl_filter->db_ok(lex->name.str) ||
	 !rpl_filter->db_ok_with_wild_table(lex->name.str)))
    {
      my_message(ER_SLAVE_IGNORED_TABLE, ER(ER_SLAVE_IGNORED_TABLE), MYF(0));
      break;
    }
#endif
    if (check_access(thd,DROP_ACL,lex->name.str,0,1,0,
                     is_schema_db(lex->name.str)))
      break;
    if (thd->locked_tables || thd->active_transaction())
    {
      my_message(ER_LOCK_OR_ACTIVE_TRANSACTION,
                 ER(ER_LOCK_OR_ACTIVE_TRANSACTION), MYF(0));
      goto error;
    }
    res= mysql_rm_db(thd, lex->name.str, lex->drop_if_exists, 0);
    break;
  }
  case SQLCOM_RENAME_DB:
  {
    LEX_STRING *olddb, *newdb;
    List_iterator <LEX_STRING> db_list(lex->db_list);
    olddb= db_list++;
    newdb= db_list++;
    if (end_active_trans(thd))
    {
      res= 1;
      break;
    }
#ifdef HAVE_REPLICATION
    if (thd->slave_thread && 
       (!rpl_filter->db_ok(olddb->str) ||
        !rpl_filter->db_ok(newdb->str) ||
        !rpl_filter->db_ok_with_wild_table(olddb->str) ||
        !rpl_filter->db_ok_with_wild_table(newdb->str)))
    {
      res= 1;
      my_message(ER_SLAVE_IGNORED_TABLE, ER(ER_SLAVE_IGNORED_TABLE), MYF(0));
      break;
    }
#endif
    if (check_db_name(newdb))
    {
      my_error(ER_WRONG_DB_NAME, MYF(0), newdb->str);
<<<<<<< HEAD
      break;
    }
    if (check_access(thd,ALTER_ACL,olddb->str,0,1,0,is_schema_db(olddb->str)) ||
        check_access(thd,DROP_ACL,olddb->str,0,1,0,is_schema_db(olddb->str)) ||
        check_access(thd,CREATE_ACL,newdb->str,0,1,0,is_schema_db(newdb->str)))
    {
      res= 1;
      break;
    }
=======
      break;
    }
    if (check_access(thd,ALTER_ACL,olddb->str,0,1,0,is_schema_db(olddb->str)) ||
        check_access(thd,DROP_ACL,olddb->str,0,1,0,is_schema_db(olddb->str)) ||
        check_access(thd,CREATE_ACL,newdb->str,0,1,0,is_schema_db(newdb->str)))
    {
      res= 1;
      break;
    }
>>>>>>> d2e8f901
    if (thd->locked_tables || thd->active_transaction())
    {
      res= 1;
      my_message(ER_LOCK_OR_ACTIVE_TRANSACTION,
                 ER(ER_LOCK_OR_ACTIVE_TRANSACTION), MYF(0));
      goto error;
    }
    res= mysql_rename_db(thd, olddb, newdb);
    if (!res)
      send_ok(thd);
    break;
  }
  case SQLCOM_ALTER_DB:
  {
    LEX_STRING *db= &lex->name;
    if (check_db_name(db))
    {
      my_error(ER_WRONG_DB_NAME, MYF(0), db->str);
      break;
    }
    /*
      If in a slave thread :
      ALTER DATABASE DB may not be preceded by USE DB.
      For that reason, maybe db_ok() in sql/slave.cc did not check the
      do_db/ignore_db. And as this query involves no tables, tables_ok()
      above was not called. So we have to check rules again here.
    */
#ifdef HAVE_REPLICATION
    if (thd->slave_thread &&
	(!rpl_filter->db_ok(db->str) ||
	 !rpl_filter->db_ok_with_wild_table(db->str)))
    {
      my_message(ER_SLAVE_IGNORED_TABLE, ER(ER_SLAVE_IGNORED_TABLE), MYF(0));
      break;
    }
#endif
    if (check_access(thd, ALTER_ACL, db->str, 0, 1, 0, is_schema_db(db->str)))
      break;
    if (thd->locked_tables || thd->active_transaction())
    {
      my_message(ER_LOCK_OR_ACTIVE_TRANSACTION,
                 ER(ER_LOCK_OR_ACTIVE_TRANSACTION), MYF(0));
      goto error;
    }
    res= mysql_alter_db(thd, db->str, &lex->create_info);
    break;
  }
  case SQLCOM_SHOW_CREATE_DB:
  {
    if (check_db_name(&lex->name))
    {
      my_error(ER_WRONG_DB_NAME, MYF(0), lex->name.str);
      break;
    }
    res= mysqld_show_create_db(thd, lex->name.str, &lex->create_info);
    break;
  }
  case SQLCOM_CREATE_EVENT:
  case SQLCOM_ALTER_EVENT:
  do
  {
    DBUG_ASSERT(lex->event_parse_data);
    if (lex->table_or_sp_used())
    {
      my_error(ER_NOT_SUPPORTED_YET, MYF(0), "Usage of subqueries or stored "
               "function calls as part of this statement");
      break;
    }

    res= sp_process_definer(thd);
    if (res)
      break;

    switch (lex->sql_command) {
    case SQLCOM_CREATE_EVENT:
    {
      bool if_not_exists= (lex->create_info.options &
                           HA_LEX_CREATE_IF_NOT_EXISTS);
      res= Events::create_event(thd, lex->event_parse_data, if_not_exists);
      break;
    }
    case SQLCOM_ALTER_EVENT:
      res= Events::update_event(thd, lex->event_parse_data,
                                lex->spname ? &lex->spname->m_db : NULL,
                                lex->spname ? &lex->spname->m_name : NULL);
      break;
    default:
      DBUG_ASSERT(0);
    }
    DBUG_PRINT("info",("DDL error code=%d", res));
    if (!res)
      send_ok(thd);

  } while (0);
  /* Don't do it, if we are inside a SP */
  if (!thd->spcont)
  {
    delete lex->sphead;
    lex->sphead= NULL;
  }
  /* lex->unit.cleanup() is called outside, no need to call it here */
  break;
  case SQLCOM_SHOW_CREATE_EVENT:
    res= Events::show_create_event(thd, lex->spname->m_db,
                                   lex->spname->m_name);
    break;
  case SQLCOM_DROP_EVENT:
    if (!(res= Events::drop_event(thd,
                                  lex->spname->m_db, lex->spname->m_name,
                                  lex->drop_if_exists)))
      send_ok(thd);
    break;
  case SQLCOM_CREATE_FUNCTION:                  // UDF function
  {
    if (check_access(thd,INSERT_ACL,"mysql",0,1,0,0))
      break;
#ifdef HAVE_DLOPEN
    if (sp_find_routine(thd, TYPE_ENUM_FUNCTION, lex->spname,
                        &thd->sp_func_cache, FALSE))
    {
      my_error(ER_UDF_EXISTS, MYF(0), lex->spname->m_name.str);
      goto error;
    }
    if (!(res = mysql_create_function(thd, &lex->udf)))
      send_ok(thd);
#else
    my_error(ER_CANT_OPEN_LIBRARY, MYF(0), lex->udf.dl, 0, "feature disabled");
    res= TRUE;
#endif
    break;
  }
#ifndef NO_EMBEDDED_ACCESS_CHECKS
  case SQLCOM_CREATE_USER:
  {
    if (check_access(thd, INSERT_ACL, "mysql", 0, 1, 1, 0) &&
        check_global_access(thd,CREATE_USER_ACL))
      break;
    if (end_active_trans(thd))
      goto error;
    /* Conditionally writes to binlog */
    if (!(res= mysql_create_user(thd, lex->users_list)))
      send_ok(thd);
    break;
  }
  case SQLCOM_DROP_USER:
  {
    if (check_access(thd, DELETE_ACL, "mysql", 0, 1, 1, 0) &&
        check_global_access(thd,CREATE_USER_ACL))
      break;
    if (end_active_trans(thd))
      goto error;
    /* Conditionally writes to binlog */
    if (!(res= mysql_drop_user(thd, lex->users_list)))
      send_ok(thd);
    break;
  }
  case SQLCOM_RENAME_USER:
  {
    if (check_access(thd, UPDATE_ACL, "mysql", 0, 1, 1, 0) &&
        check_global_access(thd,CREATE_USER_ACL))
      break;
    if (end_active_trans(thd))
      goto error;
    /* Conditionally writes to binlog */
    if (!(res= mysql_rename_user(thd, lex->users_list)))
      send_ok(thd);
    break;
  }
  case SQLCOM_REVOKE_ALL:
  {
    if (check_access(thd, UPDATE_ACL, "mysql", 0, 1, 1, 0) &&
        check_global_access(thd,CREATE_USER_ACL))
      break;
    /* Conditionally writes to binlog */
    if (!(res = mysql_revoke_all(thd, lex->users_list)))
      send_ok(thd);
    break;
  }
  case SQLCOM_REVOKE:
  case SQLCOM_GRANT:
  {
    if (check_access(thd, lex->grant | lex->grant_tot_col | GRANT_ACL,
		     first_table ?  first_table->db : select_lex->db,
		     first_table ? &first_table->grant.privilege : 0,
		     first_table ? 0 : 1, 0,
                     first_table ? (bool) first_table->schema_table :
                     select_lex->db ? is_schema_db(select_lex->db) : 0))
      goto error;

    if (thd->security_ctx->user)              // If not replication
    {
      LEX_USER *user, *tmp_user;

      List_iterator <LEX_USER> user_list(lex->users_list);
      while ((tmp_user= user_list++))
      {
        if (!(user= get_current_user(thd, tmp_user)))
          goto error;
        if (specialflag & SPECIAL_NO_RESOLVE &&
            hostname_requires_resolving(user->host.str))
          push_warning_printf(thd, MYSQL_ERROR::WARN_LEVEL_WARN,
                              ER_WARN_HOSTNAME_WONT_WORK,
                              ER(ER_WARN_HOSTNAME_WONT_WORK),
                              user->host.str);
        // Are we trying to change a password of another user
        DBUG_ASSERT(user->host.str != 0);
        if (strcmp(thd->security_ctx->user, user->user.str) ||
            my_strcasecmp(system_charset_info,
                          user->host.str, thd->security_ctx->host_or_ip))
        {
          // TODO: use check_change_password()
          if (is_acl_user(user->host.str, user->user.str) &&
              user->password.str &&
              check_access(thd, UPDATE_ACL,"mysql",0,1,1,0))
          {
            my_message(ER_PASSWORD_NOT_ALLOWED,
                       ER(ER_PASSWORD_NOT_ALLOWED), MYF(0));
            goto error;
          }
        }
      }
    }
    if (first_table)
    {
      if (lex->type == TYPE_ENUM_PROCEDURE ||
          lex->type == TYPE_ENUM_FUNCTION)
      {
        uint grants= lex->all_privileges 
		   ? (PROC_ACLS & ~GRANT_ACL) | (lex->grant & GRANT_ACL)
		   : lex->grant;
        if (grant_option && 
	    check_grant_routine(thd, grants | GRANT_ACL, all_tables,
                                lex->type == TYPE_ENUM_PROCEDURE, 0))
	  goto error;
        /* Conditionally writes to binlog */
        res= mysql_routine_grant(thd, all_tables,
                                 lex->type == TYPE_ENUM_PROCEDURE, 
                                 lex->users_list, grants,
                                 lex->sql_command == SQLCOM_REVOKE, 0);
      }
      else
      {
	if (grant_option && check_grant(thd,
					(lex->grant | lex->grant_tot_col |
					 GRANT_ACL),
					all_tables, 0, UINT_MAX, 0))
	  goto error;
        /* Conditionally writes to binlog */
        res= mysql_table_grant(thd, all_tables, lex->users_list,
			       lex->columns, lex->grant,
			       lex->sql_command == SQLCOM_REVOKE);
      }
    }
    else
    {
      if (lex->columns.elements || lex->type)
      {
	my_message(ER_ILLEGAL_GRANT_FOR_TABLE, ER(ER_ILLEGAL_GRANT_FOR_TABLE),
                   MYF(0));
        goto error;
      }
      else
	/* Conditionally writes to binlog */
	res = mysql_grant(thd, select_lex->db, lex->users_list, lex->grant,
			  lex->sql_command == SQLCOM_REVOKE);
      if (!res)
      {
	if (lex->sql_command == SQLCOM_GRANT)
	{
	  List_iterator <LEX_USER> str_list(lex->users_list);
	  LEX_USER *user, *tmp_user;
	  while ((tmp_user=str_list++))
          {
            if (!(user= get_current_user(thd, tmp_user)))
              goto error;
	    reset_mqh(user, 0);
          }
	}
      }
    }
    break;
  }
#endif /*!NO_EMBEDDED_ACCESS_CHECKS*/
  case SQLCOM_RESET:
    /*
      RESET commands are never written to the binary log, so we have to
      initialize this variable because RESET shares the same code as FLUSH
    */
    lex->no_write_to_binlog= 1;
  case SQLCOM_FLUSH:
  {
    bool write_to_binlog;
    if (check_global_access(thd,RELOAD_ACL))
      goto error;

    /*
      reload_acl_and_cache() will tell us if we are allowed to write to the
      binlog or not.
    */
    if (!reload_acl_and_cache(thd, lex->type, first_table, &write_to_binlog))
    {
      /*
        We WANT to write and we CAN write.
        ! we write after unlocking the table.
      */
      /*
        Presumably, RESET and binlog writing doesn't require synchronization
      */
      if (!lex->no_write_to_binlog && write_to_binlog)
      {
        if (mysql_bin_log.is_open())
        {
          thd->binlog_query(THD::STMT_QUERY_TYPE,
                            thd->query, thd->query_length, 0, FALSE);
        }
      }
      send_ok(thd);
    } 
    
    break;
  }
  case SQLCOM_KILL:
  {
    Item *it= (Item *)lex->value_list.head();

    if (lex->table_or_sp_used())
    {
      my_error(ER_NOT_SUPPORTED_YET, MYF(0), "Usage of subqueries or stored "
               "function calls as part of this statement");
      break;
    }

    if ((!it->fixed && it->fix_fields(lex->thd, &it)) || it->check_cols(1))
    {
      my_message(ER_SET_CONSTANTS_ONLY, ER(ER_SET_CONSTANTS_ONLY),
		 MYF(0));
      goto error;
    }
    sql_kill(thd, (ulong)it->val_int(), lex->type & ONLY_KILL_QUERY);
    break;
  }
#ifndef NO_EMBEDDED_ACCESS_CHECKS
  case SQLCOM_SHOW_GRANTS:
  {
    LEX_USER *grant_user= get_current_user(thd, lex->grant_user);
    if (!grant_user)
      goto error;
    if ((thd->security_ctx->priv_user &&
	 !strcmp(thd->security_ctx->priv_user, grant_user->user.str)) ||
	!check_access(thd, SELECT_ACL, "mysql",0,1,0,0))
    {
      res = mysql_show_grants(thd, grant_user);
    }
    break;
  }
#endif
  case SQLCOM_HA_OPEN:
    DBUG_ASSERT(first_table == all_tables && first_table != 0);
    if (check_table_access(thd, SELECT_ACL, all_tables, 0))
      goto error;
    res= mysql_ha_open(thd, first_table, 0);
    break;
  case SQLCOM_HA_CLOSE:
    DBUG_ASSERT(first_table == all_tables && first_table != 0);
    res= mysql_ha_close(thd, first_table);
    break;
  case SQLCOM_HA_READ:
    DBUG_ASSERT(first_table == all_tables && first_table != 0);
    /*
      There is no need to check for table permissions here, because
      if a user has no permissions to read a table, he won't be
      able to open it (with SQLCOM_HA_OPEN) in the first place.
    */
    unit->set_limit(select_lex);
    res= mysql_ha_read(thd, first_table, lex->ha_read_mode, lex->ident.str,
                       lex->insert_list, lex->ha_rkey_mode, select_lex->where,
                       unit->select_limit_cnt, unit->offset_limit_cnt);
    break;

  case SQLCOM_BEGIN:
    if (thd->transaction.xid_state.xa_state != XA_NOTR)
    {
      my_error(ER_XAER_RMFAIL, MYF(0),
               xa_state_names[thd->transaction.xid_state.xa_state]);
      break;
    }
    if (begin_trans(thd))
      goto error;
    send_ok(thd);
    break;
  case SQLCOM_COMMIT:
    if (end_trans(thd, lex->tx_release ? COMMIT_RELEASE :
                              lex->tx_chain ? COMMIT_AND_CHAIN : COMMIT))
      goto error;
    send_ok(thd);
    break;
  case SQLCOM_ROLLBACK:
    if (end_trans(thd, lex->tx_release ? ROLLBACK_RELEASE :
                              lex->tx_chain ? ROLLBACK_AND_CHAIN : ROLLBACK))
      goto error;
    send_ok(thd);
    break;
  case SQLCOM_RELEASE_SAVEPOINT:
  {
    SAVEPOINT *sv;
    for (sv=thd->transaction.savepoints; sv; sv=sv->prev)
    {
      if (my_strnncoll(system_charset_info,
                       (uchar *)lex->ident.str, lex->ident.length,
                       (uchar *)sv->name, sv->length) == 0)
        break;
    }
    if (sv)
    {
      if (ha_release_savepoint(thd, sv))
        res= TRUE; // cannot happen
      else
        send_ok(thd);
      thd->transaction.savepoints=sv->prev;
    }
    else
      my_error(ER_SP_DOES_NOT_EXIST, MYF(0), "SAVEPOINT", lex->ident.str);
    break;
  }
  case SQLCOM_ROLLBACK_TO_SAVEPOINT:
  {
    SAVEPOINT *sv;
    for (sv=thd->transaction.savepoints; sv; sv=sv->prev)
    {
      if (my_strnncoll(system_charset_info,
                       (uchar *)lex->ident.str, lex->ident.length,
                       (uchar *)sv->name, sv->length) == 0)
        break;
    }
    if (sv)
    {
      if (ha_rollback_to_savepoint(thd, sv))
        res= TRUE; // cannot happen
      else
      {
        if (((thd->options & OPTION_KEEP_LOG) || thd->no_trans_update.all) &&
            !thd->slave_thread)
          push_warning(thd, MYSQL_ERROR::WARN_LEVEL_WARN,
                       ER_WARNING_NOT_COMPLETE_ROLLBACK,
                       ER(ER_WARNING_NOT_COMPLETE_ROLLBACK));
        send_ok(thd);
      }
      thd->transaction.savepoints=sv;
    }
    else
      my_error(ER_SP_DOES_NOT_EXIST, MYF(0), "SAVEPOINT", lex->ident.str);
    break;
  }
  case SQLCOM_SAVEPOINT:
    if (!(thd->options & (OPTION_NOT_AUTOCOMMIT | OPTION_BEGIN) ||
          thd->in_sub_stmt) || !opt_using_transactions)
      send_ok(thd);
    else
    {
      SAVEPOINT **sv, *newsv;
      for (sv=&thd->transaction.savepoints; *sv; sv=&(*sv)->prev)
      {
        if (my_strnncoll(system_charset_info,
                         (uchar *)lex->ident.str, lex->ident.length,
                         (uchar *)(*sv)->name, (*sv)->length) == 0)
          break;
      }
      if (*sv) /* old savepoint of the same name exists */
      {
        newsv=*sv;
        ha_release_savepoint(thd, *sv); // it cannot fail
        *sv=(*sv)->prev;
      }
      else if ((newsv=(SAVEPOINT *) alloc_root(&thd->transaction.mem_root,
                                               savepoint_alloc_size)) == 0)
      {
        my_error(ER_OUT_OF_RESOURCES, MYF(0));
        break;
      }
      newsv->name=strmake_root(&thd->transaction.mem_root,
                               lex->ident.str, lex->ident.length);
      newsv->length=lex->ident.length;
      /*
        if we'll get an error here, don't add new savepoint to the list.
        we'll lose a little bit of memory in transaction mem_root, but it'll
        be free'd when transaction ends anyway
      */
      if (ha_savepoint(thd, newsv))
        res= TRUE;
      else
      {
        newsv->prev=thd->transaction.savepoints;
        thd->transaction.savepoints=newsv;
        send_ok(thd);
      }
    }
    break;
  case SQLCOM_CREATE_PROCEDURE:
  case SQLCOM_CREATE_SPFUNCTION:
  {
    uint namelen;
    char *name;
    int sp_result= SP_INTERNAL_ERROR;

    DBUG_ASSERT(lex->sphead != 0);
    DBUG_ASSERT(lex->sphead->m_db.str); /* Must be initialized in the parser */
    /*
      Verify that the database name is allowed, optionally
      lowercase it.
    */
    if (check_db_name(&lex->sphead->m_db))
    {
      my_error(ER_WRONG_DB_NAME, MYF(0), lex->sphead->m_db.str);
      goto create_sp_error;
    }

    /*
      Check that a database directory with this name
      exists. Design note: This won't work on virtual databases
      like information_schema.
    */
    if (check_db_dir_existence(lex->sphead->m_db.str))
    {
      my_error(ER_BAD_DB_ERROR, MYF(0), lex->sphead->m_db.str);
      goto create_sp_error;
    }

    if (check_access(thd, CREATE_PROC_ACL, lex->sphead->m_db.str, 0, 0, 0,
                     is_schema_db(lex->sphead->m_db.str)))
      goto create_sp_error;

    if (end_active_trans(thd))
      goto create_sp_error;

    name= lex->sphead->name(&namelen);
#ifdef HAVE_DLOPEN
    if (lex->sphead->m_type == TYPE_ENUM_FUNCTION)
    {
      udf_func *udf = find_udf(name, namelen);

      if (udf)
      {
        my_error(ER_UDF_EXISTS, MYF(0), name);
        goto create_sp_error;
      }
    }
#endif

    if (sp_process_definer(thd))
      goto create_sp_error;

    res= (sp_result= lex->sphead->create(thd));
    switch (sp_result) {
    case SP_OK:
#ifndef NO_EMBEDDED_ACCESS_CHECKS
      /* only add privileges if really neccessary */
      if (sp_automatic_privileges && !opt_noacl &&
          check_routine_access(thd, DEFAULT_CREATE_PROC_ACLS,
                               lex->sphead->m_db.str, name,
                               lex->sql_command == SQLCOM_CREATE_PROCEDURE, 1))
      {
        if (sp_grant_privileges(thd, lex->sphead->m_db.str, name,
                                lex->sql_command == SQLCOM_CREATE_PROCEDURE))
          push_warning(thd, MYSQL_ERROR::WARN_LEVEL_WARN,
                       ER_PROC_AUTO_GRANT_FAIL,
                       ER(ER_PROC_AUTO_GRANT_FAIL));
        close_thread_tables(thd);
      }
#endif
    break;
    case SP_WRITE_ROW_FAILED:
      my_error(ER_SP_ALREADY_EXISTS, MYF(0), SP_TYPE_STRING(lex), name);
    break;
    case SP_BAD_IDENTIFIER:
      my_error(ER_TOO_LONG_IDENT, MYF(0), name);
    break;
    case SP_BODY_TOO_LONG:
      my_error(ER_TOO_LONG_BODY, MYF(0), name);
    break;
    default:
      my_error(ER_SP_STORE_FAILED, MYF(0), SP_TYPE_STRING(lex), name);
    break;
    } /* end switch */

    /*
      Capture all errors within this CASE and
      clean up the environment.
    */
create_sp_error:
    if (sp_result != SP_OK )
      goto error;
    send_ok(thd);
    break; /* break super switch */
  } /* end case group bracket */
  case SQLCOM_CALL:
    {
      sp_head *sp;

      /*
        This will cache all SP and SF and open and lock all tables
        required for execution.
      */
      if (check_table_access(thd, SELECT_ACL, all_tables, 0) ||
	  open_and_lock_tables(thd, all_tables))
       goto error;

      /*
        By this moment all needed SPs should be in cache so no need to look 
        into DB. 
      */
      if (!(sp= sp_find_routine(thd, TYPE_ENUM_PROCEDURE, lex->spname,
                                &thd->sp_proc_cache, TRUE)))
      {
	my_error(ER_SP_DOES_NOT_EXIST, MYF(0), "PROCEDURE",
                 lex->spname->m_qname.str);
	goto error;
      }
      else
      {
	ha_rows select_limit;
        /* bits that should be cleared in thd->server_status */
	uint bits_to_be_cleared= 0;
        /*
          Check that the stored procedure doesn't contain Dynamic SQL
          and doesn't return result sets: such stored procedures can't
          be called from a function or trigger.
        */
        if (thd->in_sub_stmt)
        {
          const char *where= (thd->in_sub_stmt & SUB_STMT_TRIGGER ?
                              "trigger" : "function");
          if (sp->is_not_allowed_in_function(where))
            goto error;
        }

	my_bool nsok= thd->net.no_send_ok;
	thd->net.no_send_ok= TRUE;
	if (sp->m_flags & sp_head::MULTI_RESULTS)
	{
	  if (! (thd->client_capabilities & CLIENT_MULTI_RESULTS))
	  {
            /*
              The client does not support multiple result sets being sent
              back
            */
	    my_error(ER_SP_BADSELECT, MYF(0), sp->m_qname.str);
	    thd->net.no_send_ok= nsok;
	    goto error;
	  }
          /*
            If SERVER_MORE_RESULTS_EXISTS is not set,
            then remember that it should be cleared
          */
	  bits_to_be_cleared= (~thd->server_status &
                               SERVER_MORE_RESULTS_EXISTS);
	  thd->server_status|= SERVER_MORE_RESULTS_EXISTS;
	}

#ifndef NO_EMBEDDED_ACCESS_CHECKS
	if (check_routine_access(thd, EXECUTE_ACL,
				 sp->m_db.str, sp->m_name.str, TRUE, FALSE))
	{
	  thd->net.no_send_ok= nsok;
	  goto error;
	}
#endif
	select_limit= thd->variables.select_limit;
	thd->variables.select_limit= HA_POS_ERROR;

        /* 
          We never write CALL statements into binlog:
           - If the mode is non-prelocked, each statement will be logged
             separately.
           - If the mode is prelocked, the invoking statement will care
             about writing into binlog.
          So just execute the statement.
        */
	res= sp->execute_procedure(thd, &lex->value_list);
	/*
          If warnings have been cleared, we have to clear total_warn_count
          too, otherwise the clients get confused.
	 */
	if (thd->warn_list.is_empty())
	  thd->total_warn_count= 0;

	thd->variables.select_limit= select_limit;

	thd->net.no_send_ok= nsok;
        thd->server_status&= ~bits_to_be_cleared;

	if (!res)
	  send_ok(thd, (ulong) (thd->row_count_func < 0 ? 0 :
                                thd->row_count_func));
	else
        {
          DBUG_ASSERT(thd->net.report_error == 1 || thd->killed);
	  goto error;		// Substatement should already have sent error
        }
      }
      break;
    }
  case SQLCOM_ALTER_PROCEDURE:
  case SQLCOM_ALTER_FUNCTION:
    {
      int sp_result;
      sp_head *sp;
      st_sp_chistics chistics;

      memcpy(&chistics, &lex->sp_chistics, sizeof(chistics));
      if (lex->sql_command == SQLCOM_ALTER_PROCEDURE)
        sp= sp_find_routine(thd, TYPE_ENUM_PROCEDURE, lex->spname,
                            &thd->sp_proc_cache, FALSE);
      else
        sp= sp_find_routine(thd, TYPE_ENUM_FUNCTION, lex->spname,
                            &thd->sp_func_cache, FALSE);
      mysql_reset_errors(thd, 0);
      if (! sp)
      {
	if (lex->spname->m_db.str)
	  sp_result= SP_KEY_NOT_FOUND;
	else
	{
	  my_message(ER_NO_DB_ERROR, ER(ER_NO_DB_ERROR), MYF(0));
	  goto error;
	}
      }
      else
      {
        if (check_routine_access(thd, ALTER_PROC_ACL, sp->m_db.str, 
				 sp->m_name.str,
                                 lex->sql_command == SQLCOM_ALTER_PROCEDURE, 0))
	  goto error;

        if (end_active_trans(thd)) 
          goto error;
	memcpy(&lex->sp_chistics, &chistics, sizeof(lex->sp_chistics));
        if ((sp->m_type == TYPE_ENUM_FUNCTION) &&
            !trust_function_creators &&  mysql_bin_log.is_open() &&
            !sp->m_chistics->detistic &&
            (chistics.daccess == SP_CONTAINS_SQL ||
             chistics.daccess == SP_MODIFIES_SQL_DATA))
        {
          my_message(ER_BINLOG_UNSAFE_ROUTINE,
		     ER(ER_BINLOG_UNSAFE_ROUTINE), MYF(0));
          sp_result= SP_INTERNAL_ERROR;
        }
        else
        {
          /*
            Note that if you implement the capability of ALTER FUNCTION to
            alter the body of the function, this command should be made to
            follow the restrictions that log-bin-trust-function-creators=0
            already puts on CREATE FUNCTION.
          */
          /* Conditionally writes to binlog */
          if (lex->sql_command == SQLCOM_ALTER_PROCEDURE)
            sp_result= sp_update_procedure(thd, lex->spname,
                                           &lex->sp_chistics);
          else
            sp_result= sp_update_function(thd, lex->spname, &lex->sp_chistics);
        }
      }
      switch (sp_result)
      {
      case SP_OK:
	send_ok(thd);
	break;
      case SP_KEY_NOT_FOUND:
	my_error(ER_SP_DOES_NOT_EXIST, MYF(0),
                 SP_COM_STRING(lex), lex->spname->m_qname.str);
	goto error;
      default:
	my_error(ER_SP_CANT_ALTER, MYF(0),
                 SP_COM_STRING(lex), lex->spname->m_qname.str);
	goto error;
      }
      break;
    }
  case SQLCOM_DROP_PROCEDURE:
  case SQLCOM_DROP_FUNCTION:
    {
      int sp_result;
      int type= (lex->sql_command == SQLCOM_DROP_PROCEDURE ?
                 TYPE_ENUM_PROCEDURE : TYPE_ENUM_FUNCTION);

      sp_result= sp_routine_exists_in_table(thd, type, lex->spname);
      mysql_reset_errors(thd, 0);
      if (sp_result == SP_OK)
      {
        char *db= lex->spname->m_db.str;
	char *name= lex->spname->m_name.str;

	if (check_routine_access(thd, ALTER_PROC_ACL, db, name,
                                 lex->sql_command == SQLCOM_DROP_PROCEDURE, 0))
          goto error;

        if (end_active_trans(thd)) 
          goto error;
#ifndef NO_EMBEDDED_ACCESS_CHECKS
	if (sp_automatic_privileges && !opt_noacl &&
	    sp_revoke_privileges(thd, db, name, 
                                 lex->sql_command == SQLCOM_DROP_PROCEDURE))
	{
	  push_warning(thd, MYSQL_ERROR::WARN_LEVEL_WARN, 
		       ER_PROC_AUTO_REVOKE_FAIL,
		       ER(ER_PROC_AUTO_REVOKE_FAIL));
	}
#endif
        /* Conditionally writes to binlog */
	if (lex->sql_command == SQLCOM_DROP_PROCEDURE)
	  sp_result= sp_drop_procedure(thd, lex->spname);
	else
	  sp_result= sp_drop_function(thd, lex->spname);
      }
      else
      {
#ifdef HAVE_DLOPEN
	if (lex->sql_command == SQLCOM_DROP_FUNCTION)
	{
          udf_func *udf = find_udf(lex->spname->m_name.str,
                                   lex->spname->m_name.length);
          if (udf)
          {
	    if (check_access(thd, DELETE_ACL, "mysql", 0, 1, 0, 0))
	      goto error;

	    if (!(res = mysql_drop_function(thd, &lex->spname->m_name)))
	    {
	      send_ok(thd);
	      break;
	    }
	  }
	}
#endif
	if (lex->spname->m_db.str)
	  sp_result= SP_KEY_NOT_FOUND;
	else
	{
	  my_message(ER_NO_DB_ERROR, ER(ER_NO_DB_ERROR), MYF(0));
	  goto error;
	}
      }
      res= sp_result;
      switch (sp_result) {
      case SP_OK:
	send_ok(thd);
	break;
      case SP_KEY_NOT_FOUND:
	if (lex->drop_if_exists)
	{
	  push_warning_printf(thd, MYSQL_ERROR::WARN_LEVEL_NOTE,
			      ER_SP_DOES_NOT_EXIST, ER(ER_SP_DOES_NOT_EXIST),
			      SP_COM_STRING(lex), lex->spname->m_name.str);
	  res= FALSE;
	  send_ok(thd);
	  break;
	}
	my_error(ER_SP_DOES_NOT_EXIST, MYF(0),
                 SP_COM_STRING(lex), lex->spname->m_qname.str);
	goto error;
      default:
	my_error(ER_SP_DROP_FAILED, MYF(0),
                 SP_COM_STRING(lex), lex->spname->m_qname.str);
	goto error;
      }
      break;
    }
  case SQLCOM_SHOW_CREATE_PROC:
    {
      if (sp_show_create_procedure(thd, lex->spname) != SP_OK)
      {			/* We don't distinguish between errors for now */
	my_error(ER_SP_DOES_NOT_EXIST, MYF(0),
                 SP_COM_STRING(lex), lex->spname->m_name.str);
	goto error;
      }
      break;
    }
  case SQLCOM_SHOW_CREATE_FUNC:
    {
      if (sp_show_create_function(thd, lex->spname) != SP_OK)
      {			/* We don't distinguish between errors for now */
	my_error(ER_SP_DOES_NOT_EXIST, MYF(0),
                 SP_COM_STRING(lex), lex->spname->m_name.str);
	goto error;
      }
      break;
    }
#ifdef NOT_USED
  case SQLCOM_SHOW_STATUS_PROC:
    {
      res= sp_show_status_procedure(thd, (lex->wild ?
					  lex->wild->ptr() : NullS));
      break;
    }
  case SQLCOM_SHOW_STATUS_FUNC:
    {
      res= sp_show_status_function(thd, (lex->wild ? 
					 lex->wild->ptr() : NullS));
      break;
    }
#endif
#ifndef DBUG_OFF
  case SQLCOM_SHOW_PROC_CODE:
  case SQLCOM_SHOW_FUNC_CODE:
    {
      sp_head *sp;

      if (lex->sql_command == SQLCOM_SHOW_PROC_CODE)
        sp= sp_find_routine(thd, TYPE_ENUM_PROCEDURE, lex->spname,
                            &thd->sp_proc_cache, FALSE);
      else
        sp= sp_find_routine(thd, TYPE_ENUM_FUNCTION, lex->spname,
                            &thd->sp_func_cache, FALSE);
      if (!sp || sp->show_routine_code(thd))
      {
        /* We don't distinguish between errors for now */
        my_error(ER_SP_DOES_NOT_EXIST, MYF(0),
                 SP_COM_STRING(lex), lex->spname->m_name.str);
        goto error;
      }
      break;
    }
#endif // ifndef DBUG_OFF
  case SQLCOM_CREATE_VIEW:
    {
      if (end_active_trans(thd))
        goto error;

      res= mysql_create_view(thd, first_table, thd->lex->create_view_mode);
      break;
    }
  case SQLCOM_DROP_VIEW:
    {
      if (check_table_access(thd, DROP_ACL, all_tables, 0) ||
          end_active_trans(thd))
        goto error;
      /* Conditionally writes to binlog. */
      res= mysql_drop_view(thd, first_table, thd->lex->drop_mode);
      break;
    }
  case SQLCOM_CREATE_TRIGGER:
  {
    if (end_active_trans(thd))
      goto error;

    /* Conditionally writes to binlog. */
    res= mysql_create_or_drop_trigger(thd, all_tables, 1);

    break;
  }
  case SQLCOM_DROP_TRIGGER:
  {
    if (end_active_trans(thd))
      goto error;

    /* Conditionally writes to binlog. */
    res= mysql_create_or_drop_trigger(thd, all_tables, 0);
    break;
  }
  case SQLCOM_XA_START:
    if (thd->transaction.xid_state.xa_state == XA_IDLE &&
        thd->lex->xa_opt == XA_RESUME)
    {
      if (! thd->transaction.xid_state.xid.eq(thd->lex->xid))
      {
        my_error(ER_XAER_NOTA, MYF(0));
        break;
      }
      thd->transaction.xid_state.xa_state=XA_ACTIVE;
      send_ok(thd);
      break;
    }
    if (thd->lex->xa_opt != XA_NONE)
    { // JOIN is not supported yet. TODO
      my_error(ER_XAER_INVAL, MYF(0));
      break;
    }
    if (thd->transaction.xid_state.xa_state != XA_NOTR)
    {
      my_error(ER_XAER_RMFAIL, MYF(0),
               xa_state_names[thd->transaction.xid_state.xa_state]);
      break;
    }
    if (thd->active_transaction() || thd->locked_tables)
    {
      my_error(ER_XAER_OUTSIDE, MYF(0));
      break;
    }
    if (xid_cache_search(thd->lex->xid))
    {
      my_error(ER_XAER_DUPID, MYF(0));
      break;
    }
    DBUG_ASSERT(thd->transaction.xid_state.xid.is_null());
    thd->transaction.xid_state.xa_state=XA_ACTIVE;
    thd->transaction.xid_state.xid.set(thd->lex->xid);
    xid_cache_insert(&thd->transaction.xid_state);
    thd->options= ((thd->options & ~(OPTION_KEEP_LOG)) | OPTION_BEGIN);
    thd->no_trans_update.all= FALSE;
    thd->server_status|= SERVER_STATUS_IN_TRANS;
    send_ok(thd);
    break;
  case SQLCOM_XA_END:
    /* fake it */
    if (thd->lex->xa_opt != XA_NONE)
    { // SUSPEND and FOR MIGRATE are not supported yet. TODO
      my_error(ER_XAER_INVAL, MYF(0));
      break;
    }
    if (thd->transaction.xid_state.xa_state != XA_ACTIVE)
    {
      my_error(ER_XAER_RMFAIL, MYF(0),
               xa_state_names[thd->transaction.xid_state.xa_state]);
      break;
    }
    if (!thd->transaction.xid_state.xid.eq(thd->lex->xid))
    {
      my_error(ER_XAER_NOTA, MYF(0));
      break;
    }
    thd->transaction.xid_state.xa_state=XA_IDLE;
    send_ok(thd);
    break;
  case SQLCOM_XA_PREPARE:
    if (thd->transaction.xid_state.xa_state != XA_IDLE)
    {
      my_error(ER_XAER_RMFAIL, MYF(0),
               xa_state_names[thd->transaction.xid_state.xa_state]);
      break;
    }
    if (!thd->transaction.xid_state.xid.eq(thd->lex->xid))
    {
      my_error(ER_XAER_NOTA, MYF(0));
      break;
    }
    if (ha_prepare(thd))
    {
      my_error(ER_XA_RBROLLBACK, MYF(0));
      xid_cache_delete(&thd->transaction.xid_state);
      thd->transaction.xid_state.xa_state=XA_NOTR;
      break;
    }
    thd->transaction.xid_state.xa_state=XA_PREPARED;
    send_ok(thd);
    break;
  case SQLCOM_XA_COMMIT:
    if (!thd->transaction.xid_state.xid.eq(thd->lex->xid))
    {
      XID_STATE *xs=xid_cache_search(thd->lex->xid);
      if (!xs || xs->in_thd)
        my_error(ER_XAER_NOTA, MYF(0));
      else
      {
        ha_commit_or_rollback_by_xid(thd->lex->xid, 1);
        xid_cache_delete(xs);
        send_ok(thd);
      }
      break;
    }
    if (thd->transaction.xid_state.xa_state == XA_IDLE &&
        thd->lex->xa_opt == XA_ONE_PHASE)
    {
      int r;
      if ((r= ha_commit(thd)))
        my_error(r == 1 ? ER_XA_RBROLLBACK : ER_XAER_RMERR, MYF(0));
      else
        send_ok(thd);
    }
    else if (thd->transaction.xid_state.xa_state == XA_PREPARED &&
             thd->lex->xa_opt == XA_NONE)
    {
      if (wait_if_global_read_lock(thd, 0, 0))
      {
        ha_rollback(thd);
        my_error(ER_XAER_RMERR, MYF(0));
      }
      else
      {
        if (ha_commit_one_phase(thd, 1))
          my_error(ER_XAER_RMERR, MYF(0));
        else
          send_ok(thd);
        start_waiting_global_read_lock(thd);
      }
    }
    else
    {
      my_error(ER_XAER_RMFAIL, MYF(0),
               xa_state_names[thd->transaction.xid_state.xa_state]);
      break;
    }
    thd->options&= ~(OPTION_BEGIN | OPTION_KEEP_LOG);
    thd->no_trans_update.all= FALSE;
    thd->server_status&= ~SERVER_STATUS_IN_TRANS;
    xid_cache_delete(&thd->transaction.xid_state);
    thd->transaction.xid_state.xa_state=XA_NOTR;
    break;
  case SQLCOM_XA_ROLLBACK:
    if (!thd->transaction.xid_state.xid.eq(thd->lex->xid))
    {
      XID_STATE *xs=xid_cache_search(thd->lex->xid);
      if (!xs || xs->in_thd)
        my_error(ER_XAER_NOTA, MYF(0));
      else
      {
        ha_commit_or_rollback_by_xid(thd->lex->xid, 0);
        xid_cache_delete(xs);
        send_ok(thd);
      }
      break;
    }
    if (thd->transaction.xid_state.xa_state != XA_IDLE &&
        thd->transaction.xid_state.xa_state != XA_PREPARED)
    {
      my_error(ER_XAER_RMFAIL, MYF(0),
               xa_state_names[thd->transaction.xid_state.xa_state]);
      break;
    }
    if (ha_rollback(thd))
      my_error(ER_XAER_RMERR, MYF(0));
    else
      send_ok(thd);
    thd->options&= ~(OPTION_BEGIN | OPTION_KEEP_LOG);
    thd->no_trans_update.all= FALSE;
    thd->server_status&= ~SERVER_STATUS_IN_TRANS;
    xid_cache_delete(&thd->transaction.xid_state);
    thd->transaction.xid_state.xa_state=XA_NOTR;
    break;
  case SQLCOM_XA_RECOVER:
    res= mysql_xa_recover(thd);
    break;
  case SQLCOM_ALTER_TABLESPACE:
    if (check_access(thd, ALTER_ACL, thd->db, 0, 1, 0, thd->db ? is_schema_db(thd->db) : 0))
      break;
    if (!(res= mysql_alter_tablespace(thd, lex->alter_tablespace_info)))
      send_ok(thd);
    break;
  case SQLCOM_INSTALL_PLUGIN:
    if (! (res= mysql_install_plugin(thd, &thd->lex->comment,
                                     &thd->lex->ident)))
      send_ok(thd);
    break;
  case SQLCOM_UNINSTALL_PLUGIN:
    if (! (res= mysql_uninstall_plugin(thd, &thd->lex->comment)))
      send_ok(thd);
    break;
  case SQLCOM_BINLOG_BASE64_EVENT:
  {
#ifndef EMBEDDED_LIBRARY
    mysql_client_binlog_statement(thd);
#else /* EMBEDDED_LIBRARY */
    my_error(ER_OPTION_PREVENTS_STATEMENT, MYF(0), "embedded");
#endif /* EMBEDDED_LIBRARY */
    break;
  }
  case SQLCOM_CREATE_SERVER:
  {
    int error;
    LEX *lex= thd->lex;
    DBUG_PRINT("info", ("case SQLCOM_CREATE_SERVER"));

    if (check_global_access(thd, SUPER_ACL))
      break;

    if ((error= create_server(thd, &lex->server_options)))
    {
      DBUG_PRINT("info", ("problem creating server <%s>",
                          lex->server_options.server_name));
      my_error(error, MYF(0), lex->server_options.server_name);
      break;
    }
    send_ok(thd, 1);
    break;
  }
  case SQLCOM_ALTER_SERVER:
  {
    int error;
    LEX *lex= thd->lex;
    DBUG_PRINT("info", ("case SQLCOM_ALTER_SERVER"));

    if (check_global_access(thd, SUPER_ACL))
      break;

    if ((error= alter_server(thd, &lex->server_options)))
    {
      DBUG_PRINT("info", ("problem altering server <%s>",
                          lex->server_options.server_name));
      my_error(error, MYF(0), lex->server_options.server_name);
      break;
    }
    send_ok(thd, 1);
    break;
  }
  case SQLCOM_DROP_SERVER:
  {
    int err_code;
    LEX *lex= thd->lex;
    DBUG_PRINT("info", ("case SQLCOM_DROP_SERVER"));

    if (check_global_access(thd, SUPER_ACL))
      break;

    if ((err_code= drop_server(thd, &lex->server_options)))
    {
      if (! lex->drop_if_exists && err_code == ER_FOREIGN_SERVER_DOESNT_EXIST)
      {
        DBUG_PRINT("info", ("problem dropping server %s",
                            lex->server_options.server_name));
        my_error(err_code, MYF(0), lex->server_options.server_name);
      }
      else
      {
        send_ok(thd, 0);
      }
      break;
    }
    send_ok(thd, 1);
    break;
  }
  default:
#ifndef EMBEDDED_LIBRARY
    DBUG_ASSERT(0);                             /* Impossible */
#endif
    send_ok(thd);
    break;
  }

  thd->proc_info="query end";

  /*
    Binlog-related cleanup:
    Reset system variables temporarily modified by SET ONE SHOT.

    Exception: If this is a SET, do nothing. This is to allow
    mysqlbinlog to print many SET commands (in this case we want the
    charset temp setting to live until the real query). This is also
    needed so that SET CHARACTER_SET_CLIENT... does not cancel itself
    immediately.
  */
  if (thd->one_shot_set && lex->sql_command != SQLCOM_SET_OPTION)
    reset_one_shot_variables(thd);

  /*
    The return value for ROW_COUNT() is "implementation dependent" if the
    statement is not DELETE, INSERT or UPDATE, but -1 is what JDBC and ODBC
    wants. We also keep the last value in case of SQLCOM_CALL or
    SQLCOM_EXECUTE.
  */
  if (!(sql_command_flags[lex->sql_command] & CF_HAS_ROW_COUNT))
    thd->row_count_func= -1;

  goto finish;

error:
  res= TRUE;

finish:
  if (need_start_waiting)
  {
    /*
      Release the protection against the global read lock and wake
      everyone, who might want to set a global read lock.
    */
    start_waiting_global_read_lock(thd);
  }
  DBUG_RETURN(res || thd->net.report_error);
}


static bool execute_sqlcom_select(THD *thd, TABLE_LIST *all_tables)
{
  LEX	*lex= thd->lex;
  select_result *result=lex->result;
  bool res;
  /* assign global limit variable if limit is not given */
  {
    SELECT_LEX *param= lex->unit.global_parameters;
    if (!param->explicit_limit)
      param->select_limit=
        new Item_int((ulonglong) thd->variables.select_limit);
  }
  if (!(res= open_and_lock_tables(thd, all_tables)))
  {
    if (lex->describe)
    {
      /*
        We always use select_send for EXPLAIN, even if it's an EXPLAIN
        for SELECT ... INTO OUTFILE: a user application should be able
        to prepend EXPLAIN to any query and receive output for it,
        even if the query itself redirects the output.
      */
      if (!(result= new select_send()))
        return 1;                               /* purecov: inspected */
      thd->send_explain_fields(result);
      res= mysql_explain_union(thd, &thd->lex->unit, result);
      if (lex->describe & DESCRIBE_EXTENDED)
      {
        char buff[1024];
        String str(buff,(uint32) sizeof(buff), system_charset_info);
        str.length(0);
        thd->lex->unit.print(&str);
        str.append('\0');
        push_warning(thd, MYSQL_ERROR::WARN_LEVEL_NOTE,
                     ER_YES, str.ptr());
      }
      result->send_eof();
      delete result;
    }
    else
    {
      if (!result && !(result= new select_send()))
        return 1;                               /* purecov: inspected */
      query_cache_store_query(thd, all_tables);
      res= handle_select(thd, lex, result, 0);
      if (result != lex->result)
        delete result;
    }
  }
  return res;
}


/*
  Check grants for commands which work only with one table.

  SYNOPSIS
    check_single_table_access()
    thd			Thread handler
    privilege		requested privilege
    all_tables		global table list of query
    no_errors           FALSE/TRUE - report/don't report error to
                            the client (using my_error() call).

  RETURN
    0 - OK
    1 - access denied, error is sent to client
*/

bool check_single_table_access(THD *thd, ulong privilege, 
                               TABLE_LIST *all_tables, bool no_errors)
{
  Security_context * backup_ctx= thd->security_ctx;

  /* we need to switch to the saved context (if any) */
  if (all_tables->security_ctx)
    thd->security_ctx= all_tables->security_ctx;

  const char *db_name;
  if ((all_tables->view || all_tables->field_translation) &&
      !all_tables->schema_table)
    db_name= all_tables->view_db.str;
  else
    db_name= all_tables->db;

  if (check_access(thd, privilege, db_name,
		   &all_tables->grant.privilege, 0, no_errors,
                   test(all_tables->schema_table)))
    goto deny;

  /* Show only 1 table for check_grant */
  if (grant_option &&
      !(all_tables->belong_to_view &&
        (thd->lex->sql_command == SQLCOM_SHOW_FIELDS)) &&
      check_grant(thd, privilege, all_tables, 0, 1, no_errors))
    goto deny;

  thd->security_ctx= backup_ctx;
  return 0;

deny:
  thd->security_ctx= backup_ctx;
  return 1;
}

/*
  Check grants for commands which work only with one table and all other
  tables belonging to subselects or implicitly opened tables.

  SYNOPSIS
    check_one_table_access()
    thd			Thread handler
    privilege		requested privilege
    all_tables		global table list of query

  RETURN
    0 - OK
    1 - access denied, error is sent to client
*/

bool check_one_table_access(THD *thd, ulong privilege, TABLE_LIST *all_tables)
{
  if (check_single_table_access (thd,privilege,all_tables, FALSE))
    return 1;

  /* Check rights on tables of subselects and implictly opened tables */
  TABLE_LIST *subselects_tables, *view= all_tables->view ? all_tables : 0;
  if ((subselects_tables= all_tables->next_global))
  {
    /*
      Access rights asked for the first table of a view should be the same
      as for the view
    */
    if (view && subselects_tables->belong_to_view == view)
    {
      if (check_single_table_access (thd, privilege, subselects_tables, FALSE))
        return 1;
      subselects_tables= subselects_tables->next_global;
    }
    if (subselects_tables &&
        (check_table_access(thd, SELECT_ACL, subselects_tables, 0)))
      return 1;
  }
  return 0;
}


/****************************************************************************
  Get the user (global) and database privileges for all used tables

  NOTES
    The idea of EXTRA_ACL is that one will be granted access to the table if
    one has the asked privilege on any column combination of the table; For
    example to be able to check a table one needs to have SELECT privilege on
    any column of the table.

  RETURN
    0  ok
    1  If we can't get the privileges and we don't use table/column grants.

    save_priv	In this we store global and db level grants for the table
		Note that we don't store db level grants if the global grants
                is enough to satisfy the request and the global grants contains
                a SELECT grant.
****************************************************************************/

bool
check_access(THD *thd, ulong want_access, const char *db, ulong *save_priv,
	     bool dont_check_global_grants, bool no_errors, bool schema_db)
{
  Security_context *sctx= thd->security_ctx;
#ifndef NO_EMBEDDED_ACCESS_CHECKS
  ulong db_access;
  bool  db_is_pattern= test(want_access & GRANT_ACL);
#endif
  ulong dummy;
  DBUG_ENTER("check_access");
  DBUG_PRINT("enter",("db: %s  want_access: %lu  master_access: %lu",
                      db ? db : "", want_access, sctx->master_access));
  if (save_priv)
    *save_priv=0;
  else
    save_priv= &dummy;

  if ((!db || !db[0]) && !thd->db && !dont_check_global_grants)
  {
    DBUG_PRINT("error",("No database"));
    if (!no_errors)
      my_message(ER_NO_DB_ERROR, ER(ER_NO_DB_ERROR),
                 MYF(0));                       /* purecov: tested */
    DBUG_RETURN(TRUE);				/* purecov: tested */
  }

  if (schema_db)
  {
    if (want_access & ~(SELECT_ACL | EXTRA_ACL))
    {
      if (!no_errors)
      {
        const char *db_name= db ? db : thd->db;
        my_error(ER_DBACCESS_DENIED_ERROR, MYF(0),
                 sctx->priv_user, sctx->priv_host, db_name);
      }
      DBUG_RETURN(TRUE);
    }
    else
    {
      *save_priv= SELECT_ACL;
      DBUG_RETURN(FALSE);
    }
  }

#ifdef NO_EMBEDDED_ACCESS_CHECKS
  DBUG_RETURN(0);
#else
  if ((sctx->master_access & want_access) == want_access)
  {
    /*
      If we don't have a global SELECT privilege, we have to get the database
      specific access rights to be able to handle queries of type
      UPDATE t1 SET a=1 WHERE b > 0
    */
    db_access= sctx->db_access;
    if (!(sctx->master_access & SELECT_ACL) &&
	(db && (!thd->db || db_is_pattern || strcmp(db,thd->db))))
      db_access=acl_get(sctx->host, sctx->ip, sctx->priv_user, db,
                        db_is_pattern);
    *save_priv=sctx->master_access | db_access;
    DBUG_RETURN(FALSE);
  }
  if (((want_access & ~sctx->master_access) & ~(DB_ACLS | EXTRA_ACL)) ||
      ! db && dont_check_global_grants)
  {						// We can never grant this
    DBUG_PRINT("error",("No possible access"));
    if (!no_errors)
      my_error(ER_ACCESS_DENIED_ERROR, MYF(0),
               sctx->priv_user,
               sctx->priv_host,
               (thd->password ?
                ER(ER_YES) :
                ER(ER_NO)));                    /* purecov: tested */
    DBUG_RETURN(TRUE);				/* purecov: tested */
  }

  if (db == any_db)
    DBUG_RETURN(FALSE);				// Allow select on anything

  if (db && (!thd->db || db_is_pattern || strcmp(db,thd->db)))
    db_access= acl_get(sctx->host, sctx->ip, sctx->priv_user, db,
                       db_is_pattern);
  else
    db_access= sctx->db_access;
  DBUG_PRINT("info",("db_access: %lu", db_access));
  /* Remove SHOW attribute and access rights we already have */
  want_access &= ~(sctx->master_access | EXTRA_ACL);
  DBUG_PRINT("info",("db_access: %lu  want_access: %lu",
                     db_access, want_access));
  db_access= ((*save_priv=(db_access | sctx->master_access)) & want_access);

  /* grant_option is set if there exists a single table or column grant */
  if (db_access == want_access ||
      (grant_option && !dont_check_global_grants &&
       !(want_access & ~(db_access | TABLE_ACLS | PROC_ACLS))))
    DBUG_RETURN(FALSE);				/* Ok */

  DBUG_PRINT("error",("Access denied"));
  if (!no_errors)
    my_error(ER_DBACCESS_DENIED_ERROR, MYF(0),
             sctx->priv_user, sctx->priv_host,
             (db ? db : (thd->db ?
                         thd->db :
                         "unknown")));          /* purecov: tested */
  DBUG_RETURN(TRUE);				/* purecov: tested */
#endif /* NO_EMBEDDED_ACCESS_CHECKS */
}


/*
  check for global access and give descriptive error message if it fails

  SYNOPSIS
    check_global_access()
    thd			Thread handler
    want_access		Use should have any of these global rights

  WARNING
    One gets access right if one has ANY of the rights in want_access
    This is useful as one in most cases only need one global right,
    but in some case we want to check if the user has SUPER or
    REPL_CLIENT_ACL rights.

  RETURN
    0	ok
    1	Access denied.  In this case an error is sent to the client
*/

bool check_global_access(THD *thd, ulong want_access)
{
#ifdef NO_EMBEDDED_ACCESS_CHECKS
  return 0;
#else
  char command[128];
  if ((thd->security_ctx->master_access & want_access))
    return 0;
  get_privilege_desc(command, sizeof(command), want_access);
  my_error(ER_SPECIFIC_ACCESS_DENIED_ERROR, MYF(0), command);
  return 1;
#endif /* NO_EMBEDDED_ACCESS_CHECKS */
}


static bool check_show_access(THD *thd, TABLE_LIST *table)
{
  switch (get_schema_table_idx(table->schema_table)) {
  case SCH_SCHEMATA:
    return (specialflag & SPECIAL_SKIP_SHOW_DB) &&
      check_global_access(thd, SHOW_DB_ACL);

  case SCH_TABLE_NAMES:
  case SCH_TABLES:
  case SCH_VIEWS:
  case SCH_TRIGGERS:
  case SCH_EVENTS:
  {
    const char *dst_db_name= table->schema_select_lex->db;

    DBUG_ASSERT(dst_db_name);

    if (check_access(thd, SELECT_ACL, dst_db_name,
                     &thd->col_access, FALSE, FALSE,
                     is_schema_db(dst_db_name)))
      return TRUE;

    if (!thd->col_access && check_grant_db(thd, dst_db_name))
    {
      my_error(ER_DBACCESS_DENIED_ERROR, MYF(0),
               thd->security_ctx->priv_user,
               thd->security_ctx->priv_host,
               dst_db_name);
      return TRUE;
    }

    return FALSE;
  }

  case SCH_COLUMNS:
  case SCH_STATISTICS:
  {
    TABLE_LIST *dst_table;
    dst_table= (TABLE_LIST *) table->schema_select_lex->table_list.first;

    DBUG_ASSERT(dst_table);

    if (check_access(thd, SELECT_ACL | EXTRA_ACL,
                     dst_table->db,
                     &dst_table->grant.privilege,
                     FALSE, FALSE,
                     test(dst_table->schema_table)))
      return FALSE;

    return (grant_option &&
            check_grant(thd, SELECT_ACL, dst_table, 2, UINT_MAX, FALSE));
  }
  default:
    break;
  }

  return FALSE;
}


/*
  Check the privilege for all used tables.

  SYNOPSYS
    check_table_access()
      thd          Thread context
      want_access  Privileges requested
      tables       List of tables to be checked
      no_errors    FALSE/TRUE - report/don't report error to
                   the client (using my_error() call).

  NOTES
    Table privileges are cached in the table list for GRANT checking.
    This functions assumes that table list used and
    thd->lex->query_tables_own_last value correspond to each other
    (the latter should be either 0 or point to next_global member
    of one of elements of this table list).

  RETURN VALUE
    FALSE - OK
    TRUE  - Access denied
*/

bool
check_table_access(THD *thd, ulong want_access,TABLE_LIST *tables,
		   bool no_errors)
{
  uint found=0;
  ulong found_access=0;
#ifndef NO_EMBEDDED_ACCESS_CHECKS
  TABLE_LIST *org_tables= tables;
#endif
  TABLE_LIST *first_not_own_table= thd->lex->first_not_own_table();
  Security_context *sctx= thd->security_ctx, *backup_ctx= thd->security_ctx;
  /*
    The check that first_not_own_table is not reached is for the case when
    the given table list refers to the list for prelocking (contains tables
    of other queries). For simple queries first_not_own_table is 0.
  */
  for (; tables != first_not_own_table; tables= tables->next_global)
  {
    if (tables->security_ctx)
      sctx= tables->security_ctx;
    else
      sctx= backup_ctx;

    if (tables->schema_table && 
        (want_access & ~(SELECT_ACL | EXTRA_ACL | FILE_ACL)))
    {
      if (!no_errors)
        my_error(ER_DBACCESS_DENIED_ERROR, MYF(0),
                 sctx->priv_user, sctx->priv_host,
                 INFORMATION_SCHEMA_NAME.str);
      return TRUE;
    }
    /*
       Register access for view underlying table.
       Remove SHOW_VIEW_ACL, because it will be checked during making view
     */
    tables->grant.orig_want_privilege= (want_access & ~SHOW_VIEW_ACL);

    if (tables->schema_table_reformed)
    {
      if (check_show_access(thd, tables))
        goto deny;

      continue;
    }

    if (tables->derived ||
        (tables->table && (int)tables->table->s->tmp_table))
      continue;
    thd->security_ctx= sctx;
    if ((sctx->master_access & want_access) ==
        (want_access & ~EXTRA_ACL) &&
	thd->db)
      tables->grant.privilege= want_access;
    else if (tables->db && thd->db && strcmp(tables->db, thd->db) == 0)
    {
      if (found && !grant_option)		// db already checked
	tables->grant.privilege=found_access;
      else
      {
	if (check_access(thd,want_access,tables->db,&tables->grant.privilege,
			 0, no_errors, test(tables->schema_table)))
	  goto deny;                            // Access denied
	found_access=tables->grant.privilege;
	found=1;
      }
    }
    else if (check_access(thd,want_access,tables->db,&tables->grant.privilege,
			  0, no_errors, test(tables->schema_table)))
      goto deny;
  }
  thd->security_ctx= backup_ctx;
  if (grant_option)
    return check_grant(thd,want_access & ~EXTRA_ACL,org_tables,
		       test(want_access & EXTRA_ACL), UINT_MAX, no_errors);
  return FALSE;
deny:
  thd->security_ctx= backup_ctx;
  return TRUE;
}


bool
check_routine_access(THD *thd, ulong want_access,char *db, char *name,
		     bool is_proc, bool no_errors)
{
  TABLE_LIST tables[1];
  
  bzero((char *)tables, sizeof(TABLE_LIST));
  tables->db= db;
  tables->table_name= tables->alias= name;
  
  /*
    The following test is just a shortcut for check_access() (to avoid
    calculating db_access) under the assumption that it's common to
    give persons global right to execute all stored SP (but not
    necessary to create them).
  */
  if ((thd->security_ctx->master_access & want_access) == want_access)
    tables->grant.privilege= want_access;
  else if (check_access(thd,want_access,db,&tables->grant.privilege,
			0, no_errors, 0))
    return TRUE;
  
#ifndef NO_EMBEDDED_ACCESS_CHECKS
  if (grant_option)
    return check_grant_routine(thd, want_access, tables, is_proc, no_errors);
#endif

  return FALSE;
}


/*
  Check if the routine has any of the routine privileges

  SYNOPSIS
    check_some_routine_access()
    thd		 Thread handler
    db           Database name
    name         Routine name

  RETURN
    0            ok
    1            error
*/

bool check_some_routine_access(THD *thd, const char *db, const char *name,
                               bool is_proc)
{
  ulong save_priv;
  if (thd->security_ctx->master_access & SHOW_PROC_ACLS)
    return FALSE;
  /*
    There are no routines in information_schema db. So we can safely
    pass zero to last paramter of check_access function
  */
  if (!check_access(thd, SHOW_PROC_ACLS, db, &save_priv, 0, 1, 0) ||
      (save_priv & SHOW_PROC_ACLS))
    return FALSE;
  return check_routine_level_acl(thd, db, name, is_proc);
}


/*
  Check if the given table has any of the asked privileges

  SYNOPSIS
    check_some_access()
    thd		 Thread handler
    want_access	 Bitmap of possible privileges to check for

  RETURN
    0  ok
    1  error
*/


bool check_some_access(THD *thd, ulong want_access, TABLE_LIST *table)
{
  ulong access;
  DBUG_ENTER("check_some_access");

  /* This loop will work as long as we have less than 32 privileges */
  for (access= 1; access < want_access ; access<<= 1)
  {
    if (access & want_access)
    {
      if (!check_access(thd, access, table->db,
                        &table->grant.privilege, 0, 1,
                        test(table->schema_table)) &&
          !grant_option || !check_grant(thd, access, table, 0, 1, 1))
        DBUG_RETURN(0);
    }
  }
  DBUG_PRINT("exit",("no matching access rights"));
  DBUG_RETURN(1);
}


bool check_merge_table_access(THD *thd, char *db,
			      TABLE_LIST *table_list)
{
  int error=0;
  if (table_list)
  {
    /* Check that all tables use the current database */
    TABLE_LIST *tmp;
    for (tmp= table_list; tmp; tmp= tmp->next_local)
    {
      if (!tmp->db || !tmp->db[0])
	tmp->db=db;
    }
    error=check_table_access(thd, SELECT_ACL | UPDATE_ACL | DELETE_ACL,
			     table_list,0);
  }
  return error;
}


/****************************************************************************
	Check stack size; Send error if there isn't enough stack to continue
****************************************************************************/

#if STACK_DIRECTION < 0
#define used_stack(A,B) (long) (A - B)
#else
#define used_stack(A,B) (long) (B - A)
#endif

#ifndef DBUG_OFF
long max_stack_used;
#endif

#ifndef EMBEDDED_LIBRARY
/*
  Note: The 'buf' parameter is necessary, even if it is unused here.
  - fix_fields functions has a "dummy" buffer large enough for the
    corresponding exec. (Thus we only have to check in fix_fields.)
  - Passing to check_stack_overrun() prevents the compiler from removing it.
 */
bool check_stack_overrun(THD *thd, long margin,
			 char *buf __attribute__((unused)))
{
  long stack_used;
  DBUG_ASSERT(thd == current_thd);
  if ((stack_used=used_stack(thd->thread_stack,(char*) &stack_used)) >=
      (long) (thread_stack - margin))
  {
    sprintf(errbuff[0],ER(ER_STACK_OVERRUN_NEED_MORE),
            stack_used,thread_stack,margin);
    my_message(ER_STACK_OVERRUN_NEED_MORE,errbuff[0],MYF(0));
    thd->fatal_error();
    return 1;
  }
#ifndef DBUG_OFF
  max_stack_used= max(max_stack_used, stack_used);
#endif
  return 0;
}
#endif /* EMBEDDED_LIBRARY */

#define MY_YACC_INIT 1000			// Start with big alloc
#define MY_YACC_MAX  32000			// Because of 'short'

bool my_yyoverflow(short **yyss, YYSTYPE **yyvs, ulong *yystacksize)
{
  LEX	*lex= current_thd->lex;
  ulong old_info=0;
  if ((uint) *yystacksize >= MY_YACC_MAX)
    return 1;
  if (!lex->yacc_yyvs)
    old_info= *yystacksize;
  *yystacksize= set_zone((*yystacksize)*2,MY_YACC_INIT,MY_YACC_MAX);
  if (!(lex->yacc_yyvs= (char*)
	my_realloc((gptr) lex->yacc_yyvs,
		   *yystacksize*sizeof(**yyvs),
		   MYF(MY_ALLOW_ZERO_PTR | MY_FREE_ON_ERROR))) ||
      !(lex->yacc_yyss= (char*)
	my_realloc((gptr) lex->yacc_yyss,
		   *yystacksize*sizeof(**yyss),
		   MYF(MY_ALLOW_ZERO_PTR | MY_FREE_ON_ERROR))))
    return 1;
  if (old_info)
  {						// Copy old info from stack
    memcpy(lex->yacc_yyss, (gptr) *yyss, old_info*sizeof(**yyss));
    memcpy(lex->yacc_yyvs, (gptr) *yyvs, old_info*sizeof(**yyvs));
  }
  *yyss=(short*) lex->yacc_yyss;
  *yyvs=(YYSTYPE*) lex->yacc_yyvs;
  return 0;
}


<<<<<<< HEAD
/****************************************************************************
  Initialize global thd variables needed for query
****************************************************************************/

void
mysql_init_query(THD *thd, const char *buf, uint length)
{
  DBUG_ENTER("mysql_init_query");
  lex_start(thd, buf, length);
  mysql_reset_thd_for_next_command(thd);
  DBUG_VOID_RETURN;
}


=======
>>>>>>> d2e8f901
/*
 Reset THD part responsible for command processing state.

 DESCRIPTION
   This needs to be called before execution of every statement
   (prepared or conventional).
   It is not called by substatements of routines.

 TODO
   Make it a method of THD and align its name with the rest of
   reset/end/start/init methods.
   Call it after we use THD for queries, not before.
*/

void mysql_reset_thd_for_next_command(THD *thd)
{
  DBUG_ENTER("mysql_reset_thd_for_next_command");
  DBUG_ASSERT(!thd->spcont); /* not for substatements of routines */
  thd->free_list= 0;
  thd->select_number= 1;
  /*
    Those two lines below are theoretically unneeded as
    THD::cleanup_after_query() should take care of this already.
  */
  thd->auto_inc_intervals_in_cur_stmt_for_binlog.empty();
  thd->stmt_depends_on_first_successful_insert_id_in_prev_stmt= 0;

  thd->query_start_used= 0;
  thd->is_fatal_error= thd->time_zone_used= 0;
  thd->server_status&= ~ (SERVER_MORE_RESULTS_EXISTS | 
                          SERVER_QUERY_NO_INDEX_USED |
                          SERVER_QUERY_NO_GOOD_INDEX_USED);
  /*
    If in autocommit mode and not in a transaction, reset
    OPTION_STATUS_NO_TRANS_UPDATE | OPTION_KEEP_LOG to not get warnings
    in ha_rollback_trans() about some tables couldn't be rolled back.
  */
  if (!(thd->options & (OPTION_NOT_AUTOCOMMIT | OPTION_BEGIN)))
  {
    thd->options&= ~OPTION_KEEP_LOG;
    thd->no_trans_update.all= FALSE;
  }
  DBUG_ASSERT(thd->security_ctx== &thd->main_security_ctx);
  thd->tmp_table_used= 0;
  if (!thd->in_sub_stmt)
  {
    if (opt_bin_log)
    {
      reset_dynamic(&thd->user_var_events);
      thd->user_var_events_alloc= thd->mem_root;
    }
    thd->clear_error();
    thd->total_warn_count=0;			// Warnings for this query
    thd->rand_used= 0;
    thd->sent_row_count= thd->examined_row_count= 0;
  }
  /*
    Because we come here only for start of top-statements, binlog format is
    constant inside a complex statement (using stored functions) etc.
  */
  thd->reset_current_stmt_binlog_row_based();

  DBUG_VOID_RETURN;
}


void
mysql_init_select(LEX *lex)
{
  SELECT_LEX *select_lex= lex->current_select;
  select_lex->init_select();
  lex->wild= 0;
  if (select_lex == &lex->select_lex)
  {
    DBUG_ASSERT(lex->result == 0);
    lex->exchange= 0;
  }
}


bool
mysql_new_select(LEX *lex, bool move_down)
{
  SELECT_LEX *select_lex;
  THD *thd= lex->thd;
  DBUG_ENTER("mysql_new_select");

  if (!(select_lex= new (thd->mem_root) SELECT_LEX()))
    DBUG_RETURN(1);
  select_lex->select_number= ++thd->select_number;
  select_lex->parent_lex= lex; /* Used in init_query. */
  select_lex->init_query();
  select_lex->init_select();
  lex->nest_level++;
  select_lex->nest_level= lex->nest_level;
  /*
    Don't evaluate this subquery during statement prepare even if
    it's a constant one. The flag is switched off in the end of
    mysql_stmt_prepare.
  */
  if (thd->stmt_arena->is_stmt_prepare())
    select_lex->uncacheable|= UNCACHEABLE_PREPARE;
  if (move_down)
  {
    SELECT_LEX_UNIT *unit;
    lex->subqueries= TRUE;
    /* first select_lex of subselect or derived table */
    if (!(unit= new (thd->mem_root) SELECT_LEX_UNIT()))
      DBUG_RETURN(1);

    unit->init_query();
    unit->init_select();
    unit->thd= thd;
    unit->include_down(lex->current_select);
    unit->link_next= 0;
    unit->link_prev= 0;
    unit->return_to= lex->current_select;
    select_lex->include_down(unit);
    /*
      By default we assume that it is usual subselect and we have outer name
      resolution context, if no we will assign it to 0 later
    */
    select_lex->context.outer_context= &select_lex->outer_select()->context;
  }
  else
  {
    if (lex->current_select->order_list.first && !lex->current_select->braces)
    {
      my_error(ER_WRONG_USAGE, MYF(0), "UNION", "ORDER BY");
      DBUG_RETURN(1);
    }
    select_lex->include_neighbour(lex->current_select);
    SELECT_LEX_UNIT *unit= select_lex->master_unit();                              
    if (!unit->fake_select_lex && unit->add_fake_select_lex(lex->thd))
      DBUG_RETURN(1);
    select_lex->context.outer_context= 
                unit->first_select()->context.outer_context;
  }

  select_lex->master_unit()->global_parameters= select_lex;
  select_lex->include_global((st_select_lex_node**)&lex->all_selects_list);
  lex->current_select= select_lex;
  /*
    in subquery is SELECT query and we allow resolution of names in SELECT
    list
  */
  select_lex->context.resolve_in_select_list= TRUE;
  DBUG_RETURN(0);
}

/*
  Create a select to return the same output as 'SELECT @@var_name'.

  SYNOPSIS
    create_select_for_variable()
    var_name		Variable name

  DESCRIPTION
    Used for SHOW COUNT(*) [ WARNINGS | ERROR]

    This will crash with a core dump if the variable doesn't exists
*/

void create_select_for_variable(const char *var_name)
{
  THD *thd;
  LEX *lex;
  LEX_STRING tmp, null_lex_string;
  Item *var;
  char buff[MAX_SYS_VAR_LENGTH*2+4+8], *end;
  DBUG_ENTER("create_select_for_variable");

  thd= current_thd;
  lex= thd->lex;
  mysql_init_select(lex);
  lex->sql_command= SQLCOM_SELECT;
  tmp.str= (char*) var_name;
  tmp.length=strlen(var_name);
  bzero((char*) &null_lex_string.str, sizeof(null_lex_string));
  /*
    We set the name of Item to @@session.var_name because that then is used
    as the column name in the output.
  */
  if ((var= get_system_var(thd, OPT_SESSION, tmp, null_lex_string)))
  {
    end= strxmov(buff, "@@session.", var_name, NullS);
    var->set_name(buff, end-buff, system_charset_info);
    add_item_to_list(thd, var);
  }
  DBUG_VOID_RETURN;
}


void mysql_init_multi_delete(LEX *lex)
{
  lex->sql_command=  SQLCOM_DELETE_MULTI;
  mysql_init_select(lex);
  lex->select_lex.select_limit= 0;
  lex->unit.select_limit_cnt= HA_POS_ERROR;
  lex->select_lex.table_list.save_and_clear(&lex->auxiliary_table_list);
  lex->lock_option= using_update_log ? TL_READ_NO_INSERT : TL_READ;
  lex->query_tables= 0;
  lex->query_tables_last= &lex->query_tables;
}


/*
  When you modify mysql_parse(), you may need to mofify
  mysql_test_parse_for_slave() in this same file.
*/

/**
  Parse a query.
  @param thd Current thread
  @param inBuf Begining of the query text
  @param length Length of the query text
  @param [out] semicolon For multi queries, position of the character of
  the next query in the query text.
*/

void mysql_parse(THD *thd, const char *inBuf, uint length,
                 const char ** found_semicolon)
{
  DBUG_ENTER("mysql_parse");

  DBUG_EXECUTE_IF("parser_debug", turn_parser_debug_on(););

<<<<<<< HEAD
  mysql_init_query(thd, inBuf, length);

  if (query_cache_send_result_to_client(thd, inBuf, length) <= 0)
=======
  /*
    Warning.
    The purpose of query_cache_send_result_to_client() is to lookup the
    query in the query cache first, to avoid parsing and executing it.
    So, the natural implementation would be to:
    - first, call query_cache_send_result_to_client,
    - second, if caching failed, initialise the lexical and syntactic parser.
    The problem is that the query cache depends on a clean initialization
    of (among others) lex->safe_to_cache_query and thd->server_status,
    which are reset respectively in
    - lex_start()
    - mysql_reset_thd_for_next_command()
    So, initializing the lexical analyser *before* using the query cache
    is required for the cache to work properly.
    FIXME: cleanup the dependencies in the code to simplify this.
  */
  lex_start(thd);
  mysql_reset_thd_for_next_command(thd);

  if (query_cache_send_result_to_client(thd, (char*) inBuf, length) <= 0)
>>>>>>> d2e8f901
  {
    LEX *lex= thd->lex;

    sp_cache_flush_obsolete(&thd->sp_proc_cache);
    sp_cache_flush_obsolete(&thd->sp_func_cache);

    Lex_input_stream lip(thd, inBuf, length);
    thd->m_lip= &lip;

    int err= MYSQLparse(thd);
    *found_semicolon= lip.found_semicolon;

    if (!err && ! thd->is_fatal_error)
    {
#ifndef NO_EMBEDDED_ACCESS_CHECKS
      if (mqh_used && thd->user_connect &&
	  check_mqh(thd, lex->sql_command))
      {
	thd->net.error = 0;
      }
      else
#endif
      {
	if (! thd->net.report_error)
	{
          /*
            Binlog logs a string starting from thd->query and having length
            thd->query_length; so we set thd->query_length correctly (to not
            log several statements in one event, when we executed only first).
            We set it to not see the ';' (otherwise it would get into binlog
            and Query_log_event::print() would give ';;' output).
            This also helps display only the current query in SHOW
            PROCESSLIST.
            Note that we don't need LOCK_thread_count to modify query_length.
          */
          if (lip.found_semicolon &&
              (thd->query_length= (ulong)(lip.found_semicolon - thd->query)))
            thd->query_length--;
          /* Actually execute the query */
	  mysql_execute_command(thd);
	  query_cache_end_of_result(thd);
	}
      }
    }
    else
    {
      DBUG_ASSERT(thd->net.report_error);
      DBUG_PRINT("info",("Command aborted. Fatal_error: %d",
			 thd->is_fatal_error));

      query_cache_abort(&thd->net);
    }
    if (thd->lex->sphead)
    {
      delete thd->lex->sphead;
      thd->lex->sphead= 0;
    }
    lex->unit.cleanup();
    thd->proc_info="freeing items";
    thd->end_statement();
    thd->cleanup_after_query();
    DBUG_ASSERT(thd->change_list.is_empty());
  }
  else
  {
    /* There are no multi queries in the cache. */
    *found_semicolon= NULL;
  }

  DBUG_VOID_RETURN;
}


#ifdef HAVE_REPLICATION
/*
  Usable by the replication SQL thread only: just parse a query to know if it
  can be ignored because of replicate-*-table rules.

  RETURN VALUES
    0	cannot be ignored
    1	can be ignored
*/

bool mysql_test_parse_for_slave(THD *thd, char *inBuf, uint length)
{
  LEX *lex= thd->lex;
  bool error= 0;
  DBUG_ENTER("mysql_test_parse_for_slave");

<<<<<<< HEAD
  mysql_init_query(thd, inBuf, length);
  if (!MYSQLparse((void*) thd) && ! thd->is_fatal_error &&
=======
  Lex_input_stream lip(thd, inBuf, length);
  thd->m_lip= &lip;
  lex_start(thd);
  mysql_reset_thd_for_next_command(thd);
  int err= MYSQLparse((void*) thd);

  if (!err && ! thd->is_fatal_error &&
>>>>>>> d2e8f901
      all_tables_not_ok(thd,(TABLE_LIST*) lex->select_lex.table_list.first))
    error= 1;                  /* Ignore question */
  thd->end_statement();
  thd->cleanup_after_query();
  DBUG_RETURN(error);
}
#endif



/*****************************************************************************
** Store field definition for create
** Return 0 if ok
******************************************************************************/

bool add_field_to_list(THD *thd, LEX_STRING *field_name, enum_field_types type,
		       char *length, char *decimals,
		       uint type_modifier,
		       Item *default_value, Item *on_update_value,
                       LEX_STRING *comment,
		       char *change,
                       List<String> *interval_list, CHARSET_INFO *cs,
		       uint uint_geom_type)
{
  register create_field *new_field;
  LEX  *lex= thd->lex;
  DBUG_ENTER("add_field_to_list");

  if (check_string_char_length(field_name, "", NAME_CHAR_LEN,
                               system_charset_info, 1))
  {
    my_error(ER_TOO_LONG_IDENT, MYF(0), field_name->str); /* purecov: inspected */
    DBUG_RETURN(1);				/* purecov: inspected */
  }
  if (type_modifier & PRI_KEY_FLAG)
  {
    lex->col_list.push_back(new key_part_spec(field_name->str, 0));
    lex->key_list.push_back(new Key(Key::PRIMARY, NullS,
                                    &default_key_create_info,
				    0, lex->col_list));
    lex->col_list.empty();
  }
  if (type_modifier & (UNIQUE_FLAG | UNIQUE_KEY_FLAG))
  {
    lex->col_list.push_back(new key_part_spec(field_name->str, 0));
    lex->key_list.push_back(new Key(Key::UNIQUE, NullS,
                                    &default_key_create_info, 0,
				    lex->col_list));
    lex->col_list.empty();
  }

  if (default_value)
  {
    /* 
      Default value should be literal => basic constants =>
      no need fix_fields()
      
      We allow only one function as part of default value - 
      NOW() as default for TIMESTAMP type.
    */
    if (default_value->type() == Item::FUNC_ITEM && 
        !(((Item_func*)default_value)->functype() == Item_func::NOW_FUNC &&
         type == MYSQL_TYPE_TIMESTAMP))
    {
      my_error(ER_INVALID_DEFAULT, MYF(0), field_name->str);
      DBUG_RETURN(1);
    }
    else if (default_value->type() == Item::NULL_ITEM)
    {
      default_value= 0;
      if ((type_modifier & (NOT_NULL_FLAG | AUTO_INCREMENT_FLAG)) ==
	  NOT_NULL_FLAG)
      {
	my_error(ER_INVALID_DEFAULT, MYF(0), field_name->str);
	DBUG_RETURN(1);
      }
    }
    else if (type_modifier & AUTO_INCREMENT_FLAG)
    {
      my_error(ER_INVALID_DEFAULT, MYF(0), field_name->str);
      DBUG_RETURN(1);
    }
  }

  if (on_update_value && type != MYSQL_TYPE_TIMESTAMP)
  {
    my_error(ER_INVALID_ON_UPDATE, MYF(0), field_name->str);
    DBUG_RETURN(1);
  }

  if (type == MYSQL_TYPE_TIMESTAMP && length)
  {
    /* Display widths are no longer supported for TIMSTAMP as of MySQL 4.1.
       In other words, for declarations such as TIMESTAMP(2), TIMESTAMP(4),
       and so on, the display width is ignored.
    */
    char buf[32];
    my_snprintf(buf, sizeof(buf), "TIMESTAMP(%s)", length);
    WARN_DEPRECATED(thd, "5.2", buf, "'TIMESTAMP'");
  }

  if (!(new_field= new create_field()) ||
      new_field->init(thd, field_name->str, type, length, decimals, type_modifier,
                      default_value, on_update_value, comment, change,
                      interval_list, cs, uint_geom_type))
    DBUG_RETURN(1);

  lex->create_list.push_back(new_field);
  lex->last_field=new_field;
  DBUG_RETURN(0);
}


/* Store position for column in ALTER TABLE .. ADD column */

void store_position_for_column(const char *name)
{
  current_thd->lex->last_field->after=my_const_cast(char*) (name);
}

bool
add_proc_to_list(THD* thd, Item *item)
{
  ORDER *order;
  Item	**item_ptr;

  if (!(order = (ORDER *) thd->alloc(sizeof(ORDER)+sizeof(Item*))))
    return 1;
  item_ptr = (Item**) (order+1);
  *item_ptr= item;
  order->item=item_ptr;
  order->free_me=0;
  thd->lex->proc_list.link_in_list((byte*) order,(byte**) &order->next);
  return 0;
}


/****************************************************************************
** save order by and tables in own lists
****************************************************************************/


bool add_to_list(THD *thd, SQL_LIST &list,Item *item,bool asc)
{
  ORDER *order;
  DBUG_ENTER("add_to_list");
  if (!(order = (ORDER *) thd->alloc(sizeof(ORDER))))
    DBUG_RETURN(1);
  order->item_ptr= item;
  order->item= &order->item_ptr;
  order->asc = asc;
  order->free_me=0;
  order->used=0;
  order->counter_used= 0;
  list.link_in_list((byte*) order,(byte**) &order->next);
  DBUG_RETURN(0);
}


/*
  Add a table to list of used tables

  SYNOPSIS
    add_table_to_list()
    table		Table to add
    alias		alias for table (or null if no alias)
    table_options	A set of the following bits:
			TL_OPTION_UPDATING	Table will be updated
			TL_OPTION_FORCE_INDEX	Force usage of index
			TL_OPTION_ALIAS	        an alias in multi table DELETE
    lock_type		How table should be locked
    use_index		List of indexed used in USE INDEX
    ignore_index	List of indexed used in IGNORE INDEX

    RETURN
      0		Error
      #		Pointer to TABLE_LIST element added to the total table list
*/

TABLE_LIST *st_select_lex::add_table_to_list(THD *thd,
					     Table_ident *table,
					     LEX_STRING *alias,
					     ulong table_options,
					     thr_lock_type lock_type,
					     List<index_hint> *index_hints_arg,
                                             LEX_STRING *option)
{
  register TABLE_LIST *ptr;
  TABLE_LIST *previous_table_ref; /* The table preceding the current one. */
  char *alias_str;
  LEX *lex= thd->lex;
  DBUG_ENTER("add_table_to_list");
  LINT_INIT(previous_table_ref);

  if (!table)
    DBUG_RETURN(0);				// End of memory
  alias_str= alias ? alias->str : table->table.str;
  if (!test(table_options & TL_OPTION_ALIAS) && 
      check_table_name(table->table.str, table->table.length))
  {
    my_error(ER_WRONG_TABLE_NAME, MYF(0), table->table.str);
    DBUG_RETURN(0);
  }

  if (table->is_derived_table() == FALSE && table->db.str &&
      check_db_name(&table->db))
  {
    my_error(ER_WRONG_DB_NAME, MYF(0), table->db.str);
    DBUG_RETURN(0);
  }

  if (!alias)					/* Alias is case sensitive */
  {
    if (table->sel)
    {
      my_message(ER_DERIVED_MUST_HAVE_ALIAS,
                 ER(ER_DERIVED_MUST_HAVE_ALIAS), MYF(0));
      DBUG_RETURN(0);
    }
    if (!(alias_str=thd->memdup(alias_str,table->table.length+1)))
      DBUG_RETURN(0);
  }
  if (!(ptr = (TABLE_LIST *) thd->calloc(sizeof(TABLE_LIST))))
    DBUG_RETURN(0);				/* purecov: inspected */
  if (table->db.str)
  {
    ptr->db= table->db.str;
    ptr->db_length= table->db.length;
  }
  else if (thd->copy_db_to(&ptr->db, &ptr->db_length))
    DBUG_RETURN(0);

  ptr->alias= alias_str;
  if (lower_case_table_names && table->table.length)
    table->table.length= my_casedn_str(files_charset_info, table->table.str);
  ptr->table_name=table->table.str;
  ptr->table_name_length=table->table.length;
  ptr->lock_type=   lock_type;
  ptr->updating=    test(table_options & TL_OPTION_UPDATING);
  ptr->force_index= test(table_options & TL_OPTION_FORCE_INDEX);
  ptr->ignore_leaves= test(table_options & TL_OPTION_IGNORE_LEAVES);
  ptr->derived=	    table->sel;
  if (!ptr->derived && !my_strcasecmp(system_charset_info, ptr->db,
                                      INFORMATION_SCHEMA_NAME.str))
  {
    ST_SCHEMA_TABLE *schema_table= find_schema_table(thd, ptr->table_name);
    if (!schema_table ||
        (schema_table->hidden && 
         (sql_command_flags[lex->sql_command] & CF_STATUS_COMMAND) == 0))
    {
      my_error(ER_UNKNOWN_TABLE, MYF(0),
               ptr->table_name, INFORMATION_SCHEMA_NAME.str);
      DBUG_RETURN(0);
    }
    ptr->schema_table_name= ptr->table_name;
    ptr->schema_table= schema_table;
  }
  ptr->select_lex=  lex->current_select;
  ptr->cacheable_table= 1;
  ptr->index_hints= index_hints_arg;
  ptr->option= option ? option->str : 0;
  /* check that used name is unique */
  if (lock_type != TL_IGNORE)
  {
    TABLE_LIST *first_table= (TABLE_LIST*) table_list.first;
    if (lex->sql_command == SQLCOM_CREATE_VIEW)
      first_table= first_table ? first_table->next_local : NULL;
    for (TABLE_LIST *tables= first_table ;
	 tables ;
	 tables=tables->next_local)
    {
      if (!my_strcasecmp(table_alias_charset, alias_str, tables->alias) &&
	  !strcmp(ptr->db, tables->db))
      {
	my_error(ER_NONUNIQ_TABLE, MYF(0), alias_str); /* purecov: tested */
	DBUG_RETURN(0);				/* purecov: tested */
      }
    }
  }
  /* Store the table reference preceding the current one. */
  if (table_list.elements > 0)
  {
    /*
      table_list.next points to the last inserted TABLE_LIST->next_local'
      element
      We don't use the offsetof() macro here to avoid warnings from gcc
    */
    previous_table_ref= (TABLE_LIST*) ((char*) table_list.next -
                                       ((char*) &(ptr->next_local) -
                                        (char*) ptr));
    /*
      Set next_name_resolution_table of the previous table reference to point
      to the current table reference. In effect the list
      TABLE_LIST::next_name_resolution_table coincides with
      TABLE_LIST::next_local. Later this may be changed in
      store_top_level_join_columns() for NATURAL/USING joins.
    */
    previous_table_ref->next_name_resolution_table= ptr;
  }

  /*
    Link the current table reference in a local list (list for current select).
    Notice that as a side effect here we set the next_local field of the
    previous table reference to 'ptr'. Here we also add one element to the
    list 'table_list'.
  */
  table_list.link_in_list((byte*) ptr, (byte**) &ptr->next_local);
  ptr->next_name_resolution_table= NULL;
  /* Link table in global list (all used tables) */
  lex->add_to_query_tables(ptr);
  DBUG_RETURN(ptr);
}


/*
  Initialize a new table list for a nested join

  SYNOPSIS
    init_nested_join()
    thd         current thread

  DESCRIPTION
    The function initializes a structure of the TABLE_LIST type
    for a nested join. It sets up its nested join list as empty.
    The created structure is added to the front of the current
    join list in the st_select_lex object. Then the function
    changes the current nest level for joins to refer to the newly
    created empty list after having saved the info on the old level
    in the initialized structure.

  RETURN VALUE
    0,  if success
    1,  otherwise
*/

bool st_select_lex::init_nested_join(THD *thd)
{
  TABLE_LIST *ptr;
  NESTED_JOIN *nested_join;
  DBUG_ENTER("init_nested_join");

  if (!(ptr= (TABLE_LIST*) thd->calloc(ALIGN_SIZE(sizeof(TABLE_LIST))+
                                       sizeof(NESTED_JOIN))))
    DBUG_RETURN(1);
  nested_join= ptr->nested_join=
    ((NESTED_JOIN*) ((byte*) ptr + ALIGN_SIZE(sizeof(TABLE_LIST))));

  join_list->push_front(ptr);
  ptr->embedding= embedding;
  ptr->join_list= join_list;
  ptr->alias= (char*) "(nested_join)";
  embedding= ptr;
  join_list= &nested_join->join_list;
  join_list->empty();
  DBUG_RETURN(0);
}


/*
  End a nested join table list

  SYNOPSIS
    end_nested_join()
    thd         current thread

  DESCRIPTION
    The function returns to the previous join nest level.
    If the current level contains only one member, the function
    moves it one level up, eliminating the nest.

  RETURN VALUE
    Pointer to TABLE_LIST element added to the total table list, if success
    0, otherwise
*/

TABLE_LIST *st_select_lex::end_nested_join(THD *thd)
{
  TABLE_LIST *ptr;
  NESTED_JOIN *nested_join;
  DBUG_ENTER("end_nested_join");

  DBUG_ASSERT(embedding);
  ptr= embedding;
  join_list= ptr->join_list;
  embedding= ptr->embedding;
  nested_join= ptr->nested_join;
  if (nested_join->join_list.elements == 1)
  {
    TABLE_LIST *embedded= nested_join->join_list.head();
    join_list->pop();
    embedded->join_list= join_list;
    embedded->embedding= embedding;
    join_list->push_front(embedded);
    ptr= embedded;
  }
  else if (nested_join->join_list.elements == 0)
  {
    join_list->pop();
    ptr= 0;                                     // return value
  }
  DBUG_RETURN(ptr);
}


/*
  Nest last join operation

  SYNOPSIS
    nest_last_join()
    thd         current thread

  DESCRIPTION
    The function nest last join operation as if it was enclosed in braces.

  RETURN VALUE
    0  Error
    #  Pointer to TABLE_LIST element created for the new nested join

*/

TABLE_LIST *st_select_lex::nest_last_join(THD *thd)
{
  TABLE_LIST *ptr;
  NESTED_JOIN *nested_join;
  List<TABLE_LIST> *embedded_list;
  DBUG_ENTER("nest_last_join");

  if (!(ptr= (TABLE_LIST*) thd->calloc(ALIGN_SIZE(sizeof(TABLE_LIST))+
                                       sizeof(NESTED_JOIN))))
    DBUG_RETURN(0);
  nested_join= ptr->nested_join=
    ((NESTED_JOIN*) ((byte*) ptr + ALIGN_SIZE(sizeof(TABLE_LIST))));

  ptr->embedding= embedding;
  ptr->join_list= join_list;
  ptr->alias= (char*) "(nest_last_join)";
  embedded_list= &nested_join->join_list;
  embedded_list->empty();

  for (uint i=0; i < 2; i++)
  {
    TABLE_LIST *table= join_list->pop();
    table->join_list= embedded_list;
    table->embedding= ptr;
    embedded_list->push_back(table);
    if (table->natural_join)
    {
      ptr->is_natural_join= TRUE;
      /*
        If this is a JOIN ... USING, move the list of joined fields to the
        table reference that describes the join.
      */
      if (prev_join_using)
        ptr->join_using_fields= prev_join_using;
    }
  }
  join_list->push_front(ptr);
  nested_join->used_tables= nested_join->not_null_tables= (table_map) 0;
  DBUG_RETURN(ptr);
}


/*
  Add a table to the current join list

  SYNOPSIS
    add_joined_table()
    table       the table to add

  DESCRIPTION
    The function puts a table in front of the current join list
    of st_select_lex object.
    Thus, joined tables are put into this list in the reverse order
    (the most outer join operation follows first).

  RETURN VALUE
    None
*/

void st_select_lex::add_joined_table(TABLE_LIST *table)
{
  DBUG_ENTER("add_joined_table");
  join_list->push_front(table);
  table->join_list= join_list;
  table->embedding= embedding;
  DBUG_VOID_RETURN;
}


/*
  Convert a right join into equivalent left join

  SYNOPSIS
    convert_right_join()
    thd         current thread

  DESCRIPTION
    The function takes the current join list t[0],t[1] ... and
    effectively converts it into the list t[1],t[0] ...
    Although the outer_join flag for the new nested table contains
    JOIN_TYPE_RIGHT, it will be handled as the inner table of a left join
    operation.

  EXAMPLES
    SELECT * FROM t1 RIGHT JOIN t2 ON on_expr =>
      SELECT * FROM t2 LEFT JOIN t1 ON on_expr

    SELECT * FROM t1,t2 RIGHT JOIN t3 ON on_expr =>
      SELECT * FROM t1,t3 LEFT JOIN t2 ON on_expr

    SELECT * FROM t1,t2 RIGHT JOIN (t3,t4) ON on_expr =>
      SELECT * FROM t1,(t3,t4) LEFT JOIN t2 ON on_expr

    SELECT * FROM t1 LEFT JOIN t2 ON on_expr1 RIGHT JOIN t3  ON on_expr2 =>
      SELECT * FROM t3 LEFT JOIN (t1 LEFT JOIN t2 ON on_expr2) ON on_expr1

  RETURN
    Pointer to the table representing the inner table, if success
    0, otherwise
*/

TABLE_LIST *st_select_lex::convert_right_join()
{
  TABLE_LIST *tab2= join_list->pop();
  TABLE_LIST *tab1= join_list->pop();
  DBUG_ENTER("convert_right_join");

  join_list->push_front(tab2);
  join_list->push_front(tab1);
  tab1->outer_join|= JOIN_TYPE_RIGHT;

  DBUG_RETURN(tab1);
}

/*
  Set lock for all tables in current select level

  SYNOPSIS:
    set_lock_for_tables()
    lock_type			Lock to set for tables

  NOTE:
    If lock is a write lock, then tables->updating is set 1
    This is to get tables_ok to know that the table is updated by the
    query
*/

void st_select_lex::set_lock_for_tables(thr_lock_type lock_type)
{
  bool for_update= lock_type >= TL_READ_NO_INSERT;
  DBUG_ENTER("set_lock_for_tables");
  DBUG_PRINT("enter", ("lock_type: %d  for_update: %d", lock_type,
		       for_update));

  for (TABLE_LIST *tables= (TABLE_LIST*) table_list.first;
       tables;
       tables= tables->next_local)
  {
    tables->lock_type= lock_type;
    tables->updating=  for_update;
  }
  DBUG_VOID_RETURN;
}


/*
  Create a fake SELECT_LEX for a unit

  SYNOPSIS:
    add_fake_select_lex()
    thd			   thread handle

  DESCRIPTION
    The method create a fake SELECT_LEX object for a unit.
    This object is created for any union construct containing a union
    operation and also for any single select union construct of the form
    (SELECT ... ORDER BY order_list [LIMIT n]) ORDER BY ... 
    or of the form
    (SELECT ... ORDER BY LIMIT n) ORDER BY ...
  
  NOTES
    The object is used to retrieve rows from the temporary table
    where the result on the union is obtained.

  RETURN VALUES
    1     on failure to create the object
    0     on success
*/

bool st_select_lex_unit::add_fake_select_lex(THD *thd_arg)
{
  SELECT_LEX *first_sl= first_select();
  DBUG_ENTER("add_fake_select_lex");
  DBUG_ASSERT(!fake_select_lex);

  if (!(fake_select_lex= new (thd_arg->mem_root) SELECT_LEX()))
      DBUG_RETURN(1);
  fake_select_lex->include_standalone(this, 
                                      (SELECT_LEX_NODE**)&fake_select_lex);
  fake_select_lex->select_number= INT_MAX;
  fake_select_lex->parent_lex= thd_arg->lex; /* Used in init_query. */
  fake_select_lex->make_empty_select();
  fake_select_lex->linkage= GLOBAL_OPTIONS_TYPE;
  fake_select_lex->select_limit= 0;

  fake_select_lex->context.outer_context=first_sl->context.outer_context;
  /* allow item list resolving in fake select for ORDER BY */
  fake_select_lex->context.resolve_in_select_list= TRUE;
  fake_select_lex->context.select_lex= fake_select_lex;

  if (!is_union())
  {
    /* 
      This works only for 
      (SELECT ... ORDER BY list [LIMIT n]) ORDER BY order_list [LIMIT m],
      (SELECT ... LIMIT n) ORDER BY order_list [LIMIT m]
      just before the parser starts processing order_list
    */ 
    global_parameters= fake_select_lex;
    fake_select_lex->no_table_names_allowed= 1;
    thd_arg->lex->current_select= fake_select_lex;
  }
  thd_arg->lex->pop_context();
  DBUG_RETURN(0);
}


/*
  Push a new name resolution context for a JOIN ... ON clause to the
  context stack of a query block.

  SYNOPSIS
    push_new_name_resolution_context()
    thd       pointer to current thread
    left_op   left  operand of the JOIN
    right_op  rigth operand of the JOIN

  DESCRIPTION
    Create a new name resolution context for a JOIN ... ON clause,
    set the first and last leaves of the list of table references
    to be used for name resolution, and push the newly created
    context to the stack of contexts of the query.

  RETURN
    FALSE  if all is OK
    TRUE   if a memory allocation error occured
*/

bool
push_new_name_resolution_context(THD *thd,
                                 TABLE_LIST *left_op, TABLE_LIST *right_op)
{
  Name_resolution_context *on_context;
  if (!(on_context= new (thd->mem_root) Name_resolution_context))
    return TRUE;
  on_context->init();
  on_context->first_name_resolution_table=
    left_op->first_leaf_for_name_resolution();
  on_context->last_name_resolution_table=
    right_op->last_leaf_for_name_resolution();
  return thd->lex->push_context(on_context);
}


/*
  Add an ON condition to the second operand of a JOIN ... ON.

  SYNOPSIS
    add_join_on
    b     the second operand of a JOIN ... ON
    expr  the condition to be added to the ON clause

  DESCRIPTION
    Add an ON condition to the right operand of a JOIN ... ON clause.

  RETURN
    FALSE  if there was some error
    TRUE   if all is OK
*/

void add_join_on(TABLE_LIST *b, Item *expr)
{
  if (expr)
  {
    if (!b->on_expr)
      b->on_expr= expr;
    else
    {
      /*
        If called from the parser, this happens if you have both a
        right and left join. If called later, it happens if we add more
        than one condition to the ON clause.
      */
      b->on_expr= new Item_cond_and(b->on_expr,expr);
    }
    b->on_expr->top_level_item();
  }
}


/*
  Mark that there is a NATURAL JOIN or JOIN ... USING between two
  tables.

  SYNOPSIS
    add_join_natural()
    a			Left join argument
    b			Right join argument
    using_fields        Field names from USING clause
    lex                 The current st_select_lex
  
  IMPLEMENTATION
    This function marks that table b should be joined with a either via
    a NATURAL JOIN or via JOIN ... USING. Both join types are special
    cases of each other, so we treat them together. The function
    setup_conds() creates a list of equal condition between all fields
    of the same name for NATURAL JOIN or the fields in 'using_fields'
    for JOIN ... USING. The list of equality conditions is stored
    either in b->on_expr, or in JOIN::conds, depending on whether there
    was an outer join.

  EXAMPLE
    SELECT * FROM t1 NATURAL LEFT JOIN t2
     <=>
    SELECT * FROM t1 LEFT JOIN t2 ON (t1.i=t2.i and t1.j=t2.j ... )

    SELECT * FROM t1 NATURAL JOIN t2 WHERE <some_cond>
     <=>
    SELECT * FROM t1, t2 WHERE (t1.i=t2.i and t1.j=t2.j and <some_cond>)

    SELECT * FROM t1 JOIN t2 USING(j) WHERE <some_cond>
     <=>
    SELECT * FROM t1, t2 WHERE (t1.j=t2.j and <some_cond>)

  RETURN
    None
*/

void add_join_natural(TABLE_LIST *a, TABLE_LIST *b, List<String> *using_fields,
                      SELECT_LEX *lex)
{
  b->natural_join= a;
  lex->prev_join_using= using_fields;
}


/*
  Reload/resets privileges and the different caches.

  SYNOPSIS
    reload_acl_and_cache()
    thd			Thread handler (can be NULL!)
    options             What should be reset/reloaded (tables, privileges,
    slave...)
    tables              Tables to flush (if any)
    write_to_binlog     Depending on 'options', it may be very bad to write the
                        query to the binlog (e.g. FLUSH SLAVE); this is a
                        pointer where reload_acl_and_cache() will put 0 if
                        it thinks we really should not write to the binlog.
                        Otherwise it will put 1.

  RETURN
    0	 ok
    !=0  error.  thd->killed or thd->net.report_error is set
*/

bool reload_acl_and_cache(THD *thd, ulong options, TABLE_LIST *tables,
                          bool *write_to_binlog)
{
  bool result=0;
  select_errors=0;				/* Write if more errors */
  bool tmp_write_to_binlog= 1;

  DBUG_ASSERT(!thd || !thd->in_sub_stmt);

#ifndef NO_EMBEDDED_ACCESS_CHECKS
  if (options & REFRESH_GRANT)
  {
    THD *tmp_thd= 0;
    /*
      If reload_acl_and_cache() is called from SIGHUP handler we have to
      allocate temporary THD for execution of acl_reload()/grant_reload().
    */
    if (!thd && (thd= (tmp_thd= new THD)))
    {
      thd->thread_stack= (char*) &tmp_thd;
      thd->store_globals();
    }
    if (thd)
    {
      (void)acl_reload(thd);
      (void)grant_reload(thd);
    }
    if (tmp_thd)
    {
      delete tmp_thd;
      /* Remember that we don't have a THD */
      my_pthread_setspecific_ptr(THR_THD,  0);
      thd= 0;
    }
    reset_mqh((LEX_USER *)NULL, TRUE);
  }
#endif
  if (options & REFRESH_LOG)
  {
    /*
      Flush the normal query log, the update log, the binary log,
      the slow query log, the relay log (if it exists) and the log
      tables.
    */

    /*
      Writing this command to the binlog may result in infinite loops
      when doing mysqlbinlog|mysql, and anyway it does not really make
      sense to log it automatically (would cause more trouble to users
      than it would help them)
    */
    tmp_write_to_binlog= 0;
    if( mysql_bin_log.is_open() )
    {
      mysql_bin_log.rotate_and_purge(RP_FORCE_ROTATE);
    }
#ifdef HAVE_REPLICATION
    pthread_mutex_lock(&LOCK_active_mi);
    rotate_relay_log(active_mi);
    pthread_mutex_unlock(&LOCK_active_mi);
#endif

    /* flush slow and general logs */
    logger.flush_logs(thd);

    if (ha_flush_logs(NULL))
      result=1;
    if (flush_error_log())
      result=1;
  }
#ifdef HAVE_QUERY_CACHE
  if (options & REFRESH_QUERY_CACHE_FREE)
  {
    query_cache.pack();				// FLUSH QUERY CACHE
    options &= ~REFRESH_QUERY_CACHE;    // Don't flush cache, just free memory
  }
  if (options & (REFRESH_TABLES | REFRESH_QUERY_CACHE))
  {
    query_cache.flush();			// RESET QUERY CACHE
  }
#endif /*HAVE_QUERY_CACHE*/
  /*
    Note that if REFRESH_READ_LOCK bit is set then REFRESH_TABLES is set too
    (see sql_yacc.yy)
  */
  if (options & (REFRESH_TABLES | REFRESH_READ_LOCK)) 
  {
    if ((options & REFRESH_READ_LOCK) && thd)
    {
      /*
        We must not try to aspire a global read lock if we have a write
        locked table. This would lead to a deadlock when trying to
        reopen (and re-lock) the table after the flush.
      */
      if (thd->locked_tables)
      {
        THR_LOCK_DATA **lock_p= thd->locked_tables->locks;
        THR_LOCK_DATA **end_p= lock_p + thd->locked_tables->lock_count;

        for (; lock_p < end_p; lock_p++)
        {
          if ((*lock_p)->type == TL_WRITE)
          {
            my_error(ER_LOCK_OR_ACTIVE_TRANSACTION, MYF(0));
            return 1;
          }
        }
      }
      /*
	Writing to the binlog could cause deadlocks, as we don't log
	UNLOCK TABLES
      */
      tmp_write_to_binlog= 0;
      if (lock_global_read_lock(thd))
	return 1;                               // Killed
      result=close_cached_tables(thd,(options & REFRESH_FAST) ? 0 : 1,
                                 tables);
      if (make_global_read_lock_block_commit(thd)) // Killed
      {
        /* Don't leave things in a half-locked state */
        unlock_global_read_lock(thd);
        return 1;
      }
    }
    else
      result=close_cached_tables(thd,(options & REFRESH_FAST) ? 0 : 1, tables);
    my_dbopt_cleanup();
  }
  if (options & REFRESH_HOSTS)
    hostname_cache_refresh();
  if (thd && (options & REFRESH_STATUS))
    refresh_status(thd);
  if (options & REFRESH_THREADS)
    flush_thread_cache();
#ifdef HAVE_REPLICATION
  if (options & REFRESH_MASTER)
  {
    DBUG_ASSERT(thd);
    tmp_write_to_binlog= 0;
    if (reset_master(thd))
    {
      result=1;
      thd->fatal_error();                       // Ensure client get error
    }
  }
#endif
#ifdef OPENSSL
   if (options & REFRESH_DES_KEY_FILE)
   {
     if (des_key_file)
       result=load_des_key_file(des_key_file);
   }
#endif
#ifdef HAVE_REPLICATION
 if (options & REFRESH_SLAVE)
 {
   tmp_write_to_binlog= 0;
   pthread_mutex_lock(&LOCK_active_mi);
   if (reset_slave(thd, active_mi))
     result=1;
   pthread_mutex_unlock(&LOCK_active_mi);
 }
#endif
 if (options & REFRESH_USER_RESOURCES)
   reset_mqh((LEX_USER *) NULL, 0);             /* purecov: inspected */
 *write_to_binlog= tmp_write_to_binlog;
 return result;
}


/*
  kills a thread

  SYNOPSIS
    kill_one_thread()
    thd			Thread class
    id			Thread id
    only_kill_query     Should it kill the query or the connection

  NOTES
    This is written such that we have a short lock on LOCK_thread_count
*/

uint kill_one_thread(THD *thd, ulong id, bool only_kill_query)
{
  THD *tmp;
  uint error=ER_NO_SUCH_THREAD;
  DBUG_ENTER("kill_one_thread");
  DBUG_PRINT("enter", ("id=%lu only_kill=%d", id, only_kill_query));
  VOID(pthread_mutex_lock(&LOCK_thread_count)); // For unlink from list
  I_List_iterator<THD> it(threads);
  while ((tmp=it++))
  {
    if (tmp->command == COM_DAEMON)
      continue;
    if (tmp->thread_id == id)
    {
      pthread_mutex_lock(&tmp->LOCK_delete);	// Lock from delete
      break;
    }
  }
  VOID(pthread_mutex_unlock(&LOCK_thread_count));
  if (tmp)
  {
    if ((thd->security_ctx->master_access & SUPER_ACL) ||
	!strcmp(thd->security_ctx->user, tmp->security_ctx->user))
    {
      tmp->awake(only_kill_query ? THD::KILL_QUERY : THD::KILL_CONNECTION);
      error=0;
    }
    else
      error=ER_KILL_DENIED_ERROR;
    pthread_mutex_unlock(&tmp->LOCK_delete);
  }
  DBUG_PRINT("exit", ("%d", error));
  DBUG_RETURN(error);
}


/*
  kills a thread and sends response

  SYNOPSIS
    sql_kill()
    thd			Thread class
    id			Thread id
    only_kill_query     Should it kill the query or the connection
*/

void sql_kill(THD *thd, ulong id, bool only_kill_query)
{
  uint error;
  if (!(error= kill_one_thread(thd, id, only_kill_query)))
    send_ok(thd);
  else
    my_error(error, MYF(0), id);
}


	/* If pointer is not a null pointer, append filename to it */

bool append_file_to_dir(THD *thd, const char **filename_ptr,
                        const char *table_name)
{
  char buff[FN_REFLEN],*ptr, *end;
  if (!*filename_ptr)
    return 0;					// nothing to do

  /* Check that the filename is not too long and it's a hard path */
  if (strlen(*filename_ptr)+strlen(table_name) >= FN_REFLEN-1 ||
      !test_if_hard_path(*filename_ptr))
  {
    my_error(ER_WRONG_TABLE_NAME, MYF(0), *filename_ptr);
    return 1;
  }
  /* Fix is using unix filename format on dos */
  strmov(buff,*filename_ptr);
  end=convert_dirname(buff, *filename_ptr, NullS);
  if (!(ptr=thd->alloc((uint) (end-buff)+(uint) strlen(table_name)+1)))
    return 1;					// End of memory
  *filename_ptr=ptr;
  strxmov(ptr,buff,table_name,NullS);
  return 0;
}


/*
  Check if the select is a simple select (not an union)

  SYNOPSIS
    check_simple_select()

  RETURN VALUES
    0	ok
    1	error	; In this case the error messege is sent to the client
*/

bool check_simple_select()
{
  THD *thd= current_thd;
  LEX *lex= thd->lex;
  if (lex->current_select != &lex->select_lex)
  {
    char command[80];
    Lex_input_stream *lip= thd->m_lip;
    strmake(command, lip->yylval->symbol.str,
	    min(lip->yylval->symbol.length, sizeof(command)-1));
    my_error(ER_CANT_USE_OPTION_HERE, MYF(0), command);
    return 1;
  }
  return 0;
}


Comp_creator *comp_eq_creator(bool invert)
{
  return invert?(Comp_creator *)&ne_creator:(Comp_creator *)&eq_creator;
}


Comp_creator *comp_ge_creator(bool invert)
{
  return invert?(Comp_creator *)&lt_creator:(Comp_creator *)&ge_creator;
}


Comp_creator *comp_gt_creator(bool invert)
{
  return invert?(Comp_creator *)&le_creator:(Comp_creator *)&gt_creator;
}


Comp_creator *comp_le_creator(bool invert)
{
  return invert?(Comp_creator *)&gt_creator:(Comp_creator *)&le_creator;
}


Comp_creator *comp_lt_creator(bool invert)
{
  return invert?(Comp_creator *)&ge_creator:(Comp_creator *)&lt_creator;
}


Comp_creator *comp_ne_creator(bool invert)
{
  return invert?(Comp_creator *)&eq_creator:(Comp_creator *)&ne_creator;
}


/*
  Construct ALL/ANY/SOME subquery Item

  SYNOPSIS
    all_any_subquery_creator()
    left_expr - pointer to left expression
    cmp - compare function creator
    all - true if we create ALL subquery
    select_lex - pointer on parsed subquery structure

  RETURN VALUE
    constructed Item (or 0 if out of memory)
*/
Item * all_any_subquery_creator(Item *left_expr,
				chooser_compare_func_creator cmp,
				bool all,
				SELECT_LEX *select_lex)
{
  if ((cmp == &comp_eq_creator) && !all)       //  = ANY <=> IN
    return new Item_in_subselect(left_expr, select_lex);

  if ((cmp == &comp_ne_creator) && all)        // <> ALL <=> NOT IN
    return new Item_func_not(new Item_in_subselect(left_expr, select_lex));

  Item_allany_subselect *it=
    new Item_allany_subselect(left_expr, cmp, select_lex, all);
  if (all)
    return it->upper_item= new Item_func_not_all(it);	/* ALL */

  return it->upper_item= new Item_func_nop_all(it);      /* ANY/SOME */
}


/*
  CREATE INDEX and DROP INDEX are implemented by calling ALTER TABLE with
  the proper arguments.  This isn't very fast but it should work for most
  cases.

  In the future ALTER TABLE will notice that only added indexes
  and create these one by one for the existing table without having to do
  a full rebuild.

  One should normally create all indexes with CREATE TABLE or ALTER TABLE.
*/

bool mysql_create_index(THD *thd, TABLE_LIST *table_list, List<Key> &keys)
{
  List<create_field> fields;
  ALTER_INFO alter_info;
  alter_info.flags= ALTER_ADD_INDEX;
  HA_CREATE_INFO create_info;
  DBUG_ENTER("mysql_create_index");
  bzero((char*) &create_info,sizeof(create_info));
  create_info.db_type= 0;
  create_info.default_table_charset= thd->variables.collation_database;
  create_info.row_type= ROW_TYPE_NOT_USED;
  DBUG_RETURN(mysql_alter_table(thd,table_list->db,table_list->table_name,
				&create_info, table_list,
				fields, keys, 0, (ORDER*)0,
                                0, &alter_info, 1));
}


bool mysql_drop_index(THD *thd, TABLE_LIST *table_list, ALTER_INFO *alter_info)
{
  List<create_field> fields;
  List<Key> keys;
  HA_CREATE_INFO create_info;
  DBUG_ENTER("mysql_drop_index");
  bzero((char*) &create_info,sizeof(create_info));
  create_info.db_type= 0;
  create_info.default_table_charset= thd->variables.collation_database;
  create_info.row_type= ROW_TYPE_NOT_USED;
  alter_info->clear();
  alter_info->flags= ALTER_DROP_INDEX;
  DBUG_RETURN(mysql_alter_table(thd,table_list->db,table_list->table_name,
				&create_info, table_list,
				fields, keys, 0, (ORDER*)0,
                                0, alter_info, 1));
}


/*
  Multi update query pre-check

  SYNOPSIS
    multi_update_precheck()
    thd		Thread handler
    tables	Global/local table list (have to be the same)

  RETURN VALUE
    FALSE OK
    TRUE  Error
*/

bool multi_update_precheck(THD *thd, TABLE_LIST *tables)
{
  const char *msg= 0;
  TABLE_LIST *table;
  LEX *lex= thd->lex;
  SELECT_LEX *select_lex= &lex->select_lex;
  DBUG_ENTER("multi_update_precheck");

  if (select_lex->item_list.elements != lex->value_list.elements)
  {
    my_message(ER_WRONG_VALUE_COUNT, ER(ER_WRONG_VALUE_COUNT), MYF(0));
    DBUG_RETURN(TRUE);
  }
  /*
    Ensure that we have UPDATE or SELECT privilege for each table
    The exact privilege is checked in mysql_multi_update()
  */
  for (table= tables; table; table= table->next_local)
  {
    if (table->derived)
      table->grant.privilege= SELECT_ACL;
    else if ((check_access(thd, UPDATE_ACL, table->db,
                           &table->grant.privilege, 0, 1,
                           test(table->schema_table)) ||
              grant_option &&
              check_grant(thd, UPDATE_ACL, table, 0, 1, 1)) &&
             (check_access(thd, SELECT_ACL, table->db,
                           &table->grant.privilege, 0, 0,
                           test(table->schema_table)) ||
              grant_option && check_grant(thd, SELECT_ACL, table, 0, 1, 0)))
      DBUG_RETURN(TRUE);

    table->table_in_first_from_clause= 1;
  }
  /*
    Is there tables of subqueries?
  */
  if (&lex->select_lex != lex->all_selects_list)
  {
    DBUG_PRINT("info",("Checking sub query list"));
    for (table= tables; table; table= table->next_global)
    {
      if (!table->table_in_first_from_clause)
      {
	if (check_access(thd, SELECT_ACL, table->db,
			 &table->grant.privilege, 0, 0,
                         test(table->schema_table)) ||
	    grant_option && check_grant(thd, SELECT_ACL, table, 0, 1, 0))
	  DBUG_RETURN(TRUE);
      }
    }
  }

  if (select_lex->order_list.elements)
    msg= "ORDER BY";
  else if (select_lex->select_limit)
    msg= "LIMIT";
  if (msg)
  {
    my_error(ER_WRONG_USAGE, MYF(0), "UPDATE", msg);
    DBUG_RETURN(TRUE);
  }
  DBUG_RETURN(FALSE);
}

/*
  Multi delete query pre-check

  SYNOPSIS
    multi_delete_precheck()
    thd			Thread handler
    tables		Global/local table list

  RETURN VALUE
    FALSE OK
    TRUE  error
*/

bool multi_delete_precheck(THD *thd, TABLE_LIST *tables)
{
  SELECT_LEX *select_lex= &thd->lex->select_lex;
  TABLE_LIST *aux_tables=
    (TABLE_LIST *)thd->lex->auxiliary_table_list.first;
  TABLE_LIST **save_query_tables_own_last= thd->lex->query_tables_own_last;
  DBUG_ENTER("multi_delete_precheck");

  /* sql_yacc guarantees that tables and aux_tables are not zero */
  DBUG_ASSERT(aux_tables != 0);
  if (check_table_access(thd, SELECT_ACL, tables, 0))
    DBUG_RETURN(TRUE);

  /*
    Since aux_tables list is not part of LEX::query_tables list we
    have to juggle with LEX::query_tables_own_last value to be able
    call check_table_access() safely.
  */
  thd->lex->query_tables_own_last= 0;
  if (check_table_access(thd, DELETE_ACL, aux_tables, 0))
  {
    thd->lex->query_tables_own_last= save_query_tables_own_last;
    DBUG_RETURN(TRUE);
  }
  thd->lex->query_tables_own_last= save_query_tables_own_last;

  if ((thd->options & OPTION_SAFE_UPDATES) && !select_lex->where)
  {
    my_message(ER_UPDATE_WITHOUT_KEY_IN_SAFE_MODE,
               ER(ER_UPDATE_WITHOUT_KEY_IN_SAFE_MODE), MYF(0));
    DBUG_RETURN(TRUE);
  }
  DBUG_RETURN(FALSE);
}


/*
  Link tables in auxilary table list of multi-delete with corresponding
  elements in main table list, and set proper locks for them.

  SYNOPSIS
    multi_delete_set_locks_and_link_aux_tables()
      lex - pointer to LEX representing multi-delete

  RETURN VALUE
    FALSE - success
    TRUE  - error
*/

bool multi_delete_set_locks_and_link_aux_tables(LEX *lex)
{
  TABLE_LIST *tables= (TABLE_LIST*)lex->select_lex.table_list.first;
  TABLE_LIST *target_tbl;
  DBUG_ENTER("multi_delete_set_locks_and_link_aux_tables");

  lex->table_count= 0;

  for (target_tbl= (TABLE_LIST *)lex->auxiliary_table_list.first;
       target_tbl; target_tbl= target_tbl->next_local)
  {
    lex->table_count++;
    /* All tables in aux_tables must be found in FROM PART */
    TABLE_LIST *walk;
    for (walk= tables; walk; walk= walk->next_local)
    {
      if (!my_strcasecmp(table_alias_charset,
			 target_tbl->alias, walk->alias) &&
	  !strcmp(walk->db, target_tbl->db))
	break;
    }
    if (!walk)
    {
      my_error(ER_UNKNOWN_TABLE, MYF(0),
               target_tbl->table_name, "MULTI DELETE");
      DBUG_RETURN(TRUE);
    }
    if (!walk->derived)
    {
      target_tbl->table_name= walk->table_name;
      target_tbl->table_name_length= walk->table_name_length;
    }
    walk->updating= target_tbl->updating;
    walk->lock_type= target_tbl->lock_type;
    target_tbl->correspondent_table= walk;	// Remember corresponding table
  }
  DBUG_RETURN(FALSE);
}


/*
  simple UPDATE query pre-check

  SYNOPSIS
    update_precheck()
    thd		Thread handler
    tables	Global table list

  RETURN VALUE
    FALSE OK
    TRUE  Error
*/

bool update_precheck(THD *thd, TABLE_LIST *tables)
{
  DBUG_ENTER("update_precheck");
  if (thd->lex->select_lex.item_list.elements != thd->lex->value_list.elements)
  {
    my_message(ER_WRONG_VALUE_COUNT, ER(ER_WRONG_VALUE_COUNT), MYF(0));
    DBUG_RETURN(TRUE);
  }
  DBUG_RETURN(check_one_table_access(thd, UPDATE_ACL, tables));
}


/*
  simple DELETE query pre-check

  SYNOPSIS
    delete_precheck()
    thd		Thread handler
    tables	Global table list

  RETURN VALUE
    FALSE  OK
    TRUE   error
*/

bool delete_precheck(THD *thd, TABLE_LIST *tables)
{
  DBUG_ENTER("delete_precheck");
  if (check_one_table_access(thd, DELETE_ACL, tables))
    DBUG_RETURN(TRUE);
  /* Set privilege for the WHERE clause */
  tables->grant.want_privilege=(SELECT_ACL & ~tables->grant.privilege);
  DBUG_RETURN(FALSE);
}


/*
  simple INSERT query pre-check

  SYNOPSIS
    insert_precheck()
    thd		Thread handler
    tables	Global table list

  RETURN VALUE
    FALSE  OK
    TRUE   error
*/

bool insert_precheck(THD *thd, TABLE_LIST *tables)
{
  LEX *lex= thd->lex;
  DBUG_ENTER("insert_precheck");

  /*
    Check that we have modify privileges for the first table and
    select privileges for the rest
  */
  ulong privilege= (INSERT_ACL |
                    (lex->duplicates == DUP_REPLACE ? DELETE_ACL : 0) |
                    (lex->value_list.elements ? UPDATE_ACL : 0));

  if (check_one_table_access(thd, privilege, tables))
    DBUG_RETURN(TRUE);

  if (lex->update_list.elements != lex->value_list.elements)
  {
    my_message(ER_WRONG_VALUE_COUNT, ER(ER_WRONG_VALUE_COUNT), MYF(0));
    DBUG_RETURN(TRUE);
  }
  DBUG_RETURN(FALSE);
}


/*
  CREATE TABLE query pre-check

  SYNOPSIS
    create_table_precheck()
    thd			Thread handler
    tables		Global table list
    create_table	Table which will be created

  RETURN VALUE
    FALSE   OK
    TRUE   Error
*/

bool create_table_precheck(THD *thd, TABLE_LIST *tables,
                           TABLE_LIST *create_table)
{
  LEX *lex= thd->lex;
  SELECT_LEX *select_lex= &lex->select_lex;
  ulong want_priv;
  bool error= TRUE;                                 // Error message is given
  DBUG_ENTER("create_table_precheck");

  want_priv= ((lex->create_info.options & HA_LEX_CREATE_TMP_TABLE) ?
              CREATE_TMP_ACL : CREATE_ACL);
  lex->create_info.alias= create_table->alias;
  if (check_access(thd, want_priv, create_table->db,
		   &create_table->grant.privilege, 0, 0,
                   test(create_table->schema_table)) ||
      check_merge_table_access(thd, create_table->db,
			       (TABLE_LIST *)
			       lex->create_info.merge_list.first))
    goto err;
  if (grant_option && want_priv != CREATE_TMP_ACL &&
      check_grant(thd, want_priv, create_table, 0, 1, 0))
    goto err;

  if (select_lex->item_list.elements)
  {
    /* Check permissions for used tables in CREATE TABLE ... SELECT */

#ifdef NOT_NECESSARY_TO_CHECK_CREATE_TABLE_EXIST_WHEN_PREPARING_STATEMENT
    /* This code throws an ill error for CREATE TABLE t1 SELECT * FROM t1 */
    /*
      Only do the check for PS, because we on execute we have to check that
      against the opened tables to ensure we don't use a table that is part
      of the view (which can only be done after the table has been opened).
    */
    if (thd->stmt_arena->is_stmt_prepare_or_first_sp_execute())
    {
      /*
        For temporary tables we don't have to check if the created table exists
      */
      if (!(lex->create_info.options & HA_LEX_CREATE_TMP_TABLE) &&
          find_table_in_global_list(tables, create_table->db,
                                    create_table->table_name))
      {
	error= FALSE;
        goto err;
      }
    }
#endif
    if (tables && check_table_access(thd, SELECT_ACL, tables,0))
      goto err;
  }
  error= FALSE;

err:
  DBUG_RETURN(error);
}


/*
  negate given expression

  SYNOPSIS
    negate_expression()
    thd  thread handler
    expr expression for negation

  RETURN
    negated expression
*/

Item *negate_expression(THD *thd, Item *expr)
{
  Item *negated;
  if (expr->type() == Item::FUNC_ITEM &&
      ((Item_func *) expr)->functype() == Item_func::NOT_FUNC)
  {
    /* it is NOT(NOT( ... )) */
    Item *arg= ((Item_func *) expr)->arguments()[0];
    enum_parsing_place place= thd->lex->current_select->parsing_place;
    if (arg->is_bool_func() || place == IN_WHERE || place == IN_HAVING)
      return arg;
    /*
      if it is not boolean function then we have to emulate value of
      not(not(a)), it will be a != 0
    */
    return new Item_func_ne(arg, new Item_int((char*) "0", 0, 1));
  }

  if ((negated= expr->neg_transformer(thd)) != 0)
    return negated;
  return new Item_func_not(expr);
}

/*
  Set the specified definer to the default value, which is the current user in
  the thread.
 
  SYNOPSIS
    get_default_definer()
    thd       [in] thread handler
    definer   [out] definer
*/
 
void get_default_definer(THD *thd, LEX_USER *definer)
{
  const Security_context *sctx= thd->security_ctx;

  definer->user.str= (char *) sctx->priv_user;
  definer->user.length= strlen(definer->user.str);

  definer->host.str= (char *) sctx->priv_host;
  definer->host.length= strlen(definer->host.str);
}


/*
  Create default definer for the specified THD.

  SYNOPSIS
    create_default_definer()
    thd         [in] thread handler

  RETURN
    On success, return a valid pointer to the created and initialized
    LEX_USER, which contains definer information.
    On error, return 0.
*/

LEX_USER *create_default_definer(THD *thd)
{
  LEX_USER *definer;

  if (! (definer= (LEX_USER*) thd->alloc(sizeof(LEX_USER))))
    return 0;

  get_default_definer(thd, definer);

  return definer;
}


/*
  Create definer with the given user and host names.

  SYNOPSIS
    create_definer()
    thd         [in] thread handler
    user_name   [in] user name
    host_name   [in] host name

  RETURN
    On success, return a valid pointer to the created and initialized
    LEX_USER, which contains definer information.
    On error, return 0.
*/

LEX_USER *create_definer(THD *thd, LEX_STRING *user_name, LEX_STRING *host_name)
{
  LEX_USER *definer;

  /* Create and initialize. */

  if (! (definer= (LEX_USER*) thd->alloc(sizeof(LEX_USER))))
    return 0;

  definer->user= *user_name;
  definer->host= *host_name;

  return definer;
}


/*
  Retuns information about user or current user.

  SYNOPSIS
    get_current_user()
    thd         [in] thread handler
    user        [in] user

  RETURN
    On success, return a valid pointer to initialized
    LEX_USER, which contains user information.
    On error, return 0.
*/

LEX_USER *get_current_user(THD *thd, LEX_USER *user)
{
  if (!user->user.str)  // current_user
    return create_default_definer(thd);

  return user;
}


/*
  Check that byte length of a string does not exceed some limit.

  SYNOPSIS
  check_string_byte_length()
      str              string to be checked
      err_msg          error message to be displayed if the string is too long
      max_byte_length  max length in bytes

  RETURN
    FALSE   the passed string is not longer than max_length
    TRUE    the passed string is longer than max_length

  NOTE
    The function is not used in existing code but can be useful later?
*/

bool check_string_byte_length(LEX_STRING *str, const char *err_msg,
                              uint max_byte_length)
{
  if (str->length <= max_byte_length)
    return FALSE;

  my_error(ER_WRONG_STRING_LENGTH, MYF(0), str->str, err_msg, max_byte_length);

  return TRUE;
}


/*
  Check that char length of a string does not exceed some limit.

  SYNOPSIS
  check_string_char_length()
      str              string to be checked
      err_msg          error message to be displayed if the string is too long
      max_char_length  max length in symbols
      cs               string charset

  RETURN
    FALSE   the passed string is not longer than max_char_length
    TRUE    the passed string is longer than max_char_length
*/


bool check_string_char_length(LEX_STRING *str, const char *err_msg,
                              uint max_char_length, CHARSET_INFO *cs,
                              bool no_error)
{
  int well_formed_error;
  uint res= cs->cset->well_formed_len(cs, str->str, str->str + str->length,
                                      max_char_length, &well_formed_error);

  if (!well_formed_error &&  str->length == res)
    return FALSE;

  if (!no_error)
    my_error(ER_WRONG_STRING_LENGTH, MYF(0), str->str, err_msg, max_char_length);
  return TRUE;
}<|MERGE_RESOLUTION|>--- conflicted
+++ resolved
@@ -895,11 +895,8 @@
     char *packet_end= thd->query + thd->query_length;
     /* 'b' stands for 'buffer' parameter', special for 'my_snprintf' */
     const char *format= "%.*b";
-<<<<<<< HEAD
-=======
     const char* found_semicolon= NULL;
 
->>>>>>> d2e8f901
     general_log_print(thd, command, format, thd->query_length, thd->query);
     DBUG_PRINT("query",("%-.4096s",thd->query));
 
@@ -996,14 +993,10 @@
       break;
     /* init structures for VIEW processing */
     table_list.select_lex= &(thd->lex->select_lex);
-<<<<<<< HEAD
-    mysql_init_query(thd, "", 0);
-=======
 
     lex_start(thd);
     mysql_reset_thd_for_next_command(thd);
 
->>>>>>> d2e8f901
     thd->lex->
       select_lex.table_list.link_in_list((byte*) &table_list,
                                          (byte**) &table_list.next_local);
@@ -1532,91 +1525,6 @@
     global_system_variables.time_zone;
   thd->variables.lc_time_names= &my_locale_en_US;
   thd->one_shot_set= 0;
-}
-
-
-static
-bool sp_process_definer(THD *thd)
-{
-  DBUG_ENTER("sp_process_definer");
-
-  LEX *lex= thd->lex;
-
-  /*
-    If the definer is not specified, this means that CREATE-statement missed
-    DEFINER-clause. DEFINER-clause can be missed in two cases:
-
-      - The user submitted a statement w/o the clause. This is a normal
-        case, we should assign CURRENT_USER as definer.
-
-      - Our slave received an updated from the master, that does not
-        replicate definer for stored rountines. We should also assign
-        CURRENT_USER as definer here, but also we should mark this routine
-        as NON-SUID. This is essential for the sake of backward
-        compatibility.
-
-        The problem is the slave thread is running under "special" user (@),
-        that actually does not exist. In the older versions we do not fail
-        execution of a stored routine if its definer does not exist and
-        continue the execution under the authorization of the invoker
-        (BUG#13198). And now if we try to switch to slave-current-user (@),
-        we will fail.
-
-        Actually, this leads to the inconsistent state of master and
-        slave (different definers, different SUID behaviour), but it seems,
-        this is the best we can do.
-  */
-
-  if (!lex->definer)
-  {
-    Query_arena original_arena;
-    Query_arena *ps_arena= thd->activate_stmt_arena_if_needed(&original_arena);
-
-    lex->definer= create_default_definer(thd);
-
-    if (ps_arena)
-      thd->restore_active_arena(ps_arena, &original_arena);
-
-    /* Error has been already reported. */
-    if (lex->definer == NULL)
-      DBUG_RETURN(TRUE);
-
-    if (thd->slave_thread)
-      lex->sphead->m_chistics->suid= SP_IS_NOT_SUID;
-  }
-  else
-  {
-    /*
-      If the specified definer differs from the current user, we
-      should check that the current user has SUPER privilege (in order
-      to create a stored routine under another user one must have
-      SUPER privilege).
-    */
-    if ((strcmp(lex->definer->user.str, thd->security_ctx->priv_user) ||
-         my_strcasecmp(system_charset_info, lex->definer->host.str,
-                       thd->security_ctx->priv_host)) &&
-        check_global_access(thd, SUPER_ACL))
-    {
-      my_error(ER_SPECIFIC_ACCESS_DENIED_ERROR, MYF(0), "SUPER");
-      DBUG_RETURN(TRUE);
-    }
-  }
-
-  /* Check that the specified definer exists. Emit a warning if not. */
-
-#ifndef NO_EMBEDDED_ACCESS_CHECKS
-  if (!is_acl_user(lex->definer->host.str, lex->definer->user.str))
-  {
-    push_warning_printf(thd,
-                        MYSQL_ERROR::WARN_LEVEL_NOTE,
-                        ER_NO_SUCH_USER,
-                        ER(ER_NO_SUCH_USER),
-                        lex->definer->user.str,
-                        lex->definer->host.str);
-  }
-#endif /* NO_EMBEDDED_ACCESS_CHECKS */
-
-  DBUG_RETURN(FALSE);
 }
 
 
@@ -3195,7 +3103,6 @@
     if (check_db_name(newdb))
     {
       my_error(ER_WRONG_DB_NAME, MYF(0), newdb->str);
-<<<<<<< HEAD
       break;
     }
     if (check_access(thd,ALTER_ACL,olddb->str,0,1,0,is_schema_db(olddb->str)) ||
@@ -3205,17 +3112,6 @@
       res= 1;
       break;
     }
-=======
-      break;
-    }
-    if (check_access(thd,ALTER_ACL,olddb->str,0,1,0,is_schema_db(olddb->str)) ||
-        check_access(thd,DROP_ACL,olddb->str,0,1,0,is_schema_db(olddb->str)) ||
-        check_access(thd,CREATE_ACL,newdb->str,0,1,0,is_schema_db(newdb->str)))
-    {
-      res= 1;
-      break;
-    }
->>>>>>> d2e8f901
     if (thd->locked_tables || thd->active_transaction())
     {
       res= 1;
@@ -5153,23 +5049,6 @@
 }
 
 
-<<<<<<< HEAD
-/****************************************************************************
-  Initialize global thd variables needed for query
-****************************************************************************/
-
-void
-mysql_init_query(THD *thd, const char *buf, uint length)
-{
-  DBUG_ENTER("mysql_init_query");
-  lex_start(thd, buf, length);
-  mysql_reset_thd_for_next_command(thd);
-  DBUG_VOID_RETURN;
-}
-
-
-=======
->>>>>>> d2e8f901
 /*
  Reset THD part responsible for command processing state.
 
@@ -5397,11 +5276,6 @@
 
   DBUG_EXECUTE_IF("parser_debug", turn_parser_debug_on(););
 
-<<<<<<< HEAD
-  mysql_init_query(thd, inBuf, length);
-
-  if (query_cache_send_result_to_client(thd, inBuf, length) <= 0)
-=======
   /*
     Warning.
     The purpose of query_cache_send_result_to_client() is to lookup the
@@ -5422,7 +5296,6 @@
   mysql_reset_thd_for_next_command(thd);
 
   if (query_cache_send_result_to_client(thd, (char*) inBuf, length) <= 0)
->>>>>>> d2e8f901
   {
     LEX *lex= thd->lex;
 
@@ -5512,10 +5385,6 @@
   bool error= 0;
   DBUG_ENTER("mysql_test_parse_for_slave");
 
-<<<<<<< HEAD
-  mysql_init_query(thd, inBuf, length);
-  if (!MYSQLparse((void*) thd) && ! thd->is_fatal_error &&
-=======
   Lex_input_stream lip(thd, inBuf, length);
   thd->m_lip= &lip;
   lex_start(thd);
@@ -5523,7 +5392,6 @@
   int err= MYSQLparse((void*) thd);
 
   if (!err && ! thd->is_fatal_error &&
->>>>>>> d2e8f901
       all_tables_not_ok(thd,(TABLE_LIST*) lex->select_lex.table_list.first))
     error= 1;                  /* Ignore question */
   thd->end_statement();
