--- conflicted
+++ resolved
@@ -986,11 +986,7 @@
 
     thd->proc_info=0;
     thd->set_time();
-<<<<<<< HEAD
     while (!net->error && net->vio != 0 && !(thd->killed == THD::KILL_CONNECTION))
-=======
-    while (!net->error && net->vio != 0 && !thd->killed)
->>>>>>> 528c3310
     {
       if (do_command(thd))
 	break;
