/* Copyright 2000-2008 MySQL AB, 2008 Sun Microsystems, Inc.

   This program is free software; you can redistribute it and/or modify
   it under the terms of the GNU General Public License as published by
   the Free Software Foundation; version 2 of the License.

   This program is distributed in the hope that it will be useful,
   but WITHOUT ANY WARRANTY; without even the implied warranty of
   MERCHANTABILITY or FITNESS FOR A PARTICULAR PURPOSE.  See the
   GNU General Public License for more details.

   You should have received a copy of the GNU General Public License
   along with this program; if not, write to the Free Software
   Foundation, Inc., 59 Temple Place, Suite 330, Boston, MA  02111-1307  USA */


/* A lexical scanner on a temporary buffer with a yacc interface */

#define MYSQL_LEX 1
#include "mysql_priv.h"
#include "item_create.h"
#include <m_ctype.h>
#include <hash.h>
#include "sp_head.h"
#include "sp.h"
#include "sql_select.h"

/*
  We are using pointer to this variable for distinguishing between assignment
  to NEW row field (when parsing trigger definition) and structured variable.
*/

sys_var *trg_new_row_fake_var= (sys_var*) 0x01;

/* Longest standard keyword name */
#define TOCK_NAME_LENGTH 24

/*
  The following data is based on the latin1 character set, and is only
  used when comparing keywords
*/

static uchar to_upper_lex[]=
{
    0,  1,  2,  3,  4,  5,  6,  7,  8,  9, 10, 11, 12, 13, 14, 15,
   16, 17, 18, 19, 20, 21, 22, 23, 24, 25, 26, 27, 28, 29, 30, 31,
   32, 33, 34, 35, 36, 37, 38, 39, 40, 41, 42, 43, 44, 45, 46, 47,
   48, 49, 50, 51, 52, 53, 54, 55, 56, 57, 58, 59, 60, 61, 62, 63,
   64, 65, 66, 67, 68, 69, 70, 71, 72, 73, 74, 75, 76, 77, 78, 79,
   80, 81, 82, 83, 84, 85, 86, 87, 88, 89, 90, 91, 92, 93, 94, 95,
   96, 65, 66, 67, 68, 69, 70, 71, 72, 73, 74, 75, 76, 77, 78, 79,
   80, 81, 82, 83, 84, 85, 86, 87, 88, 89, 90,123,124,125,126,127,
  128,129,130,131,132,133,134,135,136,137,138,139,140,141,142,143,
  144,145,146,147,148,149,150,151,152,153,154,155,156,157,158,159,
  160,161,162,163,164,165,166,167,168,169,170,171,172,173,174,175,
  176,177,178,179,180,181,182,183,184,185,186,187,188,189,190,191,
  192,193,194,195,196,197,198,199,200,201,202,203,204,205,206,207,
  208,209,210,211,212,213,214,215,216,217,218,219,220,221,222,223,
  192,193,194,195,196,197,198,199,200,201,202,203,204,205,206,207,
  208,209,210,211,212,213,214,247,216,217,218,219,220,221,222,255
};

/* 
  Names of the index hints (for error messages). Keep in sync with 
  index_hint_type 
*/

const char * index_hint_type_name[] =
{
  "IGNORE INDEX", 
  "USE INDEX", 
  "FORCE INDEX"
};

inline int lex_casecmp(const char *s, const char *t, uint len)
{
  while (len-- != 0 &&
	 to_upper_lex[(uchar) *s++] == to_upper_lex[(uchar) *t++]) ;
  return (int) len+1;
}

#include <lex_hash.h>


void lex_init(void)
{
  uint i;
  DBUG_ENTER("lex_init");
  for (i=0 ; i < array_elements(symbols) ; i++)
    symbols[i].length=(uchar) strlen(symbols[i].name);
  for (i=0 ; i < array_elements(sql_functions) ; i++)
    sql_functions[i].length=(uchar) strlen(sql_functions[i].name);

  DBUG_VOID_RETURN;
}


void lex_free(void)
{					// Call this when daemon ends
  DBUG_ENTER("lex_free");
  DBUG_VOID_RETURN;
}


void
st_parsing_options::reset()
{
  allows_variable= TRUE;
  allows_select_into= TRUE;
  allows_select_procedure= TRUE;
  allows_derived= TRUE;
}


bool Lex_input_stream::init(THD *thd, char *buff, unsigned int length)
{
  DBUG_EXECUTE_IF("bug42064_simulate_oom",
                  DBUG_SET("+d,simulate_out_of_memory"););

  m_cpp_buf= (char*) thd->alloc(length + 1);

  DBUG_EXECUTE_IF("bug42064_simulate_oom",
                  DBUG_SET("-d,bug42064_simulate_oom");); 

  if (m_cpp_buf == NULL)
    return TRUE;

  m_cpp_ptr= m_cpp_buf;
  m_thd= thd;
  m_ptr= buff;
  m_end_of_query= buff + length;
  m_buf= buff;
  m_buf_length= length;
  ignore_space= test(thd->variables.sql_mode & MODE_IGNORE_SPACE);

  return FALSE;
}


/**
  The operation is called from the parser in order to
  1) designate the intention to have utf8 body;
  1) Indicate to the lexer that we will need a utf8 representation of this
     statement;
  2) Determine the beginning of the body.

  @param thd        Thread context.
  @param begin_ptr  Pointer to the start of the body in the pre-processed
                    buffer.
*/

void Lex_input_stream::body_utf8_start(THD *thd, const char *begin_ptr)
{
  DBUG_ASSERT(begin_ptr);
  DBUG_ASSERT(m_cpp_buf <= begin_ptr && begin_ptr <= m_cpp_buf + m_buf_length);

  uint body_utf8_length=
    (m_buf_length / thd->variables.character_set_client->mbminlen) *
    my_charset_utf8_bin.mbmaxlen;

  m_body_utf8= (char *) thd->alloc(body_utf8_length + 1);
  m_body_utf8_ptr= m_body_utf8;
  *m_body_utf8_ptr= 0;

  m_cpp_utf8_processed_ptr= begin_ptr;
}

/**
  @brief The operation appends unprocessed part of pre-processed buffer till
  the given pointer (ptr) and sets m_cpp_utf8_processed_ptr to end_ptr.

  The idea is that some tokens in the pre-processed buffer (like character
  set introducers) should be skipped.

  Example:
    CPP buffer: SELECT 'str1', _latin1 'str2';
    m_cpp_utf8_processed_ptr -- points at the "SELECT ...";
    In order to skip "_latin1", the following call should be made:
      body_utf8_append(<pointer to "_latin1 ...">, <pointer to " 'str2'...">)

  @param ptr      Pointer in the pre-processed buffer, which specifies the
                  end of the chunk, which should be appended to the utf8
                  body.
  @param end_ptr  Pointer in the pre-processed buffer, to which
                  m_cpp_utf8_processed_ptr will be set in the end of the
                  operation.
*/

void Lex_input_stream::body_utf8_append(const char *ptr,
                                        const char *end_ptr)
{
  DBUG_ASSERT(m_cpp_buf <= ptr && ptr <= m_cpp_buf + m_buf_length);
  DBUG_ASSERT(m_cpp_buf <= end_ptr && end_ptr <= m_cpp_buf + m_buf_length);

  if (!m_body_utf8)
    return;

  if (m_cpp_utf8_processed_ptr >= ptr)
    return;

  int bytes_to_copy= ptr - m_cpp_utf8_processed_ptr;

  memcpy(m_body_utf8_ptr, m_cpp_utf8_processed_ptr, bytes_to_copy);
  m_body_utf8_ptr += bytes_to_copy;
  *m_body_utf8_ptr= 0;

  m_cpp_utf8_processed_ptr= end_ptr;
}

/**
  The operation appends unprocessed part of the pre-processed buffer till
  the given pointer (ptr) and sets m_cpp_utf8_processed_ptr to ptr.

  @param ptr  Pointer in the pre-processed buffer, which specifies the end
              of the chunk, which should be appended to the utf8 body.
*/

void Lex_input_stream::body_utf8_append(const char *ptr)
{
  body_utf8_append(ptr, ptr);
}

/**
  The operation converts the specified text literal to the utf8 and appends
  the result to the utf8-body.

  @param thd      Thread context.
  @param txt      Text literal.
  @param txt_cs   Character set of the text literal.
  @param end_ptr  Pointer in the pre-processed buffer, to which
                  m_cpp_utf8_processed_ptr will be set in the end of the
                  operation.
*/

void Lex_input_stream::body_utf8_append_literal(THD *thd,
                                                const LEX_STRING *txt,
                                                CHARSET_INFO *txt_cs,
                                                const char *end_ptr)
{
  if (!m_cpp_utf8_processed_ptr)
    return;

  LEX_STRING utf_txt;

  if (!my_charset_same(txt_cs, &my_charset_utf8_general_ci))
  {
    thd->convert_string(&utf_txt,
                        &my_charset_utf8_general_ci,
                        txt->str, (uint) txt->length,
                        txt_cs);
  }
  else
  {
    utf_txt.str= txt->str;
    utf_txt.length= txt->length;
  }

  /* NOTE: utf_txt.length is in bytes, not in symbols. */

  memcpy(m_body_utf8_ptr, utf_txt.str, utf_txt.length);
  m_body_utf8_ptr += utf_txt.length;
  *m_body_utf8_ptr= 0;

  m_cpp_utf8_processed_ptr= end_ptr;
}


/*
  This is called before every query that is to be parsed.
  Because of this, it's critical to not do too much things here.
  (We already do too much here)
*/

void lex_start(THD *thd)
{
  LEX *lex= thd->lex;
  DBUG_ENTER("lex_start");

  lex->thd= lex->unit.thd= thd;

  lex->context_stack.empty();
  lex->unit.init_query();
  lex->unit.init_select();
  /* 'parent_lex' is used in init_query() so it must be before it. */
  lex->select_lex.parent_lex= lex;
  lex->select_lex.init_query();
  lex->value_list.empty();
  lex->update_list.empty();
  lex->set_var_list.empty();
  lex->param_list.empty();
  lex->view_list.empty();
  lex->prepared_stmt_params.empty();
  lex->auxiliary_table_list.empty();
  lex->unit.next= lex->unit.master=
    lex->unit.link_next= lex->unit.return_to= 0;
  lex->unit.prev= lex->unit.link_prev= 0;
  lex->unit.slave= lex->unit.global_parameters= lex->current_select=
    lex->all_selects_list= &lex->select_lex;
  lex->select_lex.master= &lex->unit;
  lex->select_lex.prev= &lex->unit.slave;
  lex->select_lex.link_next= lex->select_lex.slave= lex->select_lex.next= 0;
  lex->select_lex.link_prev= (st_select_lex_node**)&(lex->all_selects_list);
  lex->select_lex.options= 0;
  lex->select_lex.sql_cache= SELECT_LEX::SQL_CACHE_UNSPECIFIED;
  lex->select_lex.init_order();
  lex->select_lex.group_list.empty();
  lex->describe= 0;
  lex->subqueries= FALSE;
  lex->context_analysis_only= 0;
  lex->derived_tables= 0;
  lex->lock_option= TL_READ;
  lex->safe_to_cache_query= 1;
  lex->parsing_options.reset();
  lex->empty_field_list_on_rset= 0;
  lex->select_lex.select_number= 1;
  lex->length=0;
  lex->part_info= 0;
  lex->select_lex.in_sum_expr=0;
  lex->select_lex.ftfunc_list_alloc.empty();
  lex->select_lex.ftfunc_list= &lex->select_lex.ftfunc_list_alloc;
  lex->select_lex.group_list.empty();
  lex->select_lex.order_list.empty();
  lex->sql_command= SQLCOM_END;
  lex->duplicates= DUP_ERROR;
  lex->ignore= 0;
  lex->spname= NULL;
  lex->sphead= NULL;
  lex->spcont= NULL;
  lex->proc_list.first= 0;
  lex->escape_used= FALSE;
  lex->query_tables= 0;
  lex->reset_query_tables_list(FALSE);
  lex->expr_allows_subselect= TRUE;
  lex->use_only_table_context= FALSE;
  lex->parse_vcol_expr= FALSE;

  lex->name.str= 0;
  lex->name.length= 0;
  lex->event_parse_data= NULL;
  lex->profile_options= PROFILE_NONE;
  lex->nest_level=0 ;
  lex->allow_sum_func= 0;
  lex->in_sum_func= NULL;
  lex->protect_against_global_read_lock= FALSE;
  /*
    ok, there must be a better solution for this, long-term
    I tried "bzero" in the sql_yacc.yy code, but that for
    some reason made the values zero, even if they were set
  */
  lex->server_options.server_name= 0;
  lex->server_options.server_name_length= 0;
  lex->server_options.host= 0;
  lex->server_options.db= 0;
  lex->server_options.username= 0;
  lex->server_options.password= 0;
  lex->server_options.scheme= 0;
  lex->server_options.socket= 0;
  lex->server_options.owner= 0;
  lex->server_options.port= -1;

  lex->is_lex_started= TRUE;
  DBUG_VOID_RETURN;
}

void lex_end(LEX *lex)
{
  DBUG_ENTER("lex_end");
  DBUG_PRINT("enter", ("lex: 0x%lx", (long) lex));

  /* release used plugins */
  plugin_unlock_list(0, (plugin_ref*)lex->plugins.buffer, 
                     lex->plugins.elements);
  reset_dynamic(&lex->plugins);

  DBUG_VOID_RETURN;
}

Yacc_state::~Yacc_state()
{
  if (yacc_yyss)
  {
    my_free(yacc_yyss, MYF(0));
    my_free(yacc_yyvs, MYF(0));
  }
}

static int find_keyword(Lex_input_stream *lip, uint len, bool function)
{
  const char *tok= lip->get_tok_start();

  SYMBOL *symbol= get_hash_symbol(tok, len, function);
  if (symbol)
  {
    lip->yylval->symbol.symbol=symbol;
    lip->yylval->symbol.str= (char*) tok;
    lip->yylval->symbol.length=len;

    if ((symbol->tok == NOT_SYM) &&
        (lip->m_thd->variables.sql_mode & MODE_HIGH_NOT_PRECEDENCE))
      return NOT2_SYM;
    if ((symbol->tok == OR_OR_SYM) &&
	!(lip->m_thd->variables.sql_mode & MODE_PIPES_AS_CONCAT))
      return OR2_SYM;

    return symbol->tok;
  }
  return 0;
}

/*
  Check if name is a keyword

  SYNOPSIS
    is_keyword()
    name      checked name (must not be empty)
    len       length of checked name

  RETURN VALUES
    0         name is a keyword
    1         name isn't a keyword
*/

bool is_keyword(const char *name, uint len)
{
  DBUG_ASSERT(len != 0);
  return get_hash_symbol(name,len,0)!=0;
}

/**
  Check if name is a sql function

    @param name      checked name

    @return is this a native function or not
    @retval 0         name is a function
    @retval 1         name isn't a function
*/

bool is_lex_native_function(const LEX_STRING *name)
{
  DBUG_ASSERT(name != NULL);
  return (get_hash_symbol(name->str, (uint) name->length, 1) != 0);
}

/* make a copy of token before ptr and set yytoklen */

static LEX_STRING get_token(Lex_input_stream *lip, uint skip, uint length)
{
  LEX_STRING tmp;
  lip->yyUnget();                       // ptr points now after last token char
  tmp.length=lip->yytoklen=length;
  tmp.str= lip->m_thd->strmake(lip->get_tok_start() + skip, tmp.length);

  lip->m_cpp_text_start= lip->get_cpp_tok_start() + skip;
  lip->m_cpp_text_end= lip->m_cpp_text_start + tmp.length;

  return tmp;
}

/* 
 todo: 
   There are no dangerous charsets in mysql for function 
   get_quoted_token yet. But it should be fixed in the 
   future to operate multichar strings (like ucs2)
*/

static LEX_STRING get_quoted_token(Lex_input_stream *lip,
                                   uint skip,
                                   uint length, char quote)
{
  LEX_STRING tmp;
  const char *from, *end;
  char *to;
  lip->yyUnget();                       // ptr points now after last token char
  tmp.length= lip->yytoklen=length;
  tmp.str=(char*) lip->m_thd->alloc(tmp.length+1);
  from= lip->get_tok_start() + skip;
  to= tmp.str;
  end= to+length;

  lip->m_cpp_text_start= lip->get_cpp_tok_start() + skip;
  lip->m_cpp_text_end= lip->m_cpp_text_start + length;

  for ( ; to != end; )
  {
    if ((*to++= *from++) == quote)
    {
      from++;					// Skip double quotes
      lip->m_cpp_text_start++;
    }
  }
  *to= 0;					// End null for safety
  return tmp;
}


/*
  Return an unescaped text literal without quotes
  Fix sometimes to do only one scan of the string
*/

static char *get_text(Lex_input_stream *lip, int pre_skip, int post_skip)
{
  reg1 uchar c,sep;
  uint found_escape=0;
  CHARSET_INFO *cs= lip->m_thd->charset();

  lip->tok_bitmap= 0;
  sep= lip->yyGetLast();                        // String should end with this
  while (! lip->eof())
  {
    c= lip->yyGet();
    lip->tok_bitmap|= c;
#ifdef USE_MB
    {
      int l;
      if (use_mb(cs) &&
          (l = my_ismbchar(cs,
                           lip->get_ptr() -1,
                           lip->get_end_of_query()))) {
        lip->skip_binary(l-1);
        continue;
      }
    }
#endif
    if (c == '\\' &&
        !(lip->m_thd->variables.sql_mode & MODE_NO_BACKSLASH_ESCAPES))
    {					// Escaped character
      found_escape=1;
      if (lip->eof())
	return 0;
      lip->yySkip();
    }
    else if (c == sep)
    {
      if (c == lip->yyGet())            // Check if two separators in a row
      {
        found_escape=1;                 // duplicate. Remember for delete
	continue;
      }
      else
        lip->yyUnget();

      /* Found end. Unescape and return string */
      const char *str, *end;
      char *start;

      str= lip->get_tok_start();
      end= lip->get_ptr();
      /* Extract the text from the token */
      str += pre_skip;
      end -= post_skip;
      DBUG_ASSERT(end >= str);

      if (!(start= (char*) lip->m_thd->alloc((uint) (end-str)+1)))
	return (char*) "";		// Sql_alloc has set error flag

      lip->m_cpp_text_start= lip->get_cpp_tok_start() + pre_skip;
      lip->m_cpp_text_end= lip->get_cpp_ptr() - post_skip;

      if (!found_escape)
      {
	lip->yytoklen=(uint) (end-str);
	memcpy(start,str,lip->yytoklen);
	start[lip->yytoklen]=0;
      }
      else
      {
        char *to;

	for (to=start ; str != end ; str++)
	{
#ifdef USE_MB
	  int l;
	  if (use_mb(cs) &&
              (l = my_ismbchar(cs, str, end))) {
	      while (l--)
		  *to++ = *str++;
	      str--;
	      continue;
	  }
#endif
	  if (!(lip->m_thd->variables.sql_mode & MODE_NO_BACKSLASH_ESCAPES) &&
              *str == '\\' && str+1 != end)
	  {
	    switch(*++str) {
	    case 'n':
	      *to++='\n';
	      break;
	    case 't':
	      *to++= '\t';
	      break;
	    case 'r':
	      *to++ = '\r';
	      break;
	    case 'b':
	      *to++ = '\b';
	      break;
	    case '0':
	      *to++= 0;			// Ascii null
	      break;
	    case 'Z':			// ^Z must be escaped on Win32
	      *to++='\032';
	      break;
	    case '_':
	    case '%':
	      *to++= '\\';		// remember prefix for wildcard
	      /* Fall through */
	    default:
              *to++= *str;
	      break;
	    }
	  }
	  else if (*str == sep)
	    *to++= *str++;		// Two ' or "
	  else
	    *to++ = *str;
	}
	*to=0;
	lip->yytoklen=(uint) (to-start);
      }
      return start;
    }
  }
  return 0;					// unexpected end of query
}


/*
** Calc type of integer; long integer, longlong integer or real.
** Returns smallest type that match the string.
** When using unsigned long long values the result is converted to a real
** because else they will be unexpected sign changes because all calculation
** is done with longlong or double.
*/

static const char *long_str="2147483647";
static const uint long_len=10;
static const char *signed_long_str="-2147483648";
static const char *longlong_str="9223372036854775807";
static const uint longlong_len=19;
static const char *signed_longlong_str="-9223372036854775808";
static const uint signed_longlong_len=19;
static const char *unsigned_longlong_str="18446744073709551615";
static const uint unsigned_longlong_len=20;

static inline uint int_token(const char *str,uint length)
{
  if (length < long_len)			// quick normal case
    return NUM;
  bool neg=0;

  if (*str == '+')				// Remove sign and pre-zeros
  {
    str++; length--;
  }
  else if (*str == '-')
  {
    str++; length--;
    neg=1;
  }
  while (*str == '0' && length)
  {
    str++; length --;
  }
  if (length < long_len)
    return NUM;

  uint smaller,bigger;
  const char *cmp;
  if (neg)
  {
    if (length == long_len)
    {
      cmp= signed_long_str+1;
      smaller=NUM;				// If <= signed_long_str
      bigger=LONG_NUM;				// If >= signed_long_str
    }
    else if (length < signed_longlong_len)
      return LONG_NUM;
    else if (length > signed_longlong_len)
      return DECIMAL_NUM;
    else
    {
      cmp=signed_longlong_str+1;
      smaller=LONG_NUM;				// If <= signed_longlong_str
      bigger=DECIMAL_NUM;
    }
  }
  else
  {
    if (length == long_len)
    {
      cmp= long_str;
      smaller=NUM;
      bigger=LONG_NUM;
    }
    else if (length < longlong_len)
      return LONG_NUM;
    else if (length > longlong_len)
    {
      if (length > unsigned_longlong_len)
        return DECIMAL_NUM;
      cmp=unsigned_longlong_str;
      smaller=ULONGLONG_NUM;
      bigger=DECIMAL_NUM;
    }
    else
    {
      cmp=longlong_str;
      smaller=LONG_NUM;
      bigger= ULONGLONG_NUM;
    }
  }
  while (*cmp && *cmp++ == *str++) ;
  return ((uchar) str[-1] <= (uchar) cmp[-1]) ? smaller : bigger;
}


/**
  Given a stream that is advanced to the first contained character in 
  an open comment, consume the comment.  Optionally, if we are allowed, 
  recurse so that we understand comments within this current comment.

  At this level, we do not support version-condition comments.  We might 
  have been called with having just passed one in the stream, though.  In 
  that case, we probably want to tolerate mundane comments inside.  Thus,
  the case for recursion.

  @retval  Whether EOF reached before comment is closed.
*/
bool consume_comment(Lex_input_stream *lip, int remaining_recursions_permitted)
{
  reg1 uchar c;
  while (! lip->eof())
  {
    c= lip->yyGet();

    if (remaining_recursions_permitted > 0)
    {
      if ((c == '/') && (lip->yyPeek() == '*'))
      {
        lip->yySkip(); /* Eat asterisk */
        consume_comment(lip, remaining_recursions_permitted-1);
        continue;
      }
    }

    if (c == '*')
    {
      if (lip->yyPeek() == '/')
      {
        lip->yySkip(); /* Eat slash */
        return FALSE;
      }
    }

    if (c == '\n')
      lip->yylineno++;
  }

  return TRUE;
}


/*
  MYSQLlex remember the following states from the following MYSQLlex()

  - MY_LEX_EOQ			Found end of query
  - MY_LEX_OPERATOR_OR_IDENT	Last state was an ident, text or number
				(which can't be followed by a signed number)
*/

int MYSQLlex(void *arg, void *yythd)
{
  reg1	uchar c;
  bool comment_closed;
  int	tokval, result_state;
  uint length;
  enum my_lex_states state;
  THD *thd= (THD *)yythd;
  Lex_input_stream *lip= & thd->m_parser_state->m_lip;
  LEX *lex= thd->lex;
  YYSTYPE *yylval=(YYSTYPE*) arg;
  CHARSET_INFO *const cs= thd->charset();
  const uchar *const state_map= cs->state_map;
  const uchar *const ident_map= cs->ident_map;

  LINT_INIT(c);
  lip->yylval=yylval;			// The global state

  lip->start_token();
  state=lip->next_state;
  lip->next_state=MY_LEX_OPERATOR_OR_IDENT;
  for (;;)
  {
    switch (state) {
    case MY_LEX_OPERATOR_OR_IDENT:	// Next is operator or keyword
    case MY_LEX_START:			// Start of token
      // Skip starting whitespace
      while(state_map[c= lip->yyPeek()] == MY_LEX_SKIP)
      {
	if (c == '\n')
	  lip->yylineno++;

        lip->yySkip();
      }

      /* Start of real token */
      lip->restart_token();
      c= lip->yyGet();
      state= (enum my_lex_states) state_map[c];
      break;
    case MY_LEX_ESCAPE:
      if (lip->yyGet() == 'N')
      {					// Allow \N as shortcut for NULL
	yylval->lex_str.str=(char*) "\\N";
	yylval->lex_str.length=2;
	return NULL_SYM;
      }
      /* Fall through */
    case MY_LEX_CHAR:			// Unknown or single char token
    case MY_LEX_SKIP:			// This should not happen
      if (c != ')')
	lip->next_state= MY_LEX_START;	// Allow signed numbers
      return((int) c);

    case MY_LEX_MINUS_OR_COMMENT:
      if (lip->yyPeek() == '-' &&
          (my_isspace(cs,lip->yyPeekn(1)) ||
           my_iscntrl(cs,lip->yyPeekn(1))))
      {
        state=MY_LEX_COMMENT;
        break;
      }
      lip->next_state= MY_LEX_START;	// Allow signed numbers
      return((int) c);

    case MY_LEX_PLACEHOLDER:
      /*
        Check for a placeholder: it should not precede a possible identifier
        because of binlogging: when a placeholder is replaced with
        its value in a query for the binlog, the query must stay
        grammatically correct.
      */
      lip->next_state= MY_LEX_START;	// Allow signed numbers
      if (lip->stmt_prepare_mode && !ident_map[(uchar) lip->yyPeek()])
        return(PARAM_MARKER);
      return((int) c);

    case MY_LEX_COMMA:
      lip->next_state= MY_LEX_START;	// Allow signed numbers
      /*
        Warning:
        This is a work around, to make the "remember_name" rule in
        sql/sql_yacc.yy work properly.
        The problem is that, when parsing "select expr1, expr2",
        the code generated by bison executes the *pre* action
        remember_name (see select_item) *before* actually parsing the
        first token of expr2.
      */
      lip->restart_token();
      return((int) c);

    case MY_LEX_IDENT_OR_NCHAR:
      if (lip->yyPeek() != '\'')
      {
	state= MY_LEX_IDENT;
	break;
      }
      /* Found N'string' */
      lip->yySkip();                         // Skip '
      if (!(yylval->lex_str.str = get_text(lip, 2, 1)))
      {
	state= MY_LEX_CHAR;             // Read char by char
	break;
      }
      yylval->lex_str.length= lip->yytoklen;
      lex->text_string_is_7bit= (lip->tok_bitmap & 0x80) ? 0 : 1;
      return(NCHAR_STRING);

    case MY_LEX_IDENT_OR_HEX:
      if (lip->yyPeek() == '\'')
      {					// Found x'hex-number'
	state= MY_LEX_HEX_NUMBER;
	break;
      }
    case MY_LEX_IDENT_OR_BIN:
      if (lip->yyPeek() == '\'')
      {                                 // Found b'bin-number'
        state= MY_LEX_BIN_NUMBER;
        break;
      }
    case MY_LEX_IDENT:
      const char *start;
#if defined(USE_MB) && defined(USE_MB_IDENT)
      if (use_mb(cs))
      {
	result_state= IDENT_QUOTED;
        if (my_mbcharlen(cs, lip->yyGetLast()) > 1)
        {
          int l = my_ismbchar(cs,
                              lip->get_ptr() -1,
                              lip->get_end_of_query());
          if (l == 0) {
            state = MY_LEX_CHAR;
            continue;
          }
          lip->skip_binary(l - 1);
        }
        while (ident_map[c=lip->yyGet()])
        {
          if (my_mbcharlen(cs, c) > 1)
          {
            int l;
            if ((l = my_ismbchar(cs,
                                 lip->get_ptr() -1,
                                 lip->get_end_of_query())) == 0)
              break;
            lip->skip_binary(l-1);
          }
        }
      }
      else
#endif
      {
        for (result_state= c;
             ident_map[(uchar) (c= lip->yyGet())];
             result_state|= c)
          ;
        /* If there were non-ASCII characters, mark that we must convert */
        result_state= result_state & 0x80 ? IDENT_QUOTED : IDENT;
      }
      length= lip->yyLength();
      start= lip->get_ptr();
      if (lip->ignore_space)
      {
        /*
          If we find a space then this can't be an identifier. We notice this
          below by checking start != lex->ptr.
        */
        for (; state_map[(uchar) c] == MY_LEX_SKIP ; c= lip->yyGet())
          ;
      }
      if (start == lip->get_ptr() && c == '.' &&
          ident_map[(uchar) lip->yyPeek()])
	lip->next_state=MY_LEX_IDENT_SEP;
      else
      {					// '(' must follow directly if function
        lip->yyUnget();
	if ((tokval = find_keyword(lip, length, c == '(')))
	{
	  lip->next_state= MY_LEX_START;	// Allow signed numbers
	  return(tokval);		// Was keyword
	}
        lip->yySkip();                  // next state does a unget
      }
      yylval->lex_str=get_token(lip, 0, length);

      /*
         Note: "SELECT _bla AS 'alias'"
         _bla should be considered as a IDENT if charset haven't been found.
         So we don't use MYF(MY_WME) with get_charset_by_csname to avoid
         producing an error.
      */

      if (yylval->lex_str.str[0] == '_')
      {
        CHARSET_INFO *cs= get_charset_by_csname(yylval->lex_str.str + 1,
                                                MY_CS_PRIMARY, MYF(0));
        if (cs)
        {
          yylval->charset= cs;
          lip->m_underscore_cs= cs;

          lip->body_utf8_append(lip->m_cpp_text_start,
                                lip->get_cpp_tok_start() + length);
          return(UNDERSCORE_CHARSET);
        }
      }

      lip->body_utf8_append(lip->m_cpp_text_start);

      lip->body_utf8_append_literal(thd, &yylval->lex_str, cs,
                                    lip->m_cpp_text_end);

      return(result_state);			// IDENT or IDENT_QUOTED

    case MY_LEX_IDENT_SEP:                  // Found ident and now '.'
      yylval->lex_str.str= (char*) lip->get_ptr();
      yylval->lex_str.length= 1;
      c= lip->yyGet();                          // should be '.'
      lip->next_state= MY_LEX_IDENT_START;      // Next is ident (not keyword)
      if (!ident_map[(uchar) lip->yyPeek()])    // Probably ` or "
	lip->next_state= MY_LEX_START;
      return((int) c);

    case MY_LEX_NUMBER_IDENT:		// number or ident which num-start
      if (lip->yyGetLast() == '0')
      {
        c= lip->yyGet();
        if (c == 'x')
        {
          while (my_isxdigit(cs,(c = lip->yyGet()))) ;
          if ((lip->yyLength() >= 3) && !ident_map[c])
          {
            /* skip '0x' */
            yylval->lex_str=get_token(lip, 2, lip->yyLength()-2);
            return (HEX_NUM);
          }
          lip->yyUnget();
          state= MY_LEX_IDENT_START;
          break;
        }
        else if (c == 'b')
        {
          while ((c= lip->yyGet()) == '0' || c == '1')
            ;
          if ((lip->yyLength() >= 3) && !ident_map[c])
          {
            /* Skip '0b' */
            yylval->lex_str= get_token(lip, 2, lip->yyLength()-2);
            return (BIN_NUM);
          }
          lip->yyUnget();
          state= MY_LEX_IDENT_START;
          break;
        }
        lip->yyUnget();
      }

      while (my_isdigit(cs, (c = lip->yyGet()))) ;
      if (!ident_map[c])
      {					// Can't be identifier
	state=MY_LEX_INT_OR_REAL;
	break;
      }
      if (c == 'e' || c == 'E')
      {
	// The following test is written this way to allow numbers of type 1e1
        if (my_isdigit(cs,lip->yyPeek()) ||
            (c=(lip->yyGet())) == '+' || c == '-')
	{				// Allow 1E+10
          if (my_isdigit(cs,lip->yyPeek()))     // Number must have digit after sign
	  {
            lip->yySkip();
            while (my_isdigit(cs,lip->yyGet())) ;
            yylval->lex_str=get_token(lip, 0, lip->yyLength());
	    return(FLOAT_NUM);
	  }
	}
        lip->yyUnget();
      }
      // fall through
    case MY_LEX_IDENT_START:			// We come here after '.'
      result_state= IDENT;
#if defined(USE_MB) && defined(USE_MB_IDENT)
      if (use_mb(cs))
      {
	result_state= IDENT_QUOTED;
        while (ident_map[c=lip->yyGet()])
        {
          if (my_mbcharlen(cs, c) > 1)
          {
            int l;
            if ((l = my_ismbchar(cs,
                                 lip->get_ptr() -1,
                                 lip->get_end_of_query())) == 0)
              break;
            lip->skip_binary(l-1);
          }
        }
      }
      else
#endif
      {
        for (result_state=0; ident_map[c= lip->yyGet()]; result_state|= c)
          ;
        /* If there were non-ASCII characters, mark that we must convert */
        result_state= result_state & 0x80 ? IDENT_QUOTED : IDENT;
      }
      if (c == '.' && ident_map[(uchar) lip->yyPeek()])
	lip->next_state=MY_LEX_IDENT_SEP;// Next is '.'

      yylval->lex_str= get_token(lip, 0, lip->yyLength());

      lip->body_utf8_append(lip->m_cpp_text_start);

      lip->body_utf8_append_literal(thd, &yylval->lex_str, cs,
                                    lip->m_cpp_text_end);

      return(result_state);

    case MY_LEX_USER_VARIABLE_DELIMITER:	// Found quote char
    {
      uint double_quotes= 0;
      char quote_char= c;                       // Used char
      while ((c=lip->yyGet()))
      {
	int var_length;
	if ((var_length= my_mbcharlen(cs, c)) == 1)
	{
	  if (c == quote_char)
	  {
            if (lip->yyPeek() != quote_char)
	      break;
            c=lip->yyGet();
	    double_quotes++;
	    continue;
	  }
	}
#ifdef USE_MB
        else if (use_mb(cs))
        {
          if ((var_length= my_ismbchar(cs, lip->get_ptr() - 1,
                                       lip->get_end_of_query())))
            lip->skip_binary(var_length-1);
        }
#endif
      }
      if (double_quotes)
	yylval->lex_str=get_quoted_token(lip, 1,
                                         lip->yyLength() - double_quotes -1,
					 quote_char);
      else
        yylval->lex_str=get_token(lip, 1, lip->yyLength() -1);
      if (c == quote_char)
        lip->yySkip();                  // Skip end `
      lip->next_state= MY_LEX_START;

      lip->body_utf8_append(lip->m_cpp_text_start);

      lip->body_utf8_append_literal(thd, &yylval->lex_str, cs,
                                    lip->m_cpp_text_end);

      return(IDENT_QUOTED);
    }
    case MY_LEX_INT_OR_REAL:		// Complete int or incomplete real
      if (c != '.')
      {					// Found complete integer number.
        yylval->lex_str=get_token(lip, 0, lip->yyLength());
	return int_token(yylval->lex_str.str, (uint) yylval->lex_str.length);
      }
      // fall through
    case MY_LEX_REAL:			// Incomplete real number
      while (my_isdigit(cs,c = lip->yyGet())) ;

      if (c == 'e' || c == 'E')
      {
        c = lip->yyGet();
	if (c == '-' || c == '+')
          c = lip->yyGet();                     // Skip sign
	if (!my_isdigit(cs,c))
	{				// No digit after sign
	  state= MY_LEX_CHAR;
	  break;
	}
        while (my_isdigit(cs,lip->yyGet())) ;
        yylval->lex_str=get_token(lip, 0, lip->yyLength());
	return(FLOAT_NUM);
      }
      yylval->lex_str=get_token(lip, 0, lip->yyLength());
      return(DECIMAL_NUM);

    case MY_LEX_HEX_NUMBER:		// Found x'hexstring'
      lip->yySkip();                    // Accept opening '
      while (my_isxdigit(cs, (c= lip->yyGet()))) ;
      if (c != '\'')
        return(ABORT_SYM);              // Illegal hex constant
      lip->yySkip();                    // Accept closing '
      length= lip->yyLength();          // Length of hexnum+3
      if ((length % 2) == 0)
        return(ABORT_SYM);              // odd number of hex digits
      yylval->lex_str=get_token(lip,
                                2,          // skip x'
                                length-3);  // don't count x' and last '
      return (HEX_NUM);

    case MY_LEX_BIN_NUMBER:           // Found b'bin-string'
      lip->yySkip();                  // Accept opening '
      while ((c= lip->yyGet()) == '0' || c == '1')
        ;
      if (c != '\'')
        return(ABORT_SYM);            // Illegal hex constant
      lip->yySkip();                  // Accept closing '
      length= lip->yyLength();        // Length of bin-num + 3
      yylval->lex_str= get_token(lip,
                                 2,         // skip b'
                                 length-3); // don't count b' and last '
      return (BIN_NUM);

    case MY_LEX_CMP_OP:			// Incomplete comparison operator
      if (state_map[(uchar) lip->yyPeek()] == MY_LEX_CMP_OP ||
          state_map[(uchar) lip->yyPeek()] == MY_LEX_LONG_CMP_OP)
        lip->yySkip();
      if ((tokval = find_keyword(lip, lip->yyLength() + 1, 0)))
      {
	lip->next_state= MY_LEX_START;	// Allow signed numbers
	return(tokval);
      }
      state = MY_LEX_CHAR;		// Something fishy found
      break;

    case MY_LEX_LONG_CMP_OP:		// Incomplete comparison operator
      if (state_map[(uchar) lip->yyPeek()] == MY_LEX_CMP_OP ||
          state_map[(uchar) lip->yyPeek()] == MY_LEX_LONG_CMP_OP)
      {
        lip->yySkip();
        if (state_map[(uchar) lip->yyPeek()] == MY_LEX_CMP_OP)
          lip->yySkip();
      }
      if ((tokval = find_keyword(lip, lip->yyLength() + 1, 0)))
      {
	lip->next_state= MY_LEX_START;	// Found long op
	return(tokval);
      }
      state = MY_LEX_CHAR;		// Something fishy found
      break;

    case MY_LEX_BOOL:
      if (c != lip->yyPeek())
      {
	state=MY_LEX_CHAR;
	break;
      }
      lip->yySkip();
      tokval = find_keyword(lip,2,0);	// Is a bool operator
      lip->next_state= MY_LEX_START;	// Allow signed numbers
      return(tokval);

    case MY_LEX_STRING_OR_DELIMITER:
      if (thd->variables.sql_mode & MODE_ANSI_QUOTES)
      {
	state= MY_LEX_USER_VARIABLE_DELIMITER;
	break;
      }
      /* " used for strings */
    case MY_LEX_STRING:			// Incomplete text string
      if (!(yylval->lex_str.str = get_text(lip, 1, 1)))
      {
	state= MY_LEX_CHAR;		// Read char by char
	break;
      }
      yylval->lex_str.length=lip->yytoklen;

      lip->body_utf8_append(lip->m_cpp_text_start);

      lip->body_utf8_append_literal(thd, &yylval->lex_str,
        lip->m_underscore_cs ? lip->m_underscore_cs : cs,
        lip->m_cpp_text_end);

      lip->m_underscore_cs= NULL;

      lex->text_string_is_7bit= (lip->tok_bitmap & 0x80) ? 0 : 1;
      return(TEXT_STRING);

    case MY_LEX_COMMENT:			//  Comment
      lex->select_lex.options|= OPTION_FOUND_COMMENT;
      while ((c = lip->yyGet()) != '\n' && c) ;
      lip->yyUnget();                   // Safety against eof
      state = MY_LEX_START;		// Try again
      break;
    case MY_LEX_LONG_COMMENT:		/* Long C comment? */
      if (lip->yyPeek() != '*')
      {
	state=MY_LEX_CHAR;		// Probable division
	break;
      }
      lex->select_lex.options|= OPTION_FOUND_COMMENT;
      /* Reject '/' '*', since we might need to turn off the echo */
      lip->yyUnget();

      lip->save_in_comment_state();

      if (lip->yyPeekn(2) == 'M' && lip->yyPeekn(3) == '!')
      {
        /* Skip MariaDB unique marker */
        lip->set_echo(FALSE);
        lip->yySkip();
        /* The following if will be true */
      }
      if (lip->yyPeekn(2) == '!')
      {
        lip->in_comment= DISCARD_COMMENT;
        /* Accept '/' '*' '!', but do not keep this marker. */
        lip->set_echo(FALSE);
        lip->yySkipn(3);

        /*
          The special comment format is very strict:
          '/' '*' '!', followed by an optional 'M' and exactly
          1 digit (major), 2 digits (minor), then 2 digits (dot).
          32302 -> 3.23.02
          50032 -> 5.0.32
          50114 -> 5.1.14
        */
        if (  my_isdigit(cs, lip->yyPeekn(0))
           && my_isdigit(cs, lip->yyPeekn(1))
           && my_isdigit(cs, lip->yyPeekn(2))
           && my_isdigit(cs, lip->yyPeekn(3))
           && my_isdigit(cs, lip->yyPeekn(4))
           )
        {
          ulong version;
          char *end_ptr= (char*) lip->get_ptr()+5;
          int error;
          version= (ulong) my_strtoll10(lip->get_ptr(), &end_ptr, &error);

          if (version <= MYSQL_VERSION_ID)
          {
            /* Accept 'M' 'm' 'm' 'd' 'd' */
            lip->yySkipn(5);
            /* Expand the content of the special comment as real code */
            lip->set_echo(TRUE);
            state=MY_LEX_START;
            break;  /* Do not treat contents as a comment.  */
          }
          else
          {
            /*
              Patch and skip the conditional comment to avoid it
              being propagated infinitely (eg. to a slave).
            */
            char *pcom= lip->yyUnput(' ');
            comment_closed= ! consume_comment(lip, 1);
            if (! comment_closed)
            {
              *pcom= '!';
            }
            /* version allowed to have one level of comment inside. */
          }
        }
        else
        {
          /* Not a version comment. */
          state=MY_LEX_START;
          lip->set_echo(TRUE);
          break;
        }
      }
      else
      {
        lip->in_comment= PRESERVE_COMMENT;
        lip->yySkip();                  // Accept /
        lip->yySkip();                  // Accept *
        comment_closed= ! consume_comment(lip, 0);
        /* regular comments can have zero comments inside. */
      }
      /*
        Discard:
        - regular '/' '*' comments,
        - special comments '/' '*' '!' for a future version,
        by scanning until we find a closing '*' '/' marker.

        Nesting regular comments isn't allowed.  The first 
        '*' '/' returns the parser to the previous state.

        /#!VERSI oned containing /# regular #/ is allowed #/

		Inside one versioned comment, another versioned comment
		is treated as a regular discardable comment.  It gets
		no special parsing.
      */

      /* Unbalanced comments with a missing '*' '/' are a syntax error */
      if (! comment_closed)
        return (ABORT_SYM);
      state = MY_LEX_START;             // Try again
      lip->restore_in_comment_state();
      break;
    case MY_LEX_END_LONG_COMMENT:
      if ((lip->in_comment != NO_COMMENT) && lip->yyPeek() == '/')
      {
        /* Reject '*' '/' */
        lip->yyUnget();
        /* Accept '*' '/', with the proper echo */
        lip->set_echo(lip->in_comment == PRESERVE_COMMENT);
        lip->yySkipn(2);
        /* And start recording the tokens again */
        lip->set_echo(TRUE);
        lip->in_comment=NO_COMMENT;
        state=MY_LEX_START;
      }
      else
	state=MY_LEX_CHAR;		// Return '*'
      break;
    case MY_LEX_SET_VAR:		// Check if ':='
      if (lip->yyPeek() != '=')
      {
	state=MY_LEX_CHAR;		// Return ':'
	break;
      }
      lip->yySkip();
      return (SET_VAR);
    case MY_LEX_SEMICOLON:			// optional line terminator
      state= MY_LEX_CHAR;               // Return ';'
      break;
    case MY_LEX_EOL:
      if (lip->eof())
      {
        lip->yyUnget();                 // Reject the last '\0'
        lip->set_echo(FALSE);
        lip->yySkip();
        lip->set_echo(TRUE);
        /* Unbalanced comments with a missing '*' '/' are a syntax error */
        if (lip->in_comment != NO_COMMENT)
          return (ABORT_SYM);
        lip->next_state=MY_LEX_END;     // Mark for next loop
        return(END_OF_INPUT);
      }
      state=MY_LEX_CHAR;
      break;
    case MY_LEX_END:
      lip->next_state=MY_LEX_END;
      return(0);			// We found end of input last time

      /* Actually real shouldn't start with . but allow them anyhow */
    case MY_LEX_REAL_OR_POINT:
      if (my_isdigit(cs,lip->yyPeek()))
	state = MY_LEX_REAL;		// Real
      else
      {
	state= MY_LEX_IDENT_SEP;	// return '.'
        lip->yyUnget();                 // Put back '.'
      }
      break;
    case MY_LEX_USER_END:		// end '@' of user@hostname
      switch (state_map[(uchar) lip->yyPeek()]) {
      case MY_LEX_STRING:
      case MY_LEX_USER_VARIABLE_DELIMITER:
      case MY_LEX_STRING_OR_DELIMITER:
	break;
      case MY_LEX_USER_END:
	lip->next_state=MY_LEX_SYSTEM_VAR;
	break;
      default:
	lip->next_state=MY_LEX_HOSTNAME;
	break;
      }
      yylval->lex_str.str=(char*) lip->get_ptr();
      yylval->lex_str.length=1;
      return((int) '@');
    case MY_LEX_HOSTNAME:		// end '@' of user@hostname
      for (c=lip->yyGet() ;
	   my_isalnum(cs,c) || c == '.' || c == '_' ||  c == '$';
           c= lip->yyGet()) ;
      yylval->lex_str=get_token(lip, 0, lip->yyLength());
      return(LEX_HOSTNAME);
    case MY_LEX_SYSTEM_VAR:
      yylval->lex_str.str=(char*) lip->get_ptr();
      yylval->lex_str.length=1;
      lip->yySkip();                                    // Skip '@'
      lip->next_state= (state_map[(uchar) lip->yyPeek()] ==
			MY_LEX_USER_VARIABLE_DELIMITER ?
			MY_LEX_OPERATOR_OR_IDENT :
			MY_LEX_IDENT_OR_KEYWORD);
      return((int) '@');
    case MY_LEX_IDENT_OR_KEYWORD:
      /*
	We come here when we have found two '@' in a row.
	We should now be able to handle:
	[(global | local | session) .]variable_name
      */

      for (result_state= 0; ident_map[c= lip->yyGet()]; result_state|= c)
        ;
      /* If there were non-ASCII characters, mark that we must convert */
      result_state= result_state & 0x80 ? IDENT_QUOTED : IDENT;

      if (c == '.')
	lip->next_state=MY_LEX_IDENT_SEP;
      length= lip->yyLength();
      if (length == 0)
        return(ABORT_SYM);              // Names must be nonempty.
      if ((tokval= find_keyword(lip, length,0)))
      {
        lip->yyUnget();                         // Put back 'c'
	return(tokval);				// Was keyword
      }
      yylval->lex_str=get_token(lip, 0, length);

      lip->body_utf8_append(lip->m_cpp_text_start);

      lip->body_utf8_append_literal(thd, &yylval->lex_str, cs,
                                    lip->m_cpp_text_end);

      return(result_state);
    }
  }
}


/**
  Construct a copy of this object to be used for mysql_alter_table
  and mysql_create_table.

  Historically, these two functions modify their Alter_info
  arguments. This behaviour breaks re-execution of prepared
  statements and stored procedures and is compensated by always
  supplying a copy of Alter_info to these functions.

  @return You need to use check the error in THD for out
  of memory condition after calling this function.
*/

Alter_info::Alter_info(const Alter_info &rhs, MEM_ROOT *mem_root)
  :drop_list(rhs.drop_list, mem_root),
  alter_list(rhs.alter_list, mem_root),
  key_list(rhs.key_list, mem_root),
  create_list(rhs.create_list, mem_root),
  flags(rhs.flags),
  keys_onoff(rhs.keys_onoff),
  tablespace_op(rhs.tablespace_op),
  partition_names(rhs.partition_names, mem_root),
  no_parts(rhs.no_parts),
  change_level(rhs.change_level),
  datetime_field(rhs.datetime_field),
  error_if_not_empty(rhs.error_if_not_empty)
{
  /*
    Make deep copies of used objects.
    This is not a fully deep copy - clone() implementations
    of Alter_drop, Alter_column, Key, foreign_key, Key_part_spec
    do not copy string constants. At the same length the only
    reason we make a copy currently is that ALTER/CREATE TABLE
    code changes input Alter_info definitions, but string
    constants never change.
  */
  list_copy_and_replace_each_value(drop_list, mem_root);
  list_copy_and_replace_each_value(alter_list, mem_root);
  list_copy_and_replace_each_value(key_list, mem_root);
  list_copy_and_replace_each_value(create_list, mem_root);
  /* partition_names are not deeply copied currently */
}


void trim_whitespace(CHARSET_INFO *cs, LEX_STRING *str)
{
  /*
    TODO:
    This code assumes that there are no multi-bytes characters
    that can be considered white-space.
  */

  while ((str->length > 0) && (my_isspace(cs, str->str[0])))
  {
    str->length --;
    str->str ++;
  }

  /*
    FIXME:
    Also, parsing backward is not safe with multi bytes characters
  */
  while ((str->length > 0) && (my_isspace(cs, str->str[str->length-1])))
  {
    str->length --;
  }
}


/*
  st_select_lex structures initialisations
*/

void st_select_lex_node::init_query()
{
  options= 0;
  sql_cache= SQL_CACHE_UNSPECIFIED;
  linkage= UNSPECIFIED_TYPE;
  no_error= no_table_names_allowed= 0;
  uncacheable= 0;
}

void st_select_lex_node::init_select()
{
}

void st_select_lex_unit::init_query()
{
  st_select_lex_node::init_query();
  linkage= GLOBAL_OPTIONS_TYPE;
  global_parameters= first_select();
  select_limit_cnt= HA_POS_ERROR;
  offset_limit_cnt= 0;
  union_distinct= 0;
  prepared= optimized= executed= 0;
  item= 0;
  union_result= 0;
  table= 0;
  fake_select_lex= 0;
  cleaned= 0;
  item_list.empty();
  describe= 0;
  found_rows_for_union= 0;
  insert_table_with_stored_vcol= 0;
  derived= 0;
}

void st_select_lex::init_query()
{
  st_select_lex_node::init_query();
  table_list.empty();
  top_join_list.empty();
  join_list= &top_join_list;
  embedding= 0;
  leaf_tables_prep.empty();
  leaf_tables.empty();
  item_list.empty();
  join= 0;
  having= prep_having= where= prep_where= 0;
  olap= UNSPECIFIED_OLAP_TYPE;
  having_fix_field= 0;
  context.select_lex= this;
  context.init();
  /*
    Add the name resolution context of the current (sub)query to the
    stack of contexts for the whole query.
    TODO:
    push_context may return an error if there is no memory for a new
    element in the stack, however this method has no return value,
    thus push_context should be moved to a place where query
    initialization is checked for failure.
  */
  parent_lex->push_context(&context);
  cond_count= between_count= with_wild= 0;
  max_equal_elems= 0;
  conds_processed_with_permanent_arena= 0;
  ref_pointer_array= 0;
  select_n_where_fields= 0;
  select_n_having_items= 0;
  subquery_in_having= explicit_limit= 0;
  is_item_list_lookup= 0;
  first_execution= 1;
  first_natural_join_processing= 1;
  first_cond_optimization= 1;
  parsing_place= NO_MATTER;
  exclude_from_table_unique_test= no_wrap_view_item= FALSE;
  nest_level= 0;
  link_next= 0;
  lock_option= TL_READ_DEFAULT;
  is_prep_leaf_list_saved= FALSE;
  
  have_merged_subqueries= FALSE;
  bzero((char*) expr_cache_may_be_used, sizeof(expr_cache_may_be_used));
}

void st_select_lex::init_select()
{
  st_select_lex_node::init_select();
  sj_nests.empty();
  sj_subselects.empty();
  group_list.empty();
  type= db= 0;
  having= 0;
  table_join_options= 0;
  in_sum_expr= with_wild= 0;
  options= 0;
  sql_cache= SQL_CACHE_UNSPECIFIED;
  braces= 0;
  interval_list.empty();
  ftfunc_list_alloc.empty();
  inner_sum_func_list= 0;
  ftfunc_list= &ftfunc_list_alloc;
  linkage= UNSPECIFIED_TYPE;
  order_list.elements= 0;
  order_list.first= 0;
  order_list.next= &order_list.first;
  /* Set limit and offset to default values */
  select_limit= 0;      /* denotes the default limit = HA_POS_ERROR */
  offset_limit= 0;      /* denotes the default offset = 0 */
  with_sum_func= 0;
  is_correlated= 0;
  cur_pos_in_select_list= UNDEF_POS;
  non_agg_fields.empty();
  cond_value= having_value= Item::COND_UNDEF;
  inner_refs_list.empty();
  full_group_by_flag= 0;
  insert_tables= 0;
  merged_into= 0;
}

/*
  st_select_lex structures linking
*/

/* include on level down */
void st_select_lex_node::include_down(st_select_lex_node *upper)
{
  if ((next= upper->slave))
    next->prev= &next;
  prev= &upper->slave;
  upper->slave= this;
  master= upper;
  slave= 0;
}


void st_select_lex_node::add_slave(st_select_lex_node *slave_arg)
{
  for (; slave; slave= slave->next)
    if (slave == slave_arg)
      return;

  if (slave)
  {
    st_select_lex_node *slave_arg_slave= slave_arg->slave;
    /* Insert in the front of list of slaves if any. */
    slave_arg->include_neighbour(slave);
    /* include_neighbour() sets slave_arg->slave=0, restore it. */
    slave_arg->slave= slave_arg_slave;
    /* Count on include_neighbour() setting the master. */
    DBUG_ASSERT(slave_arg->master == this);
  }
  else
  {
    slave= slave_arg;
    slave_arg->master= this;
  }
}


/*
  include on level down (but do not link)

  SYNOPSYS
    st_select_lex_node::include_standalone()
    upper - reference on node underr which this node should be included
    ref - references on reference on this node
*/
void st_select_lex_node::include_standalone(st_select_lex_node *upper,
					    st_select_lex_node **ref)
{
  next= 0;
  prev= ref;
  master= upper;
  slave= 0;
}

/* include neighbour (on same level) */
void st_select_lex_node::include_neighbour(st_select_lex_node *before)
{
  if ((next= before->next))
    next->prev= &next;
  prev= &before->next;
  before->next= this;
  master= before->master;
  slave= 0;
}

/* including in global SELECT_LEX list */
void st_select_lex_node::include_global(st_select_lex_node **plink)
{
  if ((link_next= *plink))
    link_next->link_prev= &link_next;
  link_prev= plink;
  *plink= this;
}

//excluding from global list (internal function)
void st_select_lex_node::fast_exclude()
{
  if (link_prev)
  {
    if ((*link_prev= link_next))
      link_next->link_prev= link_prev;
  }
  // Remove slave structure
  for (; slave; slave= slave->next)
    slave->fast_exclude();
  
}


/*
  Exclude a node from the tree lex structure, but leave it in the global
  list of nodes.
*/

void st_select_lex_node::exclude_from_tree()
{
  if ((*prev= next))
    next->prev= prev;
}


/*
  Exclude select_lex structure (except first (first select can't be
  deleted, because it is most upper select))
*/
void st_select_lex_node::exclude()
{
  /* exclude from global list */
  fast_exclude();
  /* exclude from other structures */
  exclude_from_tree();
  /* 
     We do not need following statements, because prev pointer of first 
     list element point to master->slave
     if (master->slave == this)
       master->slave= next;
  */
}


/*
  Exclude level of current unit from tree of SELECTs

  SYNOPSYS
    st_select_lex_unit::exclude_level()

  NOTE: units which belong to current will be brought up on level of
  currernt unit 
*/
void st_select_lex_unit::exclude_level()
{
  SELECT_LEX_UNIT *units= 0, **units_last= &units;
  for (SELECT_LEX *sl= first_select(); sl; sl= sl->next_select())
  {
    // unlink current level from global SELECTs list
    if (sl->link_prev && (*sl->link_prev= sl->link_next))
      sl->link_next->link_prev= sl->link_prev;

    // bring up underlay levels
    SELECT_LEX_UNIT **last= 0;
    for (SELECT_LEX_UNIT *u= sl->first_inner_unit(); u; u= u->next_unit())
    {
      u->master= master;
      last= (SELECT_LEX_UNIT**)&(u->next);
    }
    if (last)
    {
      (*units_last)= sl->first_inner_unit();
      units_last= last;
    }
  }
  if (units)
  {
    // include brought up levels in place of current
    (*prev)= units;
    (*units_last)= (SELECT_LEX_UNIT*)next;
    if (next)
      next->prev= (SELECT_LEX_NODE**)units_last;
    units->prev= prev;
  }
  else
  {
    // exclude currect unit from list of nodes
    (*prev)= next;
    if (next)
      next->prev= prev;
  }
}


/*
  Exclude subtree of current unit from tree of SELECTs

  SYNOPSYS
    st_select_lex_unit::exclude_tree()
*/
void st_select_lex_unit::exclude_tree()
{
  for (SELECT_LEX *sl= first_select(); sl; sl= sl->next_select())
  {
    // unlink current level from global SELECTs list
    if (sl->link_prev && (*sl->link_prev= sl->link_next))
      sl->link_next->link_prev= sl->link_prev;

    // unlink underlay levels
    for (SELECT_LEX_UNIT *u= sl->first_inner_unit(); u; u= u->next_unit())
    {
      u->exclude_level();
    }
  }
  // exclude currect unit from list of nodes
  (*prev)= next;
  if (next)
    next->prev= prev;
}


/*
  st_select_lex_node::mark_as_dependent mark all st_select_lex struct from 
  this to 'last' as dependent

  SYNOPSIS
    last - pointer to last st_select_lex struct, before wich all 
           st_select_lex have to be marked as dependent

  NOTE
    'last' should be reachable from this st_select_lex_node
*/

bool st_select_lex::mark_as_dependent(THD *thd, st_select_lex *last, Item *dependency)
{

  DBUG_ASSERT(this != last);

  /*
    Mark all selects from resolved to 1 before select where was
    found table as depended (of select where was found table)
  */
  SELECT_LEX *s= this;
  do
  {
    if (!(s->uncacheable & UNCACHEABLE_DEPENDENT_GENERATED))
    {
      // Select is dependent of outer select
      s->uncacheable= (s->uncacheable & ~UNCACHEABLE_UNITED) |
                       UNCACHEABLE_DEPENDENT_GENERATED;
      SELECT_LEX_UNIT *munit= s->master_unit();
      munit->uncacheable= (munit->uncacheable & ~UNCACHEABLE_UNITED) |
                       UNCACHEABLE_DEPENDENT_GENERATED;
      for (SELECT_LEX *sl= munit->first_select(); sl ; sl= sl->next_select())
      {
        if (sl != s &&
            !(sl->uncacheable & (UNCACHEABLE_DEPENDENT_GENERATED |
                                 UNCACHEABLE_UNITED)))
          sl->uncacheable|= UNCACHEABLE_UNITED;
      }
    }

    Item_subselect *subquery_expr= s->master_unit()->item;
    if (subquery_expr && subquery_expr->mark_as_dependent(thd, last, 
                                                          dependency))
      return TRUE;
  } while ((s= s->outer_select()) != last && s != 0);
  is_correlated= TRUE;
  this->master_unit()->item->is_correlated= TRUE;
  return FALSE;
}

bool st_select_lex_node::set_braces(bool value)      { return 1; }
bool st_select_lex_node::inc_in_sum_expr()           { return 1; }
uint st_select_lex_node::get_in_sum_expr()           { return 0; }
TABLE_LIST* st_select_lex_node::get_table_list()     { return 0; }
List<Item>* st_select_lex_node::get_item_list()      { return 0; }
TABLE_LIST *st_select_lex_node::add_table_to_list (THD *thd, Table_ident *table,
						  LEX_STRING *alias,
						  ulong table_join_options,
						  thr_lock_type flags,
						  List<Index_hint> *hints,
                                                  LEX_STRING *option)
{
  return 0;
}
ulong st_select_lex_node::get_table_join_options()
{
  return 0;
}

/*
  prohibit using LIMIT clause
*/
bool st_select_lex::test_limit()
{
  if (select_limit != 0)
  {
    my_error(ER_NOT_SUPPORTED_YET, MYF(0),
             "LIMIT & IN/ALL/ANY/SOME subquery");
    return(1);
  }
  return(0);
}


st_select_lex_unit* st_select_lex_unit::master_unit()
{
    return this;
}


st_select_lex* st_select_lex_unit::outer_select()
{
  return (st_select_lex*) master;
}


bool st_select_lex::add_order_to_list(THD *thd, Item *item, bool asc)
{
  return add_to_list(thd, order_list, item, asc);
}


bool st_select_lex::add_item_to_list(THD *thd, Item *item)
{
  DBUG_ENTER("st_select_lex::add_item_to_list");
  DBUG_PRINT("info", ("Item: 0x%lx", (long) item));
  DBUG_RETURN(item_list.push_back(item));
}


bool st_select_lex::add_group_to_list(THD *thd, Item *item, bool asc)
{
  return add_to_list(thd, group_list, item, asc);
}


bool st_select_lex::add_ftfunc_to_list(Item_func_match *func)
{
  return !func || ftfunc_list->push_back(func); // end of memory?
}


st_select_lex_unit* st_select_lex::master_unit()
{
  return (st_select_lex_unit*) master;
}


st_select_lex* st_select_lex::outer_select()
{
  return (st_select_lex*) master->get_master();
}


bool st_select_lex::set_braces(bool value)
{
  braces= value;
  return 0; 
}


bool st_select_lex::inc_in_sum_expr()
{
  in_sum_expr++;
  return 0;
}


uint st_select_lex::get_in_sum_expr()
{
  return in_sum_expr;
}


TABLE_LIST* st_select_lex::get_table_list()
{
  return table_list.first;
}

List<Item>* st_select_lex::get_item_list()
{
  return &item_list;
}

ulong st_select_lex::get_table_join_options()
{
  return table_join_options;
}


bool st_select_lex::setup_ref_array(THD *thd, uint order_group_num)
{
  DBUG_ENTER("st_select_lex::setup_ref_array");

  if (ref_pointer_array)
    DBUG_RETURN(0);

  /*
    We have to create array in prepared statement memory if it is a
    prepared statement
  */
  ref_pointer_array=
    (Item **)thd->stmt_arena->alloc(sizeof(Item*) * (n_child_sum_items +
                                                     item_list.elements +
                                                     select_n_having_items +
                                                     select_n_where_fields +
                                                     order_group_num)*5);
  DBUG_RETURN(ref_pointer_array == 0);
}


void st_select_lex_unit::print(String *str, enum_query_type query_type)
{
  bool union_all= !union_distinct;
  for (SELECT_LEX *sl= first_select(); sl; sl= sl->next_select())
  {
    if (sl != first_select())
    {
      str->append(STRING_WITH_LEN(" union "));
      if (union_all)
	str->append(STRING_WITH_LEN("all "));
      else if (union_distinct == sl)
        union_all= TRUE;
    }
    if (sl->braces)
      str->append('(');
    sl->print(thd, str, query_type);
    if (sl->braces)
      str->append(')');
  }
  if (fake_select_lex == global_parameters)
  {
    if (fake_select_lex->order_list.elements)
    {
      str->append(STRING_WITH_LEN(" order by "));
      fake_select_lex->print_order(str,
        fake_select_lex->order_list.first,
        query_type);
    }
    fake_select_lex->print_limit(thd, str, query_type);
  }
}


void st_select_lex::print_order(String *str,
                                ORDER *order,
                                enum_query_type query_type)
{
  for (; order; order= order->next)
  {
    if (order->counter_used)
    {
      if (query_type != QT_VIEW_INTERNAL)
      {
        char buffer[20];
        size_t length= my_snprintf(buffer, 20, "%d", order->counter);
        str->append(buffer, (uint) length);
      }
      else
      {
        /* replace numeric reference with expression */
        if (order->item[0]->type() == Item::INT_ITEM &&
            order->item[0]->basic_const_item())
        {
          char buffer[20];
          size_t length= my_snprintf(buffer, 20, "%d", order->counter);
          str->append(buffer, (uint) length);
          /* make it expression instead of integer constant */
          str->append(STRING_WITH_LEN("+0"));
        }
        else
          (*order->item)->print(str, query_type);
      }
    }
    else
      (*order->item)->print(str, query_type);
    if (!order->asc)
      str->append(STRING_WITH_LEN(" desc"));
    if (order->next)
      str->append(',');
  }
}
 

void st_select_lex::print_limit(THD *thd,
                                String *str,
                                enum_query_type query_type)
{
  SELECT_LEX_UNIT *unit= master_unit();
  Item_subselect *item= unit->item;

  if (item && unit->global_parameters == this)
  {
    Item_subselect::subs_type subs_type= item->substype();
    if (subs_type == Item_subselect::EXISTS_SUBS ||
        subs_type == Item_subselect::IN_SUBS ||
        subs_type == Item_subselect::ALL_SUBS)
    {
      return;
    }
  }
  if (explicit_limit)
  {
    str->append(STRING_WITH_LEN(" limit "));
    if (offset_limit)
    {
      offset_limit->print(str, query_type);
      str->append(',');
    }
    select_limit->print(str, query_type);
  }
}


/**
  @brief Restore the LEX and THD in case of a parse error.

  This is a clean up call that is invoked by the Bison generated
  parser before returning an error from MYSQLparse. If your
  semantic actions manipulate with the global thread state (which
  is a very bad practice and should not normally be employed) and
  need a clean-up in case of error, and you can not use %destructor
  rule in the grammar file itself, this function should be used
  to implement the clean up.
*/

void st_lex::cleanup_lex_after_parse_error(THD *thd)
{
  /*
    Delete sphead for the side effect of restoring of the original
    LEX state, thd->lex, thd->mem_root and thd->free_list if they
    were replaced when parsing stored procedure statements.  We
    will never use sphead object after a parse error, so it's okay
    to delete it only for the sake of the side effect.
    TODO: make this functionality explicit in sp_head class.
    Sic: we must nullify the member of the main lex, not the
    current one that will be thrown away
  */
  if (thd->lex->sphead)
  {
    thd->lex->sphead->restore_thd_mem_root(thd);
    delete thd->lex->sphead;
    thd->lex->sphead= NULL;
  }
}

/*
  Initialize (or reset) Query_tables_list object.

  SYNOPSIS
    reset_query_tables_list()
      init  TRUE  - we should perform full initialization of object with
                    allocating needed memory
            FALSE - object is already initialized so we should only reset
                    its state so it can be used for parsing/processing
                    of new statement

  DESCRIPTION
    This method initializes Query_tables_list so it can be used as part
    of LEX object for parsing/processing of statement. One can also use
    this method to reset state of already initialized Query_tables_list
    so it can be used for processing of new statement.
*/

void Query_tables_list::reset_query_tables_list(bool init)
{
  if (!init && query_tables)
  {
    TABLE_LIST *table= query_tables;
    for (;;)
    {
      delete table->view;
      if (query_tables_last == &table->next_global ||
          !(table= table->next_global))
        break;
    }
  }
  query_tables= 0;
  query_tables_last= &query_tables;
  query_tables_own_last= 0;
  if (init)
  {
    /*
      We delay real initialization of hash (and therefore related
      memory allocation) until first insertion into this hash.
    */
    hash_clear(&sroutines);
  }
  else if (sroutines.records)
  {
    /* Non-zero sroutines.records means that hash was initialized. */
    my_hash_reset(&sroutines);
  }
  sroutines_list.empty();
  sroutines_list_own_last= sroutines_list.next;
  sroutines_list_own_elements= 0;
  binlog_stmt_flags= 0;
}


/*
  Destroy Query_tables_list object with freeing all resources used by it.

  SYNOPSIS
    destroy_query_tables_list()
*/

void Query_tables_list::destroy_query_tables_list()
{
  hash_free(&sroutines);
}


/*
  Initialize LEX object.

  SYNOPSIS
    st_lex::st_lex()

  NOTE
    LEX object initialized with this constructor can be used as part of
    THD object for which one can safely call open_tables(), lock_tables()
    and close_thread_tables() functions. But it is not yet ready for
    statement parsing. On should use lex_start() function to prepare LEX
    for this.
*/

st_lex::st_lex()
  :result(0),
   sql_command(SQLCOM_END), option_type(OPT_DEFAULT), is_lex_started(0)
{

  my_init_dynamic_array2(&plugins, sizeof(plugin_ref),
                         plugins_static_buffer,
                         INITIAL_LEX_PLUGIN_LIST_SIZE, 
                         INITIAL_LEX_PLUGIN_LIST_SIZE);
  reset_query_tables_list(TRUE);
}


/*
  Check whether the merging algorithm can be used on this VIEW

  SYNOPSIS
    st_lex::can_be_merged()

  DESCRIPTION
    We can apply merge algorithm if it is single SELECT view  with
    subqueries only in WHERE clause (we do not count SELECTs of underlying
    views, and second level subqueries) and we have not grpouping, ordering,
    HAVING clause, aggregate functions, DISTINCT clause, LIMIT clause and
    several underlying tables.

  RETURN
    FALSE - only temporary table algorithm can be used
    TRUE  - merge algorithm can be used
*/

bool st_lex::can_be_merged()
{
  // TODO: do not forget implement case when select_lex.table_list.elements==0

  /* find non VIEW subqueries/unions */
  bool selects_allow_merge= select_lex.next_select() == 0;
  if (selects_allow_merge)
  {
    for (SELECT_LEX_UNIT *tmp_unit= select_lex.first_inner_unit();
         tmp_unit;
         tmp_unit= tmp_unit->next_unit())
    {
      if (tmp_unit->first_select()->parent_lex == this &&
          (tmp_unit->item == 0 ||
           (tmp_unit->item->place() != IN_WHERE &&
            tmp_unit->item->place() != IN_ON)))
      {
        selects_allow_merge= 0;
        break;
      }
    }
  }

  return (selects_allow_merge &&
	  select_lex.group_list.elements == 0 &&
	  select_lex.having == 0 &&
          select_lex.with_sum_func == 0 &&
	  select_lex.table_list.elements >= 1 &&
	  !(select_lex.options & SELECT_DISTINCT) &&
          select_lex.select_limit == 0);
}


/*
  check if command can use VIEW with MERGE algorithm (for top VIEWs)

  SYNOPSIS
    st_lex::can_use_merged()

  DESCRIPTION
    Only listed here commands can use merge algorithm in top level
    SELECT_LEX (for subqueries will be used merge algorithm if
    st_lex::can_not_use_merged() is not TRUE).

  RETURN
    FALSE - command can't use merged VIEWs
    TRUE  - VIEWs with MERGE algorithms can be used
*/

bool st_lex::can_use_merged()
{
  switch (sql_command)
  {
  case SQLCOM_SELECT:
  case SQLCOM_CREATE_TABLE:
  case SQLCOM_UPDATE:
  case SQLCOM_UPDATE_MULTI:
  case SQLCOM_DELETE:
  case SQLCOM_DELETE_MULTI:
  case SQLCOM_INSERT:
  case SQLCOM_INSERT_SELECT:
  case SQLCOM_REPLACE:
  case SQLCOM_REPLACE_SELECT:
  case SQLCOM_LOAD:
    return TRUE;
  default:
    return FALSE;
  }
}

/*
  Check if command can't use merged views in any part of command

  SYNOPSIS
    st_lex::can_not_use_merged()

  DESCRIPTION
    Temporary table algorithm will be used on all SELECT levels for queries
    listed here (see also st_lex::can_use_merged()).

  RETURN
    FALSE - command can't use merged VIEWs
    TRUE  - VIEWs with MERGE algorithms can be used
*/

bool st_lex::can_not_use_merged()
{
  switch (sql_command)
  {
  case SQLCOM_CREATE_VIEW:
  case SQLCOM_SHOW_CREATE:
  /*
    SQLCOM_SHOW_FIELDS is necessary to make 
    information schema tables working correctly with views.
    see get_schema_tables_result function
  */
  case SQLCOM_SHOW_FIELDS:
    return TRUE;
  default:
    return FALSE;
  }
}

/*
  Detect that we need only table structure of derived table/view

  SYNOPSIS
    only_view_structure()

  RETURN
    TRUE yes, we need only structure
    FALSE no, we need data
*/

bool st_lex::only_view_structure()
{
  switch (sql_command) {
  case SQLCOM_SHOW_CREATE:
  case SQLCOM_SHOW_TABLES:
  case SQLCOM_SHOW_FIELDS:
  case SQLCOM_REVOKE_ALL:
  case SQLCOM_REVOKE:
  case SQLCOM_GRANT:
  case SQLCOM_CREATE_VIEW:
    return TRUE;
  default:
    return FALSE;
  }
}


/*
  Should Items_ident be printed correctly

  SYNOPSIS
    need_correct_ident()

  RETURN
    TRUE yes, we need only structure
    FALSE no, we need data
*/


bool st_lex::need_correct_ident()
{
  switch(sql_command)
  {
  case SQLCOM_SHOW_CREATE:
  case SQLCOM_SHOW_TABLES:
  case SQLCOM_CREATE_VIEW:
    return TRUE;
  default:
    return FALSE;
  }
}

/*
  Get effective type of CHECK OPTION for given view

  SYNOPSIS
    get_effective_with_check()
    view    given view

  NOTE
    It have not sense to set CHECK OPTION for SELECT satement or subqueries,
    so we do not.

  RETURN
    VIEW_CHECK_NONE      no need CHECK OPTION
    VIEW_CHECK_LOCAL     CHECK OPTION LOCAL
    VIEW_CHECK_CASCADED  CHECK OPTION CASCADED
*/

uint8 st_lex::get_effective_with_check(TABLE_LIST *view)
{
  if (view->select_lex->master_unit() == &unit &&
      which_check_option_applicable())
    return (uint8)view->with_check;
  return VIEW_CHECK_NONE;
}


/**
  This method should be called only during parsing.
  It is aware of compound statements (stored routine bodies)
  and will initialize the destination with the default
  database of the stored routine, rather than the default
  database of the connection it is parsed in.
  E.g. if one has no current database selected, or current database 
  set to 'bar' and then issues:

  CREATE PROCEDURE foo.p1() BEGIN SELECT * FROM t1 END//

  t1 is meant to refer to foo.t1, not to bar.t1.

  This method is needed to support this rule.

  @return TRUE in case of error (parsing should be aborted, FALSE in
  case of success
*/

bool
st_lex::copy_db_to(char **p_db, size_t *p_db_length) const
{
  if (sphead)
  {
    DBUG_ASSERT(sphead->m_db.str && sphead->m_db.length);
    /*
      It is safe to assign the string by-pointer, both sphead and
      its statements reside in the same memory root.
    */
    *p_db= sphead->m_db.str;
    if (p_db_length)
      *p_db_length= sphead->m_db.length;
    return FALSE;
  }
  return thd->copy_db_to(p_db, p_db_length);
}

/*
  initialize limit counters

  SYNOPSIS
    st_select_lex_unit::set_limit()
    values	- SELECT_LEX with initial values for counters
*/

void st_select_lex_unit::set_limit(st_select_lex *sl)
{
  ha_rows select_limit_val;
  ulonglong val;

  DBUG_ASSERT(! thd->stmt_arena->is_stmt_prepare());
  val= sl->select_limit ? sl->select_limit->val_uint() : HA_POS_ERROR;
  select_limit_val= (ha_rows)val;
#ifndef BIG_TABLES
  /*
    Check for overflow : ha_rows can be smaller then ulonglong if
    BIG_TABLES is off.
    */
  if (val != (ulonglong)select_limit_val)
    select_limit_val= HA_POS_ERROR;
#endif
  val= sl->offset_limit ? sl->offset_limit->val_uint() : ULL(0);
  offset_limit_cnt= (ha_rows)val;
#ifndef BIG_TABLES
  /* Check for truncation. */
  if (val != (ulonglong)offset_limit_cnt)
    offset_limit_cnt= HA_POS_ERROR;
#endif
  select_limit_cnt= select_limit_val + offset_limit_cnt;
  if (select_limit_cnt < select_limit_val)
    select_limit_cnt= HA_POS_ERROR;		// no limit
}


/**
  @brief Set the initial purpose of this TABLE_LIST object in the list of used
    tables.

  We need to track this information on table-by-table basis, since when this
  table becomes an element of the pre-locked list, it's impossible to identify
  which SQL sub-statement it has been originally used in.

  E.g.:

  User request:                 SELECT * FROM t1 WHERE f1();
  FUNCTION f1():                DELETE FROM t2; RETURN 1;
  BEFORE DELETE trigger on t2:  INSERT INTO t3 VALUES (old.a);

  For this user request, the pre-locked list will contain t1, t2, t3
  table elements, each needed for different DML.

  The trigger event map is updated to reflect INSERT, UPDATE, DELETE,
  REPLACE, LOAD DATA, CREATE TABLE .. SELECT, CREATE TABLE ..
  REPLACE SELECT statements, and additionally ON DUPLICATE KEY UPDATE
  clause.
*/

void st_lex::set_trg_event_type_for_tables()
{
  uint8 new_trg_event_map= 0;

  /*
    Some auxiliary operations
    (e.g. GRANT processing) create TABLE_LIST instances outside
    the parser. Additionally, some commands (e.g. OPTIMIZE) change
    the lock type for a table only after parsing is done. Luckily,
    these do not fire triggers and do not need to pre-load them.
    For these TABLE_LISTs set_trg_event_type is never called, and
    trg_event_map is always empty. That means that the pre-locking
    algorithm will ignore triggers defined on these tables, if
    any, and the execution will either fail with an assert in
    sql_trigger.cc or with an error that a used table was not
    pre-locked, in case of a production build.

    TODO: this usage pattern creates unnecessary module dependencies
    and should be rewritten to go through the parser.
    Table list instances created outside the parser in most cases
    refer to mysql.* system tables. It is not allowed to have
    a trigger on a system table, but keeping track of
    initialization provides extra safety in case this limitation
    is circumvented.
  */

  switch (sql_command) {
  case SQLCOM_LOCK_TABLES:
  /*
    On a LOCK TABLE, all triggers must be pre-loaded for this TABLE_LIST
    when opening an associated TABLE.
  */
    new_trg_event_map= static_cast<uint8>
                        (1 << static_cast<int>(TRG_EVENT_INSERT)) |
                      static_cast<uint8>
                        (1 << static_cast<int>(TRG_EVENT_UPDATE)) |
                      static_cast<uint8>
                        (1 << static_cast<int>(TRG_EVENT_DELETE));
    break;
  /*
    Basic INSERT. If there is an additional ON DUPLIATE KEY UPDATE
    clause, it will be handled later in this method.
  */
  case SQLCOM_INSERT:                           /* fall through */
  case SQLCOM_INSERT_SELECT:
  /*
    LOAD DATA ... INFILE is expected to fire BEFORE/AFTER INSERT
    triggers.
    If the statement also has REPLACE clause, it will be
    handled later in this method.
  */
  case SQLCOM_LOAD:                             /* fall through */
  /*
    REPLACE is semantically equivalent to INSERT. In case
    of a primary or unique key conflict, it deletes the old
    record and inserts a new one. So we also may need to
    fire ON DELETE triggers. This functionality is handled
    later in this method.
  */
  case SQLCOM_REPLACE:                          /* fall through */
  case SQLCOM_REPLACE_SELECT:
  /*
    CREATE TABLE ... SELECT defaults to INSERT if the table or
    view already exists. REPLACE option of CREATE TABLE ...
    REPLACE SELECT is handled later in this method.
  */
  case SQLCOM_CREATE_TABLE:
    new_trg_event_map|= static_cast<uint8>
                          (1 << static_cast<int>(TRG_EVENT_INSERT));
    break;
  /* Basic update and multi-update */
  case SQLCOM_UPDATE:                           /* fall through */
  case SQLCOM_UPDATE_MULTI:
    new_trg_event_map|= static_cast<uint8>
                          (1 << static_cast<int>(TRG_EVENT_UPDATE));
    break;
  /* Basic delete and multi-delete */
  case SQLCOM_DELETE:                           /* fall through */
  case SQLCOM_DELETE_MULTI:
    new_trg_event_map|= static_cast<uint8>
                          (1 << static_cast<int>(TRG_EVENT_DELETE));
    break;
  default:
    break;
  }

  switch (duplicates) {
  case DUP_UPDATE:
    new_trg_event_map|= static_cast<uint8>
                          (1 << static_cast<int>(TRG_EVENT_UPDATE));
    break;
  case DUP_REPLACE:
    new_trg_event_map|= static_cast<uint8>
                          (1 << static_cast<int>(TRG_EVENT_DELETE));
    break;
  case DUP_ERROR:
  default:
    break;
  }


  /*
    Do not iterate over sub-selects, only the tables in the outermost
    SELECT_LEX can be modified, if any.
  */
  TABLE_LIST *tables= select_lex.get_table_list();

  while (tables)
  {
    /*
      This is a fast check to filter out statements that do
      not change data, or tables  on the right side, in case of
      INSERT .. SELECT, CREATE TABLE .. SELECT and so on.
      Here we also filter out OPTIMIZE statement and non-updateable
      views, for which lock_type is TL_UNLOCK or TL_READ after
      parsing.
    */
    if (static_cast<int>(tables->lock_type) >=
        static_cast<int>(TL_WRITE_ALLOW_WRITE))
      tables->trg_event_map= new_trg_event_map;
    tables= tables->next_local;
  }
}


/*
  Unlink the first table from the global table list and the first table from
  outer select (lex->select_lex) local list

  SYNOPSIS
    unlink_first_table()
    link_to_local	Set to 1 if caller should link this table to local list

  NOTES
    We assume that first tables in both lists is the same table or the local
    list is empty.

  RETURN
    0	If 'query_tables' == 0
    unlinked table
      In this case link_to_local is set.

*/
TABLE_LIST *st_lex::unlink_first_table(bool *link_to_local)
{
  TABLE_LIST *first;
  if ((first= query_tables))
  {
    /*
      Exclude from global table list
    */
    if ((query_tables= query_tables->next_global))
      query_tables->prev_global= &query_tables;
    else
      query_tables_last= &query_tables;
    first->next_global= 0;

    /*
      and from local list if it is not empty
    */
    if ((*link_to_local= test(select_lex.table_list.first)))
    {
      select_lex.context.table_list= 
        select_lex.context.first_name_resolution_table= first->next_local;
      select_lex.table_list.first= first->next_local;
      select_lex.table_list.elements--;	//safety
      first->next_local= 0;
      /*
        Ensure that the global list has the same first table as the local
        list.
      */
      first_lists_tables_same();
    }
  }
  return first;
}


/*
  Bring first local table of first most outer select to first place in global
  table list

  SYNOPSYS
     st_lex::first_lists_tables_same()

  NOTES
    In many cases (for example, usual INSERT/DELETE/...) the first table of
    main SELECT_LEX have special meaning => check that it is the first table
    in global list and re-link to be first in the global list if it is
    necessary.  We need such re-linking only for queries with sub-queries in
    the select list, as only in this case tables of sub-queries will go to
    the global list first.
*/

void st_lex::first_lists_tables_same()
{
  TABLE_LIST *first_table= select_lex.table_list.first;
  if (query_tables != first_table && first_table != 0)
  {
    TABLE_LIST *next;
    if (query_tables_last == &first_table->next_global)
      query_tables_last= first_table->prev_global;

    if ((next= *first_table->prev_global= first_table->next_global))
      next->prev_global= first_table->prev_global;
    /* include in new place */
    first_table->next_global= query_tables;
    /*
       We are sure that query_tables is not 0, because first_table was not
       first table in the global list => we can use
       query_tables->prev_global without check of query_tables
    */
    query_tables->prev_global= &first_table->next_global;
    first_table->prev_global= &query_tables;
    query_tables= first_table;
  }
}


/*
  Link table back that was unlinked with unlink_first_table()

  SYNOPSIS
    link_first_table_back()
    link_to_local	do we need link this table to local

  RETURN
    global list
*/

void st_lex::link_first_table_back(TABLE_LIST *first,
				   bool link_to_local)
{
  if (first)
  {
    if ((first->next_global= query_tables))
      query_tables->prev_global= &first->next_global;
    else
      query_tables_last= &first->next_global;
    query_tables= first;

    if (link_to_local)
    {
      first->next_local= select_lex.table_list.first;
      select_lex.context.table_list= first;
      select_lex.table_list.first= first;
      select_lex.table_list.elements++;	//safety
    }
  }
}



/*
  cleanup lex for case when we open table by table for processing

  SYNOPSIS
    st_lex::cleanup_after_one_table_open()

  NOTE
    This method is mostly responsible for cleaning up of selects lists and
    derived tables state. To rollback changes in Query_tables_list one has
    to call Query_tables_list::reset_query_tables_list(FALSE).
*/

void st_lex::cleanup_after_one_table_open()
{
  /*
    thd->lex->derived_tables & additional units may be set if we open
    a view. It is necessary to clear thd->lex->derived_tables flag
    to prevent processing of derived tables during next open_and_lock_tables
    if next table is a real table and cleanup & remove underlying units
    NOTE: all units will be connected to thd->lex->select_lex, because we
    have not UNION on most upper level.
    */
  if (all_selects_list != &select_lex)
  {
    derived_tables= 0;
    /* cleunup underlying units (units of VIEW) */
    for (SELECT_LEX_UNIT *un= select_lex.first_inner_unit();
         un;
         un= un->next_unit())
      un->cleanup();
    /* reduce all selects list to default state */
    all_selects_list= &select_lex;
    /* remove underlying units (units of VIEW) subtree */
    select_lex.cut_subtree();
  }
}


/*
  Save current state of Query_tables_list for this LEX, and prepare it
  for processing of new statemnt.

  SYNOPSIS
    reset_n_backup_query_tables_list()
      backup  Pointer to Query_tables_list instance to be used for backup
*/

void st_lex::reset_n_backup_query_tables_list(Query_tables_list *backup)
{
  backup->set_query_tables_list(this);
  /*
    We have to perform full initialization here since otherwise we
    will damage backed up state.
  */
  this->reset_query_tables_list(TRUE);
}


/*
  Restore state of Query_tables_list for this LEX from backup.

  SYNOPSIS
    restore_backup_query_tables_list()
      backup  Pointer to Query_tables_list instance used for backup
*/

void st_lex::restore_backup_query_tables_list(Query_tables_list *backup)
{
  this->destroy_query_tables_list();
  this->set_query_tables_list(backup);
}


/*
  Checks for usage of routines and/or tables in a parsed statement

  SYNOPSIS
    st_lex:table_or_sp_used()

  RETURN
    FALSE  No routines and tables used
    TRUE   Either or both routines and tables are used.
*/

bool st_lex::table_or_sp_used()
{
  DBUG_ENTER("table_or_sp_used");

  if (sroutines.records || query_tables)
    DBUG_RETURN(TRUE);

  DBUG_RETURN(FALSE);
}


/*
  Do end-of-prepare fixup for list of tables and their merge-VIEWed tables

  SYNOPSIS
    fix_prepare_info_in_table_list()
      thd  Thread handle
      tbl  List of tables to process

  DESCRIPTION
    Perform end-end-of prepare fixup for list of tables, if any of the tables
    is a merge-algorithm VIEW, recursively fix up its underlying tables as
    well.

*/

static void fix_prepare_info_in_table_list(THD *thd, TABLE_LIST *tbl)
{
  for (; tbl; tbl= tbl->next_local)
  {
    if (tbl->on_expr)
    {
      thd->check_and_register_item_tree(&tbl->prep_on_expr, &tbl->on_expr);
      tbl->on_expr= tbl->on_expr->copy_andor_structure(thd);
    }
    if (tbl->is_view_or_derived() && tbl->is_merged_derived())
    {
      SELECT_LEX *sel= tbl->get_single_select();
      fix_prepare_info_in_table_list(thd, sel->get_table_list());
    }
  }
}


/*
  Save WHERE/HAVING/ON clauses and replace them with disposable copies

  SYNOPSIS
    st_select_lex::fix_prepare_information
      thd          thread handler
      conds        in/out pointer to WHERE condition to be met at execution
      having_conds in/out pointer to HAVING condition to be met at execution
  
  DESCRIPTION
    The passed WHERE and HAVING are to be saved for the future executions.
    This function saves it, and returns a copy which can be thrashed during
    this execution of the statement. By saving/thrashing here we mean only
    AND/OR trees.
    The function also calls fix_prepare_info_in_table_list that saves all
    ON expressions.    
*/

void st_select_lex::fix_prepare_information(THD *thd, Item **conds, 
                                            Item **having_conds)
{
  if (!thd->stmt_arena->is_conventional() && first_execution)
  {
    first_execution= 0;
    if (*conds)
    {
      thd->check_and_register_item_tree(&prep_where, conds);
      *conds= where= prep_where->copy_andor_structure(thd);
    }
    if (*having_conds)
    {
      thd->check_and_register_item_tree(&prep_having, having_conds);
      *having_conds= having= prep_having->copy_andor_structure(thd);
    }
    fix_prepare_info_in_table_list(thd, table_list.first);
  }
}


/*
  There are st_select_lex::add_table_to_list &
  st_select_lex::set_lock_for_tables are in sql_parse.cc

  st_select_lex::print is in sql_select.cc

  st_select_lex_unit::prepare, st_select_lex_unit::exec,
  st_select_lex_unit::cleanup, st_select_lex_unit::reinit_exec_mechanism,
  st_select_lex_unit::change_result
  are in sql_union.cc
*/

/*
  Sets the kind of hints to be added by the calls to add_index_hint().

  SYNOPSIS
    set_index_hint_type()
      type_arg     The kind of hints to be added from now on.
      clause       The clause to use for hints to be added from now on.

  DESCRIPTION
    Used in filling up the tagged hints list.
    This list is filled by first setting the kind of the hint as a 
    context variable and then adding hints of the current kind.
    Then the context variable index_hint_type can be reset to the
    next hint type.
*/
void st_select_lex::set_index_hint_type(enum index_hint_type type_arg,
                                        index_clause_map clause)
{ 
  current_index_hint_type= type_arg;
  current_index_hint_clause= clause;
}


/*
  Makes an array to store index usage hints (ADD/FORCE/IGNORE INDEX).

  SYNOPSIS
    alloc_index_hints()
      thd         current thread.
*/

void st_select_lex::alloc_index_hints (THD *thd)
{ 
  index_hints= new (thd->mem_root) List<Index_hint>(); 
}



/*
  adds an element to the array storing index usage hints 
  (ADD/FORCE/IGNORE INDEX).

  SYNOPSIS
    add_index_hint()
      thd         current thread.
      str         name of the index.
      length      number of characters in str.

  RETURN VALUE
    0 on success, non-zero otherwise
*/
bool st_select_lex::add_index_hint (THD *thd, char *str, uint length)
{
  return index_hints->push_front (new (thd->mem_root) 
                                 Index_hint(current_index_hint_type,
                                            current_index_hint_clause,
                                            str, length));
}


bool st_select_lex::optimize_unflattened_subqueries()
{
  for (SELECT_LEX_UNIT *un= first_inner_unit(); un; un= un->next_unit())
  {
    Item_subselect *subquery_predicate= un->item;
    
    if (subquery_predicate)
    {
      if (subquery_predicate->substype() == Item_subselect::IN_SUBS)
      {
        Item_in_subselect *in_subs=(Item_in_subselect*)subquery_predicate;
        if (in_subs->is_jtbm_merged)
          continue;
      }

      for (SELECT_LEX *sl= un->first_select(); sl; sl= sl->next_select())
      {
        JOIN *inner_join= sl->join;
        if (!inner_join)
          continue;
        SELECT_LEX *save_select= un->thd->lex->current_select;
        ulonglong save_options;
        int res;
        /* We need only 1 row to determine existence */
        un->set_limit(un->global_parameters);
        un->thd->lex->current_select= sl;
        save_options= inner_join->select_options;
        if (options & SELECT_DESCRIBE)
        {
          /* Optimize the subquery in the context of EXPLAIN. */
          sl->set_explain_type(FALSE);
          sl->options|= SELECT_DESCRIBE;
          inner_join->select_options|= SELECT_DESCRIBE;
        }
        res= inner_join->optimize();
        inner_join->select_options= save_options;
        un->thd->lex->current_select= save_select;
        if (res)
          return TRUE;
      }
    }
  }
  return FALSE;
}



/**
  @brief Process all derived tables/views of the SELECT.

  @param lex    LEX of this thread
  @param phase  phases to run derived tables/views through

  @details
  This function runs specified 'phases' on all tables from the
  table_list of this select.

  @return FALSE ok.
  @return TRUE an error occur.
*/

bool st_select_lex::handle_derived(struct st_lex *lex, uint phases)
{
  for (TABLE_LIST *cursor= (TABLE_LIST*) table_list.first;
       cursor;
       cursor= cursor->next_local)
  {
    if (cursor->is_view_or_derived() && cursor->handle_derived(lex, phases))
      return TRUE;
  }
  return FALSE;
}


/**
  @brief
  Returns first unoccupied table map and table number

  @param map     [out] return found map
  @param tablenr [out] return found tablenr

  @details
  Returns first unoccupied table map and table number in this select.
  Map and table are returned in *'map' and *'tablenr' accordingly.

  @retrun TRUE  no free table map/table number
  @return FALSE found free table map/table number
*/

bool st_select_lex::get_free_table_map(table_map *map, uint *tablenr)
{
  *map= 0;
  *tablenr= 0;
  TABLE_LIST *tl;
  List_iterator<TABLE_LIST> ti(leaf_tables);
  while ((tl= ti++))
  {
    if (tl->table->map > *map)
      *map= tl->table->map;
    if (tl->table->tablenr > *tablenr)
      *tablenr= tl->table->tablenr;
  }
  (*map)<<= 1;
  (*tablenr)++;
  if (*tablenr >= MAX_TABLES)
    return TRUE;
  return FALSE;
}


/**
  @brief
  Append given table to the leaf_tables list.

  @param link  Offset to which list in table structure to use
  @param table Table to append

  @details
  Append given 'table' to the leaf_tables list using the 'link' offset.
  If the 'table' is linked with other tables through next_leaf/next_local
  chains then whole list will be appended.
*/

void st_select_lex::append_table_to_list(TABLE_LIST *TABLE_LIST::*link,
                                         TABLE_LIST *table)
{
  TABLE_LIST *tl;
  for (tl= leaf_tables.head(); tl->*link; tl= tl->*link) ;
  tl->*link= table;
}


/*
  @brief
  Replace given table from the leaf_tables list for a list of tables 

  @param table Table to replace
  @param list  List to substititute the table for

  @details
  Replace 'table' from the leaf_tables list for a list of tables 'tbl_list'.
*/

void st_select_lex::replace_leaf_table(TABLE_LIST *table, List<TABLE_LIST> &tbl_list)
{
  TABLE_LIST *tl;
  List_iterator<TABLE_LIST> ti(leaf_tables);
  while ((tl= ti++))
  {
    if (tl == table)
    {
      ti.replace(tbl_list);
      break;
    }
  }
}


/**
  @brief
  Assigns new table maps to tables in the leaf_tables list

  @param derived    Derived table to take initial table map from
  @param map        table map to begin with
  @param tablenr    table number to begin with
  @param parent_lex new parent select_lex

  @details
  Assign new table maps/table numbers to all tables in the leaf_tables list.
  'map'/'tablenr' are used for the first table and shifted to left/
  increased for each consequent table in the leaf_tables list.
  If the 'derived' table is given then it's table map/number is used for the
  first table in the list and 'map'/'tablenr' are used for the second and
  all consequent tables.
  The 'parent_lex' is set as the new parent select_lex for all tables in the
  list.
*/

void st_select_lex::remap_tables(TABLE_LIST *derived, table_map map,
                                 uint tablenr, SELECT_LEX *parent_lex)
{
  bool first_table= TRUE;
  TABLE_LIST *tl;
  table_map first_map;
  uint first_tablenr;

  if (derived && derived->table)
  {
    first_map= derived->table->map;
    first_tablenr= derived->table->tablenr;
  }
  else
  {
    first_map= map;
    map<<= 1;
    first_tablenr= tablenr++;
  }
  /*
    Assign table bit/table number.
    To the first table of the subselect the table bit/tablenr of the
    derived table is assigned. The rest of tables are getting bits
    sequentially, starting from the provided table map/tablenr.
  */
  List_iterator<TABLE_LIST> ti(leaf_tables);
  while ((tl= ti++))
  {
    if (first_table)
    {
      first_table= FALSE;
      tl->table->set_table_map(first_map, first_tablenr);
    }
    else
    {
      tl->table->set_table_map(map, tablenr);
      tablenr++;
      map<<= 1;
    }
    SELECT_LEX *old_sl= tl->select_lex;
    tl->select_lex= parent_lex;
    for(TABLE_LIST *emb= tl->embedding;
        emb && emb->select_lex == old_sl;
        emb= emb->embedding)
      emb->select_lex= parent_lex;
  }
}

/**
  @brief
  Merge a subquery into this select.

  @param derived     derived table of the subquery to be merged
  @param subq_select select_lex of the subquery
  @param map         table map for assigning to merged tables from subquery
  @param table_no    table number for assigning to merged tables from subquery

  @details
  This function merges a subquery into its parent select. In short the
  merge operation appends the subquery FROM table list to the parent's
  FROM table list. In more details:
    .) the top_join_list of the subquery is wrapped into a join_nest
       and attached to 'derived'
    .) subquery's leaf_tables list  is merged with the leaf_tables
       list of this select_lex
    .) the table maps and table numbers of the tables merged from
       the subquery are adjusted to reflect their new binding to
       this select

  @return TRUE  an error occur
  @return FALSE ok
*/

bool SELECT_LEX::merge_subquery(THD *thd, TABLE_LIST *derived,
                                SELECT_LEX *subq_select,
                                uint table_no, table_map map)
{
  derived->wrap_into_nested_join(subq_select->top_join_list);

  ftfunc_list->concat(subq_select->ftfunc_list);
  if (join ||
      thd->lex->sql_command == SQLCOM_UPDATE_MULTI ||
      thd->lex->sql_command == SQLCOM_DELETE_MULTI)
  {
    List_iterator_fast<Item_in_subselect> li(subq_select->sj_subselects);
    Item_in_subselect *in_subq;
    while ((in_subq= li++))
    {
      sj_subselects.push_back(in_subq);
      if (in_subq->emb_on_expr_nest == NO_JOIN_NEST)
         in_subq->emb_on_expr_nest= derived;
    }
  }

  /* Walk through child's tables and adjust table map, tablenr,
   * parent_lex */
  subq_select->remap_tables(derived, map, table_no, this);
  subq_select->merged_into= this;

  replace_leaf_table(derived, subq_select->leaf_tables);

  return FALSE;
}


/**
  @brief
  Mark tables from the leaf_tables list as belong to a derived table.

  @param derived   tables will be marked as belonging to this derived

  @details
  Run through the leaf_list and mark all tables as belonging to the 'derived'.
*/

void SELECT_LEX::mark_as_belong_to_derived(TABLE_LIST *derived)
{
  /* Mark tables as belonging to this DT */
  TABLE_LIST *tl;
  List_iterator<TABLE_LIST> ti(leaf_tables);
  while ((tl= ti++))
  {
    tl->skip_temporary= 1;
    tl->belong_to_derived= derived;
  }
}


/**
  @brief
  Update used_tables cache for this select

  @details
  This function updates used_tables cache of ON expressions of all tables
  in the leaf_tables list and of the conds expression (if any).
*/

void SELECT_LEX::update_used_tables()
{
  TABLE_LIST *tl;
  List_iterator<TABLE_LIST> ti(leaf_tables);

  while ((tl= ti++))
  {
    if (tl->table && !tl->is_view_or_derived())
    {
      TABLE_LIST *embedding= tl->embedding;
      for (embedding= tl->embedding; embedding; embedding=embedding->embedding)
      {
        if (embedding->is_view_or_derived())
	{
          DBUG_ASSERT(embedding->is_merged_derived());
          TABLE *tab= tl->table;
          tab->covering_keys= tab->s->keys_for_keyread;
          tab->covering_keys.intersect(tab->keys_in_use_for_query);
          tab->merge_keys.clear_all();
          bitmap_clear_all(tab->read_set);
          bitmap_clear_all(tab->vcol_set);
          break;
        }
      }
    }
  }

  ti.rewind();
  while ((tl= ti++))
  {
    TABLE_LIST *embedding= tl;
    do
    {
      bool maybe_null;
      if ((maybe_null= test(embedding->outer_join)))
      {
	tl->table->maybe_null= maybe_null;
        break;
      }
    }
    while ((embedding= embedding->embedding));
    if (tl->on_expr)
    {
      tl->on_expr->update_used_tables();
      tl->on_expr->walk(&Item::eval_not_null_tables, 0, NULL);
    }
    embedding= tl->embedding;
    while (embedding)
    {
      if (embedding->on_expr && 
          embedding->nested_join->join_list.head() == tl)
      {
        embedding->on_expr->update_used_tables();
        embedding->on_expr->walk(&Item::eval_not_null_tables, 0, NULL);
      }
      tl= embedding;
      embedding= tl->embedding;
    }
  }

  if (join->conds)
  {
    join->conds->update_used_tables();
    join->conds->walk(&Item::eval_not_null_tables, 0, NULL);
  }
  if (join->having)
  {
    join->having->update_used_tables();
  }

  Item *item;
  List_iterator_fast<Item> it(join->fields_list);
  while ((item= it++))
  {
    item->update_used_tables();
  }
  Item_outer_ref *ref;
  List_iterator_fast<Item_outer_ref> ref_it(inner_refs_list);
  while ((ref= ref_it++))
  {
    item= ref->outer_ref;
    item->update_used_tables();
  }
  for (ORDER *order= group_list.first; order; order= order->next)
    (*order->item)->update_used_tables();
  if (!master_unit()->is_union())
  {
    for (ORDER *order= order_list.first; order; order= order->next)
      (*order->item)->update_used_tables();
  }      
}


/**
  Set the EXPLAIN type for this subquery.
*/

void st_select_lex::set_explain_type(bool on_the_fly)
{
  bool is_primary= FALSE;
  if (next_select())
    is_primary= TRUE;

  if (!is_primary && first_inner_unit())
  {
    /*
      If there is at least one materialized derived|view then it's a PRIMARY select.
      Otherwise, all derived tables/views were merged and this select is a SIMPLE one.
    */
    for (SELECT_LEX_UNIT *un= first_inner_unit(); un; un= un->next_unit())
    {
      if ((!un->derived || un->derived->is_materialized_derived()))
      {
        is_primary= TRUE;
        break;
      }
    }
  }

  if (on_the_fly && !is_primary && have_merged_subqueries)
    is_primary= TRUE;

  SELECT_LEX *first= master_unit()->first_select();
  /* drop UNCACHEABLE_EXPLAIN, because it is for internal usage only */
  uint8 is_uncacheable= (uncacheable & ~UNCACHEABLE_EXPLAIN);

  type= ((&master_unit()->thd->lex->select_lex == this) ?
         (is_primary ? "PRIMARY" : "SIMPLE"):    
         ((this == first) ?
          ((linkage == DERIVED_TABLE_TYPE) ?
           "DERIVED" :
           ((is_uncacheable & UNCACHEABLE_DEPENDENT) ?
            "DEPENDENT SUBQUERY" :
            (is_uncacheable ? "UNCACHEABLE SUBQUERY" :
             "SUBQUERY"))) :
          ((is_uncacheable & UNCACHEABLE_DEPENDENT) ?
           "DEPENDENT UNION":
           is_uncacheable ? "UNCACHEABLE UNION":
           (this == master_unit()->fake_select_lex)? "UNION RESULT" : "UNION")));

  if (this == master_unit()->fake_select_lex)
    type= "UNION RESULT";

  if (!on_the_fly)
    options|= SELECT_DESCRIBE;
}


/**
  @brief
  Increase estimated number of records for a derived table/view

  @param records  number of records to increase estimate by

  @details
  This function increases estimated number of records by the 'records'
  for the derived table to which this select belongs to.
*/

void SELECT_LEX::increase_derived_records(ha_rows records)
{
  SELECT_LEX_UNIT *unit= master_unit();
  DBUG_ASSERT(unit->derived);

  select_union *result= (select_union*)unit->result;
  result->records+= records;
}


/**
  @brief
  Mark select's derived table as a const one.

  @param empty Whether select has an empty result set

  @details
  Mark derived table/view of this select as a constant one (to
  materialize it at the optimization phase) unless this select belongs to a
  union. Estimated number of rows is incremented if this select has non empty
  result set.
*/

void SELECT_LEX::mark_const_derived(bool empty)
{
  TABLE_LIST *derived= master_unit()->derived;
  if (!join->thd->lex->describe && derived)
  {
    if (!empty)
      increase_derived_records(1);
    if (!master_unit()->is_union() && !derived->is_merged_derived())
      derived->fill_me= TRUE;
  }
}


bool st_select_lex::save_leaf_tables(THD *thd)
{
  Query_arena *arena= thd->stmt_arena, backup;
  if (arena->is_conventional())
    arena= 0;                                  
  else
    thd->set_n_backup_active_arena(arena, &backup);

  List_iterator_fast<TABLE_LIST> li(leaf_tables);
  TABLE_LIST *table;
  while ((table= li++))
  {
    if (leaf_tables_exec.push_back(table))
      return 1;
    table->tablenr_exec= table->table->tablenr;
    table->map_exec= table->table->map;
    if (join && (join->select_options & SELECT_DESCRIBE))
      table->maybe_null_exec= 0;
    else
      table->maybe_null_exec= table->table->maybe_null;
  }
  if (arena)
    thd->restore_active_arena(arena, &backup);

  return 0;
}


bool st_select_lex::save_prep_leaf_tables(THD *thd)
{
  if (!thd->save_prep_leaf_list)
    return 0;

  Query_arena *arena= thd->stmt_arena, backup;
  if (arena->is_conventional())
    arena= 0;                                  
  else
    thd->set_n_backup_active_arena(arena, &backup);

  List_iterator_fast<TABLE_LIST> li(leaf_tables);
  TABLE_LIST *table;
  while ((table= li++))
  {
    if (leaf_tables_prep.push_back(table))
      return 1;
  }
  thd->lex->select_lex.is_prep_leaf_list_saved= TRUE; 
  thd->save_prep_leaf_list= FALSE;
  if (arena)
    thd->restore_active_arena(arena, &backup);

  return 0;
}


<<<<<<< HEAD
/*
  Return true if this select_lex has been converted into a semi-join nest
  within 'ancestor'.

  We need a loop to check this because there could be several nested
  subselects, like

    SELECT ... FROM grand_parent 
      WHERE expr1 IN (SELECT ... FROM parent 
                        WHERE expr2 IN ( SELECT ... FROM child)

  which were converted into:
  
    SELECT ... 
    FROM grand_parent SEMI_JOIN (parent JOIN child) 
    WHERE 
      expr1 AND expr2

  In this case, both parent and child selects were merged into the parent.
*/

bool st_select_lex::is_merged_child_of(st_select_lex *ancestor)
{
  bool all_merged= TRUE;
  for (SELECT_LEX *sl= this; sl && sl!=ancestor;
       sl=sl->outer_select())
  {
    Item *subs= sl->master_unit()->item;
    if (subs && subs->type() == Item::SUBSELECT_ITEM && 
       ((Item_subselect*)subs)->substype() == Item_subselect::IN_SUBS &&
       ((Item_in_subselect*)subs)->in_strategy & SUBS_SEMI_JOIN)
    {
      continue;
    }
    all_merged= FALSE;
    break;
  }
  return all_merged;
=======
int st_select_lex::print_explain(select_result_sink *output)
{
  int res;
  if (join && join->optimized == 2)
  {
    res= join->print_explain(output, TRUE,
                             FALSE, // need_tmp_table, 
                             FALSE, // bool need_order,
                             FALSE, // bool distinct,
                             NULL); //const char *message
  }
  else
  {
    /* Produce "not yet optimized" line */
    const char *msg="Not yet optimized";
    res= join->print_explain(output, TRUE,
                             FALSE, // need_tmp_table, 
                             FALSE, // bool need_order,
                             FALSE, // bool distinct,
                             msg); //const char *message
  }
  return 0;
}


int st_select_lex_unit::print_explain(select_result_sink *output)
{
  int res= 0;
  SELECT_LEX *first= first_select();

  for (SELECT_LEX *sl= first; sl; sl= sl->next_select())
  {
    if ((res= sl->print_explain(output)))
      break;
  }

  /* 
    Note: it could be that fake_select_lex->join == NULL still at this point
  */
  if (fake_select_lex && !fake_select_lex->join)
  {
    res= print_fake_select_lex_join(output, TRUE /* on the fly */,
                                    fake_select_lex, 0 /* flags */);
  }
  return res;
>>>>>>> 40d18379
}


/**
  A routine used by the parser to decide whether we are specifying a full
  partitioning or if only partitions to add or to split.

  @note  This needs to be outside of WITH_PARTITION_STORAGE_ENGINE since it
  is used from the sql parser that doesn't have any ifdef's

  @retval  TRUE    Yes, it is part of a management partition command
  @retval  FALSE          No, not a management partition command
*/

bool st_lex::is_partition_management() const
{
  return (sql_command == SQLCOM_ALTER_TABLE &&
          (alter_info.flags == ALTER_ADD_PARTITION ||
           alter_info.flags == ALTER_REORGANIZE_PARTITION));
}<|MERGE_RESOLUTION|>--- conflicted
+++ resolved
@@ -3655,7 +3655,6 @@
 }
 
 
-<<<<<<< HEAD
 /*
   Return true if this select_lex has been converted into a semi-join nest
   within 'ancestor'.
@@ -3694,7 +3693,9 @@
     break;
   }
   return all_merged;
-=======
+}
+
+
 int st_select_lex::print_explain(select_result_sink *output)
 {
   int res;
@@ -3740,7 +3741,6 @@
                                     fake_select_lex, 0 /* flags */);
   }
   return res;
->>>>>>> 40d18379
 }
 
 
