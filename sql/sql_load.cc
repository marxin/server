/* Copyright (C) 2000 MySQL AB & MySQL Finland AB & TCX DataKonsult AB

   This program is free software; you can redistribute it and/or modify
   it under the terms of the GNU General Public License as published by
   the Free Software Foundation; either version 2 of the License, or
   (at your option) any later version.

   This program is distributed in the hope that it will be useful,
   but WITHOUT ANY WARRANTY; without even the implied warranty of
   MERCHANTABILITY or FITNESS FOR A PARTICULAR PURPOSE.  See the
   GNU General Public License for more details.

   You should have received a copy of the GNU General Public License
   along with this program; if not, write to the Free Software
   Foundation, Inc., 59 Temple Place, Suite 330, Boston, MA  02111-1307  USA */


/* Copy data from a textfile to table */

#include "mysql_priv.h"
#include <my_dir.h>
#include <m_ctype.h>
#include "sql_repl.h"

class READ_INFO {
  File	file;
  byte	*buffer,			/* Buffer for read text */
	*end_of_buff;			/* Data in bufferts ends here */
  uint	buff_length,			/* Length of buffert */
	max_length;			/* Max length of row */
  char	*field_term_ptr,*line_term_ptr,*line_start_ptr,*line_start_end;
  uint	field_term_length,line_term_length,enclosed_length;
  int	field_term_char,line_term_char,enclosed_char,escape_char;
  int	*stack,*stack_pos;
  bool	found_end_of_line,start_of_line,eof;
  bool  need_end_io_cache;
  IO_CACHE cache;
  NET *io_net;

public:
  bool error,line_cuted,found_null,enclosed;
  byte	*row_start,			/* Found row starts here */
	*row_end;			/* Found row ends here */
  CHARSET_INFO *read_charset;

  READ_INFO(File file,uint tot_length,CHARSET_INFO *cs,
	    String &field_term,String &line_start,String &line_term,
	    String &enclosed,int escape,bool get_it_from_net, bool is_fifo);
  ~READ_INFO();
  int read_field();
  int read_fixed_length(void);
  int next_line(void);
  char unescape(char chr);
  int terminator(char *ptr,uint length);
  bool find_start_of_fields();
  /*
    We need to force cache close before destructor is invoked to log
    the last read block
  */
  void end_io_cache()
  {
    ::end_io_cache(&cache);
    need_end_io_cache = 0;
  }

  /*
    Either this method, or we need to make cache public
    Arg must be set from mysql_load() since constructor does not see
    either the table or THD value
  */
  void set_io_cache_arg(void* arg) { cache.arg = arg; }
};

static int read_fixed_length(THD *thd,COPY_INFO &info,TABLE *table,
			     List<Item> &fields, READ_INFO &read_info,
			     ulong skip_lines);
static int read_sep_field(THD *thd,COPY_INFO &info,TABLE *table,
			  List<Item> &fields, READ_INFO &read_info,
			  String &enclosed, ulong skip_lines);

int mysql_load(THD *thd,sql_exchange *ex,TABLE_LIST *table_list,
	       List<Item> &fields, enum enum_duplicates handle_duplicates,
	       bool read_file_from_client,thr_lock_type lock_type)
{
  char name[FN_REFLEN];
  File file;
  TABLE *table;
  int error;
  String *field_term=ex->field_term,*escaped=ex->escaped;
  String *enclosed=ex->enclosed;
  bool is_fifo=0;
#ifndef EMBEDDED_LIBRARY
  LOAD_FILE_INFO lf_info;
#endif
  char *db = table_list->db;			// This is never null
  /*
    If path for file is not defined, we will use the current database.
    If this is not set, we will use the directory where the table to be
    loaded is located
  */
  char *tdb= thd->db ? thd->db : db;		// Result is never null
  bool transactional_table, log_delayed;
  ulong skip_lines= ex->skip_lines;
  DBUG_ENTER("mysql_load");

#ifdef EMBEDDED_LIBRARY
  read_file_from_client  = 0; //server is always in the same process 
#endif

  if (escaped->length() > 1 || enclosed->length() > 1)
  {
    my_message(ER_WRONG_FIELD_TERMINATORS,ER(ER_WRONG_FIELD_TERMINATORS),
	       MYF(0));
    DBUG_RETURN(-1);
  }
  if (!(table = open_ltable(thd,table_list,lock_type)))
    DBUG_RETURN(-1);
  transactional_table= table->file->has_transactions();
  log_delayed= (transactional_table || table->tmp_table);

  if (!fields.elements)
  {
    Field **field;
    for (field=table->field; *field ; field++)
      fields.push_back(new Item_field(*field));
  }
  else
  {						// Part field list
    thd->dupp_field=0;
    if (setup_tables(table_list) ||
	setup_fields(thd, 0, table_list, fields, 1, 0, 0))
      DBUG_RETURN(-1);
    if (thd->dupp_field)
    {
      my_error(ER_FIELD_SPECIFIED_TWICE, MYF(0), thd->dupp_field->field_name);
      DBUG_RETURN(-1);
    }
  }

  uint tot_length=0;
  bool use_blobs=0,use_timestamp=0;
  List_iterator_fast<Item> it(fields);

  Item_field *field;
  while ((field=(Item_field*) it++))
  {
    if (field->field->flags & BLOB_FLAG)
    {
      use_blobs=1;
      tot_length+=256;				// Will be extended if needed
    }
    else
      tot_length+=field->field->field_length;
    if (!field_term->length() && !(field->field->flags & NOT_NULL_FLAG))
      field->field->set_notnull();
    if (field->field == table->timestamp_field)
      use_timestamp=1;
  }
  if (use_blobs && !ex->line_term->length() && !field_term->length())
  {
    my_message(ER_BLOBS_AND_NO_TERMINATED,ER(ER_BLOBS_AND_NO_TERMINATED),
	       MYF(0));
    DBUG_RETURN(-1);
  }

  /* We can't give an error in the middle when using LOCAL files */
  if (read_file_from_client && handle_duplicates == DUP_ERROR)
    handle_duplicates=DUP_IGNORE;

#ifndef EMBEDDED_LIBRARY
  if (read_file_from_client)
  {
    (void)net_request_file(&thd->net,ex->file_name);
    file = -1;
  }
  else
#endif
  {
#ifdef DONT_ALLOW_FULL_LOAD_DATA_PATHS
    ex->file_name+=dirname_length(ex->file_name);
#endif
    if (!dirname_length(ex->file_name) &&
	strlen(ex->file_name)+strlen(mysql_data_home)+strlen(tdb)+3 <
	FN_REFLEN)
    {
      (void) sprintf(name,"%s/%s/%s",mysql_data_home,tdb,ex->file_name);
      unpack_filename(name,name);		/* Convert to system format */
    }
    else
    {
#ifdef EMBEDDED_LIBRARY
      char *chk_name= ex->file_name;
      while ((*chk_name == ' ') || (*chk_name == 't'))
	chk_name++;
      if (*chk_name == FN_CURLIB)
      {
	sprintf(name, "%s%s", mysql_data_home, ex->file_name);
	unpack_filename(name, name);
      }
      else
#endif /*EMBEDDED_LIBRARY*/
      unpack_filename(name,ex->file_name);
#if !defined(__WIN__) && !defined(OS2) && ! defined(__NETWARE__)
      MY_STAT stat_info;
      if (!my_stat(name,&stat_info,MYF(MY_WME)))
	DBUG_RETURN(-1);

      // if we are not in slave thread, the file must be:
      if (!thd->slave_thread &&
	  !((stat_info.st_mode & S_IROTH) == S_IROTH &&  // readable by others
#ifndef __EMX__
	    (stat_info.st_mode & S_IFLNK) != S_IFLNK && // and not a symlink
#endif
	    ((stat_info.st_mode & S_IFREG) == S_IFREG ||
	     (stat_info.st_mode & S_IFIFO) == S_IFIFO)))
      {
	my_error(ER_TEXTFILE_NOT_READABLE,MYF(0),name);
	DBUG_RETURN(-1);
      }
      if ((stat_info.st_mode & S_IFIFO) == S_IFIFO)
	is_fifo = 1;
#endif
    }
    if ((file=my_open(name,O_RDONLY,MYF(MY_WME))) < 0)
      DBUG_RETURN(-1);
  }

  COPY_INFO info;
  bzero((char*) &info,sizeof(info));
  info.handle_duplicates=handle_duplicates;
  info.escape_char=escaped->length() ? (*escaped)[0] : INT_MAX;

  READ_INFO read_info(file,tot_length,thd->variables.collation_database,
		      *field_term,*ex->line_start, *ex->line_term, *enclosed,
		      info.escape_char, read_file_from_client, is_fifo);
  if (read_info.error)
  {
    if	(file >= 0)
      my_close(file,MYF(0));			// no files in net reading
    DBUG_RETURN(-1);				// Can't allocate buffers
  }

#ifndef EMBEDDED_LIBRARY
  if (mysql_bin_log.is_open())
  {
    lf_info.thd = thd;
    lf_info.ex = ex;
    lf_info.db = db;
    lf_info.table_name = table_list->real_name;
    lf_info.fields = &fields;
    lf_info.handle_dup = handle_duplicates;
    lf_info.wrote_create_file = 0;
    lf_info.last_pos_in_file = HA_POS_ERROR;
    lf_info.log_delayed= log_delayed;
    read_info.set_io_cache_arg((void*) &lf_info);
  }
#endif /*!EMBEDDED_LIBRARY*/

  restore_record(table,default_values);

  thd->count_cuted_fields= CHECK_FIELD_WARN;		/* calc cuted fields */
  thd->cuted_fields=0L;
  /* Skip lines if there is a line terminator */
  if (ex->line_term->length())
  {
    /* ex->skip_lines needs to be preserved for logging */
    while (skip_lines > 0)
    {
      skip_lines--;
      if (read_info.next_line())
	break;
    }
  }

  if (!(error=test(read_info.error)))
  {
    if (use_timestamp)
      table->timestamp_default_now= table->timestamp_on_update_now= 0;

    table->next_number_field=table->found_next_number_field;
    if (handle_duplicates == DUP_IGNORE ||
	handle_duplicates == DUP_REPLACE)
      table->file->extra(HA_EXTRA_IGNORE_DUP_KEY);
    table->file->start_bulk_insert((ha_rows) 0);
    table->copy_blobs=1;
    if (!field_term->length() && !enclosed->length())
      error=read_fixed_length(thd,info,table,fields,read_info,
			      skip_lines);
    else
      error=read_sep_field(thd,info,table,fields,read_info,*enclosed,
			   skip_lines);
    if (table->file->end_bulk_insert())
      error=1;					/* purecov: inspected */
    table->file->extra(HA_EXTRA_NO_IGNORE_DUP_KEY);
    table->next_number_field=0;
  }
  if (file >= 0)
    my_close(file,MYF(0));
  free_blobs(table);				/* if pack_blob was used */
  table->copy_blobs=0;
  thd->count_cuted_fields= CHECK_FIELD_IGNORE;

  /*
    We must invalidate the table in query cache before binlog writing and
    ha_autocommit_...
  */
  query_cache_invalidate3(thd, table_list, 0);

  if (error)
  {
    if (transactional_table)
      ha_autocommit_or_rollback(thd,error);
<<<<<<< HEAD
#ifndef EMBEDDED_LIBRARY
=======
    if (read_file_from_client)
      while (!read_info.next_line())
	;
>>>>>>> b940ae10
    if (mysql_bin_log.is_open())
    {
      /*
        Make sure last block (the one which caused the error) gets logged.
        This is needed because otherwise after write of
        (to the binlog, not to read_info (which is a cache))
        Delete_file_log_event the bad block will remain in read_info (because
        pre_read is not called at the end of the last block; remember pre_read
        is called whenever a new block is read from disk).
        At the end of mysql_load(), the destructor of read_info will call
        end_io_cache() which will flush read_info, so we will finally have
        this in the binlog:
        Append_block # The last successfull block
        Delete_file
        Append_block # The failing block
        which is nonsense.
        Or could also be (for a small file)
        Create_file  # The failing block
        which is nonsense (Delete_file is not written in this case, because:
        Create_file has not been written, so Delete_file is not written, then
        when read_info is destroyed end_io_cache() is called which writes
        Create_file.
      */
      read_info.end_io_cache();
      /* If the file was not empty, wrote_create_file is true */
      if (lf_info.wrote_create_file)
      {
        Delete_file_log_event d(thd, db, log_delayed);
        mysql_bin_log.write(&d);
      }
    }
#endif /*!EMBEDDED_LIBRARY*/
    error= -1;				// Error on read
    goto err;
  }
  sprintf(name, ER(ER_LOAD_INFO), (ulong) info.records, (ulong) info.deleted,
	  (ulong) (info.records - info.copied), (ulong) thd->cuted_fields);
  send_ok(thd,info.copied+info.deleted,0L,name);
  // on the slave thd->query is never initialized
  if (!thd->slave_thread)
    mysql_update_log.write(thd,thd->query,thd->query_length);

  if (!log_delayed)
    thd->options|=OPTION_STATUS_NO_TRANS_UPDATE;
#ifndef EMBEDDED_LIBRARY
  if (mysql_bin_log.is_open())
  {
    /*
      As already explained above, we need to call end_io_cache() or the last
      block will be logged only after Execute_load_log_event (which is wrong),
      when read_info is destroyed.
    */
    read_info.end_io_cache(); 
    if (lf_info.wrote_create_file)
    {
      Execute_load_log_event e(thd, db, log_delayed);
      mysql_bin_log.write(&e);
    }
  }
#endif /*!EMBEDDED_LIBRARY*/
  if (transactional_table)
    error=ha_autocommit_or_rollback(thd,error); 
err:
  if (thd->lock)
  {
    mysql_unlock_tables(thd, thd->lock);
    thd->lock=0;
  }
  DBUG_RETURN(error);
}

/****************************************************************************
** Read of rows of fixed size + optional garage + optonal newline
****************************************************************************/

static int
read_fixed_length(THD *thd,COPY_INFO &info,TABLE *table,List<Item> &fields,
		  READ_INFO &read_info, ulong skip_lines)
{
  List_iterator_fast<Item> it(fields);
  Item_field *sql_field;
  ulonglong id;
  DBUG_ENTER("read_fixed_length");

  id= 0;
  
  /* No fields can be null in this format. mark all fields as not null */
  while ((sql_field= (Item_field*) it++))
      sql_field->field->set_notnull();

  while (!read_info.read_fixed_length())
  {
    if (thd->killed)
    {
      my_error(ER_SERVER_SHUTDOWN,MYF(0));
      DBUG_RETURN(1);
    }
    if (skip_lines)
    {
      /*
	We could implement this with a simple seek if:
	- We are not using DATA INFILE LOCAL
	- escape character is  ""
	- line starting prefix is ""
      */
      skip_lines--;
      continue;
    }
    it.rewind();
    byte *pos=read_info.row_start;
#ifdef HAVE_purify
    read_info.row_end[0]=0;
#endif
    while ((sql_field= (Item_field*) it++))
    {
      Field *field= sql_field->field;                  
      if (pos == read_info.row_end)
      {
        thd->cuted_fields++;			/* Not enough fields */
        push_warning_printf(thd, MYSQL_ERROR::WARN_LEVEL_WARN, 
                            ER_WARN_TOO_FEW_RECORDS, 
                            ER(ER_WARN_TOO_FEW_RECORDS), thd->row_count);
	      field->reset();
      }
      else
      {
	uint length;
	byte save_chr;
	if ((length=(uint) (read_info.row_end-pos)) >
	    field->field_length)
	  length=field->field_length;
	save_chr=pos[length]; pos[length]='\0'; // Safeguard aganst malloc
  field->store((char*) pos,length,read_info.read_charset);
	pos[length]=save_chr;
	if ((pos+=length) > read_info.row_end)
	  pos= read_info.row_end;	/* Fills rest with space */
      }
    }
    if (pos != read_info.row_end)
    {
      thd->cuted_fields++;			/* To long row */
      push_warning_printf(thd, MYSQL_ERROR::WARN_LEVEL_WARN, 
                          ER_WARN_TOO_MANY_RECORDS, 
                          ER(ER_WARN_TOO_MANY_RECORDS), thd->row_count); 
    }
    if (write_record(table,&info))
      DBUG_RETURN(1);
    /*
      If auto_increment values are used, save the first one
       for LAST_INSERT_ID() and for the binary/update log.
       We can't use insert_id() as we don't want to touch the
       last_insert_id_used flag.
    */
    if (!id && thd->insert_id_used)
      id= thd->last_insert_id;
    if (table->next_number_field)
      table->next_number_field->reset();	// Clear for next record
    if (read_info.next_line())			// Skip to next line
      break;
    if (read_info.line_cuted)
    {
      thd->cuted_fields++;			/* To long row */
      push_warning_printf(thd, MYSQL_ERROR::WARN_LEVEL_WARN, 
                          ER_WARN_TOO_MANY_RECORDS, 
                          ER(ER_WARN_TOO_MANY_RECORDS), thd->row_count); 
    }
    thd->row_count++;
  }
  if (id && !read_info.error)
    thd->insert_id(id);			// For binary/update log
  DBUG_RETURN(test(read_info.error));
}



static int
read_sep_field(THD *thd,COPY_INFO &info,TABLE *table,
	       List<Item> &fields, READ_INFO &read_info,
	       String &enclosed, ulong skip_lines)
{
  List_iterator_fast<Item> it(fields);
  Item_field *sql_field;
  uint enclosed_length;
  ulonglong id;
  DBUG_ENTER("read_sep_field");

  enclosed_length=enclosed.length();
  id= 0;

  for (;;it.rewind())
  {
    if (thd->killed)
    {
      my_error(ER_SERVER_SHUTDOWN,MYF(0));
      DBUG_RETURN(1);
    }
    while ((sql_field=(Item_field*) it++))
    {
      uint length;
      byte *pos;

      if (read_info.read_field())
	break;
      pos=read_info.row_start;
      length=(uint) (read_info.row_end-pos);
      Field *field=sql_field->field;

      if (!read_info.enclosed &&
	  (enclosed_length && length == 4 && !memcmp(pos,"NULL",4)) ||
	  (length == 1 && read_info.found_null))
      {
	field->reset();
	field->set_null();
	if (!field->maybe_null())
	{
	  if (field->type() == FIELD_TYPE_TIMESTAMP)
	    ((Field_timestamp*) field)->set_time();
	  else if (field != table->next_number_field)      
	    field->set_warning((uint) MYSQL_ERROR::WARN_LEVEL_WARN, 
			       ER_WARN_NULL_TO_NOTNULL, 1);
	}
	continue;
      }
      field->set_notnull();
      read_info.row_end[0]=0;			// Safe to change end marker
      field->store((char*) read_info.row_start,length,read_info.read_charset);
    }
    if (read_info.error)
      break;
    if (skip_lines)
    {
      if (!--skip_lines)
	thd->cuted_fields= 0L;			// Reset warnings
      continue;
    }
    if (sql_field)
    {						// Last record
      if (sql_field == (Item_field*) fields.head())
	break;
      for (; sql_field ; sql_field=(Item_field*) it++)
      {
	sql_field->field->set_null();
	sql_field->field->reset();
	thd->cuted_fields++;
 	push_warning_printf(thd, MYSQL_ERROR::WARN_LEVEL_WARN, 
                	    ER_WARN_TOO_FEW_RECORDS,
                	    ER(ER_WARN_TOO_FEW_RECORDS), thd->row_count);
      }
    }
    if (write_record(table,&info))
      DBUG_RETURN(1);
    /*
      If auto_increment values are used, save the first one
       for LAST_INSERT_ID() and for the binary/update log.
       We can't use insert_id() as we don't want to touch the
       last_insert_id_used flag.
    */
    if (!id && thd->insert_id_used)
      id= thd->last_insert_id;
    if (table->next_number_field)
      table->next_number_field->reset();	// Clear for next record
    if (read_info.next_line())			// Skip to next line
      break;
    if (read_info.line_cuted)
    {
      thd->cuted_fields++;			/* To long row */
      push_warning_printf(thd, MYSQL_ERROR::WARN_LEVEL_WARN, 
                          ER_WARN_TOO_MANY_RECORDS, ER(ER_WARN_TOO_MANY_RECORDS), 
                          thd->row_count);   
    }
    thd->row_count++;
  }
  if (id && !read_info.error)
    thd->insert_id(id);			// For binary/update log
  DBUG_RETURN(test(read_info.error));
}


/* Unescape all escape characters, mark \N as null */

char
READ_INFO::unescape(char chr)
{
  switch(chr) {
  case 'n': return '\n';
  case 't': return '\t';
  case 'r': return '\r';
  case 'b': return '\b';
  case '0': return 0;				// Ascii null
  case 'Z': return '\032';			// Win32 end of file
  case 'N': found_null=1;

    /* fall through */
  default:  return chr;
  }
}


/*
  Read a line using buffering
  If last line is empty (in line mode) then it isn't outputed
*/


READ_INFO::READ_INFO(File file_par, uint tot_length, CHARSET_INFO *cs,
		     String &field_term, String &line_start, String &line_term,
		     String &enclosed_par, int escape, bool get_it_from_net,
		     bool is_fifo)
  :file(file_par),escape_char(escape)
{
  read_charset= cs;
  field_term_ptr=(char*) field_term.ptr();
  field_term_length= field_term.length();
  line_term_ptr=(char*) line_term.ptr();
  line_term_length= line_term.length();
  if (line_start.length() == 0)
  {
    line_start_ptr=0;
    start_of_line= 0;
  }
  else
  {
    line_start_ptr=(char*) line_start.ptr();
    line_start_end=line_start_ptr+line_start.length();
    start_of_line= 1;
  }
  /* If field_terminator == line_terminator, don't use line_terminator */
  if (field_term_length == line_term_length &&
      !memcmp(field_term_ptr,line_term_ptr,field_term_length))
  {
    line_term_length=0;
    line_term_ptr=(char*) "";
  }
  enclosed_char= (enclosed_length=enclosed_par.length()) ?
    (uchar) enclosed_par[0] : INT_MAX;
  field_term_char= field_term_length ? (uchar) field_term_ptr[0] : INT_MAX;
  line_term_char= line_term_length ? (uchar) line_term_ptr[0] : INT_MAX;
  error=eof=found_end_of_line=found_null=line_cuted=0;
  buff_length=tot_length;


  /* Set of a stack for unget if long terminators */
  uint length=max(field_term_length,line_term_length)+1;
  set_if_bigger(length,line_start.length());
  stack=stack_pos=(int*) sql_alloc(sizeof(int)*length);

  if (!(buffer=(byte*) my_malloc(buff_length+1,MYF(0))))
    error=1; /* purecov: inspected */
  else
  {
    end_of_buff=buffer+buff_length;
    if (init_io_cache(&cache,(get_it_from_net) ? -1 : file, 0,
		      (get_it_from_net) ? READ_NET :
		      (is_fifo ? READ_FIFO : READ_CACHE),0L,1,
		      MYF(MY_WME)))
    {
      my_free((gptr) buffer,MYF(0)); /* purecov: inspected */
      error=1;
    }
    else 
    {
      /*
	init_io_cache() will not initialize read_function member
	if the cache is READ_NET. The reason is explained in
	mysys/mf_iocache.c. So we work around the problem with a
	manual assignment
      */
      need_end_io_cache = 1;

#ifndef EMBEDDED_LIBRARY
      if (get_it_from_net)
	cache.read_function = _my_b_net_read;

      if (mysql_bin_log.is_open())
	cache.pre_read = cache.pre_close =
	  (IO_CACHE_CALLBACK) log_loaded_block;
#endif
    }
  }
}


READ_INFO::~READ_INFO()
{
  if (!error)
  {
    if (need_end_io_cache)
      ::end_io_cache(&cache);
    my_free((gptr) buffer,MYF(0));
    error=1;
  }
}


#define GET (stack_pos != stack ? *--stack_pos : my_b_get(&cache))
#define PUSH(A) *(stack_pos++)=(A)


inline int READ_INFO::terminator(char *ptr,uint length)
{
  int chr=0;					// Keep gcc happy
  uint i;
  for (i=1 ; i < length ; i++)
  {
    if ((chr=GET) != *++ptr)
    {
      break;
    }
  }
  if (i == length)
    return 1;
  PUSH(chr);
  while (i-- > 1)
    PUSH((uchar) *--ptr);
  return 0;
}


int READ_INFO::read_field()
{
  int chr,found_enclosed_char;
  byte *to,*new_buffer;

  found_null=0;
  if (found_end_of_line)
    return 1;					// One have to call next_line

  /* Skip until we find 'line_start' */

  if (start_of_line)
  {						// Skip until line_start
    start_of_line=0;
    if (find_start_of_fields())
      return 1;
  }
  if ((chr=GET) == my_b_EOF)
  {
    found_end_of_line=eof=1;
    return 1;
  }
  to=buffer;
  if (chr == enclosed_char)
  {
    found_enclosed_char=enclosed_char;
    *to++=(byte) chr;				// If error
  }
  else
  {
    found_enclosed_char= INT_MAX;
    PUSH(chr);
  }

  for (;;)
  {
    while ( to < end_of_buff)
    {
      chr = GET;
#ifdef USE_MB
      if ((my_mbcharlen(read_charset, chr) > 1) &&
          to+my_mbcharlen(read_charset, chr) <= end_of_buff)
      {
	  uchar* p = (uchar*)to;
	  *to++ = chr;
	  int ml = my_mbcharlen(read_charset, chr);
	  int i;
	  for (i=1; i<ml; i++) {
	      chr = GET;
	      if (chr == my_b_EOF)
		  goto found_eof;
	      *to++ = chr;
	  }
	  if (my_ismbchar(read_charset,
                          (const char *)p,
                          (const char *)to))
	    continue;
	  for (i=0; i<ml; i++)
	    PUSH((uchar) *--to);
	  chr = GET;
      }
#endif
      if (chr == my_b_EOF)
	goto found_eof;
      if (chr == escape_char)
      {
	if ((chr=GET) == my_b_EOF)
	{
	  *to++= (byte) escape_char;
	  goto found_eof;
	}
	*to++ = (byte) unescape((char) chr);
	continue;
      }
#ifdef ALLOW_LINESEPARATOR_IN_STRINGS
      if (chr == line_term_char)
#else
      if (chr == line_term_char && found_enclosed_char == INT_MAX)
#endif
      {
	if (terminator(line_term_ptr,line_term_length))
	{					// Maybe unexpected linefeed
	  enclosed=0;
	  found_end_of_line=1;
	  row_start=buffer;
	  row_end=  to;
	  return 0;
	}
      }
      if (chr == found_enclosed_char)
      {
	if ((chr=GET) == found_enclosed_char)
	{					// Remove dupplicated
	  *to++ = (byte) chr;
	  continue;
	}
	// End of enclosed field if followed by field_term or line_term
	if (chr == my_b_EOF ||
	    chr == line_term_char && terminator(line_term_ptr,
						line_term_length))
	{					// Maybe unexpected linefeed
	  enclosed=1;
	  found_end_of_line=1;
	  row_start=buffer+1;
	  row_end=  to;
	  return 0;
	}
	if (chr == field_term_char &&
	    terminator(field_term_ptr,field_term_length))
	{
	  enclosed=1;
	  row_start=buffer+1;
	  row_end=  to;
	  return 0;
	}
	/*
	  The string didn't terminate yet.
	  Store back next character for the loop
	*/
	PUSH(chr);
	/* copy the found term character to 'to' */
	chr= found_enclosed_char;
      }
      else if (chr == field_term_char && found_enclosed_char == INT_MAX)
      {
	if (terminator(field_term_ptr,field_term_length))
	{
	  enclosed=0;
	  row_start=buffer;
	  row_end=  to;
	  return 0;
	}
      }
      *to++ = (byte) chr;
    }
    /*
    ** We come here if buffer is too small. Enlarge it and continue
    */
    if (!(new_buffer=(byte*) my_realloc((char*) buffer,buff_length+1+IO_SIZE,
					MYF(MY_WME))))
      return (error=1);
    to=new_buffer + (to-buffer);
    buffer=new_buffer;
    buff_length+=IO_SIZE;
    end_of_buff=buffer+buff_length;
  }

found_eof:
  enclosed=0;
  found_end_of_line=eof=1;
  row_start=buffer;
  row_end=to;
  return 0;
}

/*
  Read a row with fixed length.

  NOTES
    The row may not be fixed size on disk if there are escape
    characters in the file.

  IMPLEMENTATION NOTE
    One can't use fixed length with multi-byte charset **

  RETURN
    0  ok
    1  error
*/

int READ_INFO::read_fixed_length()
{
  int chr;
  byte *to;
  if (found_end_of_line)
    return 1;					// One have to call next_line

  if (start_of_line)
  {						// Skip until line_start
    start_of_line=0;
    if (find_start_of_fields())
      return 1;
  }

  to=row_start=buffer;
  while (to < end_of_buff)
  {
    if ((chr=GET) == my_b_EOF)
      goto found_eof;
    if (chr == escape_char)
    {
      if ((chr=GET) == my_b_EOF)
      {
	*to++= (byte) escape_char;
	goto found_eof;
      }
      *to++ =(byte) unescape((char) chr);
      continue;
    }
    if (chr == line_term_char)
    {
      if (terminator(line_term_ptr,line_term_length))
      {						// Maybe unexpected linefeed
	found_end_of_line=1;
	row_end=  to;
	return 0;
      }
    }
    *to++ = (byte) chr;
  }
  row_end=to;					// Found full line
  return 0;

found_eof:
  found_end_of_line=eof=1;
  row_start=buffer;
  row_end=to;
  return to == buffer ? 1 : 0;
}


int READ_INFO::next_line()
{
  line_cuted=0;
  start_of_line= line_start_ptr != 0;
  if (found_end_of_line || eof)
  {
    found_end_of_line=0;
    return eof;
  }
  found_end_of_line=0;
  if (!line_term_length)
    return 0;					// No lines
  for (;;)
  {
    int chr = GET;
#ifdef USE_MB
   if (my_mbcharlen(read_charset, chr) > 1)
   {
       for (int i=1;
            chr != my_b_EOF && i<my_mbcharlen(read_charset, chr);
            i++)
	   chr = GET;
       if (chr == escape_char)
	   continue;
   }
#endif
   if (chr == my_b_EOF)
   {
      eof=1;
      return 1;
    }
    if (chr == escape_char)
    {
      line_cuted=1;
      if (GET == my_b_EOF)
	return 1;
      continue;
    }
    if (chr == line_term_char && terminator(line_term_ptr,line_term_length))
      return 0;
    line_cuted=1;
  }
}


bool READ_INFO::find_start_of_fields()
{
  int chr;
 try_again:
  do
  {
    if ((chr=GET) == my_b_EOF)
    {
      found_end_of_line=eof=1;
      return 1;
    }
  } while ((char) chr != line_start_ptr[0]);
  for (char *ptr=line_start_ptr+1 ; ptr != line_start_end ; ptr++)
  {
    chr=GET;					// Eof will be checked later
    if ((char) chr != *ptr)
    {						// Can't be line_start
      PUSH(chr);
      while (--ptr != line_start_ptr)
      {						// Restart with next char
	PUSH((uchar) *ptr);
      }
      goto try_again;
    }
  }
  return 0;
}<|MERGE_RESOLUTION|>--- conflicted
+++ resolved
@@ -310,13 +310,12 @@
   {
     if (transactional_table)
       ha_autocommit_or_rollback(thd,error);
-<<<<<<< HEAD
-#ifndef EMBEDDED_LIBRARY
-=======
+
     if (read_file_from_client)
       while (!read_info.next_line())
 	;
->>>>>>> b940ae10
+
+#ifndef EMBEDDED_LIBRARY
     if (mysql_bin_log.is_open())
     {
       /*
