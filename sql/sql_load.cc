/*
<<<<<<< HEAD
   Copyright (c) 2000, 2015, Oracle and/or its affiliates.
   Copyright (c) 2010, 2015, MariaDB
=======
   Copyright (c) 2000, 2016, Oracle and/or its affiliates. All rights reserved.
>>>>>>> e7061f7e

   This program is free software; you can redistribute it and/or modify
   it under the terms of the GNU General Public License as published by
   the Free Software Foundation; version 2 of the License.

   This program is distributed in the hope that it will be useful,
   but WITHOUT ANY WARRANTY; without even the implied warranty of
   MERCHANTABILITY or FITNESS FOR A PARTICULAR PURPOSE.  See the
   GNU General Public License for more details.

   You should have received a copy of the GNU General Public License
   along with this program; if not, write to the Free Software
   Foundation, Inc., 51 Franklin St, Fifth Floor, Boston, MA 02110-1301  USA */


/* Copy data from a textfile to table */
/* 2006-12 Erik Wetterberg : LOAD XML added */

#include "sql_priv.h"
#include "unireg.h"
#include "sql_load.h"
#include "sql_load.h"
#include "sql_cache.h"                          // query_cache_*
#include "sql_base.h"          // fill_record_n_invoke_before_triggers
#include <my_dir.h>
#include "sql_view.h"                           // check_key_in_view
#include "sql_insert.h" // check_that_all_fields_are_given_values,
                        // prepare_triggers_for_insert_stmt,
                        // write_record
#include "sql_acl.h"    // INSERT_ACL, UPDATE_ACL
#include "log_event.h"  // Delete_file_log_event,
                        // Execute_load_query_log_event,
                        // LOG_EVENT_UPDATE_TABLE_MAP_VERSION_F
#include <m_ctype.h>
#include "rpl_mi.h"
#include "sql_repl.h"
#include "sp_head.h"
#include "sql_trigger.h"
#include "sql_derived.h"
#include "sql_show.h"

class XML_TAG {
public:
  int level;
  String field;
  String value;
  XML_TAG(int l, String f, String v);
};


XML_TAG::XML_TAG(int l, String f, String v)
{
  level= l;
  field.append(f);
  value.append(v);
}


#define GET (stack_pos != stack ? *--stack_pos : my_b_get(&cache))
#define PUSH(A) *(stack_pos++)=(A)

class READ_INFO {
  File	file;
  uchar	*buffer,			/* Buffer for read text */
	*end_of_buff;			/* Data in bufferts ends here */
  uint	buff_length,			/* Length of buffert */
	max_length;			/* Max length of row */
  const uchar *field_term_ptr,*line_term_ptr;
  const char  *line_start_ptr,*line_start_end;
  uint	field_term_length,line_term_length,enclosed_length;
  int	field_term_char,line_term_char,enclosed_char,escape_char;
  int	*stack,*stack_pos;
  bool	found_end_of_line,start_of_line,eof;
  bool  need_end_io_cache;
  IO_CACHE cache;
  NET *io_net;
  int level; /* for load xml */

public:
  bool error,line_cuted,found_null,enclosed;
  uchar	*row_start,			/* Found row starts here */
	*row_end;			/* Found row ends here */
  CHARSET_INFO *read_charset;

  READ_INFO(File file,uint tot_length,CHARSET_INFO *cs,
	    String &field_term,String &line_start,String &line_term,
	    String &enclosed,int escape,bool get_it_from_net, bool is_fifo);
  ~READ_INFO();
  int read_field();
  int read_fixed_length(void);
  int next_line(void);
  char unescape(char chr);
  int terminator(const uchar *ptr, uint length);
  bool find_start_of_fields();
  /* load xml */
  List<XML_TAG> taglist;
  int read_value(int delim, String *val);
  int read_xml();
  int clear_level(int level);

  /*
    We need to force cache close before destructor is invoked to log
    the last read block
  */
  void end_io_cache()
  {
    ::end_io_cache(&cache);
    need_end_io_cache = 0;
  }
  my_off_t file_length() { return cache.end_of_file; }
  my_off_t position()    { return my_b_tell(&cache); }

  /*
    Either this method, or we need to make cache public
    Arg must be set from mysql_load() since constructor does not see
    either the table or THD value
  */
  void set_io_cache_arg(void* arg) { cache.arg = arg; }

  /**
    skip all data till the eof.
  */
  void skip_data_till_eof()
  {
    while (GET != my_b_EOF)
      ;
  }
};

static int read_fixed_length(THD *thd, COPY_INFO &info, TABLE_LIST *table_list,
                             List<Item> &fields_vars, List<Item> &set_fields,
                             List<Item> &set_values, READ_INFO &read_info,
			     ulong skip_lines,
			     bool ignore_check_option_errors);
static int read_sep_field(THD *thd, COPY_INFO &info, TABLE_LIST *table_list,
                          List<Item> &fields_vars, List<Item> &set_fields,
                          List<Item> &set_values, READ_INFO &read_info,
			  String &enclosed, ulong skip_lines,
			  bool ignore_check_option_errors);

static int read_xml_field(THD *thd, COPY_INFO &info, TABLE_LIST *table_list,
                          List<Item> &fields_vars, List<Item> &set_fields,
                          List<Item> &set_values, READ_INFO &read_info,
                          String &enclosed, ulong skip_lines,
                          bool ignore_check_option_errors);

#ifndef EMBEDDED_LIBRARY
static bool write_execute_load_query_log_event(THD *, sql_exchange*, const
           char*, const char*, bool, enum enum_duplicates, bool, bool, int);
#endif /* EMBEDDED_LIBRARY */

/*
  Execute LOAD DATA query

  SYNOPSYS
    mysql_load()
      thd - current thread
      ex  - sql_exchange object representing source file and its parsing rules
      table_list  - list of tables to which we are loading data
      fields_vars - list of fields and variables to which we read
                    data from file
      set_fields  - list of fields mentioned in set clause
      set_values  - expressions to assign to fields in previous list
      handle_duplicates - indicates whenever we should emit error or
                          replace row if we will meet duplicates.
      ignore -          - indicates whenever we should ignore duplicates
      read_file_from_client - is this LOAD DATA LOCAL ?

  RETURN VALUES
    TRUE - error / FALSE - success
*/

int mysql_load(THD *thd,sql_exchange *ex,TABLE_LIST *table_list,
	        List<Item> &fields_vars, List<Item> &set_fields,
                List<Item> &set_values,
                enum enum_duplicates handle_duplicates, bool ignore,
                bool read_file_from_client)
{
  char name[FN_REFLEN];
  File file;
  TABLE *table= NULL;
  int error= 0;
  String *field_term=ex->field_term,*escaped=ex->escaped;
  String *enclosed=ex->enclosed;
  bool is_fifo=0;
#ifndef EMBEDDED_LIBRARY
  LOAD_FILE_INFO lf_info;
  killed_state killed_status;
  bool is_concurrent;
#endif
  char *db = table_list->db;			// This is never null
  /*
    If path for file is not defined, we will use the current database.
    If this is not set, we will use the directory where the table to be
    loaded is located
  */
  char *tdb= thd->db ? thd->db : db;		// Result is never null
  ulong skip_lines= ex->skip_lines;
  bool transactional_table __attribute__((unused));
  DBUG_ENTER("mysql_load");

  /*
    Bug #34283
    mysqlbinlog leaves tmpfile after termination if binlog contains
    load data infile, so in mixed mode we go to row-based for
    avoiding the problem.
  */
  thd->set_current_stmt_binlog_format_row_if_mixed();

#ifdef EMBEDDED_LIBRARY
  read_file_from_client  = 0; //server is always in the same process 
#endif

  if (escaped->length() > 1 || enclosed->length() > 1)
  {
    my_message(ER_WRONG_FIELD_TERMINATORS,ER(ER_WRONG_FIELD_TERMINATORS),
	       MYF(0));
    DBUG_RETURN(TRUE);
  }

  /* Report problems with non-ascii separators */
  if (!escaped->is_ascii() || !enclosed->is_ascii() ||
      !field_term->is_ascii() ||
      !ex->line_term->is_ascii() || !ex->line_start->is_ascii())
  {
    push_warning(thd, MYSQL_ERROR::WARN_LEVEL_WARN,
                 WARN_NON_ASCII_SEPARATOR_NOT_IMPLEMENTED,
                 ER(WARN_NON_ASCII_SEPARATOR_NOT_IMPLEMENTED));
  } 

  if (open_and_lock_tables(thd, table_list, TRUE, 0))
    DBUG_RETURN(TRUE);
  if (mysql_handle_single_derived(thd->lex, table_list, DT_MERGE_FOR_INSERT) ||
      mysql_handle_single_derived(thd->lex, table_list, DT_PREPARE))
    DBUG_RETURN(TRUE);
  if (setup_tables_and_check_access(thd, &thd->lex->select_lex.context,
                                    &thd->lex->select_lex.top_join_list,
                                    table_list,
                                    thd->lex->select_lex.leaf_tables, FALSE,
                                    INSERT_ACL | UPDATE_ACL,
                                    INSERT_ACL | UPDATE_ACL, FALSE))
     DBUG_RETURN(-1);
  if (!table_list->table ||               // do not suport join view
      !table_list->single_table_updatable() || // and derived tables
      check_key_in_view(thd, table_list))
  {
    my_error(ER_NON_UPDATABLE_TABLE, MYF(0), table_list->alias, "LOAD");
    DBUG_RETURN(TRUE);
  }
  if (table_list->prepare_where(thd, 0, TRUE) ||
      table_list->prepare_check_option(thd))
  {
    DBUG_RETURN(TRUE);
  }
  thd_proc_info(thd, "executing");
  /*
    Let us emit an error if we are loading data to table which is used
    in subselect in SET clause like we do it for INSERT.

    The main thing to fix to remove this restriction is to ensure that the
    table is marked to be 'used for insert' in which case we should never
    mark this table as 'const table' (ie, one that has only one row).
  */
  if (unique_table(thd, table_list, table_list->next_global, 0))
  {
    my_error(ER_UPDATE_TABLE_USED, MYF(0), table_list->table_name);
    DBUG_RETURN(TRUE);
  }

  table= table_list->table;
  transactional_table= table->file->has_transactions();
#ifndef EMBEDDED_LIBRARY
  is_concurrent= (table_list->lock_type == TL_WRITE_CONCURRENT_INSERT);
#endif

  if (!fields_vars.elements)
  {
    Field_iterator_table_ref field_iterator;
    field_iterator.set(table_list);
    for (; !field_iterator.end_of_fields(); field_iterator.next())
    {
      Item *item;
      if (!(item= field_iterator.create_item(thd)))
        DBUG_RETURN(TRUE);
      fields_vars.push_back(item->real_item());
    }
    bitmap_set_all(table->write_set);
    table->timestamp_field_type= TIMESTAMP_NO_AUTO_SET;
    /*
      Let us also prepare SET clause, altough it is probably empty
      in this case.
    */
    if (setup_fields(thd, 0, set_fields, MARK_COLUMNS_WRITE, 0, 0) ||
        setup_fields(thd, 0, set_values, MARK_COLUMNS_READ, 0, 0))
      DBUG_RETURN(TRUE);
  }
  else
  {						// Part field list
    /* TODO: use this conds for 'WITH CHECK OPTIONS' */
    if (setup_fields(thd, 0, fields_vars, MARK_COLUMNS_WRITE, 0, 0) ||
        setup_fields(thd, 0, set_fields, MARK_COLUMNS_WRITE, 0, 0) ||
        check_that_all_fields_are_given_values(thd, table, table_list))
      DBUG_RETURN(TRUE);
    /*
      Check whenever TIMESTAMP field with auto-set feature specified
      explicitly.
    */
    if (table->timestamp_field)
    {
      if (bitmap_is_set(table->write_set,
                        table->timestamp_field->field_index))
        table->timestamp_field_type= TIMESTAMP_NO_AUTO_SET;
      else
      {
        bitmap_set_bit(table->write_set,
                       table->timestamp_field->field_index);
      }
    }
    /* Fix the expressions in SET clause */
    if (setup_fields(thd, 0, set_values, MARK_COLUMNS_READ, 0, 0))
      DBUG_RETURN(TRUE);
  }

  prepare_triggers_for_insert_stmt(table);

  uint tot_length=0;
  bool use_blobs= 0, use_vars= 0;
  List_iterator_fast<Item> it(fields_vars);
  Item *item;

  while ((item= it++))
  {
    Item *real_item= item->real_item();

    if (real_item->type() == Item::FIELD_ITEM)
    {
      Field *field= ((Item_field*)real_item)->field;
      if (field->flags & BLOB_FLAG)
      {
        use_blobs= 1;
        tot_length+= 256;			// Will be extended if needed
      }
      else
        tot_length+= field->field_length;
    }
    else if (item->type() == Item::STRING_ITEM)
      use_vars= 1;
  }
  if (use_blobs && !ex->line_term->length() && !field_term->length())
  {
    my_message(ER_BLOBS_AND_NO_TERMINATED,ER(ER_BLOBS_AND_NO_TERMINATED),
	       MYF(0));
    DBUG_RETURN(TRUE);
  }
  if (use_vars && !field_term->length() && !enclosed->length())
  {
    my_error(ER_LOAD_FROM_FIXED_SIZE_ROWS_TO_VAR, MYF(0));
    DBUG_RETURN(TRUE);
  }

  /* We can't give an error in the middle when using LOCAL files */
  if (read_file_from_client && handle_duplicates == DUP_ERROR)
    ignore= 1;

#ifndef EMBEDDED_LIBRARY
  if (read_file_from_client)
  {
    (void)net_request_file(&thd->net,ex->file_name);
    file = -1;
  }
  else
#endif
  {
#ifdef DONT_ALLOW_FULL_LOAD_DATA_PATHS
    ex->file_name+=dirname_length(ex->file_name);
#endif
    if (!dirname_length(ex->file_name))
    {
      strxnmov(name, FN_REFLEN-1, mysql_real_data_home, tdb, NullS);
      (void) fn_format(name, ex->file_name, name, "",
		       MY_RELATIVE_PATH | MY_UNPACK_FILENAME);
    }
    else
    {
      (void) fn_format(name, ex->file_name, mysql_real_data_home, "",
                       MY_RELATIVE_PATH | MY_UNPACK_FILENAME |
                       MY_RETURN_REAL_PATH);
    }

    if (thd->slave_thread)
    {
#if defined(HAVE_REPLICATION) && !defined(MYSQL_CLIENT)
      if (strncmp(active_mi->rli.slave_patternload_file, name, 
          active_mi->rli.slave_patternload_file_size))
      {
        /*
          LOAD DATA INFILE in the slave SQL Thread can only read from 
          --slave-load-tmpdir". This should never happen. Please, report a bug.
        */

        sql_print_error("LOAD DATA INFILE in the slave SQL Thread can only read from --slave-load-tmpdir. " \
                        "Please, report a bug.");
        my_error(ER_OPTION_PREVENTS_STATEMENT, MYF(0), "--slave-load-tmpdir");
        DBUG_RETURN(TRUE);
      }
#else
      /*
        This is impossible and should never happen.
      */
      DBUG_ASSERT(FALSE); 
#endif
    }
    else if (!is_secure_file_path(name))
    {
      /* Read only allowed from within dir specified by secure_file_priv */
      my_error(ER_OPTION_PREVENTS_STATEMENT, MYF(0), "--secure-file-priv");
      DBUG_RETURN(TRUE);
    }

#if !defined(__WIN__) && ! defined(__NETWARE__)
    MY_STAT stat_info;
    if (!my_stat(name, &stat_info, MYF(MY_WME)))
      DBUG_RETURN(TRUE);

    // if we are not in slave thread, the file must be:
    if (!thd->slave_thread &&
        !((stat_info.st_mode & S_IFLNK) != S_IFLNK &&   // symlink
          ((stat_info.st_mode & S_IFREG) == S_IFREG ||  // regular file
           (stat_info.st_mode & S_IFIFO) == S_IFIFO)))  // named pipe
    {
      my_error(ER_TEXTFILE_NOT_READABLE, MYF(0), name);
      DBUG_RETURN(TRUE);
    }
    if ((stat_info.st_mode & S_IFIFO) == S_IFIFO)
      is_fifo= 1;
#endif
    if ((file= mysql_file_open(key_file_load,
                               name, O_RDONLY, MYF(MY_WME))) < 0)

      DBUG_RETURN(TRUE);
  }

  COPY_INFO info;
  bzero((char*) &info,sizeof(info));
  info.ignore= ignore;
  info.handle_duplicates=handle_duplicates;
  info.escape_char= (escaped->length() && (ex->escaped_given() ||
                    !(thd->variables.sql_mode & MODE_NO_BACKSLASH_ESCAPES)))
                    ? (*escaped)[0] : INT_MAX;

  READ_INFO read_info(file,tot_length,
                      ex->cs ? ex->cs : thd->variables.collation_database,
		      *field_term,*ex->line_start, *ex->line_term, *enclosed,
		      info.escape_char, read_file_from_client, is_fifo);
  if (read_info.error)
  {
    if (file >= 0)
      mysql_file_close(file, MYF(0));           // no files in net reading
    DBUG_RETURN(TRUE);				// Can't allocate buffers
  }

#ifndef EMBEDDED_LIBRARY
  if (mysql_bin_log.is_open())
  {
    lf_info.thd = thd;
    lf_info.wrote_create_file = 0;
    lf_info.last_pos_in_file = HA_POS_ERROR;
    lf_info.log_delayed= transactional_table;
    read_info.set_io_cache_arg((void*) &lf_info);
  }
#endif /*!EMBEDDED_LIBRARY*/

  thd->count_cuted_fields= CHECK_FIELD_WARN;		/* calc cuted fields */
  thd->cuted_fields=0L;
  /* Skip lines if there is a line terminator */
  if (ex->line_term->length() && ex->filetype != FILETYPE_XML)
  {
    /* ex->skip_lines needs to be preserved for logging */
    while (skip_lines > 0)
    {
      skip_lines--;
      if (read_info.next_line())
	break;
    }
  }

  thd_proc_info(thd, "reading file");
  if (!(error=test(read_info.error)))
  {
    table->next_number_field=table->found_next_number_field;
    if (ignore ||
	handle_duplicates == DUP_REPLACE)
      table->file->extra(HA_EXTRA_IGNORE_DUP_KEY);
    if (handle_duplicates == DUP_REPLACE &&
        (!table->triggers ||
         !table->triggers->has_delete_triggers()))
        table->file->extra(HA_EXTRA_WRITE_CAN_REPLACE);
    if (thd->locked_tables_mode <= LTM_LOCK_TABLES)
      table->file->ha_start_bulk_insert((ha_rows) 0);
    table->copy_blobs=1;

    thd->abort_on_warning= (!ignore &&
                            (thd->variables.sql_mode &
                             (MODE_STRICT_TRANS_TABLES |
                              MODE_STRICT_ALL_TABLES)));

    thd_progress_init(thd, 2);
    if (ex->filetype == FILETYPE_XML) /* load xml */
      error= read_xml_field(thd, info, table_list, fields_vars,
                            set_fields, set_values, read_info,
                            *(ex->line_term), skip_lines, ignore);
    else if (!field_term->length() && !enclosed->length())
      error= read_fixed_length(thd, info, table_list, fields_vars,
                               set_fields, set_values, read_info,
			       skip_lines, ignore);
    else
      error= read_sep_field(thd, info, table_list, fields_vars,
                            set_fields, set_values, read_info,
			    *enclosed, skip_lines, ignore);

    thd_proc_info(thd, "End bulk insert");
    thd_progress_next_stage(thd);
    if (thd->locked_tables_mode <= LTM_LOCK_TABLES &&
        table->file->ha_end_bulk_insert() && !error)
    {
      table->file->print_error(my_errno, MYF(0));
      error= 1;
    }
    table->file->extra(HA_EXTRA_NO_IGNORE_DUP_KEY);
    table->file->extra(HA_EXTRA_WRITE_CANNOT_REPLACE);
    table->next_number_field=0;
  }
  if (file >= 0)
    mysql_file_close(file, MYF(0));
  free_blobs(table);				/* if pack_blob was used */
  table->copy_blobs=0;
  thd->count_cuted_fields= CHECK_FIELD_IGNORE;
  /* 
     simulated killing in the middle of per-row loop
     must be effective for binlogging
  */
  DBUG_EXECUTE_IF("simulate_kill_bug27571",
                  {
                    error=1;
                    thd->killed= KILL_QUERY;
                  };);

#ifndef EMBEDDED_LIBRARY
  killed_status= (error == 0) ? NOT_KILLED : thd->killed;
#endif

  /*
    We must invalidate the table in query cache before binlog writing and
    ha_autocommit_...
  */
  query_cache_invalidate3(thd, table_list, 0);
  if (error)
  {
    if (read_file_from_client)
      read_info.skip_data_till_eof();

#ifndef EMBEDDED_LIBRARY
    if (mysql_bin_log.is_open())
    {
      {
	/*
	  Make sure last block (the one which caused the error) gets
	  logged.  This is needed because otherwise after write of (to
	  the binlog, not to read_info (which is a cache))
	  Delete_file_log_event the bad block will remain in read_info
	  (because pre_read is not called at the end of the last
	  block; remember pre_read is called whenever a new block is
	  read from disk).  At the end of mysql_load(), the destructor
	  of read_info will call end_io_cache() which will flush
	  read_info, so we will finally have this in the binlog:

	  Append_block # The last successfull block
	  Delete_file
	  Append_block # The failing block
	  which is nonsense.
	  Or could also be (for a small file)
	  Create_file  # The failing block
	  which is nonsense (Delete_file is not written in this case, because:
	  Create_file has not been written, so Delete_file is not written, then
	  when read_info is destroyed end_io_cache() is called which writes
	  Create_file.
	*/
	read_info.end_io_cache();
	/* If the file was not empty, wrote_create_file is true */
	if (lf_info.wrote_create_file)
	{
          int errcode= query_error_code(thd, killed_status == NOT_KILLED);
          
          /* since there is already an error, the possible error of
             writing binary log will be ignored */
	  if (thd->transaction.stmt.modified_non_trans_table)
            (void) write_execute_load_query_log_event(thd, ex,
                                                      table_list->db, 
                                                      table_list->table_name,
                                                      is_concurrent,
                                                      handle_duplicates, ignore,
                                                      transactional_table,
                                                      errcode);
	  else
	  {
	    Delete_file_log_event d(thd, db, transactional_table);
	    (void) mysql_bin_log.write(&d);
	  }
	}
      }
    }
#endif /*!EMBEDDED_LIBRARY*/
    error= -1;				// Error on read
    goto err;
  }
  sprintf(name, ER(ER_LOAD_INFO), (ulong) info.records, (ulong) info.deleted,
	  (ulong) (info.records - info.copied),
          (ulong) thd->warning_info->statement_warn_count());

  if (thd->transaction.stmt.modified_non_trans_table)
    thd->transaction.all.modified_non_trans_table= TRUE;
#ifndef EMBEDDED_LIBRARY
  if (mysql_bin_log.is_open())
  {
    /*
      We need to do the job that is normally done inside
      binlog_query() here, which is to ensure that the pending event
      is written before tables are unlocked and before any other
      events are written.  We also need to update the table map
      version for the binary log to mark that table maps are invalid
      after this point.
     */
    if (thd->is_current_stmt_binlog_format_row())
      error= thd->binlog_flush_pending_rows_event(TRUE, transactional_table);
    else
    {
      /*
        As already explained above, we need to call end_io_cache() or the last
        block will be logged only after Execute_load_query_log_event (which is
        wrong), when read_info is destroyed.
      */
      read_info.end_io_cache();
      if (lf_info.wrote_create_file)
      {
        int errcode= query_error_code(thd, killed_status == NOT_KILLED);
        error= write_execute_load_query_log_event(thd, ex,
                                                  table_list->db, table_list->table_name,
                                                  is_concurrent,
                                                  handle_duplicates, ignore,
                                                  transactional_table,
                                                  errcode);
      }

      /*
        Flushing the IO CACHE while writing the execute load query log event
        may result in error (for instance, because the max_binlog_size has been 
        reached, and rotation of the binary log failed).
      */
      error= error || mysql_bin_log.get_log_file()->error;
    }
    if (error)
      goto err;
  }
#endif /*!EMBEDDED_LIBRARY*/

  /* ok to client sent only after binlog write and engine commit */
  my_ok(thd, info.copied + info.deleted, 0L, name);
err:
  DBUG_ASSERT(transactional_table || !(info.copied || info.deleted) ||
              thd->transaction.stmt.modified_non_trans_table);
  table->file->ha_release_auto_increment();
  table->auto_increment_field_not_null= FALSE;
  thd->abort_on_warning= 0;
  DBUG_RETURN(error);
}


#ifndef EMBEDDED_LIBRARY

/* Not a very useful function; just to avoid duplication of code */
static bool write_execute_load_query_log_event(THD *thd, sql_exchange* ex,
                                               const char* db_arg,  /* table's database */
                                               const char* table_name_arg,
                                               bool is_concurrent,
                                               enum enum_duplicates duplicates,
                                               bool ignore,
                                               bool transactional_table,
                                               int errcode)
{
  char                *load_data_query;
  my_off_t            fname_start,
                      fname_end;
  List<Item>           fv;
  Item                *item, *val;
  int                  n;
  const char          *tdb= (thd->db != NULL ? thd->db : db_arg);
  const char          *qualify_db= NULL;
  char                command_buffer[1024];
  String              query_str(command_buffer, sizeof(command_buffer),
                              system_charset_info);

  Load_log_event       lle(thd, ex, tdb, table_name_arg, fv, is_concurrent,
                           duplicates, ignore, transactional_table);

  /*
    force in a LOCAL if there was one in the original.
  */
  if (thd->lex->local_file)
    lle.set_fname_outside_temp_buf(ex->file_name, strlen(ex->file_name));

  query_str.length(0);
  if (!thd->db || strcmp(db_arg, thd->db)) 
  {
    /*
      If used database differs from table's database, 
      prefix table name with database name so that it 
      becomes a FQ name.
     */
    qualify_db= db_arg;
  }
  lle.print_query(thd, FALSE, (const char *) ex->cs?ex->cs->csname:NULL,
                  &query_str, &fname_start, &fname_end, qualify_db);

  /*
    prepare fields-list and SET if needed; print_query won't do that for us.
  */
  if (!thd->lex->field_list.is_empty())
  {
    List_iterator<Item>  li(thd->lex->field_list);

    query_str.append(" (");
    n= 0;

    while ((item= li++))
    {
      if (n++)
        query_str.append(", ");
      if (item->real_type() == Item::FIELD_ITEM)
        append_identifier(thd, &query_str, item->name, strlen(item->name));
      else
      {
        /* Actually Item_user_var_as_out_param despite claiming STRING_ITEM. */
        DBUG_ASSERT(item->type() == Item::STRING_ITEM);
        ((Item_user_var_as_out_param *)item)->print_for_load(thd, &query_str);
      }
    }
    query_str.append(")");
  }

  if (!thd->lex->update_list.is_empty())
  {
    List_iterator<Item> lu(thd->lex->update_list);
    List_iterator<Item> lv(thd->lex->value_list);

    query_str.append(STRING_WITH_LEN(" SET "));
    n= 0;

    while ((item= lu++))
    {
      val= lv++;
      if (n++)
        query_str.append(STRING_WITH_LEN(", "));
      append_identifier(thd, &query_str, item->name, strlen(item->name));
      query_str.append(val->name);
    }
  }

  if (!(load_data_query= (char *)thd->strmake(query_str.ptr(), query_str.length())))
    return TRUE;

  Execute_load_query_log_event
    e(thd, load_data_query, query_str.length(),
      (uint) (fname_start - 1), (uint) fname_end,
      (duplicates == DUP_REPLACE) ? LOAD_DUP_REPLACE :
      (ignore ? LOAD_DUP_IGNORE : LOAD_DUP_ERROR),
      transactional_table, FALSE, FALSE, errcode);
  return mysql_bin_log.write(&e);
}

#endif

/****************************************************************************
** Read of rows of fixed size + optional garage + optonal newline
****************************************************************************/

static int
read_fixed_length(THD *thd, COPY_INFO &info, TABLE_LIST *table_list,
                  List<Item> &fields_vars, List<Item> &set_fields,
                  List<Item> &set_values, READ_INFO &read_info,
                  ulong skip_lines, bool ignore_check_option_errors)
{
  List_iterator_fast<Item> it(fields_vars);
  Item_field *sql_field;
  TABLE *table= table_list->table;
  bool err, progress_reports;
  ulonglong counter, time_to_report_progress;
  DBUG_ENTER("read_fixed_length");

  counter= 0;
  time_to_report_progress= MY_HOW_OFTEN_TO_WRITE/10;
  progress_reports= 1;
  if ((thd->progress.max_counter= read_info.file_length()) == ~(my_off_t) 0)
    progress_reports= 0;

  while (!read_info.read_fixed_length())
  {
    if (thd->killed)
    {
      thd->send_kill_message();
      DBUG_RETURN(1);
    }
    if (progress_reports)
    {
      thd->progress.counter= read_info.position();
      if (++counter >= time_to_report_progress)
      {
        time_to_report_progress+= MY_HOW_OFTEN_TO_WRITE/10;
        thd_progress_report(thd, thd->progress.counter,
                            thd->progress.max_counter);
      }
    }
    if (skip_lines)
    {
      /*
	We could implement this with a simple seek if:
	- We are not using DATA INFILE LOCAL
	- escape character is  ""
	- line starting prefix is ""
      */
      skip_lines--;
      continue;
    }
    it.rewind();
    uchar *pos=read_info.row_start;
#ifdef HAVE_valgrind
    read_info.row_end[0]=0;
#endif

    restore_record(table, s->default_values);
    /*
      There is no variables in fields_vars list in this format so
      this conversion is safe.
    */
    while ((sql_field= (Item_field*) it++))
    {
      Field *field= sql_field->field;                  
      if (field == table->next_number_field)
        table->auto_increment_field_not_null= TRUE;
      /*
        No fields specified in fields_vars list can be null in this format.
        Mark field as not null, we should do this for each row because of
        restore_record...
      */
      field->set_notnull();

      if (pos == read_info.row_end)
      {
        thd->cuted_fields++;			/* Not enough fields */
        push_warning_printf(thd, MYSQL_ERROR::WARN_LEVEL_WARN,
                            ER_WARN_TOO_FEW_RECORDS,
                            ER(ER_WARN_TOO_FEW_RECORDS),
                            thd->warning_info->current_row_for_warning());
        if (!field->maybe_null() && field->type() == FIELD_TYPE_TIMESTAMP)
            ((Field_timestamp*) field)->set_time();
      }
      else
      {
	uint length;
	uchar save_chr;
	if ((length=(uint) (read_info.row_end-pos)) >
	    field->field_length)
	  length=field->field_length;
	save_chr=pos[length]; pos[length]='\0'; // Safeguard aganst malloc
        field->store((char*) pos,length,read_info.read_charset);
	pos[length]=save_chr;
	if ((pos+=length) > read_info.row_end)
	  pos= read_info.row_end;	/* Fills rest with space */
      }
    }
    if (pos != read_info.row_end)
    {
      thd->cuted_fields++;			/* To long row */
      push_warning_printf(thd, MYSQL_ERROR::WARN_LEVEL_WARN,
                          ER_WARN_TOO_MANY_RECORDS,
                          ER(ER_WARN_TOO_MANY_RECORDS),
                          thd->warning_info->current_row_for_warning());
    }

    if (thd->killed ||
        fill_record_n_invoke_before_triggers(thd, set_fields, set_values,
                                             ignore_check_option_errors,
                                             table->triggers,
                                             TRG_EVENT_INSERT))
      DBUG_RETURN(1);

    switch (table_list->view_check_option(thd,
                                          ignore_check_option_errors)) {
    case VIEW_CHECK_SKIP:
      read_info.next_line();
      goto continue_loop;
    case VIEW_CHECK_ERROR:
      DBUG_RETURN(-1);
    }

    err= write_record(thd, table, &info);
    table->auto_increment_field_not_null= FALSE;
    if (err)
      DBUG_RETURN(1);
   
    /*
      We don't need to reset auto-increment field since we are restoring
      its default value at the beginning of each loop iteration.
    */
    if (read_info.next_line())			// Skip to next line
      break;
    if (read_info.line_cuted)
    {
      thd->cuted_fields++;			/* To long row */
      push_warning_printf(thd, MYSQL_ERROR::WARN_LEVEL_WARN,
                          ER_WARN_TOO_MANY_RECORDS,
                          ER(ER_WARN_TOO_MANY_RECORDS),
                          thd->warning_info->current_row_for_warning());
    }
    thd->warning_info->inc_current_row_for_warning();
continue_loop:;
  }
  DBUG_RETURN(test(read_info.error));
}



static int
read_sep_field(THD *thd, COPY_INFO &info, TABLE_LIST *table_list,
               List<Item> &fields_vars, List<Item> &set_fields,
               List<Item> &set_values, READ_INFO &read_info,
	       String &enclosed, ulong skip_lines,
	       bool ignore_check_option_errors)
{
  List_iterator_fast<Item> it(fields_vars);
  Item *item;
  TABLE *table= table_list->table;
  uint enclosed_length;
  bool err, progress_reports;
  ulonglong counter, time_to_report_progress;
  DBUG_ENTER("read_sep_field");

  enclosed_length=enclosed.length();

  counter= 0;
  time_to_report_progress= MY_HOW_OFTEN_TO_WRITE/10;
  progress_reports= 1;
  if ((thd->progress.max_counter= read_info.file_length()) == ~(my_off_t) 0)
    progress_reports= 0;

  for (;;it.rewind())
  {
    if (thd->killed)
    {
      thd->send_kill_message();
      DBUG_RETURN(1);
    }

    if (progress_reports)
    {
      thd->progress.counter= read_info.position();
      if (++counter >= time_to_report_progress)
      {
        time_to_report_progress+= MY_HOW_OFTEN_TO_WRITE/10;
        thd_progress_report(thd, thd->progress.counter,
                            thd->progress.max_counter);
      }
    }
    restore_record(table, s->default_values);

    while ((item= it++))
    {
      uint length;
      uchar *pos;
      Item *real_item;

      if (read_info.read_field())
	break;

      /* If this line is to be skipped we don't want to fill field or var */
      if (skip_lines)
        continue;

      pos=read_info.row_start;
      length=(uint) (read_info.row_end-pos);

      real_item= item->real_item();

      if ((!read_info.enclosed &&
           (enclosed_length && length == 4 &&
            !memcmp(pos, STRING_WITH_LEN("NULL")))) ||
	  (length == 1 && read_info.found_null))
      {
        if (real_item->type() == Item::FIELD_ITEM)
        {
          Field *field= ((Item_field *)real_item)->field;
          if (field->reset())
          {
            my_error(ER_WARN_NULL_TO_NOTNULL, MYF(0), field->field_name,
                     thd->warning_info->current_row_for_warning());
            DBUG_RETURN(1);
          }
          field->set_null();
          if (!field->maybe_null())
          {
            if (field->type() == MYSQL_TYPE_TIMESTAMP)
              ((Field_timestamp*) field)->set_time();
            else if (field != table->next_number_field)
              field->set_warning(MYSQL_ERROR::WARN_LEVEL_WARN,
                                 ER_WARN_NULL_TO_NOTNULL, 1);
          }
	}
        else if (item->type() == Item::STRING_ITEM)
        {
          ((Item_user_var_as_out_param *)item)->set_null_value(
                                                  read_info.read_charset);
        }
        else
        {
          my_error(ER_LOAD_DATA_INVALID_COLUMN, MYF(0), item->full_name());
          DBUG_RETURN(1);
        }

	continue;
      }

      if (real_item->type() == Item::FIELD_ITEM)
      {
        Field *field= ((Item_field *)real_item)->field;
        field->set_notnull();
        read_info.row_end[0]=0;			// Safe to change end marker
        if (field == table->next_number_field)
          table->auto_increment_field_not_null= TRUE;
        field->store((char*) pos, length, read_info.read_charset);
      }
      else if (item->type() == Item::STRING_ITEM)
      {
        ((Item_user_var_as_out_param *)item)->set_value((char*) pos, length,
                                                        read_info.read_charset);
      }
      else
      {
        my_error(ER_LOAD_DATA_INVALID_COLUMN, MYF(0), item->full_name());
        DBUG_RETURN(1);
      }
    }

    if (thd->is_error())
      read_info.error= 1;

    if (read_info.error)
      break;
    if (skip_lines)
    {
      skip_lines--;
      continue;
    }
    if (item)
    {
      /* Have not read any field, thus input file is simply ended */
      if (item == fields_vars.head())
	break;
      for (; item ; item= it++)
      {
        Item *real_item= item->real_item();
        if (real_item->type() == Item::FIELD_ITEM)
        {
          Field *field= ((Item_field *)real_item)->field;
          if (field->reset())
          {
            my_error(ER_WARN_NULL_TO_NOTNULL, MYF(0),field->field_name,
                     thd->warning_info->current_row_for_warning());
            DBUG_RETURN(1);
          }
          if (!field->maybe_null() && field->type() == FIELD_TYPE_TIMESTAMP)
              ((Field_timestamp*) field)->set_time();
          /*
            TODO: We probably should not throw warning for each field.
            But how about intention to always have the same number
            of warnings in THD::cuted_fields (and get rid of cuted_fields
            in the end ?)
          */
          thd->cuted_fields++;
          push_warning_printf(thd, MYSQL_ERROR::WARN_LEVEL_WARN,
                              ER_WARN_TOO_FEW_RECORDS,
                              ER(ER_WARN_TOO_FEW_RECORDS),
                              thd->warning_info->current_row_for_warning());
        }
        else if (item->type() == Item::STRING_ITEM)
        {
          ((Item_user_var_as_out_param *)item)->set_null_value(
                                                  read_info.read_charset);
        }
        else
        {
          my_error(ER_LOAD_DATA_INVALID_COLUMN, MYF(0), item->full_name());
          DBUG_RETURN(1);
        }
      }
    }

    if (thd->killed ||
        fill_record_n_invoke_before_triggers(thd, set_fields, set_values,
                                             ignore_check_option_errors,
                                             table->triggers,
                                             TRG_EVENT_INSERT))
      DBUG_RETURN(1);

    switch (table_list->view_check_option(thd,
                                          ignore_check_option_errors)) {
    case VIEW_CHECK_SKIP:
      read_info.next_line();
      goto continue_loop;
    case VIEW_CHECK_ERROR:
      DBUG_RETURN(-1);
    }

    err= write_record(thd, table, &info);
    table->auto_increment_field_not_null= FALSE;
    if (err)
      DBUG_RETURN(1);
    /*
      We don't need to reset auto-increment field since we are restoring
      its default value at the beginning of each loop iteration.
    */
    if (read_info.next_line())			// Skip to next line
      break;
    if (read_info.line_cuted)
    {
      thd->cuted_fields++;			/* To long row */
      push_warning_printf(thd, MYSQL_ERROR::WARN_LEVEL_WARN,
                          ER_WARN_TOO_MANY_RECORDS, ER(ER_WARN_TOO_MANY_RECORDS),
                          thd->warning_info->current_row_for_warning());
      if (thd->killed)
        DBUG_RETURN(1);
    }
    thd->warning_info->inc_current_row_for_warning();
continue_loop:;
  }
  DBUG_RETURN(test(read_info.error));
}


/****************************************************************************
** Read rows in xml format
****************************************************************************/
static int
read_xml_field(THD *thd, COPY_INFO &info, TABLE_LIST *table_list,
               List<Item> &fields_vars, List<Item> &set_fields,
               List<Item> &set_values, READ_INFO &read_info,
               String &row_tag, ulong skip_lines,
               bool ignore_check_option_errors)
{
  List_iterator_fast<Item> it(fields_vars);
  Item *item;
  TABLE *table= table_list->table;
  bool no_trans_update_stmt;
  CHARSET_INFO *cs= read_info.read_charset;
  DBUG_ENTER("read_xml_field");
  
  no_trans_update_stmt= !table->file->has_transactions();
  
  for ( ; ; it.rewind())
  {
    if (thd->killed)
    {
      thd->send_kill_message();
      DBUG_RETURN(1);
    }
    
    // read row tag and save values into tag list
    if (read_info.read_xml())
      break;
    
    List_iterator_fast<XML_TAG> xmlit(read_info.taglist);
    xmlit.rewind();
    XML_TAG *tag= NULL;
    
#ifndef DBUG_OFF
    DBUG_PRINT("read_xml_field", ("skip_lines=%d", (int) skip_lines));
    while ((tag= xmlit++))
    {
      DBUG_PRINT("read_xml_field", ("got tag:%i '%s' '%s'",
                                    tag->level, tag->field.c_ptr(),
                                    tag->value.c_ptr()));
    }
#endif
    
    restore_record(table, s->default_values);
    
    while ((item= it++))
    {
      /* If this line is to be skipped we don't want to fill field or var */
      if (skip_lines)
        continue;
      
      /* find field in tag list */
      xmlit.rewind();
      tag= xmlit++;
      
      while(tag && strcmp(tag->field.c_ptr(), item->name) != 0)
        tag= xmlit++;
      
      if (!tag) // found null
      {
        if (item->type() == Item::FIELD_ITEM)
        {
          Field *field= ((Item_field *) item)->field;
          field->reset();
          field->set_null();
          if (field == table->next_number_field)
            table->auto_increment_field_not_null= TRUE;
          if (!field->maybe_null())
          {
            if (field->type() == FIELD_TYPE_TIMESTAMP)
              ((Field_timestamp *) field)->set_time();
            else if (field != table->next_number_field)
              field->set_warning(MYSQL_ERROR::WARN_LEVEL_WARN,
                                 ER_WARN_NULL_TO_NOTNULL, 1);
          }
        }
        else
          ((Item_user_var_as_out_param *) item)->set_null_value(cs);
        continue;
      }

      if (item->type() == Item::FIELD_ITEM)
      {

        Field *field= ((Item_field *)item)->field;
        field->set_notnull();
        if (field == table->next_number_field)
          table->auto_increment_field_not_null= TRUE;
        field->store((char *) tag->value.ptr(), tag->value.length(), cs);
      }
      else
        ((Item_user_var_as_out_param *) item)->set_value(
                                                 (char *) tag->value.ptr(), 
                                                 tag->value.length(), cs);
    }
    
    if (read_info.error)
      break;
    
    if (skip_lines)
    {
      skip_lines--;
      continue;
    }
    
    if (item)
    {
      /* Have not read any field, thus input file is simply ended */
      if (item == fields_vars.head())
        break;
      
      for ( ; item; item= it++)
      {
        if (item->type() == Item::FIELD_ITEM)
        {
          /*
            QQ: We probably should not throw warning for each field.
            But how about intention to always have the same number
            of warnings in THD::cuted_fields (and get rid of cuted_fields
            in the end ?)
          */
          thd->cuted_fields++;
          push_warning_printf(thd, MYSQL_ERROR::WARN_LEVEL_WARN,
                              ER_WARN_TOO_FEW_RECORDS,
                              ER(ER_WARN_TOO_FEW_RECORDS),
                              thd->warning_info->current_row_for_warning());
        }
        else
          ((Item_user_var_as_out_param *)item)->set_null_value(cs);
      }
    }

    if (thd->killed ||
        fill_record_n_invoke_before_triggers(thd, set_fields, set_values,
                                             ignore_check_option_errors,
                                             table->triggers,
                                             TRG_EVENT_INSERT))
      DBUG_RETURN(1);

    switch (table_list->view_check_option(thd,
                                          ignore_check_option_errors)) {
    case VIEW_CHECK_SKIP:
      read_info.next_line();
      goto continue_loop;
    case VIEW_CHECK_ERROR:
      DBUG_RETURN(-1);
    }
    
    if (write_record(thd, table, &info))
      DBUG_RETURN(1);
    
    /*
      We don't need to reset auto-increment field since we are restoring
      its default value at the beginning of each loop iteration.
    */
    thd->transaction.stmt.modified_non_trans_table= no_trans_update_stmt;
    thd->warning_info->inc_current_row_for_warning();
    continue_loop:;
  }
  DBUG_RETURN(test(read_info.error) || thd->is_error());
} /* load xml end */


/* Unescape all escape characters, mark \N as null */

char
READ_INFO::unescape(char chr)
{
  /* keep this switch synchornous with the ESCAPE_CHARS macro */
  switch(chr) {
  case 'n': return '\n';
  case 't': return '\t';
  case 'r': return '\r';
  case 'b': return '\b';
  case '0': return 0;				// Ascii null
  case 'Z': return '\032';			// Win32 end of file
  case 'N': found_null=1;

    /* fall through */
  default:  return chr;
  }
}


/*
  Read a line using buffering
  If last line is empty (in line mode) then it isn't outputed
*/


READ_INFO::READ_INFO(File file_par, uint tot_length, CHARSET_INFO *cs,
		     String &field_term, String &line_start, String &line_term,
		     String &enclosed_par, int escape, bool get_it_from_net,
		     bool is_fifo)
  :file(file_par), buffer(NULL), buff_length(tot_length), escape_char(escape),
   found_end_of_line(false), eof(false), need_end_io_cache(false),
   error(false), line_cuted(false), found_null(false), read_charset(cs)
{
  /*
    Field and line terminators must be interpreted as sequence of unsigned char.
    Otherwise, non-ascii terminators will be negative on some platforms,
    and positive on others (depending on the implementation of char).
  */
  field_term_ptr=
    static_cast<const uchar*>(static_cast<const void*>(field_term.ptr()));
  field_term_length= field_term.length();
  line_term_ptr=
    static_cast<const uchar*>(static_cast<const void*>(line_term.ptr()));
  line_term_length= line_term.length();

  level= 0; /* for load xml */
  if (line_start.length() == 0)
  {
    line_start_ptr=0;
    start_of_line= 0;
  }
  else
  {
    line_start_ptr= line_start.ptr();
    line_start_end=line_start_ptr+line_start.length();
    start_of_line= 1;
  }
  /* If field_terminator == line_terminator, don't use line_terminator */
  if (field_term_length == line_term_length &&
      !memcmp(field_term_ptr,line_term_ptr,field_term_length))
  {
    line_term_length=0;
    line_term_ptr= NULL;
  }
  enclosed_char= (enclosed_length=enclosed_par.length()) ?
    (uchar) enclosed_par[0] : INT_MAX;
  field_term_char= field_term_length ? field_term_ptr[0] : INT_MAX;
  line_term_char= line_term_length ? line_term_ptr[0] : INT_MAX;

  /* Set of a stack for unget if long terminators */
  uint length= max(cs->mbmaxlen, max(field_term_length, line_term_length)) + 1;
  set_if_bigger(length,line_start.length());
  stack=stack_pos=(int*) sql_alloc(sizeof(int)*length);

  if (!(buffer=(uchar*) my_malloc(buff_length+1,MYF(0))))
    error=1; /* purecov: inspected */
  else
  {
    end_of_buff=buffer+buff_length;
    if (init_io_cache(&cache,(get_it_from_net) ? -1 : file, 0,
		      (get_it_from_net) ? READ_NET :
		      (is_fifo ? READ_FIFO : READ_CACHE),0L,1,
		      MYF(MY_WME)))
    {
      my_free(buffer); /* purecov: inspected */
      buffer= NULL;
      error=1;
    }
    else
    {
      /*
	init_io_cache() will not initialize read_function member
	if the cache is READ_NET. So we work around the problem with a
	manual assignment
      */
      need_end_io_cache = 1;

#ifndef EMBEDDED_LIBRARY
      if (get_it_from_net)
	cache.read_function = _my_b_net_read;

      if (mysql_bin_log.is_open())
	cache.pre_read = cache.pre_close =
	  (IO_CACHE_CALLBACK) log_loaded_block;
#endif
    }
  }
}


READ_INFO::~READ_INFO()
{
  if (need_end_io_cache)
    ::end_io_cache(&cache);
  my_free(buffer);
  List_iterator<XML_TAG> xmlit(taglist);
  XML_TAG *t;
  while ((t= xmlit++))
    delete(t);
}


inline int READ_INFO::terminator(const uchar *ptr,uint length)
{
  int chr=0;					// Keep gcc happy
  uint i;
  for (i=1 ; i < length ; i++)
  {
    if ((chr=GET) != *(uchar*)++ptr)
    {
      break;
    }
  }
  if (i == length)
    return 1;
  PUSH(chr);
  while (i-- > 1)
    PUSH(*--ptr);
  return 0;
}


int READ_INFO::read_field()
{
  int chr,found_enclosed_char;
  uchar *to,*new_buffer;

  found_null=0;
  if (found_end_of_line)
    return 1;					// One have to call next_line

  /* Skip until we find 'line_start' */

  if (start_of_line)
  {						// Skip until line_start
    start_of_line=0;
    if (find_start_of_fields())
      return 1;
  }
  if ((chr=GET) == my_b_EOF)
  {
    found_end_of_line=eof=1;
    return 1;
  }
  to=buffer;
  if (chr == enclosed_char)
  {
    found_enclosed_char=enclosed_char;
    *to++=(uchar) chr;				// If error
  }
  else
  {
    found_enclosed_char= INT_MAX;
    PUSH(chr);
  }

  for (;;)
  {
    while ( to < end_of_buff)
    {
      chr = GET;
      if (chr == my_b_EOF)
	goto found_eof;
      if (chr == escape_char)
      {
	if ((chr=GET) == my_b_EOF)
	{
	  *to++= (uchar) escape_char;
	  goto found_eof;
	}
        /*
          When escape_char == enclosed_char, we treat it like we do for
          handling quotes in SQL parsing -- you can double-up the
          escape_char to include it literally, but it doesn't do escapes
          like \n. This allows: LOAD DATA ... ENCLOSED BY '"' ESCAPED BY '"'
          with data like: "fie""ld1", "field2"
         */
        if (escape_char != enclosed_char || chr == escape_char)
        {
          *to++ = (uchar) unescape((char) chr);
          continue;
        }
        PUSH(chr);
        chr= escape_char;
      }
#ifdef ALLOW_LINESEPARATOR_IN_STRINGS
      if (chr == line_term_char)
#else
      if (chr == line_term_char && found_enclosed_char == INT_MAX)
#endif
      {
	if (terminator(line_term_ptr,line_term_length))
	{					// Maybe unexpected linefeed
	  enclosed=0;
	  found_end_of_line=1;
	  row_start=buffer;
	  row_end=  to;
	  return 0;
	}
      }
      if (chr == found_enclosed_char)
      {
	if ((chr=GET) == found_enclosed_char)
	{					// Remove dupplicated
	  *to++ = (uchar) chr;
	  continue;
	}
	// End of enclosed field if followed by field_term or line_term
	if (chr == my_b_EOF ||
	    (chr == line_term_char && terminator(line_term_ptr,
                                                 line_term_length)))
        {
          /* Maybe unexpected linefeed */
	  enclosed=1;
	  found_end_of_line=1;
	  row_start=buffer+1;
	  row_end=  to;
	  return 0;
	}
	if (chr == field_term_char &&
	    terminator(field_term_ptr,field_term_length))
	{
	  enclosed=1;
	  row_start=buffer+1;
	  row_end=  to;
	  return 0;
	}
	/*
	  The string didn't terminate yet.
	  Store back next character for the loop
	*/
	PUSH(chr);
	/* copy the found term character to 'to' */
	chr= found_enclosed_char;
      }
      else if (chr == field_term_char && found_enclosed_char == INT_MAX)
      {
	if (terminator(field_term_ptr,field_term_length))
	{
	  enclosed=0;
	  row_start=buffer;
	  row_end=  to;
	  return 0;
	}
      }
#ifdef USE_MB
      if (my_mbcharlen(read_charset, chr) > 1 &&
          to + my_mbcharlen(read_charset, chr) <= end_of_buff)
      {
        uchar* p= to;
        int ml, i;
        *to++ = chr;

        ml= my_mbcharlen(read_charset, chr);

        for (i= 1; i < ml; i++) 
        {
          chr= GET;
          if (chr == my_b_EOF)
          {
            /*
             Need to back up the bytes already ready from illformed
             multi-byte char 
            */
            to-= i;
            goto found_eof;
          }
          *to++ = chr;
        }
        if (my_ismbchar(read_charset,
                        (const char *)p,
                        (const char *)to))
          continue;
        for (i= 0; i < ml; i++)
          PUSH(*--to);
        chr= GET;
      }
#endif
      *to++ = (uchar) chr;
    }
    /*
    ** We come here if buffer is too small. Enlarge it and continue
    */
    if (!(new_buffer=(uchar*) my_realloc((char*) buffer,buff_length+1+IO_SIZE,
					MYF(MY_WME))))
      return (error=1);
    to=new_buffer + (to-buffer);
    buffer=new_buffer;
    buff_length+=IO_SIZE;
    end_of_buff=buffer+buff_length;
  }

found_eof:
  enclosed=0;
  found_end_of_line=eof=1;
  row_start=buffer;
  row_end=to;
  return 0;
}

/*
  Read a row with fixed length.

  NOTES
    The row may not be fixed size on disk if there are escape
    characters in the file.

  IMPLEMENTATION NOTE
    One can't use fixed length with multi-byte charset **

  RETURN
    0  ok
    1  error
*/

int READ_INFO::read_fixed_length()
{
  int chr;
  uchar *to;
  if (found_end_of_line)
    return 1;					// One have to call next_line

  if (start_of_line)
  {						// Skip until line_start
    start_of_line=0;
    if (find_start_of_fields())
      return 1;
  }

  to=row_start=buffer;
  while (to < end_of_buff)
  {
    if ((chr=GET) == my_b_EOF)
      goto found_eof;
    if (chr == escape_char)
    {
      if ((chr=GET) == my_b_EOF)
      {
	*to++= (uchar) escape_char;
	goto found_eof;
      }
      *to++ =(uchar) unescape((char) chr);
      continue;
    }
    if (chr == line_term_char)
    {
      if (terminator(line_term_ptr,line_term_length))
      {						// Maybe unexpected linefeed
	found_end_of_line=1;
	row_end=  to;
	return 0;
      }
    }
    *to++ = (uchar) chr;
  }
  row_end=to;					// Found full line
  return 0;

found_eof:
  found_end_of_line=eof=1;
  row_start=buffer;
  row_end=to;
  return to == buffer ? 1 : 0;
}


int READ_INFO::next_line()
{
  line_cuted=0;
  start_of_line= line_start_ptr != 0;
  if (found_end_of_line || eof)
  {
    found_end_of_line=0;
    return eof;
  }
  found_end_of_line=0;
  if (!line_term_length)
    return 0;					// No lines
  for (;;)
  {
    int chr = GET;
#ifdef USE_MB
   if (my_mbcharlen(read_charset, chr) > 1)
   {
       for (uint i=1;
            chr != my_b_EOF && i<my_mbcharlen(read_charset, chr);
            i++)
	   chr = GET;
       if (chr == escape_char)
	   continue;
   }
#endif
   if (chr == my_b_EOF)
   {
      eof=1;
      return 1;
    }
    if (chr == escape_char)
    {
      line_cuted=1;
      if (GET == my_b_EOF)
	return 1;
      continue;
    }
    if (chr == line_term_char && terminator(line_term_ptr,line_term_length))
      return 0;
    line_cuted=1;
  }
}


bool READ_INFO::find_start_of_fields()
{
  int chr;
 try_again:
  do
  {
    if ((chr=GET) == my_b_EOF)
    {
      found_end_of_line=eof=1;
      return 1;
    }
  } while ((char) chr != line_start_ptr[0]);
  for (const char *ptr=line_start_ptr+1 ; ptr != line_start_end ; ptr++)
  {
    chr=GET;					// Eof will be checked later
    if ((char) chr != *ptr)
    {						// Can't be line_start
      PUSH(chr);
      while (--ptr != line_start_ptr)
      {						// Restart with next char
	PUSH( *ptr);
      }
      goto try_again;
    }
  }
  return 0;
}


/*
  Clear taglist from tags with a specified level
*/
int READ_INFO::clear_level(int level_arg)
{
  DBUG_ENTER("READ_INFO::read_xml clear_level");
  List_iterator<XML_TAG> xmlit(taglist);
  xmlit.rewind();
  XML_TAG *tag;
  
  while ((tag= xmlit++))
  {
     if(tag->level >= level_arg)
     {
       xmlit.remove();
       delete tag;
     }
  }
  DBUG_RETURN(0);
}


/*
  Convert an XML entity to Unicode value.
  Return -1 on error;
*/
static int
my_xml_entity_to_char(const char *name, uint length)
{
  if (length == 2)
  {
    if (!memcmp(name, "gt", length))
      return '>';
    if (!memcmp(name, "lt", length))
      return '<';
  }
  else if (length == 3)
  {
    if (!memcmp(name, "amp", length))
      return '&';
  }
  else if (length == 4)
  {
    if (!memcmp(name, "quot", length))
      return '"';
    if (!memcmp(name, "apos", length))
      return '\'';
  }
  return -1;
}


/**
  @brief Convert newline, linefeed, tab to space
  
  @param chr    character
  
  @details According to the "XML 1.0" standard,
           only space (#x20) characters, carriage returns,
           line feeds or tabs are considered as spaces.
           Convert all of them to space (#x20) for parsing simplicity.
*/
static int
my_tospace(int chr)
{
  return (chr == '\t' || chr == '\r' || chr == '\n') ? ' ' : chr;
}


/*
  Read an xml value: handle multibyte and xml escape
*/
int READ_INFO::read_value(int delim, String *val)
{
  int chr;
  String tmp;

  for (chr= GET; my_tospace(chr) != delim && chr != my_b_EOF;)
  {
#ifdef USE_MB
    if (my_mbcharlen(read_charset, chr) > 1)
    {
      DBUG_PRINT("read_xml",("multi byte"));
      int i, ml= my_mbcharlen(read_charset, chr);
      for (i= 1; i < ml; i++) 
      {
        val->append(chr);
        /*
          Don't use my_tospace() in the middle of a multi-byte character
          TODO: check that the multi-byte sequence is valid.
        */
        chr= GET; 
        if (chr == my_b_EOF)
          return chr;
      }
    }
#endif
    if(chr == '&')
    {
      tmp.length(0);
      for (chr= my_tospace(GET) ; chr != ';' ; chr= my_tospace(GET))
      {
        if (chr == my_b_EOF)
          return chr;
        tmp.append(chr);
      }
      if ((chr= my_xml_entity_to_char(tmp.ptr(), tmp.length())) >= 0)
        val->append(chr);
      else
      {
        val->append('&');
        val->append(tmp);
        val->append(';'); 
      }
    }
    else
      val->append(chr);
    chr= GET;
  }            
  return my_tospace(chr);
}


/*
  Read a record in xml format
  tags and attributes are stored in taglist
  when tag set in ROWS IDENTIFIED BY is closed, we are ready and return
*/
int READ_INFO::read_xml()
{
  DBUG_ENTER("READ_INFO::read_xml");
  int chr, chr2, chr3;
  int delim= 0;
  String tag, attribute, value;
  bool in_tag= false;
  
  tag.length(0);
  attribute.length(0);
  value.length(0);
  
  for (chr= my_tospace(GET); chr != my_b_EOF ; )
  {
    switch(chr){
    case '<':  /* read tag */
        /* TODO: check if this is a comment <!-- comment -->  */
      chr= my_tospace(GET);
      if(chr == '!')
      {
        chr2= GET;
        chr3= GET;
        
        if(chr2 == '-' && chr3 == '-')
        {
          chr2= 0;
          chr3= 0;
          chr= my_tospace(GET);
          
          while(chr != '>' || chr2 != '-' || chr3 != '-')
          {
            if(chr == '-')
            {
              chr3= chr2;
              chr2= chr;
            }
            else if (chr2 == '-')
            {
              chr2= 0;
              chr3= 0;
            }
            chr= my_tospace(GET);
            if (chr == my_b_EOF)
              goto found_eof;
          }
          break;
        }
      }
      
      tag.length(0);
      while(chr != '>' && chr != ' ' && chr != '/' && chr != my_b_EOF)
      {
        if(chr != delim) /* fix for the '<field name =' format */
          tag.append(chr);
        chr= my_tospace(GET);
      }
      
      // row tag should be in ROWS IDENTIFIED BY '<row>' - stored in line_term 
      if((tag.length() == line_term_length -2) &&
         (memcmp(tag.ptr(), line_term_ptr + 1, tag.length()) == 0))
      {
        DBUG_PRINT("read_xml", ("start-of-row: %i %s %s", 
                                level,tag.c_ptr_safe(), line_term_ptr));
      }
      
      if(chr == ' ' || chr == '>')
      {
        level++;
        clear_level(level + 1);
      }
      
      if (chr == ' ')
        in_tag= true;
      else 
        in_tag= false;
      break;
      
    case ' ': /* read attribute */
      while(chr == ' ')  /* skip blanks */
        chr= my_tospace(GET);
      
      if(!in_tag)
        break;
      
      while(chr != '=' && chr != '/' && chr != '>' && chr != my_b_EOF)
      {
        attribute.append(chr);
        chr= my_tospace(GET);
      }
      break;
      
    case '>': /* end tag - read tag value */
      in_tag= false;
      chr= read_value('<', &value);
      if(chr == my_b_EOF)
        goto found_eof;
      
      /* save value to list */
      if(tag.length() > 0 && value.length() > 0)
      {
        DBUG_PRINT("read_xml", ("lev:%i tag:%s val:%s",
                                level,tag.c_ptr_safe(), value.c_ptr_safe()));
        taglist.push_front( new XML_TAG(level, tag, value));
      }
      tag.length(0);
      value.length(0);
      attribute.length(0);
      break;
      
    case '/': /* close tag */
      chr= my_tospace(GET);
      /* Decrease the 'level' only when (i) It's not an */
      /* (without space) empty tag i.e. <tag/> or, (ii) */
      /* It is of format <row col="val" .../>           */
      if(chr != '>' || in_tag)
      {
        level--;
        in_tag= false;
      }
      if(chr != '>')   /* if this is an empty tag <tag   /> */
        tag.length(0); /* we should keep tag value          */
      while(chr != '>' && chr != my_b_EOF)
      {
        tag.append(chr);
        chr= my_tospace(GET);
      }
      
      if((tag.length() == line_term_length -2) &&
         (memcmp(tag.ptr(), line_term_ptr + 1, tag.length()) == 0))
      {
         DBUG_PRINT("read_xml", ("found end-of-row %i %s", 
                                 level, tag.c_ptr_safe()));
         DBUG_RETURN(0); //normal return
      }
      chr= my_tospace(GET);
      break;   
      
    case '=': /* attribute name end - read the value */
      //check for tag field and attribute name
      if(!memcmp(tag.c_ptr_safe(), STRING_WITH_LEN("field")) &&
         !memcmp(attribute.c_ptr_safe(), STRING_WITH_LEN("name")))
      {
        /*
          this is format <field name="xx">xx</field>
          where actual fieldname is in attribute
        */
        delim= my_tospace(GET);
        tag.length(0);
        attribute.length(0);
        chr= '<'; /* we pretend that it is a tag */
        level--;
        break;
      }
      
      //check for " or '
      chr= GET;
      if (chr == my_b_EOF)
        goto found_eof;
      if(chr == '"' || chr == '\'')
      {
        delim= chr;
      }
      else
      {
        delim= ' '; /* no delimiter, use space */
        PUSH(chr);
      }
      
      chr= read_value(delim, &value);
      if(attribute.length() > 0 && value.length() > 0)
      {
        DBUG_PRINT("read_xml", ("lev:%i att:%s val:%s\n",
                                level + 1,
                                attribute.c_ptr_safe(),
                                value.c_ptr_safe()));
        taglist.push_front(new XML_TAG(level + 1, attribute, value));
      }
      attribute.length(0);
      value.length(0);
      if (chr != ' ')
        chr= my_tospace(GET);
      break;
    
    default:
      chr= my_tospace(GET);
    } /* end switch */
  } /* end while */
  
found_eof:
  DBUG_PRINT("read_xml",("Found eof"));
  eof= 1;
  DBUG_RETURN(1);
}<|MERGE_RESOLUTION|>--- conflicted
+++ resolved
@@ -1,10 +1,6 @@
 /*
-<<<<<<< HEAD
-   Copyright (c) 2000, 2015, Oracle and/or its affiliates.
-   Copyright (c) 2010, 2015, MariaDB
-=======
-   Copyright (c) 2000, 2016, Oracle and/or its affiliates. All rights reserved.
->>>>>>> e7061f7e
+   Copyright (c) 2000, 2016, Oracle and/or its affiliates.
+   Copyright (c) 2010, 2016, MariaDB
 
    This program is free software; you can redistribute it and/or modify
    it under the terms of the GNU General Public License as published by
