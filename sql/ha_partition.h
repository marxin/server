--- conflicted
+++ resolved
@@ -932,16 +932,9 @@
     virtual int analyze(THD* thd, HA_CHECK_OPT *check_opt);
     virtual int check(THD* thd, HA_CHECK_OPT *check_opt);
     virtual int repair(THD* thd, HA_CHECK_OPT *check_opt);
-<<<<<<< HEAD
-    virtual int optimize_partitions(THD *thd);
-    virtual int analyze_partitions(THD *thd);
-    virtual int check_partitions(THD *thd);
-    virtual int repair_partitions(THD *thd);
     virtual bool check_and_repair(THD *thd);
     virtual bool auto_repair() const;
     virtual bool is_crashed() const;
-=======
->>>>>>> 3faf4f76
 
     private:
     int handle_opt_partitions(THD *thd, HA_CHECK_OPT *check_opt,
