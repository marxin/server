--- conflicted
+++ resolved
@@ -2244,15 +2244,12 @@
   {
     return (flags & (BINCMP_FLAG | BINARY_FLAG)) != 0;
   }
-<<<<<<< HEAD
+  uint virtual_col_expr_maxlen()
+  {
+    return 255 - FRM_VCOL_HEADER_SIZE(interval != NULL);
+  }
 private:
   const String empty_set_string;
-=======
-  uint virtual_col_expr_maxlen()
-  {
-    return 255 - FRM_VCOL_HEADER_SIZE(interval != NULL);
-  }
->>>>>>> 20f3f4a2
 };
 
 
