/* Copyright (c) 2000, 2015, Oracle and/or its affiliates.
   Copyright (c) 2008, 2015, MariaDB

   This program is free software; you can redistribute it and/or modify
   it under the terms of the GNU General Public License as published by
   the Free Software Foundation; version 2 of the License.

   This program is distributed in the hope that it will be useful,
   but WITHOUT ANY WARRANTY; without even the implied warranty of
   MERCHANTABILITY or FITNESS FOR A PARTICULAR PURPOSE.  See the
   GNU General Public License for more details.

   You should have received a copy of the GNU General Public License
   along with this program; if not, write to the Free Software
   Foundation, Inc., 51 Franklin Street, Fifth Floor, Boston, MA  02110-1301, USA */


/* Some general useful functions */

#include <my_global.h>                 /* NO_EMBEDDED_ACCESS_CHECKS */
#include "sql_priv.h"
#include "table.h"
#include "key.h"                                // find_ref_key
#include "sql_table.h"                          // build_table_filename,
                                                // primary_key_name
#include "sql_trigger.h"
#include "sql_parse.h"                          // free_items
#include "strfunc.h"                            // unhex_type2
#include "sql_partition.h"       // mysql_unpack_partition,
                                 // fix_partition_func, partition_info
#include "sql_acl.h"             // *_ACL, acl_getroot_no_password
#include "sql_base.h"
#include "create_options.h"
#include <m_ctype.h>
#include "my_md5.h"
#include "my_bit.h"
#include "sql_select.h"
#include "sql_derived.h"
#include "sql_statistics.h"
#include "discover.h"
#include "mdl.h"                 // MDL_wait_for_graph_visitor
#include "sql_view.h"

/* INFORMATION_SCHEMA name */
LEX_STRING INFORMATION_SCHEMA_NAME= {C_STRING_WITH_LEN("information_schema")};

/* PERFORMANCE_SCHEMA name */
LEX_STRING PERFORMANCE_SCHEMA_DB_NAME= {C_STRING_WITH_LEN("performance_schema")};

/* MYSQL_SCHEMA name */
LEX_STRING MYSQL_SCHEMA_NAME= {C_STRING_WITH_LEN("mysql")};

/* GENERAL_LOG name */
LEX_STRING GENERAL_LOG_NAME= {C_STRING_WITH_LEN("general_log")};

/* SLOW_LOG name */
LEX_STRING SLOW_LOG_NAME= {C_STRING_WITH_LEN("slow_log")};

/* 
  Keyword added as a prefix when parsing the defining expression for a
  virtual column read from the column definition saved in the frm file
*/
LEX_STRING parse_vcol_keyword= { C_STRING_WITH_LEN("PARSE_VCOL_EXPR ") };

	/* Functions defined in this file */

static void fix_type_pointers(const char ***array, TYPELIB *point_to_type,
			      uint types, char **names);
static uint find_field(Field **fields, uchar *record, uint start, uint length);

inline bool is_system_table_name(const char *name, uint length);

/**************************************************************************
  Object_creation_ctx implementation.
**************************************************************************/

Object_creation_ctx *Object_creation_ctx::set_n_backup(THD *thd)
{
  Object_creation_ctx *backup_ctx;
  DBUG_ENTER("Object_creation_ctx::set_n_backup");

  backup_ctx= create_backup_ctx(thd);
  change_env(thd);

  DBUG_RETURN(backup_ctx);
}

void Object_creation_ctx::restore_env(THD *thd, Object_creation_ctx *backup_ctx)
{
  if (!backup_ctx)
    return;

  backup_ctx->change_env(thd);

  delete backup_ctx;
}

/**************************************************************************
  Default_object_creation_ctx implementation.
**************************************************************************/

Default_object_creation_ctx::Default_object_creation_ctx(THD *thd)
  : m_client_cs(thd->variables.character_set_client),
    m_connection_cl(thd->variables.collation_connection)
{ }

Default_object_creation_ctx::Default_object_creation_ctx(
  CHARSET_INFO *client_cs, CHARSET_INFO *connection_cl)
  : m_client_cs(client_cs),
    m_connection_cl(connection_cl)
{ }

Object_creation_ctx *
Default_object_creation_ctx::create_backup_ctx(THD *thd) const
{
  return new Default_object_creation_ctx(thd);
}

void Default_object_creation_ctx::change_env(THD *thd) const
{
  thd->variables.character_set_client= m_client_cs;
  thd->variables.collation_connection= m_connection_cl;

  thd->update_charset();
}

/**************************************************************************
  View_creation_ctx implementation.
**************************************************************************/

View_creation_ctx *View_creation_ctx::create(THD *thd)
{
  View_creation_ctx *ctx= new (thd->mem_root) View_creation_ctx(thd);

  return ctx;
}

/*************************************************************************/

View_creation_ctx * View_creation_ctx::create(THD *thd,
                                              TABLE_LIST *view)
{
  View_creation_ctx *ctx= new (thd->mem_root) View_creation_ctx(thd);

  /* Throw a warning if there is NULL cs name. */

  if (!view->view_client_cs_name.str ||
      !view->view_connection_cl_name.str)
  {
    push_warning_printf(thd, Sql_condition::WARN_LEVEL_NOTE,
                        ER_VIEW_NO_CREATION_CTX,
                        ER_THD(thd, ER_VIEW_NO_CREATION_CTX),
                        (const char *) view->db,
                        (const char *) view->table_name);

    ctx->m_client_cs= system_charset_info;
    ctx->m_connection_cl= system_charset_info;

    return ctx;
  }

  /* Resolve cs names. Throw a warning if there is unknown cs name. */

  bool invalid_creation_ctx;

  invalid_creation_ctx= resolve_charset(view->view_client_cs_name.str,
                                        system_charset_info,
                                        &ctx->m_client_cs);

  invalid_creation_ctx= resolve_collation(view->view_connection_cl_name.str,
                                          system_charset_info,
                                          &ctx->m_connection_cl) ||
                        invalid_creation_ctx;

  if (invalid_creation_ctx)
  {
    sql_print_warning("View '%s'.'%s': there is unknown charset/collation "
                      "names (client: '%s'; connection: '%s').",
                      (const char *) view->db,
                      (const char *) view->table_name,
                      (const char *) view->view_client_cs_name.str,
                      (const char *) view->view_connection_cl_name.str);

    push_warning_printf(thd, Sql_condition::WARN_LEVEL_NOTE,
                        ER_VIEW_INVALID_CREATION_CTX,
                        ER_THD(thd, ER_VIEW_INVALID_CREATION_CTX),
                        (const char *) view->db,
                        (const char *) view->table_name);
  }

  return ctx;
}

/*************************************************************************/

/* Get column name from column hash */

static uchar *get_field_name(Field **buff, size_t *length,
                             my_bool not_used __attribute__((unused)))
{
  *length= (uint) strlen((*buff)->field_name);
  return (uchar*) (*buff)->field_name;
}


/*
  Returns pointer to '.frm' extension of the file name.

  SYNOPSIS
    fn_rext()
    name       file name

  DESCRIPTION
    Checks file name part starting with the rightmost '.' character,
    and returns it if it is equal to '.frm'. 

  TODO
    It is a good idea to get rid of this function modifying the code
    to garantee that the functions presently calling fn_rext() always
    get arguments in the same format: either with '.frm' or without '.frm'.

  RETURN VALUES
    Pointer to the '.frm' extension. If there is no extension,
    or extension is not '.frm', pointer at the end of file name.
*/

char *fn_rext(char *name)
{
  char *res= strrchr(name, '.');
  if (res && !strcmp(res, reg_ext))
    return res;
  return name + strlen(name);
}

TABLE_CATEGORY get_table_category(const LEX_STRING *db, const LEX_STRING *name)
{
  DBUG_ASSERT(db != NULL);
  DBUG_ASSERT(name != NULL);

  if (is_infoschema_db(db->str, db->length))
    return TABLE_CATEGORY_INFORMATION;

  if ((db->length == PERFORMANCE_SCHEMA_DB_NAME.length) &&
      (my_strcasecmp(system_charset_info,
                     PERFORMANCE_SCHEMA_DB_NAME.str,
                     db->str) == 0))
    return TABLE_CATEGORY_PERFORMANCE;

  if ((db->length == MYSQL_SCHEMA_NAME.length) &&
      (my_strcasecmp(system_charset_info,
                     MYSQL_SCHEMA_NAME.str,
                     db->str) == 0))
  {
    if (is_system_table_name(name->str, name->length))
      return TABLE_CATEGORY_SYSTEM;

    if ((name->length == GENERAL_LOG_NAME.length) &&
        (my_strcasecmp(system_charset_info,
                       GENERAL_LOG_NAME.str,
                       name->str) == 0))
      return TABLE_CATEGORY_LOG;

    if ((name->length == SLOW_LOG_NAME.length) &&
        (my_strcasecmp(system_charset_info,
                       SLOW_LOG_NAME.str,
                       name->str) == 0))
      return TABLE_CATEGORY_LOG;
  }

  return TABLE_CATEGORY_USER;
}


/*
  Allocate and setup a TABLE_SHARE structure

  SYNOPSIS
    alloc_table_share()
    TABLE_LIST		Take database and table name from there
    key			Table cache key (db \0 table_name \0...)
    key_length		Length of key

  RETURN
    0  Error (out of memory)
    #  Share
*/

TABLE_SHARE *alloc_table_share(const char *db, const char *table_name,
                               const char *key, uint key_length)
{
  MEM_ROOT mem_root;
  TABLE_SHARE *share;
  char *key_buff, *path_buff;
  char path[FN_REFLEN];
  uint path_length;
  DBUG_ENTER("alloc_table_share");
  DBUG_PRINT("enter", ("table: '%s'.'%s'", db, table_name));

  path_length= build_table_filename(path, sizeof(path) - 1,
                                    db, table_name, "", 0);
  init_sql_alloc(&mem_root, TABLE_ALLOC_BLOCK_SIZE, 0, MYF(0));
  if (multi_alloc_root(&mem_root,
                       &share, sizeof(*share),
                       &key_buff, key_length,
                       &path_buff, path_length + 1,
                       NULL))
  {
    bzero((char*) share, sizeof(*share));

    share->set_table_cache_key(key_buff, key, key_length);

    share->path.str= path_buff;
    share->path.length= path_length;
    strmov(share->path.str, path);
    share->normalized_path.str=    share->path.str;
    share->normalized_path.length= path_length;
    share->table_category= get_table_category(& share->db, & share->table_name);
    share->open_errno= ENOENT;
    share->cached_row_logging_check= -1;

    init_sql_alloc(&share->stats_cb.mem_root, TABLE_ALLOC_BLOCK_SIZE, 0, MYF(0));

    memcpy((char*) &share->mem_root, (char*) &mem_root, sizeof(mem_root));
    mysql_mutex_init(key_TABLE_SHARE_LOCK_share,
                     &share->LOCK_share, MY_MUTEX_INIT_SLOW);
    mysql_mutex_init(key_TABLE_SHARE_LOCK_ha_data,
                     &share->LOCK_ha_data, MY_MUTEX_INIT_FAST);
    tdc_assign_new_table_id(share);
  }
  DBUG_RETURN(share);
}


/*
  Initialize share for temporary tables

  SYNOPSIS
    init_tmp_table_share()
    thd         thread handle
    share	Share to fill
    key		Table_cache_key, as generated from tdc_create_key.
		must start with db name.    
    key_length	Length of key
    table_name	Table name
    path	Path to file (possible in lower case) without .frm

  NOTES
    This is different from alloc_table_share() because temporary tables
    don't have to be shared between threads or put into the table def
    cache, so we can do some things notable simpler and faster

    If table is not put in thd->temporary_tables (happens only when
    one uses OPEN TEMPORARY) then one can specify 'db' as key and
    use key_length= 0 as neither table_cache_key or key_length will be used).
*/

void init_tmp_table_share(THD *thd, TABLE_SHARE *share, const char *key,
                          uint key_length, const char *table_name,
                          const char *path)
{
  DBUG_ENTER("init_tmp_table_share");
  DBUG_PRINT("enter", ("table: '%s'.'%s'", key, table_name));

  bzero((char*) share, sizeof(*share));
  /*
    This can't be MY_THREAD_SPECIFIC for slaves as they are freed
    during cleanup() from Relay_log_info::close_temporary_tables()
  */
  init_sql_alloc(&share->mem_root, TABLE_ALLOC_BLOCK_SIZE, 0, 
                 MYF(thd->slave_thread ? 0 : MY_THREAD_SPECIFIC));
  share->table_category=         TABLE_CATEGORY_TEMPORARY;
  share->tmp_table=              INTERNAL_TMP_TABLE;
  share->db.str=                 (char*) key;
  share->db.length=		 strlen(key);
  share->table_cache_key.str=    (char*) key;
  share->table_cache_key.length= key_length;
  share->table_name.str=         (char*) table_name;
  share->table_name.length=      strlen(table_name);
  share->path.str=               (char*) path;
  share->normalized_path.str=    (char*) path;
  share->path.length= share->normalized_path.length= strlen(path);
  share->frm_version= 		 FRM_VER_TRUE_VARCHAR;

  share->cached_row_logging_check= -1;

  /*
    table_map_id is also used for MERGE tables to suppress repeated
    compatibility checks.
  */
  share->table_map_id= (ulong) thd->query_id;
  DBUG_VOID_RETURN;
}


/**
  Release resources (plugins) used by the share and free its memory.
  TABLE_SHARE is self-contained -- it's stored in its own MEM_ROOT.
  Free this MEM_ROOT.
*/

void TABLE_SHARE::destroy()
{
  uint idx;
  KEY *info_it;
  DBUG_ENTER("TABLE_SHARE::destroy");
  DBUG_PRINT("info", ("db: %s table: %s", db.str, table_name.str));

  if (ha_share)
  {
    delete ha_share;
    ha_share= NULL;                             // Safety
  }

  free_root(&stats_cb.mem_root, MYF(0));
  stats_cb.stats_can_be_read= FALSE;
  stats_cb.stats_is_read= FALSE;
  stats_cb.histograms_can_be_read= FALSE;
  stats_cb.histograms_are_read= FALSE;

  /* The mutexes are initialized only for shares that are part of the TDC */
  if (tmp_table == NO_TMP_TABLE)
  {
    mysql_mutex_destroy(&LOCK_share);
    mysql_mutex_destroy(&LOCK_ha_data);
  }
  my_hash_free(&name_hash);

  plugin_unlock(NULL, db_plugin);
  db_plugin= NULL;

  /* Release fulltext parsers */
  info_it= key_info;
  for (idx= keys; idx; idx--, info_it++)
  {
    if (info_it->flags & HA_USES_PARSER)
    {
      plugin_unlock(NULL, info_it->parser);
      info_it->flags= 0;
    }
  }

#ifdef WITH_PARTITION_STORAGE_ENGINE
  plugin_unlock(NULL, default_part_plugin);
#endif /* WITH_PARTITION_STORAGE_ENGINE */

  PSI_CALL_release_table_share(m_psi);

  /*
    Make a copy since the share is allocated in its own root,
    and free_root() updates its argument after freeing the memory.
  */
  MEM_ROOT own_root= mem_root;
  free_root(&own_root, MYF(0));
  DBUG_VOID_RETURN;
}

/*
  Free table share and memory used by it

  SYNOPSIS
    free_table_share()
    share		Table share
*/

void free_table_share(TABLE_SHARE *share)
{
  DBUG_ENTER("free_table_share");
  DBUG_PRINT("enter", ("table: %s.%s", share->db.str, share->table_name.str));
  share->destroy();
  DBUG_VOID_RETURN;
}


/**
  Return TRUE if a table name matches one of the system table names.
  Currently these are:

  help_category, help_keyword, help_relation, help_topic,
  proc, event
  time_zone, time_zone_leap_second, time_zone_name, time_zone_transition,
  time_zone_transition_type

  This function trades accuracy for speed, so may return false
  positives. Presumably mysql.* database is for internal purposes only
  and should not contain user tables.
*/

inline bool is_system_table_name(const char *name, uint length)
{
  CHARSET_INFO *ci= system_charset_info;

  return (
          /* mysql.proc table */
          (length == 4 &&
           my_tolower(ci, name[0]) == 'p' && 
           my_tolower(ci, name[1]) == 'r' &&
           my_tolower(ci, name[2]) == 'o' &&
           my_tolower(ci, name[3]) == 'c') ||

          (length > 4 &&
           (
            /* one of mysql.help* tables */
            (my_tolower(ci, name[0]) == 'h' &&
             my_tolower(ci, name[1]) == 'e' &&
             my_tolower(ci, name[2]) == 'l' &&
             my_tolower(ci, name[3]) == 'p') ||

            /* one of mysql.time_zone* tables */
            (my_tolower(ci, name[0]) == 't' &&
             my_tolower(ci, name[1]) == 'i' &&
             my_tolower(ci, name[2]) == 'm' &&
             my_tolower(ci, name[3]) == 'e') ||

            /* one of mysql.*_stat tables, but not mysql.innodb* tables*/
            ((my_tolower(ci, name[length-5]) == 's' &&
              my_tolower(ci, name[length-4]) == 't' &&
              my_tolower(ci, name[length-3]) == 'a' &&
              my_tolower(ci, name[length-2]) == 't' &&
              my_tolower(ci, name[length-1]) == 's') &&
             !(my_tolower(ci, name[0]) == 'i' &&
               my_tolower(ci, name[1]) == 'n' &&
               my_tolower(ci, name[2]) == 'n' &&
               my_tolower(ci, name[3]) == 'o')) ||
           
            /* mysql.event table */
            (my_tolower(ci, name[0]) == 'e' &&
             my_tolower(ci, name[1]) == 'v' &&
             my_tolower(ci, name[2]) == 'e' &&
             my_tolower(ci, name[3]) == 'n' &&
             my_tolower(ci, name[4]) == 't')
            )
           )
         );
}


/*
  Read table definition from a binary / text based .frm file
  
  SYNOPSIS
  open_table_def()
  thd		Thread handler
  share		Fill this with table definition
  db_flags	Bit mask of the following flags: OPEN_VIEW

  NOTES
    This function is called when the table definition is not cached in
    table definition cache
    The data is returned in 'share', which is alloced by
    alloc_table_share().. The code assumes that share is initialized.
*/

enum open_frm_error open_table_def(THD *thd, TABLE_SHARE *share, uint flags)
{
  bool error_given= false;
  File file;
  uchar *buf;
  uchar head[FRM_HEADER_SIZE];
  char	path[FN_REFLEN];
  size_t frmlen, read_length;
  uint length;
  DBUG_ENTER("open_table_def");
  DBUG_PRINT("enter", ("table: '%s'.'%s'  path: '%s'", share->db.str,
                       share->table_name.str, share->normalized_path.str));

  share->error= OPEN_FRM_OPEN_ERROR;

  length=(uint) (strxmov(path, share->normalized_path.str, reg_ext, NullS) -
                 path);
  if (flags & GTS_FORCE_DISCOVERY)
  {
    DBUG_ASSERT(flags & GTS_TABLE);
    DBUG_ASSERT(flags & GTS_USE_DISCOVERY);
    mysql_file_delete_with_symlink(key_file_frm, path, "", MYF(0));
    file= -1;
  }
  else
    file= mysql_file_open(key_file_frm, path, O_RDONLY | O_SHARE, MYF(0));

  if (file < 0)
  {
    if ((flags & GTS_TABLE) && (flags & GTS_USE_DISCOVERY))
    {
      ha_discover_table(thd, share);
      error_given= true;
    }
    goto err_not_open;
  }

  if (mysql_file_read(file, head, sizeof(head), MYF(MY_NABP)))
  {
    share->error = my_errno == HA_ERR_FILE_TOO_SHORT
                      ? OPEN_FRM_CORRUPTED : OPEN_FRM_READ_ERROR;
    goto err;
  }

  if (memcmp(head, STRING_WITH_LEN("TYPE=VIEW\n")) == 0)
  {
    share->is_view= 1;
    if (flags & GTS_VIEW)
    {
      LEX_STRING pathstr= { path, length };
      /*
        Create view file parser and hold it in TABLE_SHARE member
        view_def.
      */
      share->view_def= sql_parse_prepare(&pathstr, &share->mem_root, true);
      if (!share->view_def)
        share->error= OPEN_FRM_ERROR_ALREADY_ISSUED;
      else
        share->error= OPEN_FRM_OK;
    }
    else
      share->error= OPEN_FRM_NOT_A_TABLE;
    goto err;
  }
  if (!is_binary_frm_header(head))
  {
    /* No handling of text based files yet */
    share->error = OPEN_FRM_CORRUPTED;
    goto err;
  }
  if (!(flags & GTS_TABLE))
  {
    share->error = OPEN_FRM_NOT_A_VIEW;
    goto err;
  }

  frmlen= uint4korr(head+10);
  set_if_smaller(frmlen, FRM_MAX_SIZE); // safety

  if (!(buf= (uchar*)my_malloc(frmlen, MYF(MY_THREAD_SPECIFIC|MY_WME))))
    goto err;

  memcpy(buf, head, sizeof(head));

  read_length= mysql_file_read(file, buf + sizeof(head),
                               frmlen - sizeof(head), MYF(MY_WME));
  if (read_length == 0 || read_length == (size_t)-1)
  {
    share->error = OPEN_FRM_READ_ERROR;
    my_free(buf);
    goto err;
  }
  mysql_file_close(file, MYF(MY_WME));

  frmlen= read_length + sizeof(head);

  share->init_from_binary_frm_image(thd, false, buf, frmlen);
  error_given= true; // init_from_binary_frm_image has already called my_error()
  my_free(buf);

  goto err_not_open;

err:
  mysql_file_close(file, MYF(MY_WME));

err_not_open:
  if (share->error && !error_given)
  {
    share->open_errno= my_errno;
    open_table_error(share, share->error, share->open_errno);
  }

  DBUG_RETURN(share->error);
}

static bool create_key_infos(const uchar *strpos, const uchar *frm_image_end,
                             uint keys, KEY *keyinfo,
                             uint new_frm_ver, uint &ext_key_parts,
                             TABLE_SHARE *share, uint len,
                             KEY *first_keyinfo, char* &keynames)
{
  uint i, j, n_length;
  KEY_PART_INFO *key_part= NULL;
  ulong *rec_per_key= NULL;
  KEY_PART_INFO *first_key_part= NULL;
  uint first_key_parts= 0;

  if (!keys)
  {  
    if (!(keyinfo = (KEY*) alloc_root(&share->mem_root, len)))
      return 1;
    bzero((char*) keyinfo, len);
    key_part= reinterpret_cast<KEY_PART_INFO*> (keyinfo);
  }

  /*
    If share->use_ext_keys is set to TRUE we assume that any key
    can be extended by the components of the primary key whose
    definition is read first from the frm file.
    For each key only those fields of the assumed primary key are
    added that are not included in the proper key definition. 
    If after all it turns out that there is no primary key the
    added components are removed from each key.

    When in the future we support others schemes of extending of
    secondary keys with components of the primary key we'll have
    to change the type of this flag for an enumeration type.                 
  */   

  for (i=0 ; i < keys ; i++, keyinfo++)
  {
    if (new_frm_ver >= 3)
    {
      if (strpos + 8 >= frm_image_end)
        return 1;
      keyinfo->flags=	   (uint) uint2korr(strpos) ^ HA_NOSAME;
      keyinfo->key_length= (uint) uint2korr(strpos+2);
      keyinfo->user_defined_key_parts=  (uint) strpos[4];
      keyinfo->algorithm=  (enum ha_key_alg) strpos[5];
      keyinfo->block_size= uint2korr(strpos+6);
      strpos+=8;
    }
    else
    {
      if (strpos + 4 >= frm_image_end)
        return 1;
      keyinfo->flags=	 ((uint) strpos[0]) ^ HA_NOSAME;
      keyinfo->key_length= (uint) uint2korr(strpos+1);
      keyinfo->user_defined_key_parts=  (uint) strpos[3];
      keyinfo->algorithm= HA_KEY_ALG_UNDEF;
      strpos+=4;
    }

    if (i == 0)
    {
      ext_key_parts+= (share->use_ext_keys ? first_keyinfo->user_defined_key_parts*(keys-1) : 0); 
      n_length=keys * sizeof(KEY) + ext_key_parts * sizeof(KEY_PART_INFO);
      if (!(keyinfo= (KEY*) alloc_root(&share->mem_root,
				       n_length + len)))
        return 1;
      bzero((char*) keyinfo,n_length);
      share->key_info= keyinfo;
      key_part= reinterpret_cast<KEY_PART_INFO*> (keyinfo + keys);

      if (!(rec_per_key= (ulong*) alloc_root(&share->mem_root,
                                             sizeof(ulong) * ext_key_parts)))
        return 1;
      first_key_part= key_part;
      first_key_parts= first_keyinfo->user_defined_key_parts;
      keyinfo->flags= first_keyinfo->flags;
      keyinfo->key_length= first_keyinfo->key_length;
      keyinfo->user_defined_key_parts= first_keyinfo->user_defined_key_parts;
      keyinfo->algorithm= first_keyinfo->algorithm;
      if (new_frm_ver >= 3)
        keyinfo->block_size= first_keyinfo->block_size;
    }

    keyinfo->key_part=	 key_part;
    keyinfo->rec_per_key= rec_per_key;
    for (j=keyinfo->user_defined_key_parts ; j-- ; key_part++)
    {
      if (strpos + (new_frm_ver >= 1 ? 9 : 7) >= frm_image_end)
        return 1;
      *rec_per_key++=0;
      key_part->fieldnr=	(uint16) (uint2korr(strpos) & FIELD_NR_MASK);
      key_part->offset= (uint) uint2korr(strpos+2)-1;
      key_part->key_type=	(uint) uint2korr(strpos+5);
      // key_part->field=	(Field*) 0;	// Will be fixed later
      if (new_frm_ver >= 1)
      {
	key_part->key_part_flag= *(strpos+4);
	key_part->length=	(uint) uint2korr(strpos+7);
	strpos+=9;
      }
      else
      {
	key_part->length=	*(strpos+4);
	key_part->key_part_flag=0;
	if (key_part->length > 128)
	{
	  key_part->length&=127;		/* purecov: inspected */
	  key_part->key_part_flag=HA_REVERSE_SORT; /* purecov: inspected */
	}
	strpos+=7;
      }
      key_part->store_length=key_part->length;
    }

    /*
      Add primary key to end of extended keys for non unique keys for
      storage engines that supports it.
    */
    keyinfo->ext_key_parts= keyinfo->user_defined_key_parts;
    keyinfo->ext_key_flags= keyinfo->flags;
    keyinfo->ext_key_part_map= 0;
    if (share->use_ext_keys && i && !(keyinfo->flags & HA_NOSAME))
    {
      for (j= 0; 
           j < first_key_parts && keyinfo->ext_key_parts < MAX_REF_PARTS;
           j++)
      {
        uint key_parts= keyinfo->user_defined_key_parts;
        KEY_PART_INFO* curr_key_part= keyinfo->key_part;
        KEY_PART_INFO* curr_key_part_end= curr_key_part+key_parts;
        for ( ; curr_key_part < curr_key_part_end; curr_key_part++)
        {
          if (curr_key_part->fieldnr == first_key_part[j].fieldnr)
            break;
        }
        if (curr_key_part == curr_key_part_end)
        {
          *key_part++= first_key_part[j];
          *rec_per_key++= 0;
          keyinfo->ext_key_parts++;
          keyinfo->ext_key_part_map|= 1 << j;
        }
      }
      if (j == first_key_parts)
        keyinfo->ext_key_flags= keyinfo->flags | HA_EXT_NOSAME;
    }
    share->ext_key_parts+= keyinfo->ext_key_parts;  
  }
  keynames=(char*) key_part;
  strpos+= strnmov(keynames, (char *) strpos, frm_image_end - strpos) - keynames;
  if (*strpos++) // key names are \0-terminated
    return 1;

  //reading index comments
  for (keyinfo= share->key_info, i=0; i < keys; i++, keyinfo++)
  {
    if (keyinfo->flags & HA_USES_COMMENT)
    {
      if (strpos + 2 >= frm_image_end)
        return 1;
      keyinfo->comment.length= uint2korr(strpos);
      strpos+= 2;

      if (strpos + keyinfo->comment.length >= frm_image_end)
        return 1;
      keyinfo->comment.str= strmake_root(&share->mem_root, (char*) strpos,
                                         keyinfo->comment.length);
      strpos+= keyinfo->comment.length;
    } 
    DBUG_ASSERT(MY_TEST(keyinfo->flags & HA_USES_COMMENT) ==
                (keyinfo->comment.length > 0));
  }

  share->keys= keys; // do it *after* all key_info's are initialized

  return 0;
}


/** ensures that the enum value (read from frm) is within limits

    if not - issues a warning and resets the value to 0
    (that is, 0 is assumed to be a default value)
*/

static uint enum_value_with_check(THD *thd, TABLE_SHARE *share,
                                  const char *name, uint value, uint limit)
{
  if (value < limit)
    return value;

  sql_print_warning("%s.frm: invalid value %d for the field %s",
                share->normalized_path.str, value, name);
  return 0;
}


/**
   Check if a collation has changed number

   @param mysql_version
   @param current collation number

   @retval new collation number (same as current collation number of no change)
*/

static uint upgrade_collation(ulong mysql_version, uint cs_number)
{
  if (mysql_version >= 50300 && mysql_version <= 50399)
  {
    switch (cs_number) {
    case 149: return MY_PAGE2_COLLATION_ID_UCS2;   // ucs2_crotian_ci
    case 213: return MY_PAGE2_COLLATION_ID_UTF8;   // utf8_crotian_ci
    }
  }
  if ((mysql_version >= 50500 && mysql_version <= 50599) ||
      (mysql_version >= 100000 && mysql_version <= 100005))
  {
    switch (cs_number) {
    case 149: return MY_PAGE2_COLLATION_ID_UCS2;   // ucs2_crotian_ci
    case 213: return MY_PAGE2_COLLATION_ID_UTF8;   // utf8_crotian_ci
    case 214: return MY_PAGE2_COLLATION_ID_UTF32;  // utf32_croatian_ci
    case 215: return MY_PAGE2_COLLATION_ID_UTF16;  // utf16_croatian_ci
    case 245: return MY_PAGE2_COLLATION_ID_UTF8MB4;// utf8mb4_croatian_ci
    }
  }
  return cs_number;
}


/**
  Read data from a binary .frm file image into a TABLE_SHARE

  @note
  frm bytes at the following offsets are unused in MariaDB 10.0:

  8..9    (used to be the number of "form names")
  28..29  (used to be key_info_length)

  They're still set, for compatibility reasons, but never read.

  42..46 are unused since 5.0 (were for RAID support)
  Also, there're few unused bytes in forminfo.

*/

int TABLE_SHARE::init_from_binary_frm_image(THD *thd, bool write,
                                            const uchar *frm_image,
                                            size_t frm_length)
{
  TABLE_SHARE *share= this;
  uint new_frm_ver, field_pack_length, new_field_pack_flag;
  uint interval_count, interval_parts, read_length, int_length;
  uint db_create_options, keys, key_parts, n_length;
  uint com_length, null_bit_pos;
  uint extra_rec_buf_length;
  uint i;
  bool use_hash;
  char *keynames, *names, *comment_pos;
  const uchar *forminfo, *extra2;
  const uchar *frm_image_end = frm_image + frm_length;
  uchar *record, *null_flags, *null_pos;
  const uchar *disk_buff, *strpos;
  ulong pos, record_offset; 
  ulong rec_buff_length;
  handler *handler_file= 0;
  KEY	*keyinfo;
  KEY_PART_INFO *key_part= NULL;
  Field  **field_ptr, *reg_field;
  const char **interval_array;
  enum legacy_db_type legacy_db_type;
  my_bitmap_map *bitmaps;
  bool null_bits_are_used;
  uint vcol_screen_length, UNINIT_VAR(options_len);
  char *vcol_screen_pos;
  const uchar *options= 0;
  uint UNINIT_VAR(gis_options_len);
  const uchar *gis_options= 0;
  KEY first_keyinfo;
  uint len;
  uint ext_key_parts= 0;
  plugin_ref se_plugin= 0;
  keyinfo= &first_keyinfo;
  share->ext_key_parts= 0;
  MEM_ROOT **root_ptr, *old_root;
  DBUG_ENTER("TABLE_SHARE::init_from_binary_frm_image");

  root_ptr= my_pthread_getspecific_ptr(MEM_ROOT**, THR_MALLOC);
  old_root= *root_ptr;
  *root_ptr= &share->mem_root;

  if (write && write_frm_image(frm_image, frm_length))
    goto err;

  if (frm_length < FRM_HEADER_SIZE + FRM_FORMINFO_SIZE)
    goto err;

  new_field_pack_flag= frm_image[27];
  new_frm_ver= (frm_image[2] - FRM_VER);
  field_pack_length= new_frm_ver < 2 ? 11 : 17;

  /* Length of the MariaDB extra2 segment in the form file. */
  len = uint2korr(frm_image+4);
  extra2= frm_image + 64;

  if (*extra2 != '/')   // old frm had '/' there
  {
    const uchar *e2end= extra2 + len;
    while (extra2 + 3 < e2end)
    {
      uchar type= *extra2++;
      size_t length= *extra2++;
      if (!length)
      {
        if (extra2 + 2 >= e2end)
          goto err;
        length= uint2korr(extra2);
        extra2+= 2;
        if (length < 256)
          goto err;
      }
      if (extra2 + length > e2end)
        goto err;
      switch (type) {
      case EXTRA2_TABLEDEF_VERSION:
        if (tabledef_version.str) // see init_from_sql_statement_string()
        {
          if (length != tabledef_version.length ||
              memcmp(extra2, tabledef_version.str, length))
            goto err;
        }
        else
        {
          tabledef_version.length= length;
          tabledef_version.str= (uchar*)memdup_root(&mem_root, extra2, length);
          if (!tabledef_version.str)
            goto err;
        }
        break;
      case EXTRA2_ENGINE_TABLEOPTS:
        if (options)
          goto err;
        /* remember but delay parsing until we have read fields and keys */
        options= extra2;
        options_len= length;
        break;
      case EXTRA2_DEFAULT_PART_ENGINE:
#ifdef WITH_PARTITION_STORAGE_ENGINE
        {
          LEX_STRING name= { (char*)extra2, length };
          share->default_part_plugin= ha_resolve_by_name(NULL, &name, false);
          if (!share->default_part_plugin)
            goto err;
        }
#endif
        break;
      case EXTRA2_GIS:
#ifdef HAVE_SPATIAL
        {
          if (gis_options)
            goto err;
          gis_options= extra2;
          gis_options_len= length;
        }
#endif /*HAVE_SPATIAL*/
        break;
      default:
        /* abort frm parsing if it's an unknown but important extra2 value */
        if (type >= EXTRA2_ENGINE_IMPORTANT)
          goto err;
      }
      extra2+= length;
    }
    if (extra2 != e2end)
      goto err;
  }

  if (frm_length < FRM_HEADER_SIZE + len ||
      !(pos= uint4korr(frm_image + FRM_HEADER_SIZE + len)))
    goto err;

  forminfo= frm_image + pos;
  if (forminfo + FRM_FORMINFO_SIZE >= frm_image_end)
    goto err;

  share->frm_version= frm_image[2];
  /*
    Check if .frm file created by MySQL 5.0. In this case we want to
    display CHAR fields as CHAR and not as VARCHAR.
    We do it this way as we want to keep the old frm version to enable
    MySQL 4.1 to read these files.
  */
  if (share->frm_version == FRM_VER_TRUE_VARCHAR -1 && frm_image[33] == 5)
    share->frm_version= FRM_VER_TRUE_VARCHAR;

#ifdef WITH_PARTITION_STORAGE_ENGINE
  if (frm_image[61] && !share->default_part_plugin)
  {
    enum legacy_db_type db_type= (enum legacy_db_type) (uint) frm_image[61];
    share->default_part_plugin= ha_lock_engine(NULL, ha_checktype(thd, db_type));
    if (!share->default_part_plugin)
      goto err;
  }
#endif
  legacy_db_type= (enum legacy_db_type) (uint) frm_image[3];
  /*
    if the storage engine is dynamic, no point in resolving it by its
    dynamically allocated legacy_db_type. We will resolve it later by name.
  */
  if (legacy_db_type > DB_TYPE_UNKNOWN && 
      legacy_db_type < DB_TYPE_FIRST_DYNAMIC)
    se_plugin= ha_lock_engine(NULL, ha_checktype(thd, legacy_db_type));
  share->db_create_options= db_create_options= uint2korr(frm_image+30);
  share->db_options_in_use= share->db_create_options;
  share->mysql_version= uint4korr(frm_image+51);
  share->null_field_first= 0;
  if (!frm_image[32])				// New frm file in 3.23
  {
    uint cs_org= (((uint) frm_image[41]) << 8) + (uint) frm_image[38];
    uint cs_new= upgrade_collation(share->mysql_version, cs_org);
    if (cs_org != cs_new)
      share->incompatible_version|= HA_CREATE_USED_CHARSET;
    
    share->avg_row_length= uint4korr(frm_image+34);
    share->transactional= (ha_choice)
      enum_value_with_check(thd, share, "transactional", frm_image[39] & 3, HA_CHOICE_MAX);
    share->page_checksum= (ha_choice)
      enum_value_with_check(thd, share, "page_checksum", (frm_image[39] >> 2) & 3, HA_CHOICE_MAX);
    share->row_type= (enum row_type)
      enum_value_with_check(thd, share, "row_format", frm_image[40], ROW_TYPE_MAX);

    if (cs_new && !(share->table_charset= get_charset(cs_new, MYF(MY_WME))))
      goto err;
    share->null_field_first= 1;
    share->stats_sample_pages= uint2korr(frm_image+42);
    share->stats_auto_recalc= (enum_stats_auto_recalc)(frm_image[44]);
  }
  if (!share->table_charset)
  {
    /* unknown charset in frm_image[38] or pre-3.23 frm */
    if (use_mb(default_charset_info))
    {
      /* Warn that we may be changing the size of character columns */
      sql_print_warning("'%s' had no or invalid character set, "
                        "and default character set is multi-byte, "
                        "so character column sizes may have changed",
                        share->path.str);
    }
    share->table_charset= default_charset_info;
  }

  share->db_record_offset= 1;
  share->max_rows= uint4korr(frm_image+18);
  share->min_rows= uint4korr(frm_image+22);

  /* Read keyinformation */
  disk_buff= frm_image + uint2korr(frm_image+6);

  if (disk_buff + 6 >= frm_image_end)
    goto err;

  if (disk_buff[0] & 0x80)
  {
    keys=      (disk_buff[1] << 7) | (disk_buff[0] & 0x7f);
    share->key_parts= key_parts= uint2korr(disk_buff+2);
  }
  else
  {
    keys=      disk_buff[0];
    share->key_parts= key_parts= disk_buff[1];
  }
  share->keys_for_keyread.init(0);
  share->keys_in_use.init(keys);
  ext_key_parts= key_parts;

  len= (uint) uint2korr(disk_buff+4);

  share->reclength = uint2korr(frm_image+16);
  share->stored_rec_length= share->reclength;
  if (frm_image[26] == 1)
    share->system= 1;				/* one-record-database */

  record_offset= (ulong) (uint2korr(frm_image+6)+
                          ((uint2korr(frm_image+14) == 0xffff ?
                            uint4korr(frm_image+47) : uint2korr(frm_image+14))));

  if (record_offset + share->reclength >= frm_length)
    goto err;
 
  if ((n_length= uint4korr(frm_image+55)))
  {
    /* Read extra data segment */
    const uchar *next_chunk, *buff_end;
    DBUG_PRINT("info", ("extra segment size is %u bytes", n_length));
    next_chunk= frm_image + record_offset + share->reclength;
    buff_end= next_chunk + n_length;

    if (buff_end >= frm_image_end)
      goto err;

    share->connect_string.length= uint2korr(next_chunk);
    if (!(share->connect_string.str= strmake_root(&share->mem_root,
                                                  (char*) next_chunk + 2,
                                                  share->connect_string.
                                                  length)))
    {
      goto err;
    }
    next_chunk+= share->connect_string.length + 2;
    if (next_chunk + 2 < buff_end)
    {
      uint str_db_type_length= uint2korr(next_chunk);
      LEX_STRING name;
      name.str= (char*) next_chunk + 2;
      name.length= str_db_type_length;

      plugin_ref tmp_plugin= ha_resolve_by_name(thd, &name, false);
      if (tmp_plugin != NULL && !plugin_equals(tmp_plugin, se_plugin))
      {
        if (se_plugin)
        {
          /* bad file, legacy_db_type did not match the name */
          sql_print_warning("%s.frm is inconsistent: engine typecode %d, engine name %s (%d)",
                        share->normalized_path.str, legacy_db_type,
                        plugin_name(tmp_plugin)->str,
                        ha_legacy_type(plugin_data(tmp_plugin, handlerton *)));
        }
        /*
          tmp_plugin is locked with a local lock.
          we unlock the old value of se_plugin before
          replacing it with a globally locked version of tmp_plugin
        */
        plugin_unlock(NULL, se_plugin);
        se_plugin= plugin_lock(NULL, tmp_plugin);
      }
#ifdef WITH_PARTITION_STORAGE_ENGINE
      else if (str_db_type_length == 9 &&
               !strncmp((char *) next_chunk + 2, "partition", 9))
      {
        /*
          Use partition handler
          tmp_plugin is locked with a local lock.
          we unlock the old value of se_plugin before
          replacing it with a globally locked version of tmp_plugin
        */
        /* Check if the partitioning engine is ready */
        if (!plugin_is_ready(&name, MYSQL_STORAGE_ENGINE_PLUGIN))
        {
          my_error(ER_OPTION_PREVENTS_STATEMENT, MYF(0),
                   "--skip-partition");
          goto err;
        }
        plugin_unlock(NULL, se_plugin);
        se_plugin= ha_lock_engine(NULL, partition_hton);
      }
#endif
      else if (!tmp_plugin)
      {
        /* purecov: begin inspected */
        name.str[name.length]=0;
        my_error(ER_UNKNOWN_STORAGE_ENGINE, MYF(0), name.str);
        goto err;
        /* purecov: end */
      }
      next_chunk+= str_db_type_length + 2;
    }

    share->set_use_ext_keys_flag(plugin_hton(se_plugin)->flags & HTON_SUPPORTS_EXTENDED_KEYS);

    if (create_key_infos(disk_buff + 6, frm_image_end, keys, keyinfo,
                         new_frm_ver, ext_key_parts,
                         share, len, &first_keyinfo, keynames))
      goto err;

    if (next_chunk + 5 < buff_end)
    {
      uint32 partition_info_str_len = uint4korr(next_chunk);
#ifdef WITH_PARTITION_STORAGE_ENGINE
      if ((share->partition_info_buffer_size=
             share->partition_info_str_len= partition_info_str_len))
      {
        if (!(share->partition_info_str= (char*)
              memdup_root(&share->mem_root, next_chunk + 4,
                          partition_info_str_len + 1)))
        {
          goto err;
        }
      }
#else
      if (partition_info_str_len)
      {
        DBUG_PRINT("info", ("WITH_PARTITION_STORAGE_ENGINE is not defined"));
        goto err;
      }
#endif
      next_chunk+= 5 + partition_info_str_len;
    }
    if (share->mysql_version >= 50110 && next_chunk < buff_end)
    {
      /* New auto_partitioned indicator introduced in 5.1.11 */
#ifdef WITH_PARTITION_STORAGE_ENGINE
      share->auto_partitioned= *next_chunk;
#endif
      next_chunk++;
    }
    keyinfo= share->key_info;
    for (i= 0; i < keys; i++, keyinfo++)
    {
      if (keyinfo->flags & HA_USES_PARSER)
      {
        LEX_STRING parser_name;
        if (next_chunk >= buff_end)
        {
          DBUG_PRINT("error",
                     ("fulltext key uses parser that is not defined in .frm"));
          goto err;
        }
        parser_name.str= (char*) next_chunk;
        parser_name.length= strlen((char*) next_chunk);
        next_chunk+= parser_name.length + 1;
        keyinfo->parser= my_plugin_lock_by_name(NULL, &parser_name,
                                                MYSQL_FTPARSER_PLUGIN);
        if (! keyinfo->parser)
        {
          my_error(ER_PLUGIN_IS_NOT_LOADED, MYF(0), parser_name.str);
          goto err;
        }
      }
    }

    if (forminfo[46] == (uchar)255)
    {
      //reading long table comment
      if (next_chunk + 2 > buff_end)
      {
          DBUG_PRINT("error",
                     ("long table comment is not defined in .frm"));
          goto err;
      }
      share->comment.length = uint2korr(next_chunk);
      if (! (share->comment.str= strmake_root(&share->mem_root,
             (char*)next_chunk + 2, share->comment.length)))
      {
          goto err;
      }
      next_chunk+= 2 + share->comment.length;
    }

    DBUG_ASSERT(next_chunk <= buff_end);

    if (share->db_create_options & HA_OPTION_TEXT_CREATE_OPTIONS_legacy)
    {
      if (options)
        goto err;
      options_len= uint4korr(next_chunk);
      options= next_chunk + 4;
      next_chunk+= options_len + 4;
    }
    DBUG_ASSERT(next_chunk <= buff_end);
  }
  else
  {
    if (create_key_infos(disk_buff + 6, frm_image_end, keys, keyinfo,
                         new_frm_ver, ext_key_parts,
                         share, len, &first_keyinfo, keynames))
      goto err;
  }

  share->key_block_size= uint2korr(frm_image+62);

  if (share->db_plugin && !plugin_equals(share->db_plugin, se_plugin))
    goto err; // wrong engine (someone changed the frm under our feet?)

  extra_rec_buf_length= uint2korr(frm_image+59);
  rec_buff_length= ALIGN_SIZE(share->reclength + 1 + extra_rec_buf_length);
  share->rec_buff_length= rec_buff_length;
  if (!(record= (uchar *) alloc_root(&share->mem_root,
                                     rec_buff_length)))
    goto err;                          /* purecov: inspected */
  share->default_values= record;
  memcpy(record, frm_image + record_offset, share->reclength);

  disk_buff= frm_image + pos + FRM_FORMINFO_SIZE;

  share->fields= uint2korr(forminfo+258);
  pos= uint2korr(forminfo+260);   /* Length of all screens */
  n_length= uint2korr(forminfo+268);
  interval_count= uint2korr(forminfo+270);
  interval_parts= uint2korr(forminfo+272);
  int_length= uint2korr(forminfo+274);
  share->null_fields= uint2korr(forminfo+282);
  com_length= uint2korr(forminfo+284);
  vcol_screen_length= uint2korr(forminfo+286);
  share->vfields= 0;
  share->default_fields= 0;
  share->stored_fields= share->fields;
  if (forminfo[46] != (uchar)255)
  {
    share->comment.length=  (int) (forminfo[46]);
    share->comment.str= strmake_root(&share->mem_root, (char*) forminfo+47,
                                     share->comment.length);
  }

  DBUG_PRINT("info",("i_count: %d  i_parts: %d  index: %d  n_length: %d  int_length: %d  com_length: %d  vcol_screen_length: %d", interval_count,interval_parts, keys,n_length,int_length, com_length, vcol_screen_length));


  if (!(field_ptr = (Field **)
	alloc_root(&share->mem_root,
		   (uint) ((share->fields+1)*sizeof(Field*)+
			   interval_count*sizeof(TYPELIB)+
			   (share->fields+interval_parts+
			    keys+3)*sizeof(char *)+
			   (n_length+int_length+com_length+
			       vcol_screen_length)))))
    goto err;                           /* purecov: inspected */

  share->field= field_ptr;
  read_length=(uint) (share->fields * field_pack_length +
		      pos+ (uint) (n_length+int_length+com_length+
		                   vcol_screen_length));
  strpos= disk_buff+pos;

  share->intervals= (TYPELIB*) (field_ptr+share->fields+1);
  interval_array= (const char **) (share->intervals+interval_count);
  names= (char*) (interval_array+share->fields+interval_parts+keys+3);
  if (!interval_count)
    share->intervals= 0;			// For better debugging
  memcpy((char*) names, strpos+(share->fields*field_pack_length),
	 (uint) (n_length+int_length));
  comment_pos= names+(n_length+int_length);
  memcpy(comment_pos, disk_buff+read_length-com_length-vcol_screen_length, 
         com_length);
  vcol_screen_pos= names+(n_length+int_length+com_length);
  memcpy(vcol_screen_pos, disk_buff+read_length-vcol_screen_length, 
         vcol_screen_length);

  fix_type_pointers(&interval_array, &share->fieldnames, 1, &names);
  if (share->fieldnames.count != share->fields)
    goto err;
  fix_type_pointers(&interval_array, share->intervals, interval_count,
		    &names);

  {
    /* Set ENUM and SET lengths */
    TYPELIB *interval;
    for (interval= share->intervals;
         interval < share->intervals + interval_count;
         interval++)
    {
      uint count= (uint) (interval->count + 1) * sizeof(uint);
      if (!(interval->type_lengths= (uint *) alloc_root(&share->mem_root,
                                                        count)))
        goto err;
      for (count= 0; count < interval->count; count++)
      {
        char *val= (char*) interval->type_names[count];
        interval->type_lengths[count]= strlen(val);
      }
      interval->type_lengths[count]= 0;
    }
  }

  if (keynames)
    fix_type_pointers(&interval_array, &share->keynames, 1, &keynames);

 /* Allocate handler */
  if (!(handler_file= get_new_handler(share, thd->mem_root,
                                      plugin_hton(se_plugin))))
    goto err;

  if (handler_file->set_ha_share_ref(&share->ha_share))
    goto err;

  record= share->default_values-1;              /* Fieldstart = 1 */
  null_bits_are_used= share->null_fields != 0;
  if (share->null_field_first)
  {
    null_flags= null_pos= record+1;
    null_bit_pos= (db_create_options & HA_OPTION_PACK_RECORD) ? 0 : 1;
    /*
      null_bytes below is only correct under the condition that
      there are no bit fields.  Correct values is set below after the
      table struct is initialized
    */
    share->null_bytes= (share->null_fields + null_bit_pos + 7) / 8;
  }
#ifndef WE_WANT_TO_SUPPORT_VERY_OLD_FRM_FILES
  else
  {
    share->null_bytes= (share->null_fields+7)/8;
    null_flags= null_pos= record + 1 + share->reclength - share->null_bytes;
    null_bit_pos= 0;
  }
#endif

  use_hash= share->fields >= MAX_FIELDS_BEFORE_HASH;
  if (use_hash)
    use_hash= !my_hash_init(&share->name_hash,
                            system_charset_info,
                            share->fields,0,0,
                            (my_hash_get_key) get_field_name,0,0);

  for (i=0 ; i < share->fields; i++, strpos+=field_pack_length, field_ptr++)
  {
    uint pack_flag, interval_nr, unireg_type, recpos, field_length;
    uint vcol_info_length=0;
    uint vcol_expr_length=0;
    enum_field_types field_type;
    CHARSET_INFO *charset=NULL;
    Field::geometry_type geom_type= Field::GEOM_GEOMETRY;
    LEX_STRING comment;
    Virtual_column_info *vcol_info= 0;
    bool fld_stored_in_db= TRUE;
    uint gis_length, gis_decimals, srid= 0;

    if (new_frm_ver >= 3)
    {
      /* new frm file in 4.1 */
      field_length= uint2korr(strpos+3);
      recpos=	    uint3korr(strpos+5);
      pack_flag=    uint2korr(strpos+8);
      unireg_type=  (uint) strpos[10];
      interval_nr=  (uint) strpos[12];
      uint comment_length=uint2korr(strpos+15);
      field_type=(enum_field_types) (uint) strpos[13];

      /* charset and geometry_type share the same byte in frm */
      if (field_type == MYSQL_TYPE_GEOMETRY)
      {
#ifdef HAVE_SPATIAL
        uint gis_opt_read;
        Field_geom::storage_type st_type;
	geom_type= (Field::geometry_type) strpos[14];
	charset= &my_charset_bin;
        gis_opt_read= gis_field_options_read(gis_options, gis_options_len,
            &st_type, &gis_length, &gis_decimals, &srid);
        gis_options+= gis_opt_read;
        gis_options_len-= gis_opt_read;
#else
	goto err;
#endif
      }
      else
      {
        uint cs_org= strpos[14] + (((uint) strpos[11]) << 8);
        uint cs_new= upgrade_collation(share->mysql_version, cs_org);
        if (cs_org != cs_new)
          share->incompatible_version|= HA_CREATE_USED_CHARSET;
        if (!cs_new)
          charset= &my_charset_bin;
        else if (!(charset= get_charset(cs_new, MYF(0))))
        {
          const char *csname= get_charset_name((uint) cs_new);
          char tmp[10];
          if (!csname || csname[0] =='?')
          {
            my_snprintf(tmp, sizeof(tmp), "#%d", cs_new);
            csname= tmp;
          }
          my_printf_error(ER_UNKNOWN_COLLATION,
                          "Unknown collation '%s' in table '%-.64s' definition", 
                          MYF(0), csname, share->table_name.str);
          goto err;
        }
      }

      if ((uchar)field_type == (uchar)MYSQL_TYPE_VIRTUAL)
      {
        DBUG_ASSERT(interval_nr); // Expect non-null expression
        /* 
          The interval_id byte in the .frm file stores the length of the
          expression statement for a virtual column.
        */
        vcol_info_length= interval_nr;
        interval_nr= 0;
      }

      if (!comment_length)
      {
	comment.str= (char*) "";
	comment.length=0;
      }
      else
      {
	comment.str=    (char*) comment_pos;
	comment.length= comment_length;
	comment_pos+=   comment_length;
      }

      if (vcol_info_length)
      {
        /*
          Get virtual column data stored in the .frm file as follows:
          byte 1      = 1 | 2
          byte 2      = sql_type
          byte 3      = flags (as of now, 0 - no flags, 1 - field is physically stored)
          [byte 4]    = optional interval_id for sql_type (only if byte 1 == 2) 
          next byte ...  = virtual column expression (text data)
        */
        vcol_info= new Virtual_column_info();
        bool opt_interval_id= (uint)vcol_screen_pos[0] == 2;
        field_type= (enum_field_types) (uchar) vcol_screen_pos[1];
        if (opt_interval_id)
          interval_nr= (uint)vcol_screen_pos[3];
        else if ((uint)vcol_screen_pos[0] != 1)
          goto err;

        fld_stored_in_db= (bool) (uint) vcol_screen_pos[2];
        vcol_expr_length= vcol_info_length -
                          (uint)(FRM_VCOL_HEADER_SIZE(opt_interval_id));
        if (!(vcol_info->expr_str.str=
              (char *)memdup_root(&share->mem_root,
                                  vcol_screen_pos +
                                  (uint) FRM_VCOL_HEADER_SIZE(opt_interval_id),
                                  vcol_expr_length)))
          goto err;
        if (opt_interval_id)
          interval_nr= (uint) vcol_screen_pos[3];
        vcol_info->expr_str.length= vcol_expr_length;
        vcol_screen_pos+= vcol_info_length;
        share->vfields++;
      }
    }
    else
    {
      field_length= (uint) strpos[3];
      recpos=	    uint2korr(strpos+4),
      pack_flag=    uint2korr(strpos+6);
      pack_flag&=   ~FIELDFLAG_NO_DEFAULT;     // Safety for old files
      unireg_type=  (uint) strpos[8];
      interval_nr=  (uint) strpos[10];

      /* old frm file */
      field_type= (enum_field_types) f_packtype(pack_flag);
      if (f_is_binary(pack_flag))
      {
        /*
          Try to choose the best 4.1 type:
          - for 4.0 "CHAR(N) BINARY" or "VARCHAR(N) BINARY" 
            try to find a binary collation for character set.
          - for other types (e.g. BLOB) just use my_charset_bin. 
        */
        if (!f_is_blob(pack_flag))
        {
          // 3.23 or 4.0 string
          if (!(charset= get_charset_by_csname(share->table_charset->csname,
                                               MY_CS_BINSORT, MYF(0))))
            charset= &my_charset_bin;
        }
        else
          charset= &my_charset_bin;
      }
      else
        charset= share->table_charset;
      bzero((char*) &comment, sizeof(comment));
    }

    if (interval_nr && charset->mbminlen > 1)
    {
      /* Unescape UCS2 intervals from HEX notation */
      TYPELIB *interval= share->intervals + interval_nr - 1;
      unhex_type2(interval);
    }
    
#ifndef TO_BE_DELETED_ON_PRODUCTION
    if (field_type == MYSQL_TYPE_NEWDECIMAL && !share->mysql_version)
    {
      /*
        Fix pack length of old decimal values from 5.0.3 -> 5.0.4
        The difference is that in the old version we stored precision
        in the .frm table while we now store the display_length
      */
      uint decimals= f_decimals(pack_flag);
      field_length= my_decimal_precision_to_length(field_length,
                                                   decimals,
                                                   f_is_dec(pack_flag) == 0);
      sql_print_error("Found incompatible DECIMAL field '%s' in %s; "
                      "Please do \"ALTER TABLE '%s' FORCE\" to fix it!",
                      share->fieldnames.type_names[i], share->table_name.str,
                      share->table_name.str);
      push_warning_printf(thd, Sql_condition::WARN_LEVEL_WARN,
                          ER_CRASHED_ON_USAGE,
                          "Found incompatible DECIMAL field '%s' in %s; "
                          "Please do \"ALTER TABLE '%s' FORCE\" to fix it!",
                          share->fieldnames.type_names[i],
                          share->table_name.str,
                          share->table_name.str);
      share->crashed= 1;                        // Marker for CHECK TABLE
    }
#endif

    *field_ptr= reg_field=
      make_field(share, &share->mem_root, record+recpos,
		 (uint32) field_length,
		 null_pos, null_bit_pos,
		 pack_flag,
		 field_type,
		 charset,
		 geom_type, srid,
		 (Field::utype) MTYP_TYPENR(unireg_type),
		 (interval_nr ?
		  share->intervals+interval_nr-1 :
		  (TYPELIB*) 0),
		 share->fieldnames.type_names[i]);
    if (!reg_field)				// Not supported field type
      goto err;


    reg_field->field_index= i;
    reg_field->comment=comment;
    reg_field->vcol_info= vcol_info;
    reg_field->stored_in_db= fld_stored_in_db;
    if (field_type == MYSQL_TYPE_BIT && !f_bit_as_char(pack_flag))
    {
      null_bits_are_used= 1;
      if ((null_bit_pos+= field_length & 7) > 7)
      {
        null_pos++;
        null_bit_pos-= 8;
      }
    }
    if (!(reg_field->flags & NOT_NULL_FLAG))
    {
      if (!(null_bit_pos= (null_bit_pos + 1) & 7))
        null_pos++;
    }
    if (f_no_default(pack_flag))
      reg_field->flags|= NO_DEFAULT_VALUE_FLAG;

    if (reg_field->unireg_check == Field::NEXT_NUMBER)
      share->found_next_number_field= field_ptr;

    if (use_hash && my_hash_insert(&share->name_hash, (uchar*) field_ptr))
      goto err;
    if (!reg_field->stored_in_db)
    {
      share->stored_fields--;
      if (share->stored_rec_length>=recpos)
        share->stored_rec_length= recpos-1;
    }
    if (reg_field->has_insert_default_function() ||
        reg_field->has_update_default_function())
      ++share->default_fields;
  }
  *field_ptr=0;					// End marker
  /* Sanity checks: */
  DBUG_ASSERT(share->fields>=share->stored_fields);
  DBUG_ASSERT(share->reclength>=share->stored_rec_length);

  /* Fix key->name and key_part->field */
  if (key_parts)
  {
    uint add_first_key_parts= 0;
    longlong ha_option= handler_file->ha_table_flags();
    keyinfo= share->key_info;
    uint primary_key= my_strcasecmp(system_charset_info, share->keynames.type_names[0],
                                    primary_key_name) ? MAX_KEY : 0;
    KEY* key_first_info;

    if (primary_key >= MAX_KEY && keyinfo->flags & HA_NOSAME)
    {
      /*
        If the UNIQUE key doesn't have NULL columns and is not a part key
        declare this as a primary key.
      */
      primary_key= 0;
      key_part= keyinfo->key_part;
      for (i=0 ; i < keyinfo->user_defined_key_parts ;i++)
      {
        DBUG_ASSERT(key_part[i].fieldnr > 0);
        // Table field corresponding to the i'th key part.
        Field *table_field= share->field[key_part[i].fieldnr - 1];

        /*
          If the key column is of NOT NULL BLOB type, then it
          will definitly have key prefix. And if key part prefix size
          is equal to the BLOB column max size, then we can promote
          it to primary key.
        */
        if (!table_field->real_maybe_null() &&
            table_field->type() == MYSQL_TYPE_BLOB &&
            table_field->field_length == key_part[i].length)
          continue;

        if (table_field->real_maybe_null() ||
            table_field->key_length() != key_part[i].length)
        {
          primary_key= MAX_KEY;		// Can't be used
          break;
        }
      }
    }

    if (share->use_ext_keys)
    { 
      if (primary_key >= MAX_KEY)
      {
        add_first_key_parts= 0;
        share->set_use_ext_keys_flag(FALSE);
      }
      else
      {
        add_first_key_parts= first_keyinfo.user_defined_key_parts;
        /* 
          Do not add components of the primary key starting from
          the major component defined over the beginning of a field.
	*/
	for (i= 0; i < first_keyinfo.user_defined_key_parts; i++)
	{
          uint fieldnr= keyinfo[0].key_part[i].fieldnr;
          if (share->field[fieldnr-1]->key_length() !=
              keyinfo[0].key_part[i].length)
	  {
            add_first_key_parts= i;
            break;
          }
        }
      }   
    }

    for (uint key=0 ; key < keys ; key++,keyinfo++)
    {
      uint usable_parts= 0;
      keyinfo->name=(char*) share->keynames.type_names[key];
      keyinfo->name_length= strlen(keyinfo->name);
      keyinfo->cache_name=
        (uchar*) alloc_root(&share->mem_root,
                            share->table_cache_key.length+
                            keyinfo->name_length + 1);
      if (keyinfo->cache_name)           // If not out of memory
      {
        uchar *pos= keyinfo->cache_name;
        memcpy(pos, share->table_cache_key.str, share->table_cache_key.length);
        memcpy(pos + share->table_cache_key.length, keyinfo->name,
               keyinfo->name_length+1);
      }

      if (!key)
        key_first_info= keyinfo;

      if (ext_key_parts > share->key_parts && key)
      {
        KEY_PART_INFO *new_key_part= (keyinfo-1)->key_part +
                                     (keyinfo-1)->ext_key_parts;
        uint add_keyparts_for_this_key= add_first_key_parts;
        uint length_bytes= 0, len_null_byte= 0, ext_key_length= 0;
        Field *field;

        /* 
          Do not extend the key that contains a component
          defined over the beginning of a field.
	*/ 
        for (i= 0; i < keyinfo->user_defined_key_parts; i++)
        {
          uint fieldnr= keyinfo->key_part[i].fieldnr;
          field= share->field[keyinfo->key_part[i].fieldnr-1];

          if (field->null_ptr)
            len_null_byte= HA_KEY_NULL_LENGTH;

          if (field->type() == MYSQL_TYPE_BLOB ||
             field->real_type() == MYSQL_TYPE_VARCHAR ||
             field->type() == MYSQL_TYPE_GEOMETRY)
          {
            length_bytes= HA_KEY_BLOB_LENGTH;
          }

          ext_key_length+= keyinfo->key_part[i].length + len_null_byte
                            + length_bytes;
          if (share->field[fieldnr-1]->key_length() !=
              keyinfo->key_part[i].length)
	  {
            add_keyparts_for_this_key= 0;
            break;
          }
        }

        if (add_keyparts_for_this_key)
        {
          for (i= 0; i < add_keyparts_for_this_key; i++)
          {
            uint pk_part_length= key_first_info->key_part[i].store_length;
            if (keyinfo->ext_key_part_map & 1<<i)
            {
              if (ext_key_length + pk_part_length > MAX_KEY_LENGTH)
              {
                add_keyparts_for_this_key= i;
                break;
              }
              ext_key_length+= pk_part_length;
            }
          }
        }

        if (add_keyparts_for_this_key < (keyinfo->ext_key_parts -
                                        keyinfo->user_defined_key_parts))
	{
          share->ext_key_parts-= keyinfo->ext_key_parts;
          key_part_map ext_key_part_map= keyinfo->ext_key_part_map;
          keyinfo->ext_key_parts= keyinfo->user_defined_key_parts;
          keyinfo->ext_key_flags= keyinfo->flags;
	  keyinfo->ext_key_part_map= 0; 
          for (i= 0; i < add_keyparts_for_this_key; i++)
	  {
            if (ext_key_part_map & 1<<i)
	    {
              keyinfo->ext_key_part_map|= 1<<i;
	      keyinfo->ext_key_parts++;
            }
          }
          share->ext_key_parts+= keyinfo->ext_key_parts;
        }
        if (new_key_part != keyinfo->key_part)
	{
          memmove(new_key_part, keyinfo->key_part,
                  sizeof(KEY_PART_INFO) * keyinfo->ext_key_parts);
          keyinfo->key_part= new_key_part;
        }
      }
    
      /* Fix fulltext keys for old .frm files */
      if (share->key_info[key].flags & HA_FULLTEXT)
	share->key_info[key].algorithm= HA_KEY_ALG_FULLTEXT;

      key_part= keyinfo->key_part;
      uint key_parts= share->use_ext_keys ? keyinfo->ext_key_parts :
	                                    keyinfo->user_defined_key_parts;
      for (i=0; i < key_parts; key_part++, i++)
      {
        Field *field;
	if (new_field_pack_flag <= 1)
	  key_part->fieldnr= (uint16) find_field(share->field,
                                                 share->default_values,
                                                 (uint) key_part->offset,
                                                 (uint) key_part->length);
	if (!key_part->fieldnr)
          goto err;

        field= key_part->field= share->field[key_part->fieldnr-1];
        key_part->type= field->key_type();
        if (field->null_ptr)
        {
          key_part->null_offset=(uint) ((uchar*) field->null_ptr -
                                        share->default_values);
          key_part->null_bit= field->null_bit;
          key_part->store_length+=HA_KEY_NULL_LENGTH;
          keyinfo->flags|=HA_NULL_PART_KEY;
          keyinfo->key_length+= HA_KEY_NULL_LENGTH;
        }
        if (field->type() == MYSQL_TYPE_BLOB ||
            field->real_type() == MYSQL_TYPE_VARCHAR ||
            field->type() == MYSQL_TYPE_GEOMETRY)
        {
          if (field->type() == MYSQL_TYPE_BLOB ||
              field->type() == MYSQL_TYPE_GEOMETRY)
            key_part->key_part_flag|= HA_BLOB_PART;
          else
            key_part->key_part_flag|= HA_VAR_LENGTH_PART;
          key_part->store_length+=HA_KEY_BLOB_LENGTH;
          keyinfo->key_length+= HA_KEY_BLOB_LENGTH;
        }
        if (field->type() == MYSQL_TYPE_BIT)
          key_part->key_part_flag|= HA_BIT_PART;

        if (i == 0 && key != primary_key)
          field->flags |= (((keyinfo->flags & HA_NOSAME) &&
                           (keyinfo->user_defined_key_parts == 1)) ?
                           UNIQUE_KEY_FLAG : MULTIPLE_KEY_FLAG);
        if (i == 0)
          field->key_start.set_bit(key);
        if (field->key_length() == key_part->length &&
            !(field->flags & BLOB_FLAG))
        {
          if (handler_file->index_flags(key, i, 0) & HA_KEYREAD_ONLY)
          {
            share->keys_for_keyread.set_bit(key);
            field->part_of_key.set_bit(key);
            if (i < keyinfo->user_defined_key_parts)
              field->part_of_key_not_clustered.set_bit(key);
          }
          if (handler_file->index_flags(key, i, 1) & HA_READ_ORDER)
            field->part_of_sortkey.set_bit(key);
        }
        if (!(key_part->key_part_flag & HA_REVERSE_SORT) &&
            usable_parts == i)
          usable_parts++;			// For FILESORT
        field->flags|= PART_KEY_FLAG;
        if (key == primary_key)
        {
          field->flags|= PRI_KEY_FLAG;
          /*
            If this field is part of the primary key and all keys contains
            the primary key, then we can use any key to find this column
          */
          if (ha_option & HA_PRIMARY_KEY_IN_READ_INDEX)
          {
            if (field->key_length() == key_part->length &&
                !(field->flags & BLOB_FLAG))
              field->part_of_key= share->keys_in_use;
            if (field->part_of_sortkey.is_set(key))
              field->part_of_sortkey= share->keys_in_use;
          }
        }
        if (field->key_length() != key_part->length)
        {
#ifndef TO_BE_DELETED_ON_PRODUCTION
          if (field->type() == MYSQL_TYPE_NEWDECIMAL)
          {
            /*
              Fix a fatal error in decimal key handling that causes crashes
              on Innodb. We fix it by reducing the key length so that
              InnoDB never gets a too big key when searching.
              This allows the end user to do an ALTER TABLE to fix the
              error.
            */
            keyinfo->key_length-= (key_part->length - field->key_length());
            key_part->store_length-= (uint16)(key_part->length -
                                              field->key_length());
            key_part->length= (uint16)field->key_length();
            sql_print_error("Found wrong key definition in %s; "
                            "Please do \"ALTER TABLE '%s' FORCE \" to fix it!",
                            share->table_name.str,
                            share->table_name.str);
            push_warning_printf(thd, Sql_condition::WARN_LEVEL_WARN,
                                ER_CRASHED_ON_USAGE,
                                "Found wrong key definition in %s; "
                                "Please do \"ALTER TABLE '%s' FORCE\" to fix "
                                "it!",
                                share->table_name.str,
                                share->table_name.str);
            share->crashed= 1;                // Marker for CHECK TABLE
            continue;
          }
#endif
          key_part->key_part_flag|= HA_PART_KEY_SEG;
        }
        if (field->real_maybe_null())
          key_part->key_part_flag|= HA_NULL_PART;
        /*
          Sometimes we can compare key parts for equality with memcmp.
          But not always.
        */
        if (!(key_part->key_part_flag & (HA_BLOB_PART | HA_VAR_LENGTH_PART |
                                         HA_BIT_PART)) &&
            key_part->type != HA_KEYTYPE_FLOAT &&
            key_part->type == HA_KEYTYPE_DOUBLE)
          key_part->key_part_flag|= HA_CAN_MEMCMP;
      }
      keyinfo->usable_key_parts= usable_parts; // Filesort

      set_if_bigger(share->max_key_length,keyinfo->key_length+
                    keyinfo->user_defined_key_parts);
      share->total_key_length+= keyinfo->key_length;
      /*
        MERGE tables do not have unique indexes. But every key could be
        an unique index on the underlying MyISAM table. (Bug #10400)
      */
      if ((keyinfo->flags & HA_NOSAME) ||
          (ha_option & HA_ANY_INDEX_MAY_BE_UNIQUE))
        set_if_bigger(share->max_unique_length,keyinfo->key_length);
    }
    if (primary_key < MAX_KEY &&
	(share->keys_in_use.is_set(primary_key)))
    {
      share->primary_key= primary_key;
      /*
	If we are using an integer as the primary key then allow the user to
	refer to it as '_rowid'
      */
      if (share->key_info[primary_key].user_defined_key_parts == 1)
      {
	Field *field= share->key_info[primary_key].key_part[0].field;
	if (field && field->result_type() == INT_RESULT)
        {
          /* note that fieldnr here (and rowid_field_offset) starts from 1 */
	  share->rowid_field_offset= (share->key_info[primary_key].key_part[0].
                                      fieldnr);
        }
      }
    }
    else
      share->primary_key = MAX_KEY; // we do not have a primary key
  }
  else
    share->primary_key= MAX_KEY;
  if (new_field_pack_flag <= 1)
  {
    /* Old file format with default as not null */
    uint null_length= (share->null_fields+7)/8;
    bfill(share->default_values + (null_flags - (uchar*) record),
          null_length, 255);
  }

  if (options)
  {
    DBUG_ASSERT(options_len);
    if (engine_table_options_frm_read(options, options_len, share))
      goto err;
  }
  if (parse_engine_table_options(thd, handler_file->partition_ht(), share))
    goto err;

  if (share->found_next_number_field)
  {
    reg_field= *share->found_next_number_field;
    if ((int) (share->next_number_index= (uint)
	       find_ref_key(share->key_info, keys,
                            share->default_values, reg_field,
			    &share->next_number_key_offset,
                            &share->next_number_keypart)) < 0)
      goto err; // Wrong field definition
    reg_field->flags |= AUTO_INCREMENT_FLAG;
  }

  if (share->blob_fields)
  {
    Field **ptr;
    uint k, *save;

    /* Store offsets to blob fields to find them fast */
    if (!(share->blob_field= save=
	  (uint*) alloc_root(&share->mem_root,
                             (uint) (share->blob_fields* sizeof(uint)))))
      goto err;
    for (k=0, ptr= share->field ; *ptr ; ptr++, k++)
    {
      if ((*ptr)->flags & BLOB_FLAG)
	(*save++)= k;
    }
  }

  /*
    the correct null_bytes can now be set, since bitfields have been taken
    into account
  */
  share->null_bytes= (null_pos - (uchar*) null_flags +
                      (null_bit_pos + 7) / 8);
  share->last_null_bit_pos= null_bit_pos;
  share->null_bytes_for_compare= null_bits_are_used ? share->null_bytes : 0;
  share->can_cmp_whole_record= (share->blob_fields == 0 &&
                                share->varchar_fields == 0);

  share->column_bitmap_size= bitmap_buffer_size(share->fields);

  if (!(bitmaps= (my_bitmap_map*) alloc_root(&share->mem_root,
                                             share->column_bitmap_size)))
    goto err;
  my_bitmap_init(&share->all_set, bitmaps, share->fields, FALSE);
  bitmap_set_all(&share->all_set);

  delete handler_file;
#ifndef DBUG_OFF
  if (use_hash)
    (void) my_hash_check(&share->name_hash);
#endif

  share->db_plugin= se_plugin;
  share->error= OPEN_FRM_OK;
  thd->status_var.opened_shares++;
  *root_ptr= old_root;
  DBUG_RETURN(0);

 err:
  share->error= OPEN_FRM_CORRUPTED;
  share->open_errno= my_errno;
  delete handler_file;
  plugin_unlock(0, se_plugin);
  my_hash_free(&share->name_hash);

  if (!thd->is_error())
    open_table_error(share, OPEN_FRM_CORRUPTED, share->open_errno);

  *root_ptr= old_root;
  DBUG_RETURN(HA_ERR_NOT_A_TABLE);
}


static bool sql_unusable_for_discovery(THD *thd, handlerton *engine,
                                       const char *sql)
{
  LEX *lex= thd->lex;
  HA_CREATE_INFO *create_info= &lex->create_info;

  // ... not CREATE TABLE
  if (lex->sql_command != SQLCOM_CREATE_TABLE)
    return 1;
  // ... create like
  if (lex->create_info.like())
    return 1;
  // ... create select
  if (lex->select_lex.item_list.elements)
    return 1;
  // ... temporary
  if (create_info->tmp_table())
    return 1;
  // ... if exists
  if (lex->create_info.if_not_exists())
    return 1;

  // XXX error out or rather ignore the following:
  // ... partitioning
  if (lex->part_info)
    return 1;
  // ... union
  if (create_info->used_fields & HA_CREATE_USED_UNION)
    return 1;
  // ... index/data directory
  if (create_info->data_file_name || create_info->index_file_name)
    return 1;
  // ... engine
  if (create_info->db_type && create_info->db_type != engine)
    return 1;

  return 0;
}

int TABLE_SHARE::init_from_sql_statement_string(THD *thd, bool write,
                                        const char *sql, size_t sql_length)
{
  ulonglong saved_mode= thd->variables.sql_mode;
  CHARSET_INFO *old_cs= thd->variables.character_set_client;
  Parser_state parser_state;
  bool error;
  char *sql_copy;
  handler *file;
  LEX *old_lex;
  Query_arena *arena, backup;
  LEX tmp_lex;
  KEY *unused1;
  uint unused2;
  handlerton *hton= plugin_hton(db_plugin);
  LEX_CUSTRING frm= {0,0};
  LEX_STRING db_backup= { thd->db, thd->db_length };

  DBUG_ENTER("TABLE_SHARE::init_from_sql_statement_string");

  /*
    Ouch. Parser may *change* the string it's working on.
    Currently (2013-02-26) it is used to permanently disable
    conditional comments.
    Anyway, let's copy the caller's string...
  */
  if (!(sql_copy= thd->strmake(sql, sql_length)))
    DBUG_RETURN(HA_ERR_OUT_OF_MEM);

  if (parser_state.init(thd, sql_copy, sql_length))
    DBUG_RETURN(HA_ERR_OUT_OF_MEM);

  thd->variables.sql_mode= MODE_NO_ENGINE_SUBSTITUTION | MODE_NO_DIR_IN_CREATE;
  thd->variables.character_set_client= system_charset_info;
  tmp_disable_binlog(thd);
  old_lex= thd->lex;
  thd->lex= &tmp_lex;

  arena= thd->stmt_arena;
  if (arena->is_conventional())
    arena= 0;
  else
    thd->set_n_backup_active_arena(arena, &backup);

  thd->reset_db(db.str, db.length);
  lex_start(thd);

  if ((error= parse_sql(thd, & parser_state, NULL) || 
              sql_unusable_for_discovery(thd, hton, sql_copy)))
    goto ret;

  thd->lex->create_info.db_type= hton;

  if (tabledef_version.str)
    thd->lex->create_info.tabledef_version= tabledef_version;

  promote_first_timestamp_column(&thd->lex->alter_info.create_list);
  file= mysql_create_frm_image(thd, db.str, table_name.str,
                               &thd->lex->create_info, &thd->lex->alter_info,
                               C_ORDINARY_CREATE, &unused1, &unused2, &frm);
  error|= file == 0;
  delete file;

  if (frm.str)
  {
    option_list= 0;             // cleanup existing options ...
    option_struct= 0;           // ... if it's an assisted discovery
    error= init_from_binary_frm_image(thd, write, frm.str, frm.length);
  }

ret:
  my_free(const_cast<uchar*>(frm.str));
  lex_end(thd->lex);
  thd->reset_db(db_backup.str, db_backup.length);
  thd->lex= old_lex;
  if (arena)
    thd->restore_active_arena(arena, &backup);
  reenable_binlog(thd);
  thd->variables.sql_mode= saved_mode;
  thd->variables.character_set_client= old_cs;
  if (thd->is_error() || error)
  {
    thd->clear_error();
    my_error(ER_SQL_DISCOVER_ERROR, MYF(0),
             plugin_name(db_plugin)->str, db.str, table_name.str,
             sql_copy);
    DBUG_RETURN(HA_ERR_GENERIC);
  }
  DBUG_RETURN(0);
}

bool TABLE_SHARE::write_frm_image(const uchar *frm, size_t len)
{
  return writefrm(normalized_path.str, db.str, table_name.str, false, frm, len);
}


bool TABLE_SHARE::read_frm_image(const uchar **frm, size_t *len)
{
  if (IF_PARTITIONING(partition_info_str, 0))   // cannot discover a partition
  {
    DBUG_ASSERT(db_type()->discover_table == 0);
    return 1;
  }

  if (frm_image)
  {
    *frm= frm_image->str;
    *len= frm_image->length;
    frm_image->str= 0; // pass the ownership to the caller
    frm_image= 0;
    return 0;
  }
  return readfrm(normalized_path.str, frm, len);
}


void TABLE_SHARE::free_frm_image(const uchar *frm)
{
  if (frm)
    my_free(const_cast<uchar*>(frm));
}


/*
  @brief
    Clear GET_FIXED_FIELDS_FLAG in all fields of a table

  @param
    table     The table for whose fields the flags are to be cleared

  @note
    This routine is used for error handling purposes.

  @return
    none
*/

static void clear_field_flag(TABLE *table)
{
  Field **ptr;
  DBUG_ENTER("clear_field_flag");

  for (ptr= table->field; *ptr; ptr++)
    (*ptr)->flags&= (~GET_FIXED_FIELDS_FLAG);
  DBUG_VOID_RETURN;
}


/*
  @brief 
    Perform semantic analysis of the defining expression for a virtual column

  @param
    thd           The thread object
  @param
    table         The table containing the virtual column
  @param
    vcol_field    The virtual field whose defining expression is to be analyzed

  @details
    The function performs semantic analysis of the defining expression for
    the virtual column vcol_field. The expression is used to compute the
    values of this column.

  @note
   The function exploits the fact  that the fix_fields method sets the flag 
   GET_FIXED_FIELDS_FLAG for all fields in the item tree.
   This flag must always be unset before returning from this function
   since it is used for other purposes as well.
 
  @retval
    TRUE           An error occurred, something was wrong with the function
  @retval
    FALSE          Otherwise
*/

bool fix_vcol_expr(THD *thd,
                   TABLE *table,
                   Field *vcol_field)
{
  Virtual_column_info *vcol_info= vcol_field->vcol_info;
  Item* func_expr= vcol_info->expr_item;
  bool result= TRUE;
  TABLE_LIST tables;
  int error= 0;
  const char *save_where;
  Field **ptr, *field;
  enum_mark_columns save_mark_used_columns= thd->mark_used_columns;
  DBUG_ASSERT(func_expr);
  DBUG_ENTER("fix_vcol_expr");

  thd->mark_used_columns= MARK_COLUMNS_NONE;

  save_where= thd->where;
  thd->where= "virtual column function";

  /* Fix fields referenced to by the virtual column function */
  if (!func_expr->fixed)
    error= func_expr->fix_fields(thd, &vcol_info->expr_item);
  /* fix_fields could change the expression */
  func_expr= vcol_info->expr_item;
  /* Number of columns will be checked later */

  if (unlikely(error))
  {
    DBUG_PRINT("info", 
    ("Field in virtual column expression does not belong to the table"));
    goto end;
  }
  thd->where= save_where;
  if (unlikely(func_expr->result_type() == ROW_RESULT))
  {
     my_error(ER_ROW_EXPR_FOR_VCOL, MYF(0));
     goto end;
  }
#ifdef PARANOID
  /*
    Walk through the Item tree checking if all items are valid
   to be part of the virtual column
  */
  error= func_expr->walk(&Item::check_vcol_func_processor, 0, NULL);
  if (error)
  {
    my_error(ER_VIRTUAL_COLUMN_FUNCTION_IS_NOT_ALLOWED, MYF(0), field_name);
    goto end;
  }
#endif
  if (unlikely(func_expr->const_item()))
  {
    my_error(ER_CONST_EXPR_IN_VCOL, MYF(0));
    goto end;
  }
  /* Ensure that this virtual column is not based on another virtual field. */
  ptr= table->field;
  while ((field= *(ptr++))) 
  {
    if ((field->flags & GET_FIXED_FIELDS_FLAG) &&
        (field->vcol_info))
    {
      my_error(ER_VCOL_BASED_ON_VCOL, MYF(0));
      goto end;
    }
  }
  result= FALSE;

end:

  /* Clear GET_FIXED_FIELDS_FLAG for the fields of the table */
  clear_field_flag(table);

  table->get_fields_in_item_tree= FALSE;
  thd->mark_used_columns= save_mark_used_columns;
  table->map= 0; //Restore old value
 
 DBUG_RETURN(result);
}

/*
  @brief
    Unpack the definition of a virtual column from its linear representation

  @param
    thd                  The thread object
  @param
    mem_root             The mem_root object where to allocated memory 
  @param
    table                The table containing the virtual column
  @param
    field                The field for the virtual
  @param  
    vcol_expr            The string representation of the defining expression
  @param[out]
    error_reported       The flag to inform the caller that no other error
                         messages are to be generated

  @details
    The function takes string representation 'vcol_expr' of the defining
    expression for the virtual field 'field' of the table 'table' and
    parses it, building an item object for it. The pointer to this item is
    placed into in field->vcol_info.expr_item. After this the function performs
    semantic analysis of the item by calling the the function fix_vcol_expr.
    Since the defining expression is part of the table definition the item for
    it is created in table->memroot within the special arena TABLE::expr_arena.

  @note
    Before passing 'vcol_expr" to the parser the function embraces it in 
    parenthesis and prepands it a special keyword.
  
   @retval
    FALSE           If a success
   @retval
    TRUE            Otherwise
*/
bool unpack_vcol_info_from_frm(THD *thd,
                               MEM_ROOT *mem_root,
                               TABLE *table,
                               Field *field,
                               LEX_STRING *vcol_expr,
                               bool *error_reported)
{
  bool rc;
  char *vcol_expr_str;
  int str_len;
  CHARSET_INFO *old_character_set_client;
  Query_arena *backup_stmt_arena_ptr;
  Query_arena backup_arena;
  Query_arena *vcol_arena= 0;
  Create_field vcol_storage; // placeholder for vcol_info
  Parser_state parser_state;
  LEX *old_lex= thd->lex;
  LEX lex;
  DBUG_ENTER("unpack_vcol_info_from_frm");
  DBUG_ASSERT(vcol_expr);

  old_character_set_client= thd->variables.character_set_client;
  backup_stmt_arena_ptr= thd->stmt_arena;

  /* 
    Step 1: Construct the input string for the parser.
    The string to be parsed has to be of the following format:
    "PARSE_VCOL_EXPR (<expr_string_from_frm>)".
  */
  
  if (!(vcol_expr_str= (char*) alloc_root(mem_root,
                                          vcol_expr->length + 
                                            parse_vcol_keyword.length + 3)))
  {
    DBUG_RETURN(TRUE);
  }
  memcpy(vcol_expr_str,
         (char*) parse_vcol_keyword.str,
         parse_vcol_keyword.length);
  str_len= parse_vcol_keyword.length;
  memcpy(vcol_expr_str + str_len, "(", 1);
  str_len++;
  memcpy(vcol_expr_str + str_len, 
         (char*) vcol_expr->str, 
         vcol_expr->length);
  str_len+= vcol_expr->length;
  memcpy(vcol_expr_str + str_len, ")", 1);
  str_len++;
  memcpy(vcol_expr_str + str_len, "\0", 1);
  str_len++;

  if (parser_state.init(thd, vcol_expr_str, str_len))
    goto err;

  /* 
    Step 2: Setup thd for parsing.
  */
  vcol_arena= table->expr_arena;
  if (!vcol_arena)
  {
    /*
      We need to use CONVENTIONAL_EXECUTION here to ensure that
      any new items created by fix_fields() are not reverted.
    */
    Query_arena expr_arena(mem_root,
                           Query_arena::STMT_CONVENTIONAL_EXECUTION);
    if (!(vcol_arena= (Query_arena *) alloc_root(mem_root,
                                               sizeof(Query_arena))))
      goto err;
    *vcol_arena= expr_arena;
    table->expr_arena= vcol_arena;
  }
  thd->set_n_backup_active_arena(vcol_arena, &backup_arena);
  thd->stmt_arena= vcol_arena;

  if (init_lex_with_single_table(thd, table, &lex))
    goto err;

  lex.parse_vcol_expr= TRUE;
  lex.last_field= &vcol_storage;

  /* 
    Step 3: Use the parser to build an Item object from vcol_expr_str.
  */
  if (parse_sql(thd, &parser_state, NULL))
  {
    goto err;
  }
  /* From now on use vcol_info generated by the parser. */
  field->vcol_info= vcol_storage.vcol_info;

  /* Validate the Item tree. */
  if (fix_vcol_expr(thd, table, field))
  {
    *error_reported= TRUE;
    field->vcol_info= 0;
    goto err;
  }
  rc= FALSE;
  goto end;

err:
  rc= TRUE;
  thd->free_items();
end:
  thd->stmt_arena= backup_stmt_arena_ptr;
  if (vcol_arena)
    thd->restore_active_arena(vcol_arena, &backup_arena);
  end_lex_with_single_table(thd, table, old_lex);
  thd->variables.character_set_client= old_character_set_client;

  DBUG_RETURN(rc);
}

/*
  Read data from a binary .frm file from MySQL 3.23 - 5.0 into TABLE_SHARE
*/

/*
  Open a table based on a TABLE_SHARE

  SYNOPSIS
    open_table_from_share()
    thd			Thread handler
    share		Table definition
    alias       	Alias for table
    db_stat		open flags (for example HA_OPEN_KEYFILE|
    			HA_OPEN_RNDFILE..) can be 0 (example in
                        ha_example_table)
    prgflag   		READ_ALL etc..
    ha_open_flags	HA_OPEN_ABORT_IF_LOCKED etc..
    outparam       	result table

  RETURN VALUES
   0	ok
   1	Error (see open_table_error)
   2    Error (see open_table_error)
   3    Wrong data in .frm file
   4    Error (see open_table_error)
   5    Error (see open_table_error: charset unavailable)
   7    Table definition has changed in engine
*/

enum open_frm_error open_table_from_share(THD *thd, TABLE_SHARE *share,
                       const char *alias, uint db_stat, uint prgflag,
                       uint ha_open_flags, TABLE *outparam,
                       bool is_create_table)
{
  enum open_frm_error error;
  uint records, i, bitmap_size, bitmap_count;
  bool error_reported= FALSE;
  uchar *record, *bitmaps;
  Field **field_ptr, **UNINIT_VAR(vfield_ptr), **UNINIT_VAR(dfield_ptr);
  uint8 save_context_analysis_only= thd->lex->context_analysis_only;
  DBUG_ENTER("open_table_from_share");
  DBUG_PRINT("enter",("name: '%s.%s'  form: 0x%lx", share->db.str,
                      share->table_name.str, (long) outparam));

  thd->lex->context_analysis_only&= ~CONTEXT_ANALYSIS_ONLY_VIEW; // not a view

  error= OPEN_FRM_ERROR_ALREADY_ISSUED; // for OOM errors below
  bzero((char*) outparam, sizeof(*outparam));
  outparam->in_use= thd;
  outparam->s= share;
  outparam->db_stat= db_stat;
  outparam->write_row_record= NULL;

  if (share->incompatible_version &&
      !(ha_open_flags & (HA_OPEN_FOR_ALTER | HA_OPEN_FOR_REPAIR)))
  {
    /* one needs to run mysql_upgrade on the table */
    error= OPEN_FRM_NEEDS_REBUILD;
    goto err;
  }
  init_sql_alloc(&outparam->mem_root, TABLE_ALLOC_BLOCK_SIZE, 0, MYF(0));

  if (outparam->alias.copy(alias, strlen(alias), table_alias_charset))
    goto err;
  outparam->quick_keys.init();
  outparam->covering_keys.init();
  outparam->merge_keys.init();
  outparam->intersect_keys.init();
  outparam->keys_in_use_for_query.init();

  /* Allocate handler */
  outparam->file= 0;
  if (!(prgflag & OPEN_FRM_FILE_ONLY))
  {
    if (!(outparam->file= get_new_handler(share, &outparam->mem_root,
                                          share->db_type())))
      goto err;

    if (outparam->file->set_ha_share_ref(&share->ha_share))
      goto err;
  }
  else
  {
    DBUG_ASSERT(!db_stat);
  }

  outparam->reginfo.lock_type= TL_UNLOCK;
  outparam->current_lock= F_UNLCK;
  records=0;
  if ((db_stat & HA_OPEN_KEYFILE) || (prgflag & DELAYED_OPEN))
    records=1;
  if (prgflag & (READ_ALL+EXTRA_RECORD))
    records++;

  if (!(record= (uchar*) alloc_root(&outparam->mem_root,
                                   share->rec_buff_length * records)))
    goto err;                                   /* purecov: inspected */

  if (records == 0)
  {
    /* We are probably in hard repair, and the buffers should not be used */
    outparam->record[0]= outparam->record[1]= share->default_values;
  }
  else
  {
    outparam->record[0]= record;
    if (records > 1)
      outparam->record[1]= record+ share->rec_buff_length;
    else
      outparam->record[1]= outparam->record[0];   // Safety
  }

  if (!(field_ptr = (Field **) alloc_root(&outparam->mem_root,
                                          (uint) ((share->fields+1)*
                                                  sizeof(Field*)))))
    goto err;                                   /* purecov: inspected */

  outparam->field= field_ptr;

  record= (uchar*) outparam->record[0]-1;	/* Fieldstart = 1 */
  if (share->null_field_first)
    outparam->null_flags= (uchar*) record+1;
  else
    outparam->null_flags= (uchar*) (record+ 1+ share->reclength -
                                    share->null_bytes);

  /* Setup copy of fields from share, but use the right alias and record */
  for (i=0 ; i < share->fields; i++, field_ptr++)
  {
    if (!((*field_ptr)= share->field[i]->clone(&outparam->mem_root, outparam)))
      goto err;
  }
  (*field_ptr)= 0;                              // End marker

  if (share->found_next_number_field)
    outparam->found_next_number_field=
      outparam->field[(uint) (share->found_next_number_field - share->field)];

  /* Fix key->name and key_part->field */
  if (share->key_parts)
  {
    KEY	*key_info, *key_info_end;
    KEY_PART_INFO *key_part;
    uint n_length;
    n_length= share->keys*sizeof(KEY) + share->ext_key_parts*sizeof(KEY_PART_INFO);
    if (!(key_info= (KEY*) alloc_root(&outparam->mem_root, n_length)))
      goto err;
    outparam->key_info= key_info;
    key_part= (reinterpret_cast<KEY_PART_INFO*>(key_info+share->keys));

    memcpy(key_info, share->key_info, sizeof(*key_info)*share->keys);
    memcpy(key_part, share->key_info[0].key_part, (sizeof(*key_part) *
                                                   share->ext_key_parts));

    for (key_info_end= key_info + share->keys ;
         key_info < key_info_end ;
         key_info++)
    {
      KEY_PART_INFO *key_part_end;

      key_info->table= outparam;
      key_info->key_part= key_part;

      key_part_end= key_part + (share->use_ext_keys ? key_info->ext_key_parts :
			                              key_info->user_defined_key_parts) ;      
      for ( ; key_part < key_part_end; key_part++)
      {
        Field *field= key_part->field= outparam->field[key_part->fieldnr - 1];

        if (field->key_length() != key_part->length &&
            !(field->flags & BLOB_FLAG))
        {
          /*
            We are using only a prefix of the column as a key:
            Create a new field for the key part that matches the index
          */
          field= key_part->field=field->make_new_field(&outparam->mem_root,
                                                       outparam, 0);
          field->field_length= key_part->length;
        }
      }
      if (!share->use_ext_keys)
	key_part+= key_info->ext_key_parts - key_info->user_defined_key_parts;
    }
  }

  /*
    Process virtual and default columns, if any.
  */
  if (share->vfields)
  {
    if (!(vfield_ptr = (Field **) alloc_root(&outparam->mem_root,
                                             (uint) ((share->vfields+1)*
                                                     sizeof(Field*)))))
      goto err;

    outparam->vfield= vfield_ptr;
  }

  if (share->default_fields)
  {
    if (!(dfield_ptr = (Field **) alloc_root(&outparam->mem_root,
                                             (uint) ((share->default_fields+1)*
                                                     sizeof(Field*)))))
      goto err;

    outparam->default_field= dfield_ptr;
  }

  if (share->vfields || share->default_fields)
  {
    /* Reuse the same loop both for virtual and default fields. */
    for (field_ptr= outparam->field; *field_ptr; field_ptr++)
    {
      if (share->vfields && (*field_ptr)->vcol_info)
      {
        if (unpack_vcol_info_from_frm(thd,
                                      &outparam->mem_root,
                                      outparam,
                                      *field_ptr,
                                      &(*field_ptr)->vcol_info->expr_str,
                                      &error_reported))
        {
          error= OPEN_FRM_CORRUPTED;
          goto err;
        }
        *(vfield_ptr++)= *field_ptr;
      }
      if (share->default_fields &&
          ((*field_ptr)->has_insert_default_function() ||
           (*field_ptr)->has_update_default_function()))
        *(dfield_ptr++)= *field_ptr;
    }
    if (share->vfields)
      *vfield_ptr= 0;                            // End marker
    if (share->default_fields)
      *dfield_ptr= 0;                            // End marker
  }

#ifdef WITH_PARTITION_STORAGE_ENGINE
  if (share->partition_info_str_len && outparam->file)
  {
  /*
    In this execution we must avoid calling thd->change_item_tree since
    we might release memory before statement is completed. We do this
    by changing to a new statement arena. As part of this arena we also
    set the memory root to be the memory root of the table since we
    call the parser and fix_fields which both can allocate memory for
    item objects. We keep the arena to ensure that we can release the
    free_list when closing the table object.
    SEE Bug #21658
  */

    Query_arena *backup_stmt_arena_ptr= thd->stmt_arena;
    Query_arena backup_arena;
    Query_arena part_func_arena(&outparam->mem_root,
                                Query_arena::STMT_INITIALIZED);
    thd->set_n_backup_active_arena(&part_func_arena, &backup_arena);
    thd->stmt_arena= &part_func_arena;
    bool tmp;
    bool work_part_info_used;

    tmp= mysql_unpack_partition(thd, share->partition_info_str,
                                share->partition_info_str_len,
                                outparam, is_create_table,
                                plugin_hton(share->default_part_plugin),
                                &work_part_info_used);
    if (tmp)
    {
      thd->stmt_arena= backup_stmt_arena_ptr;
      thd->restore_active_arena(&part_func_arena, &backup_arena);
      goto partititon_err;
    }
    outparam->part_info->is_auto_partitioned= share->auto_partitioned;
    DBUG_PRINT("info", ("autopartitioned: %u", share->auto_partitioned));
    /* 
      We should perform the fix_partition_func in either local or
      caller's arena depending on work_part_info_used value.
    */
    if (!work_part_info_used)
      tmp= fix_partition_func(thd, outparam, is_create_table);
    thd->stmt_arena= backup_stmt_arena_ptr;
    thd->restore_active_arena(&part_func_arena, &backup_arena);
    if (!tmp)
    {
      if (work_part_info_used)
        tmp= fix_partition_func(thd, outparam, is_create_table);
    }
    outparam->part_info->item_free_list= part_func_arena.free_list;
partititon_err:
    if (tmp)
    {
      if (is_create_table)
      {
        /*
          During CREATE/ALTER TABLE it is ok to receive errors here.
          It is not ok if it happens during the opening of an frm
          file as part of a normal query.
        */
        error_reported= TRUE;
      }
      goto err;
    }
  }
#endif

  /* Check virtual columns against table's storage engine. */
  if (share->vfields && 
        (outparam->file && 
          !(outparam->file->ha_table_flags() & HA_CAN_VIRTUAL_COLUMNS)))
  {
    my_error(ER_UNSUPPORTED_ENGINE_FOR_VIRTUAL_COLUMNS, MYF(0),
             plugin_name(share->db_plugin)->str);
    error_reported= TRUE;
    goto err;
  }

  /* Allocate bitmaps */

  bitmap_size= share->column_bitmap_size;
  bitmap_count= 6;
  if (share->vfields)
  {
    if (!(outparam->def_vcol_set= (MY_BITMAP*)
          alloc_root(&outparam->mem_root, sizeof(*outparam->def_vcol_set))))
      goto err;
    bitmap_count++;
  }
  if (!(bitmaps= (uchar*) alloc_root(&outparam->mem_root,
                                     bitmap_size * bitmap_count)))
    goto err;

  my_bitmap_init(&outparam->def_read_set,
                 (my_bitmap_map*) bitmaps, share->fields, FALSE);
  bitmaps+= bitmap_size;
  my_bitmap_init(&outparam->def_write_set,
                 (my_bitmap_map*) bitmaps, share->fields, FALSE);
  bitmaps+= bitmap_size;
  if (share->vfields)
  {
    /* Don't allocate vcol_bitmap if we don't need it */
    my_bitmap_init(outparam->def_vcol_set,
                   (my_bitmap_map*) bitmaps, share->fields, FALSE);
    bitmaps+= bitmap_size;
  }
  my_bitmap_init(&outparam->tmp_set,
                 (my_bitmap_map*) bitmaps, share->fields, FALSE);
  bitmaps+= bitmap_size;
  my_bitmap_init(&outparam->eq_join_set,
                 (my_bitmap_map*) bitmaps, share->fields, FALSE);
  bitmaps+= bitmap_size;
  my_bitmap_init(&outparam->cond_set,
                 (my_bitmap_map*) bitmaps, share->fields, FALSE);
  bitmaps+= bitmap_size;
  my_bitmap_init(&outparam->def_rpl_write_set,
                 (my_bitmap_map*) bitmaps, share->fields, FALSE);
  outparam->default_column_bitmaps();

  outparam->cond_selectivity= 1.0;

  /* The table struct is now initialized;  Open the table */
  if (db_stat)
  {
    if (db_stat & HA_OPEN_TEMPORARY)
      ha_open_flags|= HA_OPEN_TMP_TABLE;
    else if ((db_stat & HA_WAIT_IF_LOCKED) ||
             (specialflag & SPECIAL_WAIT_IF_LOCKED))
      ha_open_flags|= HA_OPEN_WAIT_IF_LOCKED;
    else if (db_stat & (HA_ABORT_IF_LOCKED | HA_GET_INFO))
      ha_open_flags|= HA_OPEN_ABORT_IF_LOCKED;
    else
      ha_open_flags|= HA_OPEN_IGNORE_IF_LOCKED;

    int ha_err= outparam->file->ha_open(outparam, share->normalized_path.str,
                                 (db_stat & HA_READ_ONLY ? O_RDONLY : O_RDWR),
                                  ha_open_flags);
    if (ha_err)
    {
      share->open_errno= ha_err;
      /* Set a flag if the table is crashed and it can be auto. repaired */
      share->crashed= (outparam->file->auto_repair(ha_err) &&
                       !(ha_open_flags & HA_OPEN_FOR_REPAIR));
      outparam->file->print_error(ha_err, MYF(0));
      error_reported= TRUE;

      if (ha_err == HA_ERR_TABLE_DEF_CHANGED)
        error= OPEN_FRM_DISCOVER;

      /*
        We're here, because .frm file was successfully opened.

        But if the table doesn't exist in the engine and the engine
        supports discovery, we force rediscover to discover
        the fact that table doesn't in fact exist and remove
        the stray .frm file.
      */
      if (share->db_type()->discover_table &&
          (ha_err == ENOENT || ha_err == HA_ERR_NO_SUCH_TABLE))
        error= OPEN_FRM_DISCOVER;
          
      goto err;
    }
  }

  if (share->table_category == TABLE_CATEGORY_LOG)
  {
    outparam->no_replicate= TRUE;
  }
  else if (outparam->file)
  {
    handler::Table_flags flags= outparam->file->ha_table_flags();
    outparam->no_replicate= ! MY_TEST(flags & (HA_BINLOG_STMT_CAPABLE
                                               | HA_BINLOG_ROW_CAPABLE))
                            || MY_TEST(flags & HA_HAS_OWN_BINLOGGING);
  }
  else
  {
    outparam->no_replicate= FALSE;
  }

  /* Increment the opened_tables counter, only when open flags set. */
  if (db_stat)
    thd->status_var.opened_tables++;

  thd->lex->context_analysis_only= save_context_analysis_only;
  DBUG_RETURN (OPEN_FRM_OK);

 err:
  if (! error_reported)
    open_table_error(share, error, my_errno);
  delete outparam->file;
#ifdef WITH_PARTITION_STORAGE_ENGINE
  if (outparam->part_info)
    free_items(outparam->part_info->item_free_list);
#endif
  outparam->file= 0;				// For easier error checking
  outparam->db_stat=0;
  thd->lex->context_analysis_only= save_context_analysis_only;
  free_root(&outparam->mem_root, MYF(0));       // Safe to call on bzero'd root
  outparam->alias.free();
  DBUG_RETURN (error);
}


/*
  Free information allocated by openfrm

  SYNOPSIS
    closefrm()
    table		TABLE object to free
    free_share		Is 1 if we also want to free table_share
*/

int closefrm(register TABLE *table, bool free_share)
{
  int error=0;
  DBUG_ENTER("closefrm");
  DBUG_PRINT("enter", ("table: 0x%lx", (long) table));

  if (table->db_stat)
  {
    if (table->s->deleting)
      table->file->extra(HA_EXTRA_PREPARE_FOR_DROP);
    error=table->file->ha_close();
  }
  table->alias.free();
  if (table->expr_arena)
    table->expr_arena->free_items();
  if (table->field)
  {
    for (Field **ptr=table->field ; *ptr ; ptr++)
    {
      delete *ptr;
    }
    table->field= 0;
  }
  delete table->file;
  table->file= 0;				/* For easier errorchecking */
#ifdef WITH_PARTITION_STORAGE_ENGINE
  if (table->part_info)
  {
    /* Allocated through table->mem_root, freed below */
    free_items(table->part_info->item_free_list);
    table->part_info->item_free_list= 0;
    table->part_info= 0;
  }
#endif
  if (free_share)
  {
    if (table->s->tmp_table == NO_TMP_TABLE)
      tdc_release_share(table->s);
    else
      free_table_share(table->s);
  }
  free_root(&table->mem_root, MYF(0));
  DBUG_RETURN(error);
}


/* Deallocate temporary blob storage */

void free_blobs(register TABLE *table)
{
  uint *ptr, *end;
  for (ptr= table->s->blob_field, end=ptr + table->s->blob_fields ;
       ptr != end ;
       ptr++)
  {
    /*
      Reduced TABLE objects which are used by row-based replication for
      type conversion might have some fields missing. Skip freeing BLOB
      buffers for such missing fields.
    */
    if (table->field[*ptr])
      ((Field_blob*) table->field[*ptr])->free();
  }
}


/**
  Reclaim temporary blob storage which is bigger than 
  a threshold.
 
  @param table A handle to the TABLE object containing blob fields
  @param size The threshold value.
 
*/

void free_field_buffers_larger_than(TABLE *table, uint32 size)
{
  uint *ptr, *end;
  for (ptr= table->s->blob_field, end=ptr + table->s->blob_fields ;
       ptr != end ;
       ptr++)
  {
    Field_blob *blob= (Field_blob*) table->field[*ptr];
    if (blob->get_field_buffer_size() > size)
        blob->free();
  }
}

/* error message when opening a form file */

void open_table_error(TABLE_SHARE *share, enum open_frm_error error,
                      int db_errno)
{
  char buff[FN_REFLEN];
  const myf errortype= ME_ERROR+ME_WAITTANG;  // Write fatals error to log
  DBUG_ENTER("open_table_error");
  DBUG_PRINT("info", ("error: %d  db_errno: %d", error, db_errno));

  switch (error) {
  case OPEN_FRM_OPEN_ERROR:
    /*
      Test if file didn't exists. We have to also test for EINVAL as this
      may happen on windows when opening a file with a not legal file name
    */
    if (db_errno == ENOENT || db_errno == EINVAL)
      my_error(ER_NO_SUCH_TABLE, MYF(0), share->db.str, share->table_name.str);
    else
    {
      strxmov(buff, share->normalized_path.str, reg_ext, NullS);
      my_error((db_errno == EMFILE) ? ER_CANT_OPEN_FILE : ER_FILE_NOT_FOUND,
               errortype, buff, db_errno);
    }
    break;
  case OPEN_FRM_OK:
    DBUG_ASSERT(0); // open_table_error() is never called for this one
    break;
  case OPEN_FRM_ERROR_ALREADY_ISSUED:
    break;
  case OPEN_FRM_NOT_A_VIEW:
    my_error(ER_WRONG_OBJECT, MYF(0), share->db.str,
             share->table_name.str, "VIEW");
    break;
  case OPEN_FRM_NOT_A_TABLE:
    my_error(ER_WRONG_OBJECT, MYF(0), share->db.str,
             share->table_name.str, "TABLE");
    break;
  case OPEN_FRM_DISCOVER:
    DBUG_ASSERT(0); // open_table_error() is never called for this one
    break;
  case OPEN_FRM_CORRUPTED:
    strxmov(buff, share->normalized_path.str, reg_ext, NullS);
    my_error(ER_NOT_FORM_FILE, errortype, buff);
    break;
  case OPEN_FRM_READ_ERROR:
    strxmov(buff, share->normalized_path.str, reg_ext, NullS);
    my_error(ER_ERROR_ON_READ, errortype, buff, db_errno);
    break;
  case OPEN_FRM_NEEDS_REBUILD:
    strxnmov(buff, sizeof(buff)-1,
             share->db.str, ".", share->table_name.str, NullS);
    my_error(ER_TABLE_NEEDS_REBUILD, errortype, buff);
    break;
  }
  DBUG_VOID_RETURN;
} /* open_table_error */


	/*
	** fix a str_type to a array type
	** typeparts separated with some char. differents types are separated
	** with a '\0'
	*/

static void
fix_type_pointers(const char ***array, TYPELIB *point_to_type, uint types,
		  char **names)
{
  char *type_name, *ptr;
  char chr;

  ptr= *names;
  while (types--)
  {
    point_to_type->name=0;
    point_to_type->type_names= *array;

    if ((chr= *ptr))			/* Test if empty type */
    {
      while ((type_name=strchr(ptr+1,chr)) != NullS)
      {
	*((*array)++) = ptr+1;
	*type_name= '\0';		/* End string */
	ptr=type_name;
      }
      ptr+=2;				/* Skip end mark and last 0 */
    }
    else
      ptr++;
    point_to_type->count= (uint) (*array - point_to_type->type_names);
    point_to_type++;
    *((*array)++)= NullS;		/* End of type */
  }
  *names=ptr;				/* Update end */
  return;
} /* fix_type_pointers */


TYPELIB *typelib(MEM_ROOT *mem_root, List<String> &strings)
{
  TYPELIB *result= (TYPELIB*) alloc_root(mem_root, sizeof(TYPELIB));
  if (!result)
    return 0;
  result->count=strings.elements;
  result->name="";
  uint nbytes= (sizeof(char*) + sizeof(uint)) * (result->count + 1);
  if (!(result->type_names= (const char**) alloc_root(mem_root, nbytes)))
    return 0;
  result->type_lengths= (uint*) (result->type_names + result->count + 1);
  List_iterator<String> it(strings);
  String *tmp;
  for (uint i=0; (tmp=it++) ; i++)
  {
    result->type_names[i]= tmp->ptr();
    result->type_lengths[i]= tmp->length();
  }
  result->type_names[result->count]= 0;		// End marker
  result->type_lengths[result->count]= 0;
  return result;
}


/*
 Search after a field with given start & length
 If an exact field isn't found, return longest field with starts
 at right position.
 
 NOTES
   This is needed because in some .frm fields 'fieldnr' was saved wrong

 RETURN
   0  error
   #  field number +1
*/

static uint find_field(Field **fields, uchar *record, uint start, uint length)
{
  Field **field;
  uint i, pos;

  pos= 0;
  for (field= fields, i=1 ; *field ; i++,field++)
  {
    if ((*field)->offset(record) == start)
    {
      if ((*field)->key_length() == length)
	return (i);
      if (!pos || fields[pos-1]->pack_length() <
	  (*field)->pack_length())
	pos= i;
    }
  }
  return (pos);
}


/*
  Store an SQL quoted string.

  SYNOPSIS  
    append_unescaped()
    res		result String
    pos		string to be quoted
    length	it's length

  NOTE
    This function works correctly with utf8 or single-byte charset strings.
    May fail with some multibyte charsets though.
*/

void append_unescaped(String *res, const char *pos, uint length)
{
  const char *end= pos+length;
  res->append('\'');

  for (; pos != end ; pos++)
  {
#if defined(USE_MB) && MYSQL_VERSION_ID < 40100
    uint mblen;
    if (use_mb(default_charset_info) &&
        (mblen= my_ismbchar(default_charset_info, pos, end)))
    {
      res->append(pos, mblen);
      pos+= mblen;
      continue;
    }
#endif

    switch (*pos) {
    case 0:				/* Must be escaped for 'mysql' */
      res->append('\\');
      res->append('0');
      break;
    case '\n':				/* Must be escaped for logs */
      res->append('\\');
      res->append('n');
      break;
    case '\r':
      res->append('\\');		/* This gives better readability */
      res->append('r');
      break;
    case '\\':
      res->append('\\');		/* Because of the sql syntax */
      res->append('\\');
      break;
    case '\'':
      res->append('\'');		/* Because of the sql syntax */
      res->append('\'');
      break;
    default:
      res->append(*pos);
      break;
    }
  }
  res->append('\'');
}


void prepare_frm_header(THD *thd, uint reclength, uchar *fileinfo,
                        HA_CREATE_INFO *create_info, uint keys, KEY *key_info)
{
  ulong key_comment_total_bytes= 0;
  uint i;
  DBUG_ENTER("prepare_frm_header");

  /* Fix this when we have new .frm files;  Current limit is 4G rows (TODO) */
  if (create_info->max_rows > UINT_MAX32)
    create_info->max_rows= UINT_MAX32;
  if (create_info->min_rows > UINT_MAX32)
    create_info->min_rows= UINT_MAX32;

  uint key_length, tmp_key_length, tmp, csid;
  bzero((char*) fileinfo, FRM_HEADER_SIZE);
  /* header */
  fileinfo[0]=(uchar) 254;
  fileinfo[1]= 1;
  fileinfo[2]= FRM_VER + 3 + MY_TEST(create_info->varchar);

  DBUG_ASSERT(ha_storage_engine_is_enabled(create_info->db_type));
  fileinfo[3]= (uchar) ha_legacy_type(create_info->db_type);

  /*
    Keep in sync with pack_keys() in unireg.cc
    For each key:
    8 bytes for the key header
    9 bytes for each key-part (MAX_REF_PARTS)
    NAME_LEN bytes for the name
    1 byte for the NAMES_SEP_CHAR (before the name)
    For all keys:
    6 bytes for the header
    1 byte for the NAMES_SEP_CHAR (after the last name)
    9 extra bytes (padding for safety? alignment?)
  */
  for (i= 0; i < keys; i++)
  {
    DBUG_ASSERT(MY_TEST(key_info[i].flags & HA_USES_COMMENT) ==
                (key_info[i].comment.length > 0));
    if (key_info[i].flags & HA_USES_COMMENT)
      key_comment_total_bytes += 2 + key_info[i].comment.length;
  }

  key_length= keys * (8 + MAX_REF_PARTS * 9 + NAME_LEN + 1) + 16
              + key_comment_total_bytes;

  int2store(fileinfo+8,1);
  tmp_key_length= (key_length < 0xffff) ? key_length : 0xffff;
  int2store(fileinfo+14,tmp_key_length);
  int2store(fileinfo+16,reclength);
  int4store(fileinfo+18,create_info->max_rows);
  int4store(fileinfo+22,create_info->min_rows);
  /* fileinfo[26] is set in mysql_create_frm() */
  fileinfo[27]=2;				// Use long pack-fields
  /* fileinfo[28 & 29] is set to key_info_length in mysql_create_frm() */
  create_info->table_options|=HA_OPTION_LONG_BLOB_PTR; // Use portable blob pointers
  int2store(fileinfo+30,create_info->table_options);
  fileinfo[32]=0;				// No filename anymore
  fileinfo[33]=5;                             // Mark for 5.0 frm file
  int4store(fileinfo+34,create_info->avg_row_length);
  csid= (create_info->default_table_charset ?
         create_info->default_table_charset->number : 0);
  fileinfo[38]= (uchar) csid;
  fileinfo[39]= (uchar) ((uint) create_info->transactional |
                         ((uint) create_info->page_checksum << 2));
  fileinfo[40]= (uchar) create_info->row_type;
  /* Bytes 41-46 were for RAID support; now reused for other purposes */
  fileinfo[41]= (uchar) (csid >> 8);
  int2store(fileinfo+42, create_info->stats_sample_pages & 0xffff);
  fileinfo[44]= (uchar) create_info->stats_auto_recalc;
  fileinfo[45]= 0;
  fileinfo[46]= 0;
  int4store(fileinfo+47, key_length);
  tmp= MYSQL_VERSION_ID;          // Store to avoid warning from int4store
  int4store(fileinfo+51, tmp);
  int4store(fileinfo+55, create_info->extra_size);
  /*
    59-60 is reserved for extra_rec_buf_length,
    61 for default_part_db_type
  */
  int2store(fileinfo+62, create_info->key_block_size);
  DBUG_VOID_RETURN;
} /* prepare_fileinfo */


void update_create_info_from_table(HA_CREATE_INFO *create_info, TABLE *table)
{
  TABLE_SHARE *share= table->s;
  DBUG_ENTER("update_create_info_from_table");

  create_info->max_rows= share->max_rows;
  create_info->min_rows= share->min_rows;
  create_info->table_options= share->db_create_options;
  create_info->avg_row_length= share->avg_row_length;
  create_info->row_type= share->row_type;
  create_info->default_table_charset= share->table_charset;
  create_info->table_charset= 0;
  create_info->comment= share->comment;
  create_info->transactional= share->transactional;
  create_info->page_checksum= share->page_checksum;
  create_info->option_list= share->option_list;

  DBUG_VOID_RETURN;
}

int
rename_file_ext(const char * from,const char * to,const char * ext)
{
  char from_b[FN_REFLEN],to_b[FN_REFLEN];
  (void) strxmov(from_b,from,ext,NullS);
  (void) strxmov(to_b,to,ext,NullS);
  return mysql_file_rename(key_file_frm, from_b, to_b, MYF(0));
}


/*
  Allocate string field in MEM_ROOT and return it as String

  SYNOPSIS
    get_field()
    mem   	MEM_ROOT for allocating
    field 	Field for retrieving of string
    res         result String

  RETURN VALUES
    1   string is empty
    0	all ok
*/

bool get_field(MEM_ROOT *mem, Field *field, String *res)
{
  char buff[MAX_FIELD_WIDTH], *to;
  String str(buff,sizeof(buff),&my_charset_bin);
  bool rc;
  THD *thd= field->get_thd();
  ulonglong sql_mode_backup= thd->variables.sql_mode;
  thd->variables.sql_mode&= ~MODE_PAD_CHAR_TO_FULL_LENGTH;

  field->val_str(&str);
  if ((rc= !str.length() ||
           !(to= strmake_root(mem, str.ptr(), str.length()))))
  {
    res->length(0);
    goto ex;
  }
  res->set(to, str.length(), field->charset());

ex:
  thd->variables.sql_mode= sql_mode_backup;
  return rc;
}


/*
  Allocate string field in MEM_ROOT and return it as NULL-terminated string

  SYNOPSIS
    get_field()
    mem   	MEM_ROOT for allocating
    field 	Field for retrieving of string

  RETURN VALUES
    NullS  string is empty
    #      pointer to NULL-terminated string value of field
*/

char *get_field(MEM_ROOT *mem, Field *field)
{
  String str;
  bool rc= get_field(mem, field, &str);
  DBUG_ASSERT(rc || str.ptr()[str.length()] == '\0');
  return  rc ? NullS : (char *) str.ptr();
}

/*
  DESCRIPTION
    given a buffer with a key value, and a map of keyparts
    that are present in this value, returns the length of the value
*/
uint calculate_key_len(TABLE *table, uint key, const uchar *buf,
                       key_part_map keypart_map)
{
  /* works only with key prefixes */
  DBUG_ASSERT(((keypart_map + 1) & keypart_map) == 0);

  KEY *key_info= table->s->key_info+key;
  KEY_PART_INFO *key_part= key_info->key_part;
  KEY_PART_INFO *end_key_part= key_part + table->actual_n_key_parts(key_info);
  uint length= 0;

  while (key_part < end_key_part && keypart_map)
  {
    length+= key_part->store_length;
    keypart_map >>= 1;
    key_part++;
  }
  return length;
}

#ifndef DBUG_OFF
/**
  Verifies that database/table name is in lowercase, when it should be

  This is supposed to be used only inside DBUG_ASSERT()
*/
bool ok_for_lower_case_names(const char *name)
{
  if (!lower_case_table_names || !name)
    return true;

  char buf[SAFE_NAME_LEN];
  strmake_buf(buf, name);
  my_casedn_str(files_charset_info, buf);
  return strcmp(name, buf) == 0;
}
#endif

/*
  Check if database name is valid

  SYNPOSIS
    check_db_name()
    org_name		Name of database

  NOTES
    If lower_case_table_names is set to 1 then database name is converted
    to lower case

  RETURN
    0	ok
    1   error
*/

bool check_db_name(LEX_STRING *org_name)
{
  char *name= org_name->str;
  uint name_length= org_name->length;
  bool check_for_path_chars;

  if ((check_for_path_chars= check_mysql50_prefix(name)))
  {
    name+= MYSQL50_TABLE_NAME_PREFIX_LENGTH;
    name_length-= MYSQL50_TABLE_NAME_PREFIX_LENGTH;
  }

  if (!name_length || name_length > NAME_LEN)
    return 1;

  if (lower_case_table_names == 1 && name != any_db)
  {
    org_name->length= name_length= my_casedn_str(files_charset_info, name);
    if (check_for_path_chars)
      org_name->length+= MYSQL50_TABLE_NAME_PREFIX_LENGTH;
  }
  if (db_name_is_in_ignore_db_dirs_list(name))
    return 1;

  return check_table_name(name, name_length, check_for_path_chars);
}


/*
  Allow anything as a table name, as long as it doesn't contain an
  ' ' at the end
  returns 1 on error
*/

bool check_table_name(const char *name, size_t length, bool check_for_path_chars)
{
  // name length in symbols
  size_t name_length= 0;
  const char *end= name+length;


  if (!check_for_path_chars &&
      (check_for_path_chars= check_mysql50_prefix(name)))
  {
    name+= MYSQL50_TABLE_NAME_PREFIX_LENGTH;
    length-= MYSQL50_TABLE_NAME_PREFIX_LENGTH;
  }

  if (!length || length > NAME_LEN)
    return 1;
#if defined(USE_MB) && defined(USE_MB_IDENT)
  bool last_char_is_space= FALSE;
#else
  if (name[length-1]==' ')
    return 1;
#endif

  while (name != end)
  {
#if defined(USE_MB) && defined(USE_MB_IDENT)
    last_char_is_space= my_isspace(system_charset_info, *name);
    if (use_mb(system_charset_info))
    {
      int len=my_ismbchar(system_charset_info, name, end);
      if (len)
      {
        name+= len;
        name_length++;
        continue;
      }
    }
#endif
    if (check_for_path_chars &&
        (*name == '/' || *name == '\\' || *name == '~' || *name == FN_EXTCHAR))
      return 1;
    name++;
    name_length++;
  }
#if defined(USE_MB) && defined(USE_MB_IDENT)
  return last_char_is_space || (name_length > NAME_CHAR_LEN);
#else
  return FALSE;
#endif
}


bool check_column_name(const char *name)
{
  // name length in symbols
  size_t name_length= 0;
  bool last_char_is_space= TRUE;

  while (*name)
  {
#if defined(USE_MB) && defined(USE_MB_IDENT)
    last_char_is_space= my_isspace(system_charset_info, *name);
    if (use_mb(system_charset_info))
    {
      int len=my_ismbchar(system_charset_info, name, 
                          name+system_charset_info->mbmaxlen);
      if (len)
      {
        name += len;
        name_length++;
        continue;
      }
    }
#else
    last_char_is_space= *name==' ';
    if (*name == '\377')
      return 1;
#endif
    name++;
    name_length++;
  }
  /* Error if empty or too long column name */
  return last_char_is_space || (name_length > NAME_CHAR_LEN);
}


/**
  Checks whether a table is intact. Should be done *just* after the table has
  been opened.

  @param[in] table             The table to check
  @param[in] table_f_count     Expected number of columns in the table
  @param[in] table_def         Expected structure of the table (column name
                               and type)

  @retval  FALSE  OK
  @retval  TRUE   There was an error. An error message is output
                  to the error log.  We do not push an error
                  message into the error stack because this
                  function is currently only called at start up,
                  and such errors never reach the user.
*/

bool
Table_check_intact::check(TABLE *table, const TABLE_FIELD_DEF *table_def)
{
  uint i;
  my_bool error= FALSE;
  const TABLE_FIELD_TYPE *field_def= table_def->field;
  DBUG_ENTER("table_check_intact");
  DBUG_PRINT("info",("table: %s  expected_count: %d",
                     table->alias.c_ptr(), table_def->count));

  /* Whether the table definition has already been validated. */
  if (table->s->table_field_def_cache == table_def)
    DBUG_RETURN(FALSE);

  if (table->s->fields != table_def->count)
  {
    THD *thd= current_thd;
    DBUG_PRINT("info", ("Column count has changed, checking the definition"));

    /* previous MySQL version */
    if (MYSQL_VERSION_ID > table->s->mysql_version)
    {
      report_error(ER_COL_COUNT_DOESNT_MATCH_PLEASE_UPDATE,
                   ER_THD(thd, ER_COL_COUNT_DOESNT_MATCH_PLEASE_UPDATE),
                   table->alias.c_ptr(), table_def->count, table->s->fields,
                   static_cast<int>(table->s->mysql_version),
                   MYSQL_VERSION_ID);
      DBUG_RETURN(TRUE);
    }
    else if (MYSQL_VERSION_ID == table->s->mysql_version)
    {
      report_error(ER_COL_COUNT_DOESNT_MATCH_CORRUPTED_V2,
                   ER_THD(thd, ER_COL_COUNT_DOESNT_MATCH_CORRUPTED_V2),
                   table->s->db.str, table->s->table_name.str,
                   table_def->count, table->s->fields);
      DBUG_RETURN(TRUE);
    }
    /*
      Something has definitely changed, but we're running an older
      version of MySQL with new system tables.
      Let's check column definitions. If a column was added at
      the end of the table, then we don't care much since such change
      is backward compatible.
    */
  }
  char buffer[1024];
  for (i=0 ; i < table_def->count; i++, field_def++)
  {
    String sql_type(buffer, sizeof(buffer), system_charset_info);
    sql_type.length(0);
    /* Allocate min 256 characters at once */
    sql_type.extra_allocation(256);
    if (i < table->s->fields)
    {
      Field *field= table->field[i];

      if (strncmp(field->field_name, field_def->name.str,
                  field_def->name.length))
      {
        /*
          Name changes are not fatal, we use ordinal numbers to access columns.
          Still this can be a sign of a tampered table, output an error
          to the error log.
        */
        report_error(0, "Incorrect definition of table %s.%s: "
                     "expected column '%s' at position %d, found '%s'.",
                     table->s->db.str, table->alias.c_ptr(),
                     field_def->name.str, i,
                     field->field_name);
      }
      field->sql_type(sql_type);
      /*
        Generally, if column types don't match, then something is
        wrong.

        However, we only compare column definitions up to the
        length of the original definition, since we consider the
        following definitions compatible:

        1. DATETIME and DATETIM
        2. INT(11) and INT(11
        3. SET('one', 'two') and SET('one', 'two', 'more')

        For SETs or ENUMs, if the same prefix is there it's OK to
        add more elements - they will get higher ordinal numbers and
        the new table definition is backward compatible with the
        original one.
       */
      if (strncmp(sql_type.c_ptr_safe(), field_def->type.str,
                  field_def->type.length - 1))
      {
        report_error(0, "Incorrect definition of table %s.%s: "
                     "expected column '%s' at position %d to have type "
                     "%s, found type %s.", table->s->db.str,
                     table->alias.c_ptr(),
                     field_def->name.str, i, field_def->type.str,
                     sql_type.c_ptr_safe());
        error= TRUE;
      }
      else if (field_def->cset.str && !field->has_charset())
      {
        report_error(0, "Incorrect definition of table %s.%s: "
                     "expected the type of column '%s' at position %d "
                     "to have character set '%s' but the type has no "
                     "character set.", table->s->db.str,
                     table->alias.c_ptr(),
                     field_def->name.str, i, field_def->cset.str);
        error= TRUE;
      }
      else if (field_def->cset.str &&
               strcmp(field->charset()->csname, field_def->cset.str))
      {
        report_error(0, "Incorrect definition of table %s.%s: "
                     "expected the type of column '%s' at position %d "
                     "to have character set '%s' but found "
                     "character set '%s'.", table->s->db.str,
                     table->alias.c_ptr(),
                     field_def->name.str, i, field_def->cset.str,
                     field->charset()->csname);
        error= TRUE;
      }
    }
    else
    {
      report_error(0, "Incorrect definition of table %s.%s: "
                   "expected column '%s' at position %d to have type %s "
                   " but the column is not found.",
                   table->s->db.str, table->alias.c_ptr(),
                   field_def->name.str, i, field_def->type.str);
      error= TRUE;
    }
  }

  if (table_def->primary_key_parts)
  {
    if (table->s->primary_key == MAX_KEY)
    {
      report_error(0, "Incorrect definition of table %s.%s: "
                   "missing primary key.", table->s->db.str,
                   table->alias.c_ptr());
      error= TRUE;
    }
    else
    {
      KEY *pk= &table->s->key_info[table->s->primary_key];
      if (pk->user_defined_key_parts != table_def->primary_key_parts)
      {
        report_error(0, "Incorrect definition of table %s.%s: "
                     "Expected primary key to have %u columns, but instead "
                     "found %u columns.", table->s->db.str,
                     table->alias.c_ptr(), table_def->primary_key_parts,
                     pk->user_defined_key_parts);
        error= TRUE;
      }
      else
      {
        for (i= 0; i < pk->user_defined_key_parts; ++i)
        {
          if (table_def->primary_key_columns[i] + 1 != pk->key_part[i].fieldnr)
          {
            report_error(0, "Incorrect definition of table %s.%s: Expected "
                         "primary key part %u to refer to column %u, but "
                         "instead found column %u.", table->s->db.str,
                         table->alias.c_ptr(), i + 1,
                         table_def->primary_key_columns[i] + 1,
                         pk->key_part[i].fieldnr);
            error= TRUE;
          }
        }
      }
    }
  }

  if (! error)
    table->s->table_field_def_cache= table_def;

  DBUG_RETURN(error);
}


void Table_check_intact_log_error::report_error(uint, const char *fmt, ...)
{
  va_list args;
  va_start(args, fmt);
  error_log_print(ERROR_LEVEL, fmt, args);
  va_end(args);
}


/**
  Traverse portion of wait-for graph which is reachable through edge
  represented by this flush ticket in search for deadlocks.

  @retval TRUE  A deadlock is found. A victim is remembered
                by the visitor.
  @retval FALSE Success, no deadlocks.
*/

bool Wait_for_flush::accept_visitor(MDL_wait_for_graph_visitor *gvisitor)
{
  return m_share->visit_subgraph(this, gvisitor);
}


uint Wait_for_flush::get_deadlock_weight() const
{
  return m_deadlock_weight;
}


/**
  Traverse portion of wait-for graph which is reachable through this
  table share in search for deadlocks.

  @param waiting_ticket  Ticket representing wait for this share.
  @param dvisitor        Deadlock detection visitor.

  @retval TRUE  A deadlock is found. A victim is remembered
                by the visitor.
  @retval FALSE No deadlocks, it's OK to begin wait.
*/

bool TABLE_SHARE::visit_subgraph(Wait_for_flush *wait_for_flush,
                                 MDL_wait_for_graph_visitor *gvisitor)
{
  TABLE *table;
  MDL_context *src_ctx= wait_for_flush->get_ctx();
  bool result= TRUE;

  /*
    To protect all_tables list from being concurrently modified
    while we are iterating through it we increment tdc.all_tables_refs.
    This does not introduce deadlocks in the deadlock detector
    because we won't try to acquire tdc.LOCK_table_share while
    holding a write-lock on MDL_lock::m_rwlock.
  */
  mysql_mutex_lock(&tdc->LOCK_table_share);
  tdc->all_tables_refs++;
  mysql_mutex_unlock(&tdc->LOCK_table_share);

  TDC_element::All_share_tables_list::Iterator tables_it(tdc->all_tables);

  /*
    In case of multiple searches running in parallel, avoid going
    over the same loop twice and shortcut the search.
    Do it after taking the lock to weed out unnecessary races.
  */
  if (src_ctx->m_wait.get_status() != MDL_wait::EMPTY)
  {
    result= FALSE;
    goto end;
  }

  if (gvisitor->enter_node(src_ctx))
    goto end;

  while ((table= tables_it++))
  {
    DBUG_ASSERT(table->in_use && tdc->flushed);
    if (gvisitor->inspect_edge(&table->in_use->mdl_context))
    {
      goto end_leave_node;
    }
  }

  tables_it.rewind();
  while ((table= tables_it++))
  {
    DBUG_ASSERT(table->in_use && tdc->flushed);
    if (table->in_use->mdl_context.visit_subgraph(gvisitor))
    {
      goto end_leave_node;
    }
  }

  result= FALSE;

end_leave_node:
  gvisitor->leave_node(src_ctx);

end:
  mysql_mutex_lock(&tdc->LOCK_table_share);
  if (!--tdc->all_tables_refs)
    mysql_cond_broadcast(&tdc->COND_release);
  mysql_mutex_unlock(&tdc->LOCK_table_share);

  return result;
}


/**
  Wait until the subject share is removed from the table
  definition cache and make sure it's destroyed.

  @param mdl_context     MDL context for thread which is going to wait.
  @param abstime         Timeout for waiting as absolute time value.
  @param deadlock_weight Weight of this wait for deadlock detector.

  @pre LOCK_table_share is locked, the share is marked for flush and
       this connection does not reference the share.
       LOCK_table_share will be unlocked temporarily during execution.

  It may happen that another FLUSH TABLES thread marked this share
  for flush, but didn't yet purge it from table definition cache.
  In this case we may start waiting for a table share that has no
  references (ref_count == 0). We do this with assumption that this
  another FLUSH TABLES thread is about to purge this share.

  @retval FALSE - Success.
  @retval TRUE  - Error (OOM, deadlock, timeout, etc...).
*/

bool TABLE_SHARE::wait_for_old_version(THD *thd, struct timespec *abstime,
                                       uint deadlock_weight)
{
  MDL_context *mdl_context= &thd->mdl_context;
  Wait_for_flush ticket(mdl_context, this, deadlock_weight);
  MDL_wait::enum_wait_status wait_status;

  mysql_mutex_assert_owner(&tdc->LOCK_table_share);
  DBUG_ASSERT(tdc->flushed);

  tdc->m_flush_tickets.push_front(&ticket);

  mdl_context->m_wait.reset_status();

  mysql_mutex_unlock(&tdc->LOCK_table_share);

  mdl_context->will_wait_for(&ticket);

  mdl_context->find_deadlock();

  wait_status= mdl_context->m_wait.timed_wait(thd, abstime, TRUE,
                                              &stage_waiting_for_table_flush);

  mdl_context->done_waiting_for();

  mysql_mutex_lock(&tdc->LOCK_table_share);
  tdc->m_flush_tickets.remove(&ticket);
  mysql_cond_broadcast(&tdc->COND_release);
  mysql_mutex_unlock(&tdc->LOCK_table_share);


  /*
    In cases when our wait was aborted by KILL statement,
    a deadlock or a timeout, the share might still be referenced,
    so we don't delete it. Note, that we can't determine this
    condition by checking wait_status alone, since, for example,
    a timeout can happen after all references to the table share
    were released, but before the share is removed from the
    cache and we receive the notification. This is why
    we first destroy the share, and then look at
    wait_status.
  */
  switch (wait_status)
  {
  case MDL_wait::GRANTED:
    return FALSE;
  case MDL_wait::VICTIM:
    my_error(ER_LOCK_DEADLOCK, MYF(0));
    return TRUE;
  case MDL_wait::TIMEOUT:
    my_error(ER_LOCK_WAIT_TIMEOUT, MYF(0));
    return TRUE;
  case MDL_wait::KILLED:
    return TRUE;
  default:
    DBUG_ASSERT(0);
    return TRUE;
  }
}


/**
  Initialize TABLE instance (newly created, or coming either from table
  cache or THD::temporary_tables list) and prepare it for further use
  during statement execution. Set the 'alias' attribute from the specified
  TABLE_LIST element. Remember the TABLE_LIST element in the
  TABLE::pos_in_table_list member.

  @param thd  Thread context.
  @param tl   TABLE_LIST element.
*/

void TABLE::init(THD *thd, TABLE_LIST *tl)
{
  DBUG_ASSERT(s->tmp_table != NO_TMP_TABLE || s->tdc->ref_count > 0);

  if (thd->lex->need_correct_ident())
    alias_name_used= my_strcasecmp(table_alias_charset,
                                   s->table_name.str,
                                   tl->alias);
  /* Fix alias if table name changes. */
  if (strcmp(alias.c_ptr(), tl->alias))
    alias.copy(tl->alias, strlen(tl->alias), alias.charset());

  tablenr= thd->current_tablenr++;
  used_fields= 0;
  const_table= 0;
  null_row= 0;
  maybe_null= 0;
  force_index= 0;
  force_index_order= 0;
  force_index_group= 0;
  status= STATUS_NO_RECORD;
  insert_values= 0;
  fulltext_searched= 0;
  file->ft_handler= 0;
  reginfo.impossible_range= 0;
  created= TRUE;
  cond_selectivity= 1.0;
  cond_selectivity_sampling_explain= NULL;
#ifdef HAVE_REPLICATION
  /* used in RBR Triggers */
  master_had_triggers= 0;
#endif

  /* Catch wrong handling of the auto_increment_field_not_null. */
  DBUG_ASSERT(!auto_increment_field_not_null);
  auto_increment_field_not_null= FALSE;

  pos_in_table_list= tl;

  clear_column_bitmaps();
  for (Field **f_ptr= field ; *f_ptr ; f_ptr++)
  {
    (*f_ptr)->next_equal_field= NULL;
    (*f_ptr)->cond_selectivity= 1.0;
  }

  DBUG_ASSERT(key_read == 0);

  restore_record(this, s->default_values);

  /* Tables may be reused in a sub statement. */
  DBUG_ASSERT(!file->extra(HA_EXTRA_IS_ATTACHED_CHILDREN));
}


/*
  Create Item_field for each column in the table.

  SYNPOSIS
    TABLE::fill_item_list()
      item_list          a pointer to an empty list used to store items

  DESCRIPTION
    Create Item_field object for each column in the table and
    initialize it with the corresponding Field. New items are
    created in the current THD memory root.

  RETURN VALUE
    0                    success
    1                    out of memory
*/

bool TABLE::fill_item_list(List<Item> *item_list) const
{
  /*
    All Item_field's created using a direct pointer to a field
    are fixed in Item_field constructor.
  */
  for (Field **ptr= field; *ptr; ptr++)
  {
    Item_field *item= new (in_use->mem_root) Item_field(in_use, *ptr);
    if (!item || item_list->push_back(item))
      return TRUE;
  }
  return FALSE;
}

/*
  Reset an existing list of Item_field items to point to the
  Fields of this table.

  SYNPOSIS
    TABLE::fill_item_list()
      item_list          a non-empty list with Item_fields

  DESCRIPTION
    This is a counterpart of fill_item_list used to redirect
    Item_fields to the fields of a newly created table.
    The caller must ensure that number of items in the item_list
    is the same as the number of columns in the table.
*/

void TABLE::reset_item_list(List<Item> *item_list) const
{
  List_iterator_fast<Item> it(*item_list);
  for (Field **ptr= field; *ptr; ptr++)
  {
    Item_field *item_field= (Item_field*) it++;
    DBUG_ASSERT(item_field != 0);
    item_field->reset_field(*ptr);
  }
}

/*
  calculate md5 of query

  SYNOPSIS
    TABLE_LIST::calc_md5()
    buffer	buffer for md5 writing
*/

void  TABLE_LIST::calc_md5(char *buffer)
{
  uchar digest[16];
  compute_md5_hash(digest, select_stmt.str,
                   select_stmt.length);
  sprintf((char *) buffer,
	    "%02x%02x%02x%02x%02x%02x%02x%02x%02x%02x%02x%02x%02x%02x%02x%02x",
	    digest[0], digest[1], digest[2], digest[3],
	    digest[4], digest[5], digest[6], digest[7],
	    digest[8], digest[9], digest[10], digest[11],
	    digest[12], digest[13], digest[14], digest[15]);
}


/**
  @brief
  Create field translation for mergeable derived table/view.

  @param thd  Thread handle

  @details
  Create field translation for mergeable derived table/view.

  @return FALSE ok.
  @return TRUE an error occur.
*/

bool TABLE_LIST::create_field_translation(THD *thd)
{
  Item *item;
  Field_translator *transl;
  SELECT_LEX *select= get_single_select();
  List_iterator_fast<Item> it(select->item_list);
  uint field_count= 0;
  Query_arena *arena, backup;
  bool res= FALSE;
  DBUG_ENTER("TABLE_LIST::create_field_translation");

  if (thd->stmt_arena->is_conventional() ||
      thd->stmt_arena->is_stmt_prepare_or_first_sp_execute())
  {
    /* initialize lists */
    used_items.empty();
    persistent_used_items.empty();
  }
  else
  {
    /*
      Copy the list created by natural join procedure because the procedure
      will not be repeated.
    */
    used_items= persistent_used_items;
  }

  if (field_translation)
  {
    /*
      Update items in the field translation after view have been prepared.
      It's needed because some items in the select list, like IN subselects,
      might be substituted for optimized ones.
    */
    if (is_view() && get_unit()->prepared && !field_translation_updated)
    {
      while ((item= it++))
      {
        field_translation[field_count++].item= item;
      }
      field_translation_updated= TRUE;
    }

    DBUG_RETURN(FALSE);
  }

  arena= thd->activate_stmt_arena_if_needed(&backup);

  /* Create view fields translation table */

  if (!(transl=
        (Field_translator*)(thd->stmt_arena->
                            alloc(select->item_list.elements *
                                  sizeof(Field_translator)))))
  {
    res= TRUE;
    goto exit;
  }

  while ((item= it++))
  {
    DBUG_ASSERT(item->name && item->name[0]);
    transl[field_count].name= thd->strdup(item->name);
    transl[field_count++].item= item;
  }
  field_translation= transl;
  field_translation_end= transl + field_count;
  /* It's safe to cache this table for prepared statements */
  cacheable_table= 1;

exit:
  if (arena)
    thd->restore_active_arena(arena, &backup);

  DBUG_RETURN(res);
}


/**
  @brief
  Create field translation for mergeable derived table/view.

  @param thd  Thread handle

  @details
  Create field translation for mergeable derived table/view.

  @return FALSE ok.
  @return TRUE an error occur.
*/

bool TABLE_LIST::setup_underlying(THD *thd)
{
  DBUG_ENTER("TABLE_LIST::setup_underlying");

  if (!view || (!field_translation && merge_underlying_list))
  {
    SELECT_LEX *select= get_single_select();
    
    if (create_field_translation(thd))
      DBUG_RETURN(TRUE);

    /* full text function moving to current select */
    if (select->ftfunc_list->elements)
    {
      Item_func_match *ifm;
      SELECT_LEX *current_select= thd->lex->current_select;
      List_iterator_fast<Item_func_match>
        li(*(select_lex->ftfunc_list));
      while ((ifm= li++))
        current_select->ftfunc_list->push_front(ifm);
    }
  }
  DBUG_RETURN(FALSE);
}


/*
   Prepare where expression of derived table/view

  SYNOPSIS
    TABLE_LIST::prep_where()
    thd             - thread handler
    conds           - condition of this JOIN
    no_where_clause - do not build WHERE or ON outer qwery do not need it
                      (it is INSERT), we do not need conds if this flag is set

  NOTE: have to be called befor CHECK OPTION preparation, because it makes
  fix_fields for view WHERE clause

  RETURN
    FALSE - OK
    TRUE  - error
*/

bool TABLE_LIST::prep_where(THD *thd, Item **conds,
                               bool no_where_clause)
{
  DBUG_ENTER("TABLE_LIST::prep_where");
  bool res= FALSE;

  for (TABLE_LIST *tbl= merge_underlying_list; tbl; tbl= tbl->next_local)
  {
    if (tbl->is_view_or_derived() &&
        tbl->prep_where(thd, conds, no_where_clause))
    {
      DBUG_RETURN(TRUE);
    }
  }

  if (where)
  {
    if (where->fixed)
      where->update_used_tables();
    if (!where->fixed && where->fix_fields(thd, &where))
    {
      DBUG_RETURN(TRUE);
    }

    /*
      check that it is not VIEW in which we insert with INSERT SELECT
      (in this case we can't add view WHERE condition to main SELECT_LEX)
    */
    if (!no_where_clause && !where_processed)
    {
      TABLE_LIST *tbl= this;
      Query_arena *arena= thd->stmt_arena, backup;
      arena= thd->activate_stmt_arena_if_needed(&backup);  // For easier test

      /* Go up to join tree and try to find left join */
      for (; tbl; tbl= tbl->embedding)
      {
        if (tbl->outer_join)
        {
          /*
            Store WHERE condition to ON expression for outer join, because
            we can't use WHERE to correctly execute left joins on VIEWs and
            this expression will not be moved to WHERE condition (i.e. will
            be clean correctly for PS/SP)
          */
          tbl->on_expr= and_conds(thd, tbl->on_expr,
                                  where->copy_andor_structure(thd));
          break;
        }
      }
      if (tbl == 0)
      {
        if (*conds && !(*conds)->fixed)
          res= (*conds)->fix_fields(thd, conds);
        if (!res)
          *conds= and_conds(thd, *conds, where->copy_andor_structure(thd));
        if (*conds && !(*conds)->fixed && !res)
          res= (*conds)->fix_fields(thd, conds);
      }
      if (arena)
        thd->restore_active_arena(arena, &backup);
      where_processed= TRUE;
    }
  }

  DBUG_RETURN(res);
}

/**
  Check that table/view is updatable and if it has single
  underlying tables/views it is also updatable

  @return Result of the check.
*/

bool TABLE_LIST::single_table_updatable()
{
  if (!updatable)
    return false;
  if (view_tables && view_tables->elements == 1)
  {
    /*
      We need to check deeply only single table views. Multi-table views
      will be turned to multi-table updates and then checked by leaf tables
    */
    return view_tables->head()->single_table_updatable();
  }
  return true;
}


/*
  Merge ON expressions for a view

  SYNOPSIS
    merge_on_conds()
    thd             thread handle
    table           table for the VIEW
    is_cascaded     TRUE <=> merge ON expressions from underlying views

  DESCRIPTION
    This function returns the result of ANDing the ON expressions
    of the given view and all underlying views. The ON expressions
    of the underlying views are added only if is_cascaded is TRUE.

  RETURN
    Pointer to the built expression if there is any.
    Otherwise and in the case of a failure NULL is returned.
*/

static Item *
merge_on_conds(THD *thd, TABLE_LIST *table, bool is_cascaded)
{
  DBUG_ENTER("merge_on_conds");

  Item *cond= NULL;
  DBUG_PRINT("info", ("alias: %s", table->alias));
  if (table->on_expr)
    cond= table->on_expr->copy_andor_structure(thd);
  if (!table->view)
    DBUG_RETURN(cond);
  for (TABLE_LIST *tbl= (TABLE_LIST*)table->view->select_lex.table_list.first;
       tbl;
       tbl= tbl->next_local)
  {
    if (tbl->view && !is_cascaded)
      continue;
    cond= and_conds(thd, cond, merge_on_conds(thd, tbl, is_cascaded));
  }
  DBUG_RETURN(cond);
}


/*
  Prepare check option expression of table

  SYNOPSIS
    TABLE_LIST::prep_check_option()
    thd             - thread handler
    check_opt_type  - WITH CHECK OPTION type (VIEW_CHECK_NONE,
                      VIEW_CHECK_LOCAL, VIEW_CHECK_CASCADED)
                      we use this parameter instead of direct check of
                      effective_with_check to change type of underlying
                      views to VIEW_CHECK_CASCADED if outer view have
                      such option and prevent processing of underlying
                      view check options if outer view have just
                      VIEW_CHECK_LOCAL option.

  NOTE
    This method builds check option condition to use it later on
    every call (usual execution or every SP/PS call).
    This method have to be called after WHERE preparation
    (TABLE_LIST::prep_where)

  RETURN
    FALSE - OK
    TRUE  - error
*/

bool TABLE_LIST::prep_check_option(THD *thd, uint8 check_opt_type)
{
  DBUG_ENTER("TABLE_LIST::prep_check_option");
  bool is_cascaded= check_opt_type == VIEW_CHECK_CASCADED;
  TABLE_LIST *merge_underlying_list= view->select_lex.get_table_list();
  for (TABLE_LIST *tbl= merge_underlying_list; tbl; tbl= tbl->next_local)
  {
    /* see comment of check_opt_type parameter */
    if (tbl->view && tbl->prep_check_option(thd, (is_cascaded ?
                                                  VIEW_CHECK_CASCADED :
                                                  VIEW_CHECK_NONE)))
      DBUG_RETURN(TRUE);
  }

  if (check_opt_type && !check_option_processed)
  {
    Query_arena *arena= thd->stmt_arena, backup;
    arena= thd->activate_stmt_arena_if_needed(&backup);  // For easier test

    if (where)
    {
      check_option= where->copy_andor_structure(thd);
    }
    if (is_cascaded)
    {
      for (TABLE_LIST *tbl= merge_underlying_list; tbl; tbl= tbl->next_local)
      {
        if (tbl->check_option)
          check_option= and_conds(thd, check_option, tbl->check_option);
      }
    }
    check_option= and_conds(thd, check_option,
                            merge_on_conds(thd, this, is_cascaded));

    if (arena)
      thd->restore_active_arena(arena, &backup);
    check_option_processed= TRUE;

  }

  if (check_option)
  {
    const char *save_where= thd->where;
    thd->where= "check option";
    if ((!check_option->fixed &&
         check_option->fix_fields(thd, &check_option)) ||
        check_option->check_cols(1))
    {
      DBUG_RETURN(TRUE);
    }
    thd->where= save_where;
  }
  DBUG_RETURN(FALSE);
}


/**
  Hide errors which show view underlying table information. 
  There are currently two mechanisms at work that handle errors for views,
  this one and a more general mechanism based on an Internal_error_handler,
  see Show_create_error_handler. The latter handles errors encountered during
  execution of SHOW CREATE VIEW, while the mechanism using this method is
  handles SELECT from views. The two methods should not clash.

  @param[in,out]  thd     thread handler

  @pre This method can be called only if there is an error.
*/

void TABLE_LIST::hide_view_error(THD *thd)
{
  if (thd->killed || thd->get_internal_handler())
    return;
  /* Hide "Unknown column" or "Unknown function" error */
  DBUG_ASSERT(thd->is_error());
  switch (thd->get_stmt_da()->sql_errno()) {
    case ER_BAD_FIELD_ERROR:
    case ER_SP_DOES_NOT_EXIST:
    case ER_FUNC_INEXISTENT_NAME_COLLISION:
    case ER_PROCACCESS_DENIED_ERROR:
    case ER_COLUMNACCESS_DENIED_ERROR:
    case ER_TABLEACCESS_DENIED_ERROR:
    case ER_TABLE_NOT_LOCKED:
    case ER_NO_SUCH_TABLE:
    {
      TABLE_LIST *top= top_table();
      thd->clear_error();
      my_error(ER_VIEW_INVALID, MYF(0),
               top->view_db.str, top->view_name.str);
      break;
    }

    case ER_NO_DEFAULT_FOR_FIELD:
    {
      TABLE_LIST *top= top_table();
      thd->clear_error();
      // TODO: make correct error message
      my_error(ER_NO_DEFAULT_FOR_VIEW_FIELD, MYF(0),
               top->view_db.str, top->view_name.str);
      break;
    }
  }
}


/*
  Find underlying base tables (TABLE_LIST) which represent given
  table_to_find (TABLE)

  SYNOPSIS
    TABLE_LIST::find_underlying_table()
    table_to_find table to find

  RETURN
    0  table is not found
    found table reference
*/

TABLE_LIST *TABLE_LIST::find_underlying_table(TABLE *table_to_find)
{
  /* is this real table and table which we are looking for? */
  if (table == table_to_find && view == 0)
    return this;
  if (!view)
    return 0;

  for (TABLE_LIST *tbl= view->select_lex.get_table_list();
       tbl;
       tbl= tbl->next_local)
  {
    TABLE_LIST *result;
    if ((result= tbl->find_underlying_table(table_to_find)))
      return result;
  }
  return 0;
}

/*
  cleanup items belonged to view fields translation table

  SYNOPSIS
    TABLE_LIST::cleanup_items()
*/

void TABLE_LIST::cleanup_items()
{
  if (!field_translation)
    return;

  for (Field_translator *transl= field_translation;
       transl < field_translation_end;
       transl++)
    transl->item->walk(&Item::cleanup_processor, 0, 0);
}


/*
  check CHECK OPTION condition

  SYNOPSIS
    TABLE_LIST::view_check_option()
    ignore_failure ignore check option fail

  RETURN
    VIEW_CHECK_OK     OK
    VIEW_CHECK_ERROR  FAILED
    VIEW_CHECK_SKIP   FAILED, but continue
*/

int TABLE_LIST::view_check_option(THD *thd, bool ignore_failure)
{
  if (check_option)
  {
    Counting_error_handler ceh;
    thd->push_internal_handler(&ceh);
    bool res= check_option->val_int() == 0;
    thd->pop_internal_handler();
    if (ceh.errors)
      return(VIEW_CHECK_ERROR);
    if (res)
    {
<<<<<<< HEAD
      push_warning_printf(thd, Sql_condition::WARN_LEVEL_WARN,
                          ER_VIEW_CHECK_FAILED,
                          ER_THD(thd, ER_VIEW_CHECK_FAILED),
                          main_view->view_db.str, main_view->view_name.str);
      return(VIEW_CHECK_SKIP);
=======
      TABLE_LIST *main_view= top_table();
      if (ignore_failure)
      {
        push_warning_printf(thd, Sql_condition::WARN_LEVEL_WARN,
                            ER_VIEW_CHECK_FAILED, ER(ER_VIEW_CHECK_FAILED),
                            main_view->view_db.str, main_view->view_name.str);
        return(VIEW_CHECK_SKIP);
      }
      my_error(ER_VIEW_CHECK_FAILED, MYF(0), main_view->view_db.str,
               main_view->view_name.str);
      return(VIEW_CHECK_ERROR);
>>>>>>> 8d0448d5
    }
  }
  return(VIEW_CHECK_OK);
}


/*
  Find table in underlying tables by mask and check that only this
  table belong to given mask

  SYNOPSIS
    TABLE_LIST::check_single_table()
    table_arg	reference on variable where to store found table
		(should be 0 on call, to find table, or point to table for
		unique test)
    map         bit mask of tables
    view_arg    view for which we are looking table

  RETURN
    FALSE table not found or found only one
    TRUE  found several tables
*/

bool TABLE_LIST::check_single_table(TABLE_LIST **table_arg,
                                       table_map map,
                                       TABLE_LIST *view_arg)
{
  if (!select_lex)
    return FALSE;
  DBUG_ASSERT(is_merged_derived());
  for (TABLE_LIST *tbl= get_single_select()->get_table_list();
       tbl;
       tbl= tbl->next_local)
  {
    /*
      Merged view has also temporary table attached (in 5.2 if it has table
      then it was real table), so we have filter such temporary tables out
      by checking that it is not merged view
    */
    if (tbl->table &&
        !(tbl->is_view() &&
          tbl->is_merged_derived()))
    {
      if (tbl->table->map & map)
      {
	if (*table_arg)
	  return TRUE;
        *table_arg= tbl;
        tbl->check_option= view_arg->check_option;
      }
    }
    else if (tbl->check_single_table(table_arg, map, view_arg))
      return TRUE;
  }
  return FALSE;
}


/*
  Set insert_values buffer

  SYNOPSIS
    set_insert_values()
    mem_root   memory pool for allocating

  RETURN
    FALSE - OK
    TRUE  - out of memory
*/

bool TABLE_LIST::set_insert_values(MEM_ROOT *mem_root)
{
  DBUG_ENTER("set_insert_values");
  if (table)
  {
    DBUG_PRINT("info", ("setting insert_value for table"));
    if (!table->insert_values &&
        !(table->insert_values= (uchar *)alloc_root(mem_root,
                                                   table->s->rec_buff_length)))
      DBUG_RETURN(TRUE);
  }
  else
  {
    DBUG_PRINT("info", ("setting insert_value for view"));
    DBUG_ASSERT(is_view_or_derived() && is_merged_derived());
    for (TABLE_LIST *tbl= (TABLE_LIST*)view->select_lex.table_list.first;
         tbl;
         tbl= tbl->next_local)
      if (tbl->set_insert_values(mem_root))
        DBUG_RETURN(TRUE);
  }
  DBUG_RETURN(FALSE);
}


/*
  Test if this is a leaf with respect to name resolution.

  SYNOPSIS
    TABLE_LIST::is_leaf_for_name_resolution()

  DESCRIPTION
    A table reference is a leaf with respect to name resolution if
    it is either a leaf node in a nested join tree (table, view,
    schema table, subquery), or an inner node that represents a
    NATURAL/USING join, or a nested join with materialized join
    columns.

  RETURN
    TRUE if a leaf, FALSE otherwise.
*/
bool TABLE_LIST::is_leaf_for_name_resolution()
{
  return (is_merged_derived() || is_natural_join || is_join_columns_complete ||
          !nested_join);
}


/*
  Retrieve the first (left-most) leaf in a nested join tree with
  respect to name resolution.

  SYNOPSIS
    TABLE_LIST::first_leaf_for_name_resolution()

  DESCRIPTION
    Given that 'this' is a nested table reference, recursively walk
    down the left-most children of 'this' until we reach a leaf
    table reference with respect to name resolution.

  IMPLEMENTATION
    The left-most child of a nested table reference is the last element
    in the list of children because the children are inserted in
    reverse order.

  RETURN
    If 'this' is a nested table reference - the left-most child of
      the tree rooted in 'this',
    else return 'this'
*/

TABLE_LIST *TABLE_LIST::first_leaf_for_name_resolution()
{
  TABLE_LIST *UNINIT_VAR(cur_table_ref);
  NESTED_JOIN *cur_nested_join;

  if (is_leaf_for_name_resolution())
    return this;
  DBUG_ASSERT(nested_join);

  for (cur_nested_join= nested_join;
       cur_nested_join;
       cur_nested_join= cur_table_ref->nested_join)
  {
    List_iterator_fast<TABLE_LIST> it(cur_nested_join->join_list);
    cur_table_ref= it++;
    /*
      If the current nested join is a RIGHT JOIN, the operands in
      'join_list' are in reverse order, thus the first operand is
      already at the front of the list. Otherwise the first operand
      is in the end of the list of join operands.
    */
    if (!(cur_table_ref->outer_join & JOIN_TYPE_RIGHT))
    {
      TABLE_LIST *next;
      while ((next= it++))
        cur_table_ref= next;
    }
    if (cur_table_ref->is_leaf_for_name_resolution())
      break;
  }
  return cur_table_ref;
}


/*
  Retrieve the last (right-most) leaf in a nested join tree with
  respect to name resolution.

  SYNOPSIS
    TABLE_LIST::last_leaf_for_name_resolution()

  DESCRIPTION
    Given that 'this' is a nested table reference, recursively walk
    down the right-most children of 'this' until we reach a leaf
    table reference with respect to name resolution.

  IMPLEMENTATION
    The right-most child of a nested table reference is the first
    element in the list of children because the children are inserted
    in reverse order.

  RETURN
    - If 'this' is a nested table reference - the right-most child of
      the tree rooted in 'this',
    - else - 'this'
*/

TABLE_LIST *TABLE_LIST::last_leaf_for_name_resolution()
{
  TABLE_LIST *cur_table_ref= this;
  NESTED_JOIN *cur_nested_join;

  if (is_leaf_for_name_resolution())
    return this;
  DBUG_ASSERT(nested_join);

  for (cur_nested_join= nested_join;
       cur_nested_join;
       cur_nested_join= cur_table_ref->nested_join)
  {
    cur_table_ref= cur_nested_join->join_list.head();
    /*
      If the current nested is a RIGHT JOIN, the operands in
      'join_list' are in reverse order, thus the last operand is in the
      end of the list.
    */
    if ((cur_table_ref->outer_join & JOIN_TYPE_RIGHT))
    {
      List_iterator_fast<TABLE_LIST> it(cur_nested_join->join_list);
      TABLE_LIST *next;
      cur_table_ref= it++;
      while ((next= it++))
        cur_table_ref= next;
    }
    if (cur_table_ref->is_leaf_for_name_resolution())
      break;
  }
  return cur_table_ref;
}


/*
  Register access mode which we need for underlying tables

  SYNOPSIS
    register_want_access()
    want_access          Acess which we require
*/

void TABLE_LIST::register_want_access(ulong want_access)
{
  /* Remove SHOW_VIEW_ACL, because it will be checked during making view */
  want_access&= ~SHOW_VIEW_ACL;
  if (belong_to_view)
  {
    grant.want_privilege= want_access;
    if (table)
      table->grant.want_privilege= want_access;
  }
  if (!view)
    return;
  for (TABLE_LIST *tbl= view->select_lex.get_table_list();
       tbl;
       tbl= tbl->next_local)
    tbl->register_want_access(want_access);
}


/*
  Load security context information for this view

  SYNOPSIS
    TABLE_LIST::prepare_view_security_context()
    thd                  [in] thread handler

  RETURN
    FALSE  OK
    TRUE   Error
*/

#ifndef NO_EMBEDDED_ACCESS_CHECKS
bool TABLE_LIST::prepare_view_security_context(THD *thd)
{
  DBUG_ENTER("TABLE_LIST::prepare_view_security_context");
  DBUG_PRINT("enter", ("table: %s", alias));

  DBUG_ASSERT(!prelocking_placeholder && view);
  if (view_suid)
  {
    DBUG_PRINT("info", ("This table is suid view => load contest"));
    DBUG_ASSERT(view && view_sctx);
    if (acl_getroot(view_sctx, definer.user.str, definer.host.str,
                                definer.host.str, thd->db))
    {
      if ((thd->lex->sql_command == SQLCOM_SHOW_CREATE) ||
          (thd->lex->sql_command == SQLCOM_SHOW_FIELDS))
      {
        push_warning_printf(thd, Sql_condition::WARN_LEVEL_NOTE, 
                            ER_NO_SUCH_USER, 
                            ER_THD(thd, ER_NO_SUCH_USER),
                            definer.user.str, definer.host.str);
      }
      else
      {
        if (thd->security_ctx->master_access & SUPER_ACL)
        {
          my_error(ER_NO_SUCH_USER, MYF(0), definer.user.str, definer.host.str);

        }
        else
        {
          if (thd->password == 2)
            my_error(ER_ACCESS_DENIED_NO_PASSWORD_ERROR, MYF(0),
                     thd->security_ctx->priv_user,
                     thd->security_ctx->priv_host);
          else
            my_error(ER_ACCESS_DENIED_ERROR, MYF(0),
                     thd->security_ctx->priv_user,
                     thd->security_ctx->priv_host,
                     (thd->password ?  ER_THD(thd, ER_YES) :
                      ER_THD(thd, ER_NO)));
        }
        DBUG_RETURN(TRUE);
      }
    }
  }
  DBUG_RETURN(FALSE);

}
#endif


/*
  Find security context of current view

  SYNOPSIS
    TABLE_LIST::find_view_security_context()
    thd                  [in] thread handler

*/

#ifndef NO_EMBEDDED_ACCESS_CHECKS
Security_context *TABLE_LIST::find_view_security_context(THD *thd)
{
  Security_context *sctx;
  TABLE_LIST *upper_view= this;
  DBUG_ENTER("TABLE_LIST::find_view_security_context");

  DBUG_ASSERT(view);
  while (upper_view && !upper_view->view_suid)
  {
    DBUG_ASSERT(!upper_view->prelocking_placeholder);
    upper_view= upper_view->referencing_view;
  }
  if (upper_view)
  {
    DBUG_PRINT("info", ("Securety context of view %s will be used",
                        upper_view->alias));
    sctx= upper_view->view_sctx;
    DBUG_ASSERT(sctx);
  }
  else
  {
    DBUG_PRINT("info", ("Current global context will be used"));
    sctx= thd->security_ctx;
  }
  DBUG_RETURN(sctx);
}
#endif


/*
  Prepare security context and load underlying tables priveleges for view

  SYNOPSIS
    TABLE_LIST::prepare_security()
    thd                  [in] thread handler

  RETURN
    FALSE  OK
    TRUE   Error
*/

bool TABLE_LIST::prepare_security(THD *thd)
{
  List_iterator_fast<TABLE_LIST> tb(*view_tables);
  TABLE_LIST *tbl;
  DBUG_ENTER("TABLE_LIST::prepare_security");
#ifndef NO_EMBEDDED_ACCESS_CHECKS
  Security_context *save_security_ctx= thd->security_ctx;

  DBUG_ASSERT(!prelocking_placeholder);
  if (prepare_view_security_context(thd))
    DBUG_RETURN(TRUE);
  thd->security_ctx= find_view_security_context(thd);
  while ((tbl= tb++))
  {
    DBUG_ASSERT(tbl->referencing_view);
    char *local_db, *local_table_name;
    if (tbl->view)
    {
      local_db= tbl->view_db.str;
      local_table_name= tbl->view_name.str;
    }
    else
    {
      local_db= tbl->db;
      local_table_name= tbl->table_name;
    }
    fill_effective_table_privileges(thd, &tbl->grant, local_db,
                                    local_table_name);
    if (tbl->table)
      tbl->table->grant= grant;
  }
  thd->security_ctx= save_security_ctx;
#else
  while ((tbl= tb++))
    tbl->grant.privilege= ~NO_ACCESS;
#endif
  DBUG_RETURN(FALSE);
}

#ifndef DBUG_OFF
void TABLE_LIST::set_check_merged()
{
  DBUG_ASSERT(derived);
  /*
    It is not simple to check all, but at least this should be checked:
    this select is not excluded or the exclusion came from above.
  */
  DBUG_ASSERT(!derived->first_select()->exclude_from_table_unique_test ||
              derived->outer_select()->
              exclude_from_table_unique_test);
}
#endif

void TABLE_LIST::set_check_materialized()
{
  DBUG_ENTER("TABLE_LIST::set_check_materialized");
  SELECT_LEX_UNIT *derived= this->derived;
  if (view)
    derived= &view->unit;
  DBUG_ASSERT(derived);
  if (!derived->first_select()->exclude_from_table_unique_test)
    derived->set_unique_exclude();
  else
  {
    /*
      The subtree should be already excluded
    */
    DBUG_ASSERT(!derived->first_select()->first_inner_unit() ||
                derived->first_select()->first_inner_unit()->first_select()->
                exclude_from_table_unique_test);
  }
  DBUG_VOID_RETURN;
}

TABLE *TABLE_LIST::get_real_join_table()
{
  TABLE_LIST *tbl= this;
  while (tbl->table == NULL || tbl->table->reginfo.join_tab == NULL)
  {
    if ((tbl->view == NULL && tbl->derived == NULL) ||
        tbl->is_materialized_derived())
      break;
    /* we do not support merging of union yet */
    DBUG_ASSERT(tbl->view == NULL ||
               tbl->view->select_lex.next_select() == NULL);
    DBUG_ASSERT(tbl->derived == NULL ||
               tbl->derived->first_select()->next_select() == NULL);

    {
      List_iterator_fast<TABLE_LIST>
        ti(tbl->view != NULL ?
           tbl->view->select_lex.top_join_list :
           tbl->derived->first_select()->top_join_list);
      for (;;)
      {
        tbl= NULL;
        /*
          Find left table in outer join on this level
          (the list is reverted).
        */
        for (TABLE_LIST *t= ti++; t; t= ti++)
          tbl= t;
        if (!tbl)
          return NULL; // view/derived with no tables
        if (!tbl->nested_join)
          break;
        /* go deeper if we've found nested join */
        ti= tbl->nested_join->join_list;
      }
    }
  }

  return tbl->table;
}


Natural_join_column::Natural_join_column(Field_translator *field_param,
                                         TABLE_LIST *tab)
{
  DBUG_ASSERT(tab->field_translation);
  view_field= field_param;
  table_field= NULL;
  table_ref= tab;
  is_common= FALSE;
}


Natural_join_column::Natural_join_column(Item_field *field_param,
                                         TABLE_LIST *tab)
{
  DBUG_ASSERT(tab->table == field_param->field->table);
  table_field= field_param;
  view_field= NULL;
  table_ref= tab;
  is_common= FALSE;
}


const char *Natural_join_column::name()
{
  if (view_field)
  {
    DBUG_ASSERT(table_field == NULL);
    return view_field->name;
  }

  return table_field->field_name;
}


Item *Natural_join_column::create_item(THD *thd)
{
  if (view_field)
  {
    DBUG_ASSERT(table_field == NULL);
    return create_view_field(thd, table_ref, &view_field->item,
                             view_field->name);
  }
  return table_field;
}


Field *Natural_join_column::field()
{
  if (view_field)
  {
    DBUG_ASSERT(table_field == NULL);
    return NULL;
  }
  return table_field->field;
}


const char *Natural_join_column::table_name()
{
  DBUG_ASSERT(table_ref);
  return table_ref->alias;
}


const char *Natural_join_column::db_name()
{
  if (view_field)
    return table_ref->view_db.str;

  /*
    Test that TABLE_LIST::db is the same as TABLE_SHARE::db to
    ensure consistency. An exception are I_S schema tables, which
    are inconsistent in this respect.
  */
  DBUG_ASSERT(!strcmp(table_ref->db,
                      table_ref->table->s->db.str) ||
              (table_ref->schema_table &&
               is_infoschema_db(table_ref->table->s->db.str,
                                table_ref->table->s->db.length)) ||
               table_ref->is_materialized_derived());
  return table_ref->db;
}


GRANT_INFO *Natural_join_column::grant()
{
/*  if (view_field)
    return &(table_ref->grant);
  return &(table_ref->table->grant);*/
  /*
    Have to check algorithm because merged derived also has
    field_translation.
  */
//if (table_ref->effective_algorithm == DTYPE_ALGORITHM_MERGE)
  if (table_ref->is_merged_derived())
    return &(table_ref->grant);
  return &(table_ref->table->grant);
}


void Field_iterator_view::set(TABLE_LIST *table)
{
  DBUG_ASSERT(table->field_translation);
  view= table;
  ptr= table->field_translation;
  array_end= table->field_translation_end;
}


const char *Field_iterator_table::name()
{
  return (*ptr)->field_name;
}


Item *Field_iterator_table::create_item(THD *thd)
{
  SELECT_LEX *select= thd->lex->current_select;

  Item_field *item= new (thd->mem_root) Item_field(thd, &select->context, *ptr);
  if (item && thd->variables.sql_mode & MODE_ONLY_FULL_GROUP_BY &&
      !thd->lex->in_sum_func && select->cur_pos_in_select_list != UNDEF_POS)
  {
    select->join->non_agg_fields.push_back(item);
    item->marker= select->cur_pos_in_select_list;
    select->set_non_agg_field_used(true);
  }
  return item;
}


const char *Field_iterator_view::name()
{
  return ptr->name;
}


Item *Field_iterator_view::create_item(THD *thd)
{
  return create_view_field(thd, view, &ptr->item, ptr->name);
}

Item *create_view_field(THD *thd, TABLE_LIST *view, Item **field_ref,
                        const char *name)
{
  bool save_wrapper= thd->lex->select_lex.no_wrap_view_item;
  Item *field= *field_ref;
  DBUG_ENTER("create_view_field");

  if (view->schema_table_reformed)
  {
    /*
      Translation table items are always Item_fields and already fixed
      ('mysql_schema_table' function). So we can return directly the
      field. This case happens only for 'show & where' commands.
    */
    DBUG_ASSERT(field && field->fixed);
    DBUG_RETURN(field);
  }

  DBUG_ASSERT(field);
  thd->lex->current_select->no_wrap_view_item= TRUE;
  if (!field->fixed)
  {
    if (field->fix_fields(thd, field_ref))
    {
      thd->lex->current_select->no_wrap_view_item= save_wrapper;
      DBUG_RETURN(0);
    }
    field= *field_ref;
  }
  thd->lex->current_select->no_wrap_view_item= save_wrapper;
  if (save_wrapper)
  {
    DBUG_RETURN(field);
  }
  Item *item= (new (thd->mem_root)
               Item_direct_view_ref(thd, &view->view->select_lex.context,
                                    field_ref, view->alias,
                                    name, view));
  /*
    Force creation of nullable item for the result tmp table for outer joined
    views/derived tables.
  */
  if (view->table && view->table->maybe_null)
    item->maybe_null= TRUE;
  /* Save item in case we will need to fall back to materialization. */
  view->used_items.push_front(item, thd->mem_root);
  /*
    If we create this reference on persistent memory then it should be
    present in persistent list
  */
  if (thd->mem_root == thd->stmt_arena->mem_root)
    view->persistent_used_items.push_front(item, thd->mem_root);
  DBUG_RETURN(item);
}


void Field_iterator_natural_join::set(TABLE_LIST *table_ref)
{
  DBUG_ASSERT(table_ref->join_columns);
  column_ref_it.init(*(table_ref->join_columns));
  cur_column_ref= column_ref_it++;
}


void Field_iterator_natural_join::next()
{
  cur_column_ref= column_ref_it++;
  DBUG_ASSERT(!cur_column_ref || ! cur_column_ref->table_field ||
              cur_column_ref->table_ref->table ==
              cur_column_ref->table_field->field->table);
}


void Field_iterator_table_ref::set_field_iterator()
{
  DBUG_ENTER("Field_iterator_table_ref::set_field_iterator");
  /*
    If the table reference we are iterating over is a natural join, or it is
    an operand of a natural join, and TABLE_LIST::join_columns contains all
    the columns of the join operand, then we pick the columns from
    TABLE_LIST::join_columns, instead of the  orginial container of the
    columns of the join operator.
  */
  if (table_ref->is_join_columns_complete)
  {
    /* Necesary, but insufficient conditions. */
    DBUG_ASSERT(table_ref->is_natural_join ||
                table_ref->nested_join ||
                (table_ref->join_columns &&
                 /* This is a merge view. */
                 ((table_ref->field_translation &&
                   table_ref->join_columns->elements ==
                   (ulong)(table_ref->field_translation_end -
                           table_ref->field_translation)) ||
                  /* This is stored table or a tmptable view. */
                  (!table_ref->field_translation &&
                   table_ref->join_columns->elements ==
                   table_ref->table->s->fields))));
    field_it= &natural_join_it;
    DBUG_PRINT("info",("field_it for '%s' is Field_iterator_natural_join",
                       table_ref->alias));
  }
  /* This is a merge view, so use field_translation. */
  else if (table_ref->field_translation)
  {
    DBUG_ASSERT(table_ref->is_merged_derived());
    field_it= &view_field_it;
    DBUG_PRINT("info", ("field_it for '%s' is Field_iterator_view",
                        table_ref->alias));
  }
  /* This is a base table or stored view. */
  else
  {
    DBUG_ASSERT(table_ref->table || table_ref->view);
    field_it= &table_field_it;
    DBUG_PRINT("info", ("field_it for '%s' is Field_iterator_table",
                        table_ref->alias));
  }
  field_it->set(table_ref);
  DBUG_VOID_RETURN;
}


void Field_iterator_table_ref::set(TABLE_LIST *table)
{
  DBUG_ASSERT(table);
  first_leaf= table->first_leaf_for_name_resolution();
  last_leaf=  table->last_leaf_for_name_resolution();
  DBUG_ASSERT(first_leaf && last_leaf);
  table_ref= first_leaf;
  set_field_iterator();
}


void Field_iterator_table_ref::next()
{
  /* Move to the next field in the current table reference. */
  field_it->next();
  /*
    If all fields of the current table reference are exhausted, move to
    the next leaf table reference.
  */
  if (field_it->end_of_fields() && table_ref != last_leaf)
  {
    table_ref= table_ref->next_name_resolution_table;
    DBUG_ASSERT(table_ref);
    set_field_iterator();
  }
}


const char *Field_iterator_table_ref::get_table_name()
{
  if (table_ref->view)
    return table_ref->view_name.str;
  else if (table_ref->is_natural_join)
    return natural_join_it.column_ref()->table_name();

  DBUG_ASSERT(!strcmp(table_ref->table_name,
                      table_ref->table->s->table_name.str));
  return table_ref->table_name;
}


const char *Field_iterator_table_ref::get_db_name()
{
  if (table_ref->view)
    return table_ref->view_db.str;
  else if (table_ref->is_natural_join)
    return natural_join_it.column_ref()->db_name();

  /*
    Test that TABLE_LIST::db is the same as TABLE_SHARE::db to
    ensure consistency. An exception are I_S schema tables, which
    are inconsistent in this respect.
  */
  DBUG_ASSERT(!strcmp(table_ref->db, table_ref->table->s->db.str) ||
              (table_ref->schema_table &&
               is_infoschema_db(table_ref->table->s->db.str,
                                table_ref->table->s->db.length)));

  return table_ref->db;
}


GRANT_INFO *Field_iterator_table_ref::grant()
{
  if (table_ref->view)
    return &(table_ref->grant);
  else if (table_ref->is_natural_join)
    return natural_join_it.column_ref()->grant();
  return &(table_ref->table->grant);
}


/*
  Create new or return existing column reference to a column of a
  natural/using join.

  SYNOPSIS
    Field_iterator_table_ref::get_or_create_column_ref()
    parent_table_ref  the parent table reference over which the
                      iterator is iterating

  DESCRIPTION
    Create a new natural join column for the current field of the
    iterator if no such column was created, or return an already
    created natural join column. The former happens for base tables or
    views, and the latter for natural/using joins. If a new field is
    created, then the field is added to 'parent_table_ref' if it is
    given, or to the original table referene of the field if
    parent_table_ref == NULL.

  NOTES
    This method is designed so that when a Field_iterator_table_ref
    walks through the fields of a table reference, all its fields
    are created and stored as follows:
    - If the table reference being iterated is a stored table, view or
      natural/using join, store all natural join columns in a list
      attached to that table reference.
    - If the table reference being iterated is a nested join that is
      not natural/using join, then do not materialize its result
      fields. This is OK because for such table references
      Field_iterator_table_ref iterates over the fields of the nested
      table references (recursively). In this way we avoid the storage
      of unnecessay copies of result columns of nested joins.

  RETURN
    #     Pointer to a column of a natural join (or its operand)
    NULL  No memory to allocate the column
*/

Natural_join_column *
Field_iterator_table_ref::get_or_create_column_ref(THD *thd, TABLE_LIST *parent_table_ref)
{
  Natural_join_column *nj_col;
  bool is_created= TRUE;
  uint UNINIT_VAR(field_count);
  TABLE_LIST *add_table_ref= parent_table_ref ?
                             parent_table_ref : table_ref;

  if (field_it == &table_field_it)
  {
    /* The field belongs to a stored table. */
    Field *tmp_field= table_field_it.field();
    Item_field *tmp_item=
      new (thd->mem_root) Item_field(thd, &thd->lex->current_select->context, tmp_field);
    if (!tmp_item)
      return NULL;
    nj_col= new Natural_join_column(tmp_item, table_ref);
    field_count= table_ref->table->s->fields;
  }
  else if (field_it == &view_field_it)
  {
    /* The field belongs to a merge view or information schema table. */
    Field_translator *translated_field= view_field_it.field_translator();
    nj_col= new Natural_join_column(translated_field, table_ref);
    field_count= table_ref->field_translation_end -
                 table_ref->field_translation;
  }
  else
  {
    /*
      The field belongs to a NATURAL join, therefore the column reference was
      already created via one of the two constructor calls above. In this case
      we just return the already created column reference.
    */
    DBUG_ASSERT(table_ref->is_join_columns_complete);
    is_created= FALSE;
    nj_col= natural_join_it.column_ref();
    DBUG_ASSERT(nj_col);
  }
  DBUG_ASSERT(!nj_col->table_field ||
              nj_col->table_ref->table == nj_col->table_field->field->table);

  /*
    If the natural join column was just created add it to the list of
    natural join columns of either 'parent_table_ref' or to the table
    reference that directly contains the original field.
  */
  if (is_created)
  {
    /* Make sure not all columns were materialized. */
    DBUG_ASSERT(!add_table_ref->is_join_columns_complete);
    if (!add_table_ref->join_columns)
    {
      /* Create a list of natural join columns on demand. */
      if (!(add_table_ref->join_columns= new List<Natural_join_column>))
        return NULL;
      add_table_ref->is_join_columns_complete= FALSE;
    }
    add_table_ref->join_columns->push_back(nj_col);
    /*
      If new fields are added to their original table reference, mark if
      all fields were added. We do it here as the caller has no easy way
      of knowing when to do it.
      If the fields are being added to parent_table_ref, then the caller
      must take care to mark when all fields are created/added.
    */
    if (!parent_table_ref &&
        add_table_ref->join_columns->elements == field_count)
      add_table_ref->is_join_columns_complete= TRUE;
  }

  return nj_col;
}


/*
  Return an existing reference to a column of a natural/using join.

  SYNOPSIS
    Field_iterator_table_ref::get_natural_column_ref()

  DESCRIPTION
    The method should be called in contexts where it is expected that
    all natural join columns are already created, and that the column
    being retrieved is a Natural_join_column.

  RETURN
    #     Pointer to a column of a natural join (or its operand)
    NULL  No memory to allocate the column
*/

Natural_join_column *
Field_iterator_table_ref::get_natural_column_ref()
{
  Natural_join_column *nj_col;

  DBUG_ASSERT(field_it == &natural_join_it);
  /*
    The field belongs to a NATURAL join, therefore the column reference was
    already created via one of the two constructor calls above. In this case
    we just return the already created column reference.
  */
  nj_col= natural_join_it.column_ref();
  DBUG_ASSERT(nj_col &&
              (!nj_col->table_field ||
               nj_col->table_ref->table == nj_col->table_field->field->table));
  return nj_col;
}

/*****************************************************************************
  Functions to handle column usage bitmaps (read_set, write_set etc...)
*****************************************************************************/

/* Reset all columns bitmaps */

void TABLE::clear_column_bitmaps()
{
  /*
    Reset column read/write usage. It's identical to:
    bitmap_clear_all(&table->def_read_set);
    bitmap_clear_all(&table->def_write_set);
    if (s->vfields) bitmap_clear_all(table->def_vcol_set);
    The code assumes that the bitmaps are allocated after each other, as
    guaranteed by open_table_from_share()
  */
  bzero((char*) def_read_set.bitmap,
        s->column_bitmap_size * (s->vfields ? 3 : 2));
  column_bitmaps_set(&def_read_set, &def_write_set, def_vcol_set);
  rpl_write_set= 0;                             // Safety
}


/*
  Tell handler we are going to call position() and rnd_pos() later.
  
  NOTES:
  This is needed for handlers that uses the primary key to find the
  row. In this case we have to extend the read bitmap with the primary
  key fields.
*/

void TABLE::prepare_for_position()
{
  DBUG_ENTER("TABLE::prepare_for_position");

  if ((file->ha_table_flags() & HA_PRIMARY_KEY_IN_READ_INDEX) &&
      s->primary_key < MAX_KEY)
  {
    mark_columns_used_by_index_no_reset(s->primary_key, read_set);
    /* signal change */
    file->column_bitmaps_signal();
  }
  DBUG_VOID_RETURN;
}


/*
  Mark that only fields from one key is used

  NOTE:
    This changes the bitmap to use the tmp bitmap
    After this, you can't access any other columns in the table until
    bitmaps are reset, for example with TABLE::clear_column_bitmaps()
    or TABLE::restore_column_maps_after_mark_index()
*/

void TABLE::mark_columns_used_by_index(uint index)
{
  MY_BITMAP *bitmap= &tmp_set;
  DBUG_ENTER("TABLE::mark_columns_used_by_index");

  enable_keyread();
  bitmap_clear_all(bitmap);
  mark_columns_used_by_index_no_reset(index, bitmap);
  column_bitmaps_set(bitmap, bitmap);
  DBUG_VOID_RETURN;
}


/*
  Add fields used by a specified index to the table's read_set.

  NOTE:
    The original state can be restored with
    restore_column_maps_after_mark_index().
*/

void TABLE::add_read_columns_used_by_index(uint index)
{
  MY_BITMAP *bitmap= &tmp_set;
  DBUG_ENTER("TABLE::add_read_columns_used_by_index");

  enable_keyread();
  bitmap_copy(bitmap, read_set);
  mark_columns_used_by_index_no_reset(index, bitmap);
  column_bitmaps_set(bitmap, write_set);
  DBUG_VOID_RETURN;
}


/*
  Restore to use normal column maps after key read

  NOTES
    This reverse the change done by mark_columns_used_by_index

  WARNING
    For this to work, one must have the normal table maps in place
    when calling mark_columns_used_by_index
*/

void TABLE::restore_column_maps_after_mark_index()
{
  DBUG_ENTER("TABLE::restore_column_maps_after_mark_index");

  disable_keyread();
  default_column_bitmaps();
  file->column_bitmaps_signal();
  DBUG_VOID_RETURN;
}


/*
  mark columns used by key, but don't reset other fields
*/

void TABLE::mark_columns_used_by_index_no_reset(uint index,
                                                   MY_BITMAP *bitmap)
{
  KEY_PART_INFO *key_part= key_info[index].key_part;
  KEY_PART_INFO *key_part_end= (key_part +
                                key_info[index].user_defined_key_parts);
  for (;key_part != key_part_end; key_part++)
  {
    bitmap_set_bit(bitmap, key_part->fieldnr-1);
    if (key_part->field->vcol_info &&
        key_part->field->vcol_info->expr_item)
      key_part->field->vcol_info->
               expr_item->walk(&Item::register_field_in_bitmap, 
                               1, (uchar *) bitmap);
  }
}


/*
  Mark auto-increment fields as used fields in both read and write maps

  NOTES
    This is needed in insert & update as the auto-increment field is
    always set and sometimes read.
*/

void TABLE::mark_auto_increment_column()
{
  DBUG_ASSERT(found_next_number_field);
  /*
    We must set bit in read set as update_auto_increment() is using the
    store() to check overflow of auto_increment values
  */
  bitmap_set_bit(read_set, found_next_number_field->field_index);
  bitmap_set_bit(write_set, found_next_number_field->field_index);
  if (s->next_number_keypart)
    mark_columns_used_by_index_no_reset(s->next_number_index, read_set);
  file->column_bitmaps_signal();
}


/*
  Mark columns needed for doing an delete of a row

  DESCRIPTON
    Some table engines don't have a cursor on the retrieve rows
    so they need either to use the primary key or all columns to
    be able to delete a row.

    If the engine needs this, the function works as follows:
    - If primary key exits, mark the primary key columns to be read.
    - If not, mark all columns to be read

    If the engine has HA_REQUIRES_KEY_COLUMNS_FOR_DELETE, we will
    mark all key columns as 'to-be-read'. This allows the engine to
    loop over the given record to find all keys and doesn't have to
    retrieve the row again.
*/

void TABLE::mark_columns_needed_for_delete()
{
  mark_columns_per_binlog_row_image();

  if (triggers)
    triggers->mark_fields_used(TRG_EVENT_DELETE);
  if (file->ha_table_flags() & HA_REQUIRES_KEY_COLUMNS_FOR_DELETE)
  {
    Field **reg_field;
    for (reg_field= field ; *reg_field ; reg_field++)
    {
      if ((*reg_field)->flags & PART_KEY_FLAG)
        bitmap_set_bit(read_set, (*reg_field)->field_index);
    }
    file->column_bitmaps_signal();
  }
  if (file->ha_table_flags() & HA_PRIMARY_KEY_REQUIRED_FOR_DELETE)
  {
    /*
      If the handler has no cursor capabilites, we have to read either
      the primary key, the hidden primary key or all columns to be
      able to do an delete
    */
    if (s->primary_key == MAX_KEY)
      file->use_hidden_primary_key();
    else
    {
      mark_columns_used_by_index_no_reset(s->primary_key, read_set);
      file->column_bitmaps_signal();
    }
  }
}


/*
  Mark columns needed for doing an update of a row

  DESCRIPTON
    Some engines needs to have all columns in an update (to be able to
    build a complete row). If this is the case, we mark all not
    updated columns to be read.

    If this is no the case, we do like in the delete case and mark
    if neeed, either the primary key column or all columns to be read.
    (see mark_columns_needed_for_delete() for details)

    If the engine has HA_REQUIRES_KEY_COLUMNS_FOR_DELETE, we will
    mark all USED key columns as 'to-be-read'. This allows the engine to
    loop over the given record to find all changed keys and doesn't have to
    retrieve the row again.
*/

void TABLE::mark_columns_needed_for_update()
{
  DBUG_ENTER("mark_columns_needed_for_update");

  mark_columns_per_binlog_row_image();

  if (triggers)
    triggers->mark_fields_used(TRG_EVENT_UPDATE);
  if (file->ha_table_flags() & HA_REQUIRES_KEY_COLUMNS_FOR_DELETE)
  {
    /* Mark all used key columns for read */
    Field **reg_field;
    for (reg_field= field ; *reg_field ; reg_field++)
    {
      /* Merge keys is all keys that had a column refered to in the query */
      if (merge_keys.is_overlapping((*reg_field)->part_of_key))
        bitmap_set_bit(read_set, (*reg_field)->field_index);
    }
    file->column_bitmaps_signal();
  }
  if (file->ha_table_flags() & HA_PRIMARY_KEY_REQUIRED_FOR_DELETE)
  {
    /*
      If the handler has no cursor capabilites, we have to read either
      the primary key, the hidden primary key or all columns to be
      able to do an update
    */
    if (s->primary_key == MAX_KEY)
      file->use_hidden_primary_key();
    else
    {
      mark_columns_used_by_index_no_reset(s->primary_key, read_set);
      file->column_bitmaps_signal();
    }
  }
  /* Mark all virtual columns needed for update */
  mark_virtual_columns_for_write(FALSE);
  DBUG_VOID_RETURN;
}


/*
  Mark columns the handler needs for doing an insert

  For now, this is used to mark fields used by the trigger
  as changed.
*/

void TABLE::mark_columns_needed_for_insert()
{
  mark_columns_per_binlog_row_image();

  if (triggers)
  {
    /*
      We don't need to mark columns which are used by ON DELETE and
      ON UPDATE triggers, which may be invoked in case of REPLACE or
      INSERT ... ON DUPLICATE KEY UPDATE, since before doing actual
      row replacement or update write_record() will mark all table
      fields as used.
    */
    triggers->mark_fields_used(TRG_EVENT_INSERT);
  }
  if (found_next_number_field)
    mark_auto_increment_column();
  /* Mark virtual columns for insert */
  mark_virtual_columns_for_write(TRUE);
}

/*
  Mark columns according the binlog row image option.

  Columns to be written are stored in 'rpl_write_set'

  When logging in RBR, the user can select whether to
  log partial or full rows, depending on the table
  definition, and the value of binlog_row_image.

  Semantics of the binlog_row_image are the following
  (PKE - primary key equivalent, ie, PK fields if PK
  exists, all fields otherwise):

  binlog_row_image= MINIMAL
    - This marks the PKE fields in the read_set
    - This marks all fields where a value was specified
      in the rpl_write_set

  binlog_row_image= NOBLOB
    - This marks PKE + all non-blob fields in the read_set
    - This marks all fields where a value was specified
      and all non-blob fields in the rpl_write_set

  binlog_row_image= FULL
    - all columns in the read_set
    - all columns in the rpl_write_set

  This marking is done without resetting the original
  bitmaps. This means that we will strip extra fields in
  the read_set at binlogging time (for those cases that
  we only want to log a PK and we needed other fields for
  execution).
*/

void TABLE::mark_columns_per_binlog_row_image()
{
  THD *thd= in_use;
  DBUG_ENTER("mark_columns_per_binlog_row_image");
  DBUG_ASSERT(read_set->bitmap);
  DBUG_ASSERT(write_set->bitmap);

  /* If not using row format */
  rpl_write_set= write_set;

  /**
    If in RBR we may need to mark some extra columns,
    depending on the binlog-row-image command line argument.
   */
  if ((WSREP_EMULATE_BINLOG(thd) || mysql_bin_log.is_open()) &&
      thd->is_current_stmt_binlog_format_row() &&
      !ha_check_storage_engine_flag(s->db_type(), HTON_NO_BINLOG_ROW_OPT))
  {
    /* if there is no PK, then mark all columns for the BI. */
    if (s->primary_key >= MAX_KEY)
    {
      bitmap_set_all(read_set);
      rpl_write_set= read_set;
    }
    else
    {
      switch (thd->variables.binlog_row_image) {
      case BINLOG_ROW_IMAGE_FULL:
        bitmap_set_all(read_set);
        /* Set of columns that should be written (all) */
        rpl_write_set= read_set;
        break;
      case BINLOG_ROW_IMAGE_NOBLOB:
        /* Only write changed columns + not blobs */
        rpl_write_set= &def_rpl_write_set;
        bitmap_copy(rpl_write_set, write_set);

        /*
          for every field that is not set, mark it unless it is a blob or
          part of a primary key
        */
        for (Field **ptr=field ; *ptr ; ptr++)
        {
          Field *my_field= *ptr;
          /*
            bypass blob fields. These can be set or not set, we don't care.
            Later, at binlogging time, if we don't need them in the before
            image, we will discard them.

            If set in the AI, then the blob is really needed, there is
            nothing we can do about it.
          */
          if ((my_field->flags & PRI_KEY_FLAG) ||
              (my_field->type() != MYSQL_TYPE_BLOB))
          {
            bitmap_set_bit(read_set, my_field->field_index);
            bitmap_set_bit(rpl_write_set, my_field->field_index);
          }
        }
        break;
      case BINLOG_ROW_IMAGE_MINIMAL:
        /*
          mark the primary key in the read set so that we can find the row
          that is updated / deleted.
          We don't need to mark the primary key in the rpl_write_set as the
          binary log will include all columns read anyway.
        */
        mark_columns_used_by_index_no_reset(s->primary_key, read_set);
        /* Only write columns that have changed */
        rpl_write_set= write_set;
        break;

      default:
        DBUG_ASSERT(FALSE);
      }
    }
    file->column_bitmaps_signal();
  }

  DBUG_VOID_RETURN;
}

/*
   @brief Mark a column as virtual used by the query

   @param field           the field for the column to be marked

   @details
     The function marks the column for 'field' as virtual (computed)
     in the bitmap vcol_set.
     If the column is marked for the first time the expression to compute
     the column is traversed and all columns that are occurred there are
     marked in the read_set of the table.

   @retval
     TRUE       if column is marked for the first time
   @retval
     FALSE      otherwise
*/

bool TABLE::mark_virtual_col(Field *field)
{
  bool res;
  DBUG_ASSERT(field->vcol_info);
  if (!(res= bitmap_fast_test_and_set(vcol_set, field->field_index)))
  {
    Item *vcol_item= field->vcol_info->expr_item;
    DBUG_ASSERT(vcol_item);
    vcol_item->walk(&Item::register_field_in_read_map, 1, (uchar *) 0);
  }
  return res;
}


/* 
  @brief Mark virtual columns for update/insert commands
    
  @param insert_fl    <-> virtual columns are marked for insert command 

  @details
    The function marks virtual columns used in a update/insert commands
    in the vcol_set bitmap.
    For an insert command a virtual column is always marked in write_set if
    it is a stored column.
    If a virtual column is from  write_set it is always marked in vcol_set.
    If a stored virtual column is not from write_set but it is computed
    through columns from write_set it is also marked in vcol_set, and,
    besides, it is added to write_set. 

  @return       void

  @note
    Let table t1 have columns a,b,c and let column c be a stored virtual 
    column computed through columns a and b. Then for the query
      UPDATE t1 SET a=1
    column c will be placed into vcol_set and into write_set while
    column b will be placed into read_set.
    If column c was a virtual column, but not a stored virtual column
    then it would not be added to any of the sets. Column b would not
    be added to read_set either.           
*/

void TABLE::mark_virtual_columns_for_write(bool insert_fl)
{
  Field **vfield_ptr, *tmp_vfield;
  bool bitmap_updated= FALSE;

  if (!vfield)
    return;

  if (!vfield)
    return;

  for (vfield_ptr= vfield; *vfield_ptr; vfield_ptr++)
  {
    tmp_vfield= *vfield_ptr;
    if (bitmap_is_set(write_set, tmp_vfield->field_index))
      bitmap_updated= mark_virtual_col(tmp_vfield);
    else if (tmp_vfield->stored_in_db)
    {
      bool mark_fl= insert_fl;
      if (!mark_fl)
      {
        MY_BITMAP *save_read_set;
        Item *vcol_item= tmp_vfield->vcol_info->expr_item;
        DBUG_ASSERT(vcol_item);
        bitmap_clear_all(&tmp_set);
        save_read_set= read_set;
        read_set= &tmp_set;
        vcol_item->walk(&Item::register_field_in_read_map, 1, (uchar *) 0);
        read_set= save_read_set;
        bitmap_intersect(&tmp_set, write_set);
        mark_fl= !bitmap_is_clear_all(&tmp_set);
      }
      if (mark_fl)
      {
        bitmap_set_bit(write_set, tmp_vfield->field_index);
        mark_virtual_col(tmp_vfield);
        bitmap_updated= TRUE;
      }
    } 
  }
  if (bitmap_updated)
    file->column_bitmaps_signal();
}


/**
  Check if a table has a default function either for INSERT or UPDATE-like
  operation
  @retval true  there is a default function
  @retval false there is no default function
*/

bool TABLE::has_default_function(bool is_update)
{
  Field **dfield_ptr, *dfield;
  bool res= false;
  for (dfield_ptr= default_field; *dfield_ptr; dfield_ptr++)
  {
    dfield= (*dfield_ptr);
    if (is_update)
      res= dfield->has_update_default_function();
    else
      res= dfield->has_insert_default_function();
    if (res)
      return res;
  }
  return res;
}


/**
  Add all fields that have a default function to the table write set.
*/

void TABLE::mark_default_fields_for_write()
{
  Field **dfield_ptr, *dfield;
  enum_sql_command cmd= in_use->lex->sql_command;
  for (dfield_ptr= default_field; *dfield_ptr; dfield_ptr++)
  {
    dfield= (*dfield_ptr);
    if (((sql_command_flags[cmd] & CF_INSERTS_DATA) &&
         dfield->has_insert_default_function()) ||
        ((sql_command_flags[cmd] & CF_UPDATES_DATA) &&
         dfield->has_update_default_function()))
      bitmap_set_bit(write_set, dfield->field_index);
  }
}


/**
  @brief
  Allocate space for keys

  @param key_count  number of keys to allocate additionally

  @details
  The function allocates memory  to fit additionally 'key_count' keys 
  for this table.

  @return FALSE   space was successfully allocated
  @return TRUE    an error occur
*/

bool TABLE::alloc_keys(uint key_count)
{
  key_info= (KEY*) alloc_root(&mem_root, sizeof(KEY)*(s->keys+key_count));
  if (s->keys)
    memmove(key_info, s->key_info, sizeof(KEY)*s->keys);
  s->key_info= key_info;
  max_keys= s->keys+key_count;
  return !(key_info);
}


/**
  @brief
  Populate a KEY_PART_INFO structure with the data related to a field entry.

  @param key_part_info  The structure to fill.
  @param field          The field entry that represents the key part.
  @param fleldnr        The number of the field, count starting from 1.

  TODO: This method does not make use of any table specific fields. It
  could be refactored to act as a constructor for KEY_PART_INFO instead.
*/

void TABLE::create_key_part_by_field(KEY_PART_INFO *key_part_info,
                                     Field *field, uint fieldnr)
{
  DBUG_ASSERT(field->field_index + 1 == (int)fieldnr);
  key_part_info->null_bit= field->null_bit;
  key_part_info->null_offset= (uint) (field->null_ptr -
                                      (uchar*) record[0]);
  key_part_info->field= field;
  key_part_info->fieldnr= fieldnr;
  key_part_info->offset= field->offset(record[0]);
  /*
     field->key_length() accounts for the raw length of the field, excluding
     any metadata such as length of field or the NULL flag.
  */
  key_part_info->length= (uint16) field->key_length();
  key_part_info->key_part_flag= 0;
  /* TODO:
    The below method of computing the key format length of the
    key part is a copy/paste from opt_range.cc, and table.cc.
    This should be factored out, e.g. as a method of Field.
    In addition it is not clear if any of the Field::*_length
    methods is supposed to compute the same length. If so, it
    might be reused.
  */
  key_part_info->store_length= key_part_info->length;

  /*
     The total store length of the key part is the raw length of the field +
     any metadata information, such as its length for strings and/or the null
     flag.
  */
  if (field->real_maybe_null())
  {
    key_part_info->store_length+= HA_KEY_NULL_LENGTH;
  }
  if (field->type() == MYSQL_TYPE_BLOB || 
      field->type() == MYSQL_TYPE_GEOMETRY ||
      field->real_type() == MYSQL_TYPE_VARCHAR)
  {
    key_part_info->store_length+= HA_KEY_BLOB_LENGTH;
    key_part_info->key_part_flag|=
      field->type() == MYSQL_TYPE_BLOB ? HA_BLOB_PART: HA_VAR_LENGTH_PART;
  }

  key_part_info->type=     (uint8) field->key_type();
  key_part_info->key_type =
    ((ha_base_keytype) key_part_info->type == HA_KEYTYPE_TEXT ||
    (ha_base_keytype) key_part_info->type == HA_KEYTYPE_VARTEXT1 ||
    (ha_base_keytype) key_part_info->type == HA_KEYTYPE_VARTEXT2) ?
    0 : FIELDFLAG_BINARY;
}


/**
  @brief
  Check validity of a possible key for the derived table

  @param key            the number of the key
  @param key_parts      number of components of the key
  @param next_field_no  the call-back function that returns the number of
                        the field used as the next component of the key
  @param arg            the argument for the above function

  @details
  The function checks whether a possible key satisfies the constraints
  imposed on the keys of any temporary table.

  @return TRUE if the key is valid
  @return FALSE otherwise
*/

bool TABLE::check_tmp_key(uint key, uint key_parts,
                          uint (*next_field_no) (uchar *), uchar *arg)
{
  Field **reg_field;
  uint i;
  uint key_len= 0;

  for (i= 0; i < key_parts; i++)
  {
    uint fld_idx= next_field_no(arg);
    reg_field= field + fld_idx;
    uint fld_store_len= (uint16) (*reg_field)->key_length();
    if ((*reg_field)->real_maybe_null())
      fld_store_len+= HA_KEY_NULL_LENGTH;
    if ((*reg_field)->type() == MYSQL_TYPE_BLOB ||
        (*reg_field)->real_type() == MYSQL_TYPE_VARCHAR ||
        (*reg_field)->type() == MYSQL_TYPE_GEOMETRY)
      fld_store_len+= HA_KEY_BLOB_LENGTH;
    key_len+= fld_store_len;
  }
  /*
    We use MI_MAX_KEY_LENGTH (myisam's default) below because it is
    smaller than MAX_KEY_LENGTH (heap's default) and it's unknown whether
    myisam or heap will be used for the temporary table.
  */
  return key_len <= MI_MAX_KEY_LENGTH;
}

/**
  @brief
  Add one key to a temporary table

  @param key            the number of the key
  @param key_parts      number of components of the key
  @param next_field_no  the call-back function that returns the number of
                        the field used as the next component of the key
  @param arg            the argument for the above function
  @param unique         TRUE <=> it is a unique index

  @details
  The function adds a new key to the table that is assumed to be a temporary
  table. At each its invocation the call-back function must return
  the number of the field that is used as the next component of this key.

  @return FALSE is a success
  @return TRUE if a failure

*/

bool TABLE::add_tmp_key(uint key, uint key_parts,
                        uint (*next_field_no) (uchar *), uchar *arg,
                        bool unique)
{
  DBUG_ASSERT(key < max_keys);

  char buf[NAME_CHAR_LEN];
  KEY* keyinfo;
  Field **reg_field;
  uint i;

  bool key_start= TRUE;
  KEY_PART_INFO* key_part_info=
      (KEY_PART_INFO*) alloc_root(&mem_root, sizeof(KEY_PART_INFO)*key_parts);
  if (!key_part_info)
    return TRUE;
  keyinfo= key_info + key;
  keyinfo->key_part= key_part_info;
  keyinfo->usable_key_parts= keyinfo->user_defined_key_parts = key_parts;
  keyinfo->ext_key_parts= keyinfo->user_defined_key_parts;
  keyinfo->key_length=0;
  keyinfo->algorithm= HA_KEY_ALG_UNDEF;
  keyinfo->flags= HA_GENERATED_KEY;
  keyinfo->ext_key_flags= keyinfo->flags;
  keyinfo->is_statistics_from_stat_tables= FALSE;
  if (unique)
    keyinfo->flags|= HA_NOSAME;
  sprintf(buf, "key%i", key);
  if (!(keyinfo->name= strdup_root(&mem_root, buf)))
    return TRUE;
  keyinfo->rec_per_key= (ulong*) alloc_root(&mem_root,
                                            sizeof(ulong)*key_parts);
  if (!keyinfo->rec_per_key)
    return TRUE;
  bzero(keyinfo->rec_per_key, sizeof(ulong)*key_parts);
  keyinfo->read_stats= NULL;
  keyinfo->collected_stats= NULL;

  for (i= 0; i < key_parts; i++)
  {
    uint fld_idx= next_field_no(arg); 
    reg_field= field + fld_idx;
    if (key_start)
      (*reg_field)->key_start.set_bit(key);
    (*reg_field)->part_of_key.set_bit(key);
    create_key_part_by_field(key_part_info, *reg_field, fld_idx+1);
    keyinfo->key_length += key_part_info->store_length;
    (*reg_field)->flags|= PART_KEY_FLAG;
    key_start= FALSE;
    key_part_info++;
  }

  set_if_bigger(s->max_key_length, keyinfo->key_length);
  s->keys++;
  return FALSE;
}

/*
  @brief
  Drop all indexes except specified one.

  @param key_to_save the key to save

  @details
  Drop all indexes on this table except 'key_to_save'. The saved key becomes
  key #0. Memory occupied by key parts of dropped keys are freed.
  If the 'key_to_save' is negative then all keys are freed.
*/

void TABLE::use_index(int key_to_save)
{
  uint i= 1;
  DBUG_ASSERT(!created && key_to_save < (int)s->keys);
  if (key_to_save >= 0)
    /* Save the given key. */
    memmove(key_info, key_info + key_to_save, sizeof(KEY));
  else
    /* Drop all keys; */
    i= 0;

  s->keys= i;
}

/*
  Return TRUE if the table is filled at execution phase 
  
  (and so, the optimizer must not do anything that depends on the contents of
   the table, like range analysis or constant table detection)
*/

bool TABLE::is_filled_at_execution()
{ 
  /*
    pos_in_table_list == NULL for internal temporary tables because they
    do not have a corresponding table reference. Such tables are filled
    during execution.
  */
  return MY_TEST(!pos_in_table_list ||
                 pos_in_table_list->jtbm_subselect ||
                 pos_in_table_list->is_active_sjm());
}


/**
  @brief
  Get actual number of key components

  @param keyinfo

  @details
  The function calculates actual number of key components, possibly including
  components of extended keys, taken into consideration by the optimizer for the
  key described by the parameter keyinfo.

  @return number of considered key components
*/ 

uint TABLE::actual_n_key_parts(KEY *keyinfo)
{
  return optimizer_flag(in_use, OPTIMIZER_SWITCH_EXTENDED_KEYS) ?
           keyinfo->ext_key_parts : keyinfo->user_defined_key_parts;
}

 
/**
  @brief
  Get actual key flags for a table key 

  @param keyinfo

  @details
  The function finds out actual key flags taken into consideration by the
  optimizer for the key described by the parameter keyinfo.

  @return actual key flags
*/ 

ulong TABLE::actual_key_flags(KEY *keyinfo)
{
  return optimizer_flag(in_use, OPTIMIZER_SWITCH_EXTENDED_KEYS) ?
           keyinfo->ext_key_flags : keyinfo->flags;
} 


/*
  Cleanup this table for re-execution.

  SYNOPSIS
    TABLE_LIST::reinit_before_use()
*/

void TABLE_LIST::reinit_before_use(THD *thd)
{
  /*
    Reset old pointers to TABLEs: they are not valid since the tables
    were closed in the end of previous prepare or execute call.
  */
  table= 0;
  /* Reset is_schema_table_processed value(needed for I_S tables */
  schema_table_state= NOT_PROCESSED;

  TABLE_LIST *embedded; /* The table at the current level of nesting. */
  TABLE_LIST *parent_embedding= this; /* The parent nested table reference. */
  do
  {
    embedded= parent_embedding;
    if (embedded->prep_on_expr)
      embedded->on_expr= embedded->prep_on_expr->copy_andor_structure(thd);
    parent_embedding= embedded->embedding;
  }
  while (parent_embedding &&
         parent_embedding->nested_join->join_list.head() == embedded);

  mdl_request.ticket= NULL;
}


/*
  Return subselect that contains the FROM list this table is taken from

  SYNOPSIS
    TABLE_LIST::containing_subselect()
 
  RETURN
    Subselect item for the subquery that contains the FROM list
    this table is taken from if there is any
    0 - otherwise

*/

Item_subselect *TABLE_LIST::containing_subselect()
{    
  return (select_lex ? select_lex->master_unit()->item : 0);
}

/*
  Compiles the tagged hints list and fills up the bitmasks.

  SYNOPSIS
    process_index_hints()
      table         the TABLE to operate on.

  DESCRIPTION
    The parser collects the index hints for each table in a "tagged list" 
    (TABLE_LIST::index_hints). Using the information in this tagged list
    this function sets the members TABLE::keys_in_use_for_query,
    TABLE::keys_in_use_for_group_by, TABLE::keys_in_use_for_order_by,
    TABLE::force_index, TABLE::force_index_order,
    TABLE::force_index_group and TABLE::covering_keys.

    Current implementation of the runtime does not allow mixing FORCE INDEX
    and USE INDEX, so this is checked here. Then the FORCE INDEX list 
    (if non-empty) is appended to the USE INDEX list and a flag is set.

    Multiple hints of the same kind are processed so that each clause 
    is applied to what is computed in the previous clause.
    For example:
        USE INDEX (i1) USE INDEX (i2)
    is equivalent to
        USE INDEX (i1,i2)
    and means "consider only i1 and i2".
        
    Similarly
        USE INDEX () USE INDEX (i1)
    is equivalent to
        USE INDEX (i1)
    and means "consider only the index i1"

    It is OK to have the same index several times, e.g. "USE INDEX (i1,i1)" is
    not an error.
        
    Different kind of hints (USE/FORCE/IGNORE) are processed in the following
    order:
      1. All indexes in USE (or FORCE) INDEX are added to the mask.
      2. All IGNORE INDEX

    e.g. "USE INDEX i1, IGNORE INDEX i1, USE INDEX i1" will not use i1 at all
    as if we had "USE INDEX i1, USE INDEX i1, IGNORE INDEX i1".

    As an optimization if there is a covering index, and we have 
    IGNORE INDEX FOR GROUP/ORDER, and this index is used for the JOIN part, 
    then we have to ignore the IGNORE INDEX FROM GROUP/ORDER.

  RETURN VALUE
    FALSE                no errors found
    TRUE                 found and reported an error.
*/
bool TABLE_LIST::process_index_hints(TABLE *tbl)
{
  /* initialize the result variables */
  tbl->keys_in_use_for_query= tbl->keys_in_use_for_group_by= 
    tbl->keys_in_use_for_order_by= tbl->s->keys_in_use;

  /* index hint list processing */
  if (index_hints)
  {
    key_map index_join[INDEX_HINT_FORCE + 1];
    key_map index_order[INDEX_HINT_FORCE + 1];
    key_map index_group[INDEX_HINT_FORCE + 1];
    Index_hint *hint;
    int type;
    bool have_empty_use_join= FALSE, have_empty_use_order= FALSE, 
         have_empty_use_group= FALSE;
    List_iterator <Index_hint> iter(*index_hints);

    /* initialize temporary variables used to collect hints of each kind */
    for (type= INDEX_HINT_IGNORE; type <= INDEX_HINT_FORCE; type++)
    {
      index_join[type].clear_all();
      index_order[type].clear_all();
      index_group[type].clear_all();
    }

    /* iterate over the hints list */
    while ((hint= iter++))
    {
      uint pos;

      /* process empty USE INDEX () */
      if (hint->type == INDEX_HINT_USE && !hint->key_name.str)
      {
        if (hint->clause & INDEX_HINT_MASK_JOIN)
        {
          index_join[hint->type].clear_all();
          have_empty_use_join= TRUE;
        }
        if (hint->clause & INDEX_HINT_MASK_ORDER)
        {
          index_order[hint->type].clear_all();
          have_empty_use_order= TRUE;
        }
        if (hint->clause & INDEX_HINT_MASK_GROUP)
        {
          index_group[hint->type].clear_all();
          have_empty_use_group= TRUE;
        }
        continue;
      }

      /* 
        Check if an index with the given name exists and get his offset in 
        the keys bitmask for the table 
      */
      if (tbl->s->keynames.type_names == 0 ||
          (pos= find_type(&tbl->s->keynames, hint->key_name.str,
                          hint->key_name.length, 1)) <= 0)
      {
        my_error(ER_KEY_DOES_NOT_EXITS, MYF(0), hint->key_name.str, alias);
        return 1;
      }

      pos--;

      /* add to the appropriate clause mask */
      if (hint->clause & INDEX_HINT_MASK_JOIN)
        index_join[hint->type].set_bit (pos);
      if (hint->clause & INDEX_HINT_MASK_ORDER)
        index_order[hint->type].set_bit (pos);
      if (hint->clause & INDEX_HINT_MASK_GROUP)
        index_group[hint->type].set_bit (pos);
    }

    /* cannot mix USE INDEX and FORCE INDEX */
    if ((!index_join[INDEX_HINT_FORCE].is_clear_all() ||
         !index_order[INDEX_HINT_FORCE].is_clear_all() ||
         !index_group[INDEX_HINT_FORCE].is_clear_all()) &&
        (!index_join[INDEX_HINT_USE].is_clear_all() ||  have_empty_use_join ||
         !index_order[INDEX_HINT_USE].is_clear_all() || have_empty_use_order ||
         !index_group[INDEX_HINT_USE].is_clear_all() || have_empty_use_group))
    {
      my_error(ER_WRONG_USAGE, MYF(0), index_hint_type_name[INDEX_HINT_USE],
               index_hint_type_name[INDEX_HINT_FORCE]);
      return 1;
    }

    /* process FORCE INDEX as USE INDEX with a flag */
    if (!index_order[INDEX_HINT_FORCE].is_clear_all())
    {
      tbl->force_index_order= TRUE;
      index_order[INDEX_HINT_USE].merge(index_order[INDEX_HINT_FORCE]);
    }

    if (!index_group[INDEX_HINT_FORCE].is_clear_all())
    {
      tbl->force_index_group= TRUE;
      index_group[INDEX_HINT_USE].merge(index_group[INDEX_HINT_FORCE]);
    }

    /*
      TODO: get rid of tbl->force_index (on if any FORCE INDEX is specified) and
      create tbl->force_index_join instead.
      Then use the correct force_index_XX instead of the global one.
    */
    if (!index_join[INDEX_HINT_FORCE].is_clear_all() ||
        tbl->force_index_group || tbl->force_index_order)
    {
      tbl->force_index= TRUE;
      index_join[INDEX_HINT_USE].merge(index_join[INDEX_HINT_FORCE]);
    }

    /* apply USE INDEX */
    if (!index_join[INDEX_HINT_USE].is_clear_all() || have_empty_use_join)
      tbl->keys_in_use_for_query.intersect(index_join[INDEX_HINT_USE]);
    if (!index_order[INDEX_HINT_USE].is_clear_all() || have_empty_use_order)
      tbl->keys_in_use_for_order_by.intersect (index_order[INDEX_HINT_USE]);
    if (!index_group[INDEX_HINT_USE].is_clear_all() || have_empty_use_group)
      tbl->keys_in_use_for_group_by.intersect (index_group[INDEX_HINT_USE]);

    /* apply IGNORE INDEX */
    tbl->keys_in_use_for_query.subtract (index_join[INDEX_HINT_IGNORE]);
    tbl->keys_in_use_for_order_by.subtract (index_order[INDEX_HINT_IGNORE]);
    tbl->keys_in_use_for_group_by.subtract (index_group[INDEX_HINT_IGNORE]);
  }

  /* make sure covering_keys don't include indexes disabled with a hint */
  tbl->covering_keys.intersect(tbl->keys_in_use_for_query);
  return 0;
}


size_t max_row_length(TABLE *table, const uchar *data)
{
  TABLE_SHARE *table_s= table->s;
  size_t length= table_s->reclength + 2 * table_s->fields;
  uint *const beg= table_s->blob_field;
  uint *const end= beg + table_s->blob_fields;

  for (uint *ptr= beg ; ptr != end ; ++ptr)
  {
    Field_blob* const blob= (Field_blob*) table->field[*ptr];
    length+= blob->get_length((const uchar*)
                              (data + blob->offset(table->record[0]))) +
      HA_KEY_BLOB_LENGTH;
  }
  return length;
}


/**
   Helper function which allows to allocate metadata lock request
   objects for all elements of table list.
*/

void init_mdl_requests(TABLE_LIST *table_list)
{
  for ( ; table_list ; table_list= table_list->next_global)
    table_list->mdl_request.init(MDL_key::TABLE,
                                 table_list->db, table_list->table_name,
                                 table_list->lock_type >= TL_WRITE_ALLOW_WRITE ?
                                 MDL_SHARED_WRITE : MDL_SHARED_READ,
                                 MDL_TRANSACTION);
}


/**
  Update TABLE::const_key_parts for single table UPDATE/DELETE query

  @param conds               WHERE clause expression

  @retval TRUE   error (OOM)
  @retval FALSE  success

  @note
    Set const_key_parts bits if key fields are equal to constants in
    the WHERE expression.
*/

bool TABLE::update_const_key_parts(COND *conds)
{
  bzero((char*) const_key_parts, sizeof(key_part_map) * s->keys);

  if (conds == NULL)
    return FALSE;

  for (uint index= 0; index < s->keys; index++)
  {
    KEY_PART_INFO *keyinfo= key_info[index].key_part;
    KEY_PART_INFO *keyinfo_end= keyinfo + key_info[index].user_defined_key_parts;

    for (key_part_map part_map= (key_part_map)1; 
        keyinfo < keyinfo_end;
        keyinfo++, part_map<<= 1)
    {
      if (const_expression_in_where(conds, NULL, keyinfo->field))
        const_key_parts[index]|= part_map;
    }
  }
  return FALSE;
}

/**
  Test if the order list consists of simple field expressions

  @param order                Linked list of ORDER BY arguments

  @return TRUE if @a order is empty or consist of simple field expressions
*/

bool is_simple_order(ORDER *order)
{
  for (ORDER *ord= order; ord; ord= ord->next)
  {
    if (ord->item[0]->real_item()->type() != Item::FIELD_ITEM)
      return FALSE;
  }
  return TRUE;
}

/*
  @brief Compute values for virtual columns used in query

  @param  thd              Thread handle
  @param  table            The TABLE object
  @param  vcol_update_mode Specifies what virtual column are computed   
  
  @details
    The function computes the values of the virtual columns of the table and
    stores them in the table record buffer.
    Only fields from vcol_set are computed: all of them, if vcol_update_mode is
    set to VCOL_UPDATE_FOR_WRITE, and, only those with the stored_in_db flag
    set to false, if vcol_update_mode is equal to VCOL_UPDATE_FOR_READ.

  @retval
    0    Success
  @retval
    >0   Error occurred when storing a virtual field value
*/

int update_virtual_fields(THD *thd, TABLE *table,
                          enum enum_vcol_update_mode vcol_update_mode)
{
  DBUG_ENTER("update_virtual_fields");
  Field **vfield_ptr, *vfield;
  int error __attribute__ ((unused))= 0;
  DBUG_ASSERT(table && table->vfield);

  Query_arena backup_arena;
  thd->set_n_backup_active_arena(table->expr_arena, &backup_arena);

  /* Iterate over virtual fields in the table */
  for (vfield_ptr= table->vfield; *vfield_ptr; vfield_ptr++)
  {
    vfield= (*vfield_ptr);
    DBUG_ASSERT(vfield->vcol_info && vfield->vcol_info->expr_item);
    if (bitmap_is_set(table->vcol_set, vfield->field_index) &&
        (vcol_update_mode == VCOL_UPDATE_FOR_WRITE || !vfield->stored_in_db))
    {
      /* Compute the actual value of the virtual fields */
      error= vfield->vcol_info->expr_item->save_in_field(vfield, 0);
      DBUG_PRINT("info", ("field '%s' - updated", vfield->field_name));
    }
    else
    {
      DBUG_PRINT("info", ("field '%s' - skipped", vfield->field_name));
    }
  }
  thd->restore_active_arena(table->expr_arena, &backup_arena);
  DBUG_RETURN(0);
}


/**
  Update all DEFAULT and/or ON INSERT fields.

  @details
    Compute and set the default value of all fields with a default function.
    There are two kinds of default functions - one is used for INSERT-like
    operations, the other for UPDATE-like operations. Depending on the field
    definition and the current operation one or the other kind of update
    function is evaluated.

  @retval
    0    Success
  @retval
    >0   Error occurred when storing a virtual field value
*/

int TABLE::update_default_fields()
{
  DBUG_ENTER("update_default_fields");
  Field **dfield_ptr, *dfield;
  int res= 0;
  enum_sql_command cmd= in_use->lex->sql_command;

  DBUG_ASSERT(default_field);

  /* Iterate over fields with default functions in the table */
  for (dfield_ptr= default_field; *dfield_ptr; dfield_ptr++)
  {
    dfield= (*dfield_ptr);
    /*
      If an explicit default value for a filed overrides the default,
      do not update the field with its automatic default value.
    */
    if (!(dfield->flags & HAS_EXPLICIT_VALUE))
    {
      if (sql_command_flags[cmd] & CF_INSERTS_DATA)
        res= dfield->evaluate_insert_default_function();
      if (sql_command_flags[cmd] & CF_UPDATES_DATA)
        res= dfield->evaluate_update_default_function();
      if (res)
        DBUG_RETURN(res);
    }
  }
  DBUG_RETURN(res);
}

void TABLE::reset_default_fields()
{
  if (default_field)
    for (Field **df= default_field; *df; df++)
      (*df)->flags&= ~HAS_EXPLICIT_VALUE;
}

/*
  Prepare triggers  for INSERT-like statement.

  SYNOPSIS
    prepare_triggers_for_insert_stmt_or_event()

  NOTE
    Prepare triggers for INSERT-like statement by marking fields
    used by triggers and inform handlers that batching of UPDATE/DELETE 
    cannot be done if there are BEFORE UPDATE/DELETE triggers.
*/

void TABLE::prepare_triggers_for_insert_stmt_or_event()
{
  if (triggers)
  {
    if (triggers->has_triggers(TRG_EVENT_DELETE,
                               TRG_ACTION_AFTER))
    {
      /*
        The table has AFTER DELETE triggers that might access to
        subject table and therefore might need delete to be done
        immediately. So we turn-off the batching.
      */
      (void) file->extra(HA_EXTRA_DELETE_CANNOT_BATCH);
    }
    if (triggers->has_triggers(TRG_EVENT_UPDATE,
                               TRG_ACTION_AFTER))
    {
      /*
        The table has AFTER UPDATE triggers that might access to subject
        table and therefore might need update to be done immediately.
        So we turn-off the batching.
      */
      (void) file->extra(HA_EXTRA_UPDATE_CANNOT_BATCH);
    }
  }
}


bool TABLE::prepare_triggers_for_delete_stmt_or_event()
{
  if (triggers &&
      triggers->has_triggers(TRG_EVENT_DELETE,
                             TRG_ACTION_AFTER))
  {
    /*
      The table has AFTER DELETE triggers that might access to subject table
      and therefore might need delete to be done immediately. So we turn-off
      the batching.
    */
    (void) file->extra(HA_EXTRA_DELETE_CANNOT_BATCH);
    return TRUE;
  }
  return FALSE;
}


bool TABLE::prepare_triggers_for_update_stmt_or_event()
{
  if (triggers &&
      triggers->has_triggers(TRG_EVENT_UPDATE,
                             TRG_ACTION_AFTER))
  {
    /*
      The table has AFTER UPDATE triggers that might access to subject
      table and therefore might need update to be done immediately.
      So we turn-off the batching.
    */ 
    (void) file->extra(HA_EXTRA_UPDATE_CANNOT_BATCH);
    return TRUE;
  }
  return FALSE;
}


/**
  Validates default value of fields which are not specified in
  the column list of INSERT/LOAD statement.

  @Note s->default_values should be properly populated
        before calling this function.

  @param thd              thread context
  @param record           the record to check values in

  @return
    @retval false Success.
    @retval true  Failure.
*/

bool TABLE::validate_default_values_of_unset_fields(THD *thd) const
{
  DBUG_ENTER("TABLE::validate_default_values_of_unset_fields");
  for (Field **fld= field; *fld; fld++)
  {
    if (!bitmap_is_set(write_set, (*fld)->field_index) &&
        !((*fld)->flags & NO_DEFAULT_VALUE_FLAG))
    {
      if (!(*fld)->is_null_in_record(s->default_values) &&
          (*fld)->validate_value_in_record_with_warn(thd, s->default_values) &&
          thd->is_error())
      {
        /*
          We're here if:
          - validate_value_in_record_with_warn() failed and
            strict mode converted WARN to ERROR
          - or the connection was killed, or closed unexpectedly
        */
        DBUG_RETURN(true);
      }
    }
  }
  DBUG_RETURN(false);
}


/*
  @brief Reset const_table flag

  @detail
  Reset const_table flag for this table. If this table is a merged derived
  table/view the flag is recursively reseted for all tables of the underlying
  select.
*/

void TABLE_LIST::reset_const_table()
{
  table->const_table= 0;
  if (is_merged_derived())
  {
    SELECT_LEX *select_lex= get_unit()->first_select();
    TABLE_LIST *tl;
    List_iterator<TABLE_LIST> ti(select_lex->leaf_tables);
    while ((tl= ti++))
      tl->reset_const_table();
  }
}


/*
  @brief Run derived tables/view handling phases on underlying select_lex.

  @param lex    LEX for this thread
  @param phases derived tables/views handling phases to run
                (set of DT_XXX constants)
  @details
  This function runs this derived table through specified 'phases'.
  Underlying tables of this select are handled prior to this derived.
  'lex' is passed as an argument to called functions.

  @return TRUE on error
  @return FALSE ok
*/

bool TABLE_LIST::handle_derived(LEX *lex, uint phases)
{
  SELECT_LEX_UNIT *unit;
  DBUG_ENTER("handle_derived");
  DBUG_PRINT("enter", ("phases: 0x%x", phases));
  if ((unit= get_unit()))
  {
    for (SELECT_LEX *sl= unit->first_select(); sl; sl= sl->next_select())
      if (sl->handle_derived(lex, phases))
        DBUG_RETURN(TRUE);
    DBUG_RETURN(mysql_handle_single_derived(lex, this, phases));
  }
  DBUG_RETURN(FALSE);
}


/**
  @brief
  Return unit of this derived table/view

  @return reference to a unit  if it's a derived table/view.
  @return 0                    when it's not a derived table/view.
*/

st_select_lex_unit *TABLE_LIST::get_unit()
{
  return (view ? &view->unit : derived);
}


/**
  @brief
  Return select_lex of this derived table/view

  @return select_lex of this derived table/view.
  @return 0          when it's not a derived table.
*/

st_select_lex *TABLE_LIST::get_single_select()
{
  SELECT_LEX_UNIT *unit= get_unit();
  return (unit ? unit->first_select() : 0);
}


/**
  @brief
  Attach a join table list as a nested join to this TABLE_LIST.

  @param join_list join table list to attach

  @details
  This function wraps 'join_list' into a nested_join of this table, thus
  turning it to a nested join leaf.
*/

void TABLE_LIST::wrap_into_nested_join(List<TABLE_LIST> &join_list)
{
  TABLE_LIST *tl;
  /*
    Walk through derived table top list and set 'embedding' to point to
    the nesting table.
  */
  nested_join->join_list.empty();
  List_iterator_fast<TABLE_LIST> li(join_list);
  nested_join->join_list= join_list;
  while ((tl= li++))
  {
    tl->embedding= this;
    tl->join_list= &nested_join->join_list;
  }
}


/**
  @brief
  Initialize this derived table/view

  @param thd  Thread handle

  @details
  This function makes initial preparations of this derived table/view for
  further processing:
    if it's a derived table this function marks it either as mergeable or
      materializable
    creates temporary table for name resolution purposes
    creates field translation for mergeable derived table/view

  @return TRUE  an error occur
  @return FALSE ok
*/

bool TABLE_LIST::init_derived(THD *thd, bool init_view)
{
  SELECT_LEX *first_select= get_single_select();
  SELECT_LEX_UNIT *unit= get_unit();

  if (!unit)
    return FALSE;
  /*
    Check whether we can merge this derived table into main select.
    Depending on the result field translation will or will not
    be created.
  */
  TABLE_LIST *first_table= (TABLE_LIST *) first_select->table_list.first;
  if (first_select->table_list.elements > 1 ||
      (first_table && first_table->is_multitable()))
    set_multitable();

  unit->derived= this;
  if (init_view && !view)
  {
    /* This is all what we can do for a derived table for now. */
    set_derived();
  }

  if (!is_view())
  {
    /* A subquery might be forced to be materialized due to a side-effect. */
    if (!is_materialized_derived() && first_select->is_mergeable() &&
        optimizer_flag(thd, OPTIMIZER_SWITCH_DERIVED_MERGE) &&
        !(thd->lex->sql_command == SQLCOM_UPDATE_MULTI ||
          thd->lex->sql_command == SQLCOM_DELETE_MULTI))
      set_merged_derived();
    else
      set_materialized_derived();
  }
  /*
    Derived tables/view are materialized prior to UPDATE, thus we can skip
    them from table uniqueness check
  */
  if (is_materialized_derived())
  {
    set_check_materialized();
  }

  /*
    Create field translation for mergeable derived tables/views.
    For derived tables field translation can be created only after
    unit is prepared so all '*' are get unrolled.
  */
  if (is_merged_derived())
  {
    if (is_view() || unit->prepared)
      create_field_translation(thd);
  }

  return FALSE;
}


/**
  @brief
  Retrieve number of rows in the table

  @details
  Retrieve number of rows in the table referred by this TABLE_LIST and
  store it in the table's stats.records variable. If this TABLE_LIST refers
  to a materialized derived table/view then the estimated number of rows of
  the derived table/view is used instead.

  @return 0          ok
  @return non zero   error
*/

int TABLE_LIST::fetch_number_of_rows()
{
  int error= 0;
  if (jtbm_subselect)
    return 0;
  if (is_materialized_derived() && !fill_me)

  {
    table->file->stats.records= ((select_union*)derived->result)->records;
    set_if_bigger(table->file->stats.records, 2);
    table->used_stat_records= table->file->stats.records;
  }
  else
    error= table->file->info(HA_STATUS_VARIABLE | HA_STATUS_NO_LOCK);
  return error;
}

/*
  Procedure of keys generation for result tables of materialized derived
  tables/views.

  A key is generated for each equi-join pair derived table-another table.
  Each generated key consists of fields of derived table used in equi-join.
  Example:

    SELECT * FROM (SELECT * FROM t1 GROUP BY 1) tt JOIN
                  t1 ON tt.f1=t1.f3 and tt.f2.=t1.f4;
  In this case for the derived table tt one key will be generated. It will
  consist of two parts f1 and f2.
  Example:

    SELECT * FROM (SELECT * FROM t1 GROUP BY 1) tt JOIN
                  t1 ON tt.f1=t1.f3 JOIN
                  t2 ON tt.f2=t2.f4;
  In this case for the derived table tt two keys will be generated.
  One key over f1 field, and another key over f2 field.
  Currently optimizer may choose to use only one such key, thus the second
  one will be dropped after range optimizer is finished.
  See also JOIN::drop_unused_derived_keys function.
  Example:

    SELECT * FROM (SELECT * FROM t1 GROUP BY 1) tt JOIN
                  t1 ON tt.f1=a_function(t1.f3);
  In this case for the derived table tt one key will be generated. It will
  consist of one field - f1.
*/



/*
  @brief
  Change references to underlying items of a merged derived table/view
  for fields in derived table's result table.

  @return FALSE ok
  @return TRUE  Out of memory
*/
bool TABLE_LIST::change_refs_to_fields()
{
  List_iterator<Item> li(used_items);
  Item_direct_ref *ref;
  Field_iterator_view field_it;
  THD *thd= table->in_use;
  DBUG_ASSERT(is_merged_derived());

  if (!used_items.elements)
    return FALSE;

  materialized_items= (Item**)thd->calloc(sizeof(void*) * table->s->fields);

  while ((ref= (Item_direct_ref*)li++))
  {
    uint idx;
    Item *orig_item= *ref->ref;
    field_it.set(this);
    for (idx= 0; !field_it.end_of_fields(); field_it.next(), idx++)
    {
      if (field_it.item() == orig_item)
        break;
    }
    DBUG_ASSERT(!field_it.end_of_fields());
    if (!materialized_items[idx])
    {
      materialized_items[idx]= new (thd->mem_root) Item_field(thd, table->field[idx]);
      if (!materialized_items[idx])
        return TRUE;
    }
    /*
      We need to restore the pointers after the execution of the
      prepared statement.
    */
    thd->change_item_tree((Item **)&ref->ref,
                          (Item*)(materialized_items + idx));
  }

  return FALSE;
}


void TABLE_LIST::set_lock_type(THD *thd, enum thr_lock_type lock)
{
  if (check_stack_overrun(thd, STACK_MIN_SIZE, (uchar *)&lock))
    return;
  /* we call it only when table is opened and it is "leaf" table*/
  DBUG_ASSERT(table);
  lock_type= lock;
  /* table->file->get_table() can be 0 for derived tables */
  if (table->file && table->file->get_table())
    table->file->set_lock_type(lock);
  if (is_merged_derived())
  {
    for (TABLE_LIST *table= get_single_select()->get_table_list();
         table;
         table= table->next_local)
    {
      table->set_lock_type(thd, lock);
    }
  }
}

uint TABLE_SHARE::actual_n_key_parts(THD *thd)
{
  return use_ext_keys &&
         optimizer_flag(thd, OPTIMIZER_SWITCH_EXTENDED_KEYS) ?
           ext_key_parts : key_parts;
}  


double KEY::actual_rec_per_key(uint i)
{ 
  if (rec_per_key == 0)
    return 0;
  return (is_statistics_from_stat_tables ?
          read_stats->get_avg_frequency(i) : (double) rec_per_key[i]);
}<|MERGE_RESOLUTION|>--- conflicted
+++ resolved
@@ -4725,25 +4725,18 @@
       return(VIEW_CHECK_ERROR);
     if (res)
     {
-<<<<<<< HEAD
-      push_warning_printf(thd, Sql_condition::WARN_LEVEL_WARN,
-                          ER_VIEW_CHECK_FAILED,
-                          ER_THD(thd, ER_VIEW_CHECK_FAILED),
-                          main_view->view_db.str, main_view->view_name.str);
-      return(VIEW_CHECK_SKIP);
-=======
       TABLE_LIST *main_view= top_table();
       if (ignore_failure)
       {
         push_warning_printf(thd, Sql_condition::WARN_LEVEL_WARN,
-                            ER_VIEW_CHECK_FAILED, ER(ER_VIEW_CHECK_FAILED),
+                            ER_VIEW_CHECK_FAILED,
+                            ER_THD(thd, ER_VIEW_CHECK_FAILED),
                             main_view->view_db.str, main_view->view_name.str);
         return(VIEW_CHECK_SKIP);
       }
       my_error(ER_VIEW_CHECK_FAILED, MYF(0), main_view->view_db.str,
                main_view->view_name.str);
       return(VIEW_CHECK_ERROR);
->>>>>>> 8d0448d5
     }
   }
   return(VIEW_CHECK_OK);
