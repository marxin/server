--- conflicted
+++ resolved
@@ -1304,12 +1304,7 @@
       table->file->extra(HA_EXTRA_IGNORE_DUP_KEY);
     if (table == main_table)			// First table in join
     {
-<<<<<<< HEAD
       if (safe_update_on_fly(thd, join->join_tab, table_ref, all_tables))
-=======
-      if (safe_update_on_fly(thd, join->join_tab, table_ref, all_tables,
-                             fields_for_table[cnt]))
->>>>>>> 0c5f56b7
       {
 	table_to_update= main_table;		// Update table on the fly
 	continue;
@@ -1317,9 +1312,6 @@
     }
     table->prepare_for_position();
 
-<<<<<<< HEAD
-    tmp_param= tmp_table_param+cnt;
-=======
     if (table == first_table_for_update && table_ref->check_option)
     {
       table_map unupdated_tables= table_ref->check_option->used_tables() &
@@ -1337,9 +1329,8 @@
       }
     }
 
-    TMP_TABLE_PARAM *tmp_param= tmp_table_param+cnt;
-
->>>>>>> 0c5f56b7
+    tmp_param= tmp_table_param+cnt;
+
     /*
       Create a temporary table to store all fields that are changed for this
       table. The first field in the temporary table is a pointer to the
@@ -1348,31 +1339,15 @@
       OPTION condition.
     */
 
-<<<<<<< HEAD
-    /* ok to be on stack as this is not referenced outside of this func */
-    Field_string offset(table->file->ref_length, 0, "offset",
-			&my_charset_bin);
-    offset.init(table);
-    /*
-      The field will be converted to varstring when creating tmp table if
-      table to be updated was created by mysql 4.1. Deny this.
-    */
-    offset.can_alter_field_type= 0;
-    if (!(ifield= new Item_field(((Field *) &offset))))
-      DBUG_RETURN(1);
-    ifield->maybe_null= 0;
-    if (temp_fields.push_front(ifield))
-      DBUG_RETURN(1);
-=======
     List_iterator_fast<TABLE> tbl_it(unupdated_check_opt_tables);
     TABLE *tbl= table;
     do
     {
       Field_string *field= new Field_string(tbl->file->ref_length, 0,
-                                            tbl->alias,
-                                            tbl, &my_charset_bin);
+                                            tbl->alias, &my_charset_bin);
       if (!field)
         DBUG_RETURN(1);
+      field->init(tbl);
       /*
         The field will be converted to varstring when creating tmp table if
         table to be updated was created by mysql 4.1. Deny this.
@@ -1387,7 +1362,6 @@
     } while ((tbl= tbl_it++));
 
     temp_fields.concat(fields_for_table[cnt]);
->>>>>>> 0c5f56b7
 
     /* Make an unique key over the first field to avoid duplicated updates */
     bzero((char*) &group, sizeof(group));
@@ -1539,17 +1513,6 @@
     {
       int error;
       TABLE *tmp_table= tmp_tables[offset];
-<<<<<<< HEAD
-      table->file->position(table->record[0]);
-      fill_record(thd, tmp_table->field+1, *values_for_table[offset], 1);
-      /* Store pointer to row */
-      memcpy((char*) tmp_table->field[0]->ptr,
-	     (char*) table->file->ref, table->file->ref_length);
-=======
-      /* Store regular updated fields in the row. */
-      fill_record(thd,
-                  tmp_table->field + 1 + unupdated_check_opt_tables.elements,
-                  *values_for_table[offset], 1);
       /*
        For updatable VIEW store rowid of the updated table and
        rowids of tables used in the CHECK OPTION condition.
@@ -1559,14 +1522,17 @@
       TABLE *tbl= table;
       do
       {
-        if (tbl != table)
-          tbl->file->position(tbl->record[0]);
+        tbl->file->position(tbl->record[0]);
         memcpy((char*) tmp_table->field[field_num]->ptr,
                (char*) tbl->file->ref, tbl->file->ref_length);
         field_num++;
       } while ((tbl= tbl_it++));
 
->>>>>>> 0c5f56b7
+      /* Store regular updated fields in the row. */
+      fill_record(thd,
+                  tmp_table->field + 1 + unupdated_check_opt_tables.elements,
+                  *values_for_table[offset], 1);
+
       /* Write row, ignoring duplicated updates to a row */
       error= tmp_table->file->ha_write_row(tmp_table->record[0]);
       if (error != HA_ERR_FOUND_DUPP_KEY && error != HA_ERR_FOUND_DUPP_UNIQUE)
