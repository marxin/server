--- conflicted
+++ resolved
@@ -4832,12 +4832,8 @@
   void update_used_tables();
   table_map not_null_tables() const;
   bool const_item() const { return used_tables() == 0; }
-<<<<<<< HEAD
+  TABLE *get_null_ref_table() const { return null_ref_table; }
   bool walk(Item_processor processor, bool walk_subquery, void *arg)
-=======
-  TABLE *get_null_ref_table() const { return null_ref_table; }
-  bool walk(Item_processor processor, bool walk_subquery, uchar *arg)
->>>>>>> 584d2132
   { 
     return (*ref)->walk(processor, walk_subquery, arg) ||
            (this->*processor)(arg);
