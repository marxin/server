--- conflicted
+++ resolved
@@ -1,9 +1,5 @@
-<<<<<<< HEAD
-/* Copyright (c) 2000, 2014, Oracle and/or its affiliates. All rights
+/* Copyright (c) 2000, 2015, Oracle and/or its affiliates. All rights
  * reserved.
-=======
-/* Copyright (c) 2000, 2015, Oracle and/or its affiliates. All rights reserved.
->>>>>>> 8006ad80
 
    This program is free software; you can redistribute it and/or modify
    it under the terms of the GNU General Public License as published by
@@ -3118,16 +3114,12 @@
   int res, left_res=0, right_res=0;
   int key_tree_part= (int)key_tree->part;
   bool set_full_part_if_bad_ret= FALSE;
-<<<<<<< HEAD
   bool ignore_part_fields= ppar->ignore_part_fields;
   bool did_set_ignore_part_fields= FALSE;
   RANGE_OPT_PARAM *range_par= &(ppar->range_param);
 
   if (check_stack_overrun(range_par->thd, 3*STACK_MIN_SIZE, NULL))
     return -1;
-=======
-  RANGE_OPT_PARAM *range_par= &(ppar->range_param);
->>>>>>> 8006ad80
 
   if (key_tree->left != &null_element)
   {
@@ -3315,13 +3307,8 @@
       }
 
       if (res == -1)
-<<<<<<< HEAD
         goto pop_and_go_right; /* all subpartitions satisfy */
-        
-=======
-        return -1; /* all subpartitions satisfy */
-
->>>>>>> 8006ad80
+
       uint32 subpart_id;
       bitmap_clear_all(&ppar->subparts_bitmap);
       while ((subpart_id= subpart_iter.get_next(&subpart_iter)) !=
