--- conflicted
+++ resolved
@@ -18,11 +18,8 @@
                libpam0g-dev,
                libreadline-gplv2-dev,
                libssl-dev,
-<<<<<<< HEAD
                libxml2-dev,
-=======
                libnuma-dev,
->>>>>>> f05dfbeb
                lsb-release,
                perl (>= 5.6.0),
                po-debconf,
