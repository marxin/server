--- conflicted
+++ resolved
@@ -16,11 +16,6 @@
 #include <Bitmask.hpp>
 #include <NdbOut.hpp>
 
-<<<<<<< HEAD
-#ifndef __TEST_BITMASK__
-
-=======
->>>>>>> dc2d659e
 void
 BitmaskImpl::getFieldImpl(const Uint32 src[],
 			  unsigned shiftL, unsigned len, Uint32 dst[])
@@ -115,293 +110,6 @@
     * dst |= ((* src) & ((1 << (len - shiftR)) - 1)) << shiftR ;
   }
 }
-<<<<<<< HEAD
-#else
-
-static
-void print(const Uint32 src[], Uint32 len, Uint32 pos = 0)
-{
-  printf("b'");
-  for(unsigned i = 0; i<len; i++)
-  {
-    if(BitmaskImpl::get((pos + len + 31) >> 5, src, i+pos))
-      printf("1");
-    else
-      printf("0");
-    if((i & 31) == 31)
-      printf(" ");
-  }
-}
-
-#define DEBUG 0
-#include <Vector.hpp>
-static void do_test(int bitmask_size);
-
-int
-main(int argc, char** argv)
-{
-  int loops = argc > 1 ? atoi(argv[1]) : 1000;
-  int max_size = argc > 2 ? atoi(argv[2]) : 1000;
-
-  
-  for(int i = 0; i<loops; i++)
-    do_test(1 + (rand() % max_size));
-}
-
-struct Alloc
-{
-  Uint32 pos;
-  Uint32 size;
-  Vector<Uint32> data;
-};
-
-static void require(bool b)
-{
-  if(!b) abort();
-}
-
-static
-bool cmp(const Uint32 b1[], const Uint32 b2[], Uint32 len)
-{
-  Uint32 sz32 = (len + 31) >> 5;
-  for(int i = 0; i<len; i++)
-  {
-    if(BitmaskImpl::get(sz32, b1, i) ^ BitmaskImpl::get(sz32, b2, i))
-      return false;
-  }
-  return true;
-}
-
-
-static int val_pos = 0;
-static int val[] = { 384, 241, 32, 
-		     1,1,1,1, 0,0,0,0, 1,1,1,1, 0,0,0,0,
-		     241 };
-
-static int lrand()
-{
-#if 0
-  return val[val_pos++];
-#else
-  return rand();
-#endif
-}
-
-static
-void rand(Uint32 dst[], Uint32 len)
-{
-  for(int i = 0; i<len; i++)
-    BitmaskImpl::set((len + 31) >> 5, dst, i, (lrand() % 1000) > 500);
-}
-
-static
-void simple(int pos, int size)
-{
-  ndbout_c("simple pos: %d size: %d", pos, size);
-  Vector<Uint32> _mask;
-  Vector<Uint32> _src;
-  Vector<Uint32> _dst;
-  Uint32 sz32 = (size + pos + 32) >> 5;
-  const Uint32 sz = 4 * sz32;
-  
-  Uint32 zero = 0;
-  _mask.fill(sz32+1, zero);
-  _src.fill(sz32+1, zero);
-  _dst.fill(sz32+1, zero);
-
-  Uint32 * src = _src.getBase();
-  Uint32 * dst = _dst.getBase();
-  Uint32 * mask = _mask.getBase();
-
-  memset(src, 0x0, sz);
-  memset(dst, 0x0, sz);
-  memset(mask, 0xFF, sz);
-  rand(src, size);
-  BitmaskImpl::setField(sz32, mask, pos, size, src);
-  BitmaskImpl::getField(sz32, mask, pos, size, dst);
-  printf("src: "); print(src, size+31); printf("\n");
-  printf("msk: "); print(mask, (sz32 << 5) + 31); printf("\n");
-  printf("dst: "); print(dst, size+31); printf("\n");
-  require(cmp(src, dst, size+31));
-};
-
-static
-void simple2(int size, int loops)
-{
-  ndbout_c("simple2 %d - ", size);
-  Vector<Uint32> _mask;
-  Vector<Uint32> _src;
-  Vector<Uint32> _dst;
-
-  Uint32 sz32 = (size + 32) >> 5;
-  Uint32 sz = sz32 << 2;
-  
-  Uint32 zero = 0;
-  _mask.fill(sz32+1, zero);
-  _src.fill(sz32+1, zero);
-  _dst.fill(sz32+1, zero);
-
-  Uint32 * src = _src.getBase();
-  Uint32 * dst = _dst.getBase();
-  Uint32 * mask = _mask.getBase();
-
-  Vector<Uint32> save;
-  for(int i = 0; i<loops; i++)
-  {
-    memset(mask, 0xFF, sz);
-    memset(dst, 0xFF, sz);
-    int len;
-    int pos = 0;
-    while(pos+1 < size)
-    {
-      memset(src, 0xFF, sz);
-      while(!(len = rand() % (size - pos)));
-      BitmaskImpl::setField(sz32, mask, pos, len, src);
-      if(memcmp(dst, mask, sz))
-      {
-	ndbout_c("pos: %d len: %d", pos, len);
-	print(mask, size);
-	abort();
-      }
-      printf("[ %d %d ]", pos, len);
-      save.push_back(pos);
-      save.push_back(len);
-      pos += len;
-    }
-
-    for(int j = 0; j<save.size(); )
-    {
-      pos = save[j++];
-      len = save[j++];
-      memset(src, 0xFF, sz);
-      BitmaskImpl::getField(sz32, mask, pos, len, src);
-      if(memcmp(dst, src, sz))
-      {
-	ndbout_c("pos: %d len: %d", pos, len);
-	printf("src: "); print(src, size); printf("\n");
-	printf("dst: "); print(dst, size); printf("\n");
-	printf("msk: "); print(mask, size); printf("\n");
-	abort();
-      }
-    }
-    ndbout_c("");
-  }
-}
-
-static void 
-do_test(int bitmask_size)
-{
-#if 1
-  simple(rand() % 33, (rand() % 63)+1);
-//#else
-  Vector<Alloc> alloc_list;
-  bitmask_size = (bitmask_size + 31) & ~31;
-  Uint32 sz32 = (bitmask_size >> 5);
-  Vector<Uint32> alloc_mask;
-  Vector<Uint32> test_mask;
-  
-  ndbout_c("Testing bitmask of size %d", bitmask_size);
-  Uint32 zero = 0;
-  alloc_mask.fill(sz32, zero);
-  test_mask.fill(sz32, zero);
-  
-  for(int i = 0; i<5000; i++)
-  {
-    Vector<Uint32> tmp;
-    tmp.fill(sz32, zero);
-
-    int pos = lrand() % (bitmask_size - 1);
-    int free = 0;
-    if(BitmaskImpl::get(sz32, alloc_mask.getBase(), pos))
-    {
-      // Bit was allocated
-      // 1) Look up allocation
-      // 2) Check data
-      // 3) free it
-      size_t j;
-      int min, max;
-      for(j = 0; j<alloc_list.size(); j++)
-      {
-	min = alloc_list[j].pos;
-	max = min + alloc_list[j].size;
-	if(pos >= min && pos < max)
-	{
-	  break;
-	}
-      }
-      require(pos >= min && pos < max);
-      BitmaskImpl::getField(sz32, test_mask.getBase(), min, max-min, 
-			    tmp.getBase());
-      if(DEBUG)
-      {
-	printf("freeing [ %d %d ]", min, max);
-	printf("- mask: ");
-	print(tmp.getBase(), max - min);
-	
-	printf(" save: ");
-	size_t k;
-	Alloc& a = alloc_list[j];
-	for(k = 0; k<a.data.size(); k++)
-	  printf("%.8x ", a.data[k]);
-	printf("\n");
-      }
-      int bytes = (max - min + 7) >> 3;
-      if(!cmp(tmp.getBase(), alloc_list[j].data.getBase(), max - min))
-      {
-	abort();
-      }
-      while(min < max)
-	BitmaskImpl::clear(sz32, alloc_mask.getBase(), min++);
-      alloc_list.erase(j);
-    }
-    else
-    {
-      Vector<Uint32> tmp;
-      tmp.fill(sz32, zero);
-      
-      // Bit was free
-      // 1) Check how much space is avaiable
-      // 2) Create new allocation of lrandom size
-      // 3) Fill data with lrandom data
-      // 4) Update alloc mask
-      while(pos+free < bitmask_size && 
-	    !BitmaskImpl::get(sz32, alloc_mask.getBase(), pos+free))
-	free++;
-
-      Uint32 sz = 
-	(free <= 64 && ((lrand() % 100) > 80)) ? free : (lrand() % free); 
-      sz = sz ? sz : 1;
-      sz = pos + sz == bitmask_size ? sz - 1 : sz;
-      Alloc a;
-      a.pos = pos;
-      a.size = sz;
-      a.data.fill(((sz+31)>> 5)-1, zero);
-      if(DEBUG)
-	printf("pos %d -> alloc [ %d %d ]", pos, pos, pos+sz);
-      for(size_t j = 0; j<sz; j++)
-      {
-	BitmaskImpl::set(sz32, alloc_mask.getBase(), pos+j);
-	if((lrand() % 1000) > 500)
-	  BitmaskImpl::set((sz + 31) >> 5, a.data.getBase(), j);
-      }
-      if(DEBUG)
-      {
-	printf("- mask: ");
-	print(a.data.getBase(), sz);
-	printf("\n");
-      }
-      BitmaskImpl::setField(sz32, test_mask.getBase(), pos, sz, 
-			    a.data.getBase());
-      alloc_list.push_back(a);
-    }
-  }
-#endif
-}
-
-template class Vector<Alloc>;
-template class Vector<Uint32>;
-=======
->>>>>>> dc2d659e
 
 /* Bitmask testcase code moved from here to
  * storage/ndb/test/ndbapi/testBitfield.cpp
