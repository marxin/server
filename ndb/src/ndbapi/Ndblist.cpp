/* Copyright (C) 2003 MySQL AB

   This program is free software; you can redistribute it and/or modify
   it under the terms of the GNU General Public License as published by
   the Free Software Foundation; either version 2 of the License, or
   (at your option) any later version.

   This program is distributed in the hope that it will be useful,
   but WITHOUT ANY WARRANTY; without even the implied warranty of
   MERCHANTABILITY or FITNESS FOR A PARTICULAR PURPOSE.  See the
   GNU General Public License for more details.

   You should have received a copy of the GNU General Public License
   along with this program; if not, write to the Free Software
   Foundation, Inc., 59 Temple Place, Suite 330, Boston, MA  02111-1307  USA */

#include <NdbOut.hpp>
#include <Ndb.hpp>
#include <NdbOperation.hpp>
#include <NdbIndexOperation.hpp>
#include <NdbIndexScanOperation.hpp>
#include "NdbApiSignal.hpp"
#include <NdbRecAttr.hpp>
#include "NdbUtil.hpp"
#include "API.hpp"
#include "NdbBlob.hpp"

void
Ndb::checkFailedNode()
{
  DBUG_ENTER("Ndb::checkFailedNode");
  Uint32 *the_release_ind= theImpl->the_release_ind;
  if (the_release_ind[0] == 0)
  {
    DBUG_VOID_RETURN;
  }
  Uint32 tNoOfDbNodes = theImpl->theNoOfDBnodes;
  Uint8 *theDBnodes= theImpl->theDBnodes;

  DBUG_PRINT("enter", ("theNoOfDBnodes: %d", tNoOfDbNodes));

  DBUG_ASSERT(tNoOfDbNodes < MAX_NDB_NODES);
  for (Uint32 i = 0; i < tNoOfDbNodes; i++){
    const NodeId node_id = theDBnodes[i];
    DBUG_PRINT("info", ("i: %d, node_id: %d", i, node_id));
    
    DBUG_ASSERT(node_id < MAX_NDB_NODES);    
    if (the_release_ind[node_id] == 1){

      /**
       * Release all connections in idle list (for node)
       */
      NdbTransaction * tNdbCon = theConnectionArray[node_id];
      theConnectionArray[node_id] = NULL;
      while (tNdbCon != NULL) {
        NdbTransaction* tempNdbCon = tNdbCon;
        tNdbCon = tNdbCon->next();
        releaseNdbCon(tempNdbCon);
      }
      the_release_ind[node_id] = 0;
    }
  }
  DBUG_VOID_RETURN;
}

/***************************************************************************
 * int createConIdleList(int aNrOfCon);
 * 
 * Return Value:   Return the number of created connection object 
 *                 if createConIdleList was succesful
 *                 Return -1: In all other case.  
 * Parameters:     aNrOfCon : Number of connections offered to the application.
 * Remark:         Create connection idlelist with NdbTransaction objects.
 ***************************************************************************/ 
int 
Ndb::createConIdleList(int aNrOfCon)
{
  for (int i = 0; i < aNrOfCon; i++)
  {
    NdbTransaction* tNdbCon = new NdbTransaction(this);
    if (tNdbCon == NULL)
    {
      return -1;
    }
    if (theConIdleList == NULL)
    {
      theConIdleList = tNdbCon;
      theConIdleList->next(NULL);
    } else
    {
      tNdbCon->next(theConIdleList);
      theConIdleList = tNdbCon;
    }
    tNdbCon->Status(NdbTransaction::NotConnected);
  }
  return aNrOfCon; 
}

/***************************************************************************
 * int createOpIdleList(int aNrOfOp);
 *
 * Return Value:   Return the number of created operation object if 
 *                 createOpIdleList was succesful.
 *                 Return -1: In all other case.
 * Parameters:     aNrOfOp:  Number of operations offered to the application. 
 * Remark:         Create  operation idlelist with NdbOperation objects..
 ***************************************************************************/ 
int 
Ndb::createOpIdleList(int aNrOfOp)
{ 
  for (int i = 0; i < aNrOfOp; i++){
    NdbOperation* tOp = new NdbOperation(this);
    if ( tOp == NULL ){
      return -1;
    }
    if (theOpIdleList == NULL){
      theOpIdleList = tOp;
      theOpIdleList->next(NULL);
    } else{
      tOp->next(theOpIdleList);
      theOpIdleList = tOp;
    }
  }
  return aNrOfOp; 
}

/***************************************************************************
 * NdbBranch* NdbBranch();
 *
 * Return Value:   Return a NdbBranch if the  getNdbBranch was successful.
 *                Return NULL : In all other case.  
 * Remark:         Get a NdbBranch from theBranchList and return the object .
 ***************************************************************************/ 
NdbBranch*
Ndb::getNdbBranch()
{
  NdbBranch*    tNdbBranch;
  if ( theBranchList == NULL )
  {
    tNdbBranch = new NdbBranch;
    if (tNdbBranch == NULL)
    {
      return NULL;
    }
    tNdbBranch->theNext = NULL;
  } else
  {
    tNdbBranch = theBranchList;
    theBranchList = tNdbBranch->theNext;
    tNdbBranch->theNext = NULL;
  }
  return tNdbBranch;
}

/***************************************************************************
 * NdbCall* NdbCall();
 *
 * Return Value:   Return a NdbCall if the  getNdbCall was successful.
 *                Return NULL : In all other case.  
 * Remark:         Get a NdbCall from theCallList and return the object .
 ***************************************************************************/ 
NdbCall*
Ndb::getNdbCall()
{
  NdbCall*      tNdbCall;
  if ( theCallList == NULL )
  {
    tNdbCall = new NdbCall;
    if (tNdbCall == NULL)
    {
      return NULL;
    }
    tNdbCall->theNext = NULL;
  } else
  {
    tNdbCall = theCallList;
    theCallList = tNdbCall->theNext;
    tNdbCall->theNext = NULL;
  }
  return tNdbCall;
}

/***************************************************************************
 * NdbTransaction* getNdbCon();
 *
 * Return Value:   Return a connection if the  getNdbCon was successful.
 *                Return NULL : In all other case.  
 * Remark:         Get a connection from theConIdleList and return the object .
 ***************************************************************************/ 
NdbTransaction*
Ndb::getNdbCon()
{
  NdbTransaction*        tNdbCon;
  if ( theConIdleList == NULL ) {
<<<<<<< HEAD
    if (theNoOfAllocatedTransactions < theMaxNoOfTransactions) {
      tNdbCon = new NdbTransaction(this);
      if (tNdbCon == NULL) {
        return NULL;
      }//if
      theNoOfAllocatedTransactions++;
    } else {
      ndbout << "theNoOfAllocatedTransactions = " << theNoOfAllocatedTransactions << " theMaxNoOfTransactions = " << theMaxNoOfTransactions << endl;
=======
    tNdbCon = new NdbConnection(this);
    if (tNdbCon == NULL) {
>>>>>>> c304b5ed
      return NULL;
    }//if
    tNdbCon->next(NULL);
  } else
  {
    tNdbCon = theConIdleList;
    theConIdleList = tNdbCon->next();
    tNdbCon->next(NULL);
  }
  tNdbCon->theMagicNumber = 0x37412619;
  return tNdbCon;
}

/***************************************************************************
 * NdbLabel* getNdbLabel();
 *
 * Return Value:   Return a NdbLabel if the  getNdbLabel was successful.
 *                 Return NULL : In all other case.  
 * Remark:         Get a NdbLabel from theLabelList and return the object .
 ***************************************************************************/ 
NdbLabel*
Ndb::getNdbLabel()
{
  NdbLabel*     tNdbLabel;
  if ( theLabelList == NULL )
  {
    tNdbLabel = new NdbLabel;
    if (tNdbLabel == NULL)
    {
      return NULL;
    }
    tNdbLabel->theNext = NULL;
  } else
  {
    tNdbLabel = theLabelList;
    theLabelList = tNdbLabel->theNext;
    tNdbLabel->theNext = NULL;
  }
  return tNdbLabel;
}

/***************************************************************************
 * NdbScanReceiver* getNdbScanRec()
 * 
 * Return Value:  Return a NdbScanReceiver
 *                Return NULL : In all other case.  
 * Remark:        Get a NdbScanReceiver from theScanRecList and return the 
 *                object .
 ****************************************************************************/ 
NdbReceiver*
Ndb::getNdbScanRec()
{
  NdbReceiver*      tNdbScanRec;
  if ( theScanList == NULL )
  {
    tNdbScanRec = new NdbReceiver(this);
    if (tNdbScanRec == NULL)
    {
      return NULL;
    }
    tNdbScanRec->next(NULL);
  } else
  {
    tNdbScanRec = theScanList;
    theScanList = tNdbScanRec->next();
    tNdbScanRec->next(NULL);
  }

  return tNdbScanRec;
}

/***************************************************************************
 * NdbSubroutine* getNdbSubroutine();
 *
 * Return Value: Return a NdbSubroutine if the  getNdbSubroutine was successful.
 *                Return NULL : In all other case.  
 * Remark:    Get a NdbSubroutine from theSubroutineList and return the object .
 ***************************************************************************/ 
NdbSubroutine*
Ndb::getNdbSubroutine()
{
  NdbSubroutine*        tNdbSubroutine;
  if ( theSubroutineList == NULL )
  {
    tNdbSubroutine = new NdbSubroutine;
    if (tNdbSubroutine == NULL)
    {
      return NULL;
    }
    tNdbSubroutine->theNext = NULL;
  } else
  {
    tNdbSubroutine = theSubroutineList;
    theSubroutineList = tNdbSubroutine->theNext;
    tNdbSubroutine->theNext = NULL;
  }
  return tNdbSubroutine;
}

/***************************************************************************
NdbOperation* getOperation();

Return Value:   Return theOpList : if the  getOperation was succesful.
                Return NULL : In all other case.  
Remark:         Get an operation from theOpIdleList and return the object .
***************************************************************************/ 
NdbOperation*
Ndb::getOperation()
{
  NdbOperation* tOp = theOpIdleList;
  if (tOp != NULL ) {
    NdbOperation* tOpNext = tOp->next();
    tOp->next(NULL);
    theOpIdleList = tOpNext;
    return tOp;
  } else {
    tOp = new NdbOperation(this);
    if (tOp != NULL)
      tOp->next(NULL);
  }
  return tOp;
}

/***************************************************************************
NdbScanOperation* getScanOperation();

Return Value:   Return theOpList : if the  getScanOperation was succesful.
                Return NULL : In all other case.  
Remark:         Get an operation from theScanOpIdleList and return the object .
***************************************************************************/ 
NdbIndexScanOperation*
Ndb::getScanOperation()
{
  NdbIndexScanOperation* tOp = theScanOpIdleList;
  if (tOp != NULL ) {
    NdbIndexScanOperation* tOpNext = (NdbIndexScanOperation*)tOp->next();
    tOp->next(NULL);
    theScanOpIdleList = tOpNext;
    return tOp;
  } else {
    tOp = new NdbIndexScanOperation(this);
    if (tOp != NULL)
      tOp->next(NULL);
  }
  return tOp;
}

/***************************************************************************
NdbIndexOperation* getIndexOperation();

Return Value:   Return theOpList : if the  getIndexOperation was succesful.
                Return NULL : In all other case.  
Remark:         Get an operation from theIndexOpIdleList and return the object .
***************************************************************************/ 
NdbIndexOperation*
Ndb::getIndexOperation()
{
  NdbIndexOperation* tOp = theIndexOpIdleList;
  if (tOp != NULL ) {
    NdbIndexOperation* tOpNext = (NdbIndexOperation*) tOp->next();
    tOp->next(NULL);
    theIndexOpIdleList = tOpNext;
    return tOp;
  } else {
    tOp = new NdbIndexOperation(this);
    if (tOp != NULL)
      tOp->next(NULL);
  }
  return tOp;
}

/***************************************************************************
NdbRecAttr* getRecAttr();

Return Value:   Return a reference to a receive attribute object.
                Return NULL if it's not possible to get a receive attribute object.
***************************************************************************/
NdbRecAttr*
Ndb::getRecAttr()
{
  NdbRecAttr* tRecAttr;
  tRecAttr = theRecAttrIdleList;
  if (tRecAttr != NULL) {
    NdbRecAttr* tRecAttrNext = tRecAttr->next();
    tRecAttr->init();
    theRecAttrIdleList = tRecAttrNext;
    return tRecAttr;
  } else {
    tRecAttr = new NdbRecAttr;
    if (tRecAttr == NULL)
      return NULL;
    tRecAttr->next(NULL);
  }//if
  tRecAttr->init();
  return tRecAttr;
}

/***************************************************************************
NdbApiSignal* getSignal();

Return Value:   Return a reference to a signal object.
                Return NULL if not possible to get a signal object.
***************************************************************************/
NdbApiSignal*
Ndb::getSignal()
{
  NdbApiSignal* tSignal = theSignalIdleList;
  if (tSignal != NULL){
    NdbApiSignal* tSignalNext = tSignal->next();
    tSignal->next(NULL);
    theSignalIdleList = tSignalNext;
  } else {
    tSignal = new NdbApiSignal(theMyRef);
#ifdef POORMANSPURIFY
    cnewSignals++;
#endif
    if (tSignal != NULL)
      tSignal->next(NULL);
  }
#ifdef POORMANSPURIFY
  cgetSignals++;
#endif
  return tSignal;
}

NdbBlob*
Ndb::getNdbBlob()
{
  NdbBlob* tBlob = theNdbBlobIdleList;
  if (tBlob != NULL) {
    theNdbBlobIdleList = tBlob->theNext;
    tBlob->init();
  } else {
    tBlob = new NdbBlob;
  }
  return tBlob;
}

/***************************************************************************
void releaseNdbBranch(NdbBranch* aNdbBranch);

Parameters:     NdbBranch: The NdbBranch object.
Remark:         Add a NdbBranch object into the Branch idlelist.
***************************************************************************/
void
Ndb::releaseNdbBranch(NdbBranch* aNdbBranch)
{
  aNdbBranch->theNext = theBranchList;
  theBranchList = aNdbBranch;
}

/***************************************************************************
void releaseNdbCall(NdbCall* aNdbCall);

Parameters:     NdbBranch: The NdbBranch object.
Remark:         Add a NdbBranch object into the Branch idlelist.
***************************************************************************/
void
Ndb::releaseNdbCall(NdbCall* aNdbCall)
{
  aNdbCall->theNext = theCallList;
  theCallList = aNdbCall;
}

/***************************************************************************
void releaseNdbCon(NdbTransaction* aNdbCon);

Parameters:     aNdbCon: The NdbTransaction object.
Remark:         Add a Connection object into the signal idlelist.
***************************************************************************/
void
Ndb::releaseNdbCon(NdbTransaction* aNdbCon)
{
  aNdbCon->next(theConIdleList);
  aNdbCon->theMagicNumber = 0xFE11DD;
  theConIdleList = aNdbCon;
}

/***************************************************************************
void releaseNdbLabel(NdbLabel* aNdbLabel);

Parameters:     NdbLabel: The NdbLabel object.
Remark:         Add a NdbLabel object into the Label idlelist.
***************************************************************************/
void
Ndb::releaseNdbLabel(NdbLabel* aNdbLabel)
{
  aNdbLabel->theNext = theLabelList;
  theLabelList = aNdbLabel;
}

/***************************************************************************
void releaseNdbScanRec(NdbScanReceiver* aNdbScanRec);

Parameters:     aNdbScanRec: The NdbScanReceiver object.
Remark:         Add a NdbScanReceiver object into the Scan idlelist.
***************************************************************************/
void
Ndb::releaseNdbScanRec(NdbReceiver* aNdbScanRec)
{
  aNdbScanRec->next(theScanList);
  theScanList = aNdbScanRec;
}

/***************************************************************************
void releaseNdbSubroutine(NdbSubroutine* aNdbSubroutine);

Parameters:     NdbSubroutine: The NdbSubroutine object.
Remark:         Add a NdbSubroutine object into theSubroutine idlelist.
***************************************************************************/
void
Ndb::releaseNdbSubroutine(NdbSubroutine* aNdbSubroutine)
{
  aNdbSubroutine->theNext = theSubroutineList;
  theSubroutineList = aNdbSubroutine;
}

/***************************************************************************
void releaseOperation(NdbOperation* anOperation);

Parameters:     anOperation : The released NdbOperation object.
Remark:         Add a NdbOperation object into the signal idlelist.
***************************************************************************/
void
Ndb::releaseOperation(NdbOperation* anOperation)
{
  if(anOperation->m_tcReqGSN == GSN_TCKEYREQ){
    anOperation->next(theOpIdleList);
    anOperation->theNdbCon = NULL;
    anOperation->theMagicNumber = 0xFE11D0;
    theOpIdleList = anOperation;
  } else {
    assert(anOperation->m_tcReqGSN == GSN_TCINDXREQ);
    anOperation->next(theIndexOpIdleList);
    anOperation->theNdbCon = NULL;
    anOperation->theMagicNumber = 0xFE11D1;
    theIndexOpIdleList = (NdbIndexOperation*)anOperation;
  }
}

/***************************************************************************
void releaseScanOperation(NdbScanOperation* aScanOperation);

Parameters:     aScanOperation : The released NdbScanOperation object.
Remark:         Add a NdbScanOperation object into the signal idlelist.
***************************************************************************/
void
Ndb::releaseScanOperation(NdbIndexScanOperation* aScanOperation)
{
  DBUG_ENTER("Ndb::releaseScanOperation");
  DBUG_PRINT("enter", ("op=%x", (UintPtr)aScanOperation));
#ifdef ndb_release_check_dup
  { NdbIndexScanOperation* tOp = theScanOpIdleList;
    while (tOp != NULL) {
      assert(tOp != aScanOperation);
    tOp = (NdbIndexScanOperation*)tOp->theNext;
    }
  }
#endif
  aScanOperation->next(theScanOpIdleList);
  aScanOperation->theNdbCon = NULL;
  aScanOperation->theMagicNumber = 0xFE11D2;
  theScanOpIdleList = aScanOperation;
  DBUG_VOID_RETURN;
}

/***************************************************************************
void releaseRecAttr(NdbRecAttr* aRecAttr);

Parameters:     aRecAttr : The released NdbRecAttr object.
Remark:         Add a NdbRecAttr object into the RecAtt idlelist.
***************************************************************************/
void
Ndb::releaseRecAttr(NdbRecAttr* aRecAttr)
{
  aRecAttr->release();
  aRecAttr->next(theRecAttrIdleList);
  theRecAttrIdleList = aRecAttr;
}

/***************************************************************************
void releaseSignal(NdbApiSignal* aSignal);

Parameters:     aSignal : The released NdbApiSignal object.
Remark:         Add a NdbApiSignal object into the signal idlelist.
***************************************************************************/
void
Ndb::releaseSignal(NdbApiSignal* aSignal)
{
#if defined VM_TRACE
  // Check that signal is not null
  assert(aSignal != NULL);
#if 0
  // Check that signal is not already in list
  NdbApiSignal* tmp = theSignalIdleList;
  while (tmp != NULL){
    assert(tmp != aSignal);
    tmp = tmp->next();
  }
#endif
#endif
#ifdef POORMANSPURIFY
  creleaseSignals++;
#endif
  aSignal->next(theSignalIdleList);
  theSignalIdleList = aSignal;
}

void
Ndb::releaseSignalsInList(NdbApiSignal** pList){
  NdbApiSignal* tmp;
  while (*pList != NULL){
    tmp = *pList;
    *pList = (*pList)->next();
    releaseSignal(tmp);
  }
}

void
Ndb::releaseNdbBlob(NdbBlob* aBlob)
{
  aBlob->release();
  aBlob->theNext = theNdbBlobIdleList;
  theNdbBlobIdleList = aBlob;
}

/***************************************************************************
void freeOperation();

Remark:         Always release the first item in the free list
***************************************************************************/
void
Ndb::freeOperation()
{
  NdbOperation* tOp = theOpIdleList;
  theOpIdleList = theOpIdleList->next();
  delete tOp;
}

/***************************************************************************
void freeScanOperation();

Remark:         Always release the first item in the free list
***************************************************************************/
void
Ndb::freeScanOperation()
{
  NdbIndexScanOperation* tOp = theScanOpIdleList;
  theScanOpIdleList = (NdbIndexScanOperation *)tOp->next();
  delete tOp;
}

/***************************************************************************
void freeIndexOperation();

Remark:         Always release the first item in the free list
***************************************************************************/
void
Ndb::freeIndexOperation()
{
  NdbIndexOperation* tOp = theIndexOpIdleList;
  theIndexOpIdleList = (NdbIndexOperation *) theIndexOpIdleList->next();
  delete tOp;
}

/***************************************************************************
void freeNdbBranch();

Remark:         Always release the first item in the free list
***************************************************************************/
void
Ndb::freeNdbBranch()
{
  NdbBranch* tNdbBranch = theBranchList;
  theBranchList = theBranchList->theNext;
  delete tNdbBranch;
}

/***************************************************************************
void freeNdbCall();

Remark:         Always release the first item in the free list
***************************************************************************/
void
Ndb::freeNdbCall()
{
  NdbCall* tNdbCall = theCallList;
  theCallList = theCallList->theNext;
  delete tNdbCall;
}

/***************************************************************************
void freeNdbScanRec();

Remark:         Always release the first item in the free list
***************************************************************************/
void
Ndb::freeNdbScanRec()
{
  NdbReceiver* tNdbScanRec = theScanList;
  theScanList = theScanList->next();
  delete tNdbScanRec;
}

/***************************************************************************
void freeNdbCon();

Remark:         Always release the first item in the free list
***************************************************************************/
void
Ndb::freeNdbCon()
{
  NdbTransaction* tNdbCon = theConIdleList;
  theConIdleList = theConIdleList->next();
  delete tNdbCon;
}

/***************************************************************************
void freeNdbLabel();

Remark:         Always release the first item in the free list
***************************************************************************/
void
Ndb::freeNdbLabel()
{
  NdbLabel* tNdbLabel = theLabelList;
  theLabelList = theLabelList->theNext;
  delete tNdbLabel;
}

/***************************************************************************
void freeNdbSubroutine();

Remark:         Always release the first item in the free list
***************************************************************************/
void
Ndb::freeNdbSubroutine()
{
  NdbSubroutine* tNdbSubroutine = theSubroutineList;
  theSubroutineList = theSubroutineList->theNext;
  delete tNdbSubroutine;
}

/***************************************************************************
void freeRecAttr();

Remark:         Always release the first item in the free list
***************************************************************************/
void
Ndb::freeRecAttr()
{
  NdbRecAttr* tRecAttr = theRecAttrIdleList;
  theRecAttrIdleList = theRecAttrIdleList->next();
  delete tRecAttr;
}

/***************************************************************************
void freeSignal();

Remark:         Delete  a signal object from the signal idlelist.
***************************************************************************/
void
Ndb::freeSignal()
{
  NdbApiSignal* tSignal = theSignalIdleList;
  theSignalIdleList = tSignal->next();
  delete tSignal;
#ifdef POORMANSPURIFY
  cfreeSignals++;
#endif
}

void
Ndb::freeNdbBlob()
{
  NdbBlob* tBlob = theNdbBlobIdleList;
  theNdbBlobIdleList = tBlob->theNext;
  delete tBlob;
}

/****************************************************************************
int releaseConnectToNdb(NdbTransaction* aConnectConnection);

Return Value:   -1 if error 
Parameters:     aConnectConnection : Seized schema connection to DBTC
Remark:         Release and disconnect from DBTC a connection and seize it to theConIdleList.
*****************************************************************************/
void
Ndb::releaseConnectToNdb(NdbTransaction* a_con)     
{
  DBUG_ENTER("Ndb::releaseConnectToNdb");
  NdbApiSignal          tSignal(theMyRef);
  int                   tConPtr;

// I need to close the connection irrespective of whether I
// manage to reach NDB or not.

  if (a_con == NULL)
    DBUG_VOID_RETURN;

  Uint32 node_id = a_con->getConnectedNodeId();
  Uint32 conn_seq = a_con->theNodeSequence;
  tSignal.setSignal(GSN_TCRELEASEREQ);
  tSignal.setData((tConPtr = a_con->getTC_ConnectPtr()), 1);
  tSignal.setData(theMyRef, 2);
  tSignal.setData(a_con->ptr2int(), 3); 
  a_con->Status(NdbTransaction::DisConnecting);
  a_con->theMagicNumber = 0x37412619;
  int ret_code = sendRecSignal(node_id,
                               WAIT_TC_RELEASE,
                               &tSignal,
                               conn_seq);
  if (ret_code == 0) {
    ;
  } else if (ret_code == -1) {
    TRACE_DEBUG("Time-out when TCRELEASE sent");
  } else if (ret_code == -2) {
    TRACE_DEBUG("Node failed when TCRELEASE sent");
  } else if (ret_code == -3) {
    TRACE_DEBUG("Send failed when TCRELEASE sent");
  } else if (ret_code == -4) {
    TRACE_DEBUG("Send buffer full when TCRELEASE sent");
  } else if (ret_code == -5) {
    TRACE_DEBUG("Node stopping when TCRELEASE sent");
  } else {
    ndbout << "Impossible return from sendRecSignal when TCRELEASE" << endl;
    abort();
  }//if
  releaseNdbCon(a_con);
  DBUG_VOID_RETURN;
}
<|MERGE_RESOLUTION|>--- conflicted
+++ resolved
@@ -192,19 +192,8 @@
 {
   NdbTransaction*        tNdbCon;
   if ( theConIdleList == NULL ) {
-<<<<<<< HEAD
-    if (theNoOfAllocatedTransactions < theMaxNoOfTransactions) {
-      tNdbCon = new NdbTransaction(this);
-      if (tNdbCon == NULL) {
-        return NULL;
-      }//if
-      theNoOfAllocatedTransactions++;
-    } else {
-      ndbout << "theNoOfAllocatedTransactions = " << theNoOfAllocatedTransactions << " theMaxNoOfTransactions = " << theMaxNoOfTransactions << endl;
-=======
-    tNdbCon = new NdbConnection(this);
+    tNdbCon = new NdbTransaction(this);
     if (tNdbCon == NULL) {
->>>>>>> c304b5ed
       return NULL;
     }//if
     tNdbCon->next(NULL);
