/* Copyright (C) 2000-2004 MySQL AB

   This program is free software; you can redistribute it and/or modify
   it under the terms of the GNU General Public License as published by
   the Free Software Foundation.

   There are special exceptions to the terms and conditions of the GPL as it
   is applied to this software. View the full text of the exception in file
   EXCEPTIONS-CLIENT in the directory of this software distribution.

   This program is distributed in the hope that it will be useful,
   but WITHOUT ANY WARRANTY; without even the implied warranty of
   MERCHANTABILITY or FITNESS FOR A PARTICULAR PURPOSE.  See the
   GNU General Public License for more details.

   You should have received a copy of the GNU General Public License
   along with this program; if not, write to the Free Software
   Foundation, Inc., 59 Temple Place, Suite 330, Boston, MA  02111-1307  USA */

#include <my_global.h>
#include <my_sys.h>
#include <my_time.h>
#include <mysys_err.h>
#include <m_string.h>
#include <m_ctype.h>
#include "mysql.h"
#include "mysql_version.h"
#include "mysqld_error.h"
#include "errmsg.h"
#include <violite.h>
#include <sys/stat.h>
#include <signal.h>
#include <time.h>
#ifdef	 HAVE_PWD_H
#include <pwd.h>
#endif
#if !defined(MSDOS) && !defined(__WIN__)
#include <sys/socket.h>
#include <netinet/in.h>
#include <arpa/inet.h>
#include <netdb.h>
#ifdef HAVE_SELECT_H
#include <select.h>
#endif
#ifdef HAVE_SYS_SELECT_H
#include <sys/select.h>
#endif
#endif /* !defined(MSDOS) && !defined(__WIN__) */
#ifdef HAVE_POLL
#include <sys/poll.h>
#endif
#ifdef HAVE_SYS_UN_H
#include <sys/un.h>
#endif
#if defined(THREAD) && !defined(__WIN__)
#include <my_pthread.h>				/* because of signal()	*/
#endif
#ifndef INADDR_NONE
#define INADDR_NONE	-1
#endif

#include <sql_common.h>
#include "client_settings.h"

#undef net_buffer_length
#undef max_allowed_packet

ulong 		net_buffer_length=8192;
ulong		max_allowed_packet= 1024L*1024L*1024L;


#ifdef EMBEDDED_LIBRARY
#undef net_flush
my_bool	net_flush(NET *net);
#endif

#if defined(MSDOS) || defined(__WIN__)
/* socket_errno is defined in my_global.h for all platforms */
#define perror(A)
#else
#include <errno.h>
#define SOCKET_ERROR -1
#endif /* __WIN__ */

/*
  If allowed through some configuration, then this needs to
  be changed
*/
#define MAX_LONG_DATA_LENGTH 8192
#define unsigned_field(A) ((A)->flags & UNSIGNED_FLAG)

static void append_wild(char *to,char *end,const char *wild);
sig_handler my_pipe_sig_handler(int sig);

static my_bool mysql_client_init= 0;
static my_bool org_my_init_done= 0;


/*
  Initialize the MySQL client library

  SYNOPSIS
    mysql_server_init()

  NOTES
    Should be called before doing any other calls to the MySQL
    client library to initialize thread specific variables etc.
    It's called by mysql_init() to ensure that things will work for
    old not threaded applications that doesn't call mysql_server_init()
    directly.

  RETURN
    0  ok
    1  could not initialize environment (out of memory or thread keys)
*/

int STDCALL mysql_server_init(int argc __attribute__((unused)),
			      char **argv __attribute__((unused)),
			      char **groups __attribute__((unused)))
{
  int result= 0;
  if (!mysql_client_init)
  {
    mysql_client_init=1;
    org_my_init_done=my_init_done;
    if (my_init())				/* Will init threads */
      return 1;
    init_client_errs();
    if (!mysql_port)
    {
      mysql_port = MYSQL_PORT;
#ifndef MSDOS
      {
	struct servent *serv_ptr;
	char	*env;

        /*
          if builder specifically requested a default port, use that
          (even if it coincides with our factory default).
          only if they didn't do we check /etc/services (and, failing
          on that, fall back to the factory default of 3306).
          either default can be overridden by the environment variable
          MYSQL_TCP_PORT, which in turn can be overridden with command
          line options.
        */

#if MYSQL_PORT_DEFAULT == 0
        if ((serv_ptr = getservbyname("mysql", "tcp")))
          mysql_port = (uint) ntohs((ushort) serv_ptr->s_port);
#endif
        if ((env = getenv("MYSQL_TCP_PORT")))
          mysql_port =(uint) atoi(env);
      }
#endif
    }
    if (!mysql_unix_port)
    {
      char *env;
#ifdef __WIN__
      mysql_unix_port = (char*) MYSQL_NAMEDPIPE;
#else
      mysql_unix_port = (char*) MYSQL_UNIX_ADDR;
#endif
      if ((env = getenv("MYSQL_UNIX_PORT")))
	mysql_unix_port = env;
    }
    mysql_debug(NullS);
#if defined(SIGPIPE) && !defined(__WIN__) && !defined(__NETWARE__)
    (void) signal(SIGPIPE, SIG_IGN);
#endif
#ifdef EMBEDDED_LIBRARY
    if (argc > -1)
       result= init_embedded_server(argc, argv, groups);
#endif
  }
#ifdef THREAD
  else
    result= (int)my_thread_init();         /* Init if new thread */
#endif
  return result;
}


/*
  Free all memory and resources used by the client library

  NOTES
    When calling this there should not be any other threads using
    the library.

    To make things simpler when used with windows dll's (which calls this
    function automaticly), it's safe to call this function multiple times.
*/


void STDCALL mysql_server_end()
{
  if (!mysql_client_init)
    return;

#ifdef EMBEDDED_LIBRARY
  end_embedded_server();
#endif
  finish_client_errs();
  vio_end();

  /* If library called my_init(), free memory allocated by it */
  if (!org_my_init_done)
  {
    my_end(MY_DONT_FREE_DBUG);
    /* Remove TRACING, if enabled by mysql_debug() */
    DBUG_POP();
  }
  else
  {
    free_charsets();
    mysql_thread_end();
  }

  mysql_client_init= org_my_init_done= 0;
#ifdef EMBEDDED_SERVER
  if (stderror_file)
  {
    fclose(stderror_file);
    stderror_file= 0;
  }
#endif
}

static MYSQL_PARAMETERS mysql_internal_parameters=
{&max_allowed_packet, &net_buffer_length, 0};

MYSQL_PARAMETERS *STDCALL mysql_get_parameters(void)
{
  return &mysql_internal_parameters;
}

my_bool STDCALL mysql_thread_init()
{
#ifdef THREAD
  return my_thread_init();
#else
  return 0;
#endif
}

void STDCALL mysql_thread_end()
{
#ifdef THREAD
  my_thread_end();
#endif
}

/*
  Let the user specify that we don't want SIGPIPE;  This doesn't however work
  with threaded applications as we can have multiple read in progress.
*/
static MYSQL* spawn_init(MYSQL* parent, const char* host,
			 unsigned int port,
			 const char* user,
			 const char* passwd);



/*
  Expand wildcard to a sql string
*/

static void
append_wild(char *to, char *end, const char *wild)
{
  end-=5;					/* Some extra */
  if (wild && wild[0])
  {
    to=strmov(to," like '");
    while (*wild && to < end)
    {
      if (*wild == '\\' || *wild == '\'')
	*to++='\\';
      *to++= *wild++;
    }
    if (*wild)					/* Too small buffer */
      *to++='%';				/* Nicer this way */
    to[0]='\'';
    to[1]=0;
  }
}


/**************************************************************************
  Init debugging if MYSQL_DEBUG environment variable is found
**************************************************************************/

void STDCALL
mysql_debug(const char *debug __attribute__((unused)))
{
#ifndef DBUG_OFF
  char	*env;
  if (debug)
  {
    DBUG_PUSH(debug);
  }
  else if ((env = getenv("MYSQL_DEBUG")))
  {
    DBUG_PUSH(env);
#if !defined(_WINVER) && !defined(WINVER)
    puts("\n-------------------------------------------------------");
    puts("MYSQL_DEBUG found. libmysql started with the following:");
    puts(env);
    puts("-------------------------------------------------------\n");
#else
    {
      char buff[80];
      buff[sizeof(buff)-1]= 0;
      strxnmov(buff,sizeof(buff)-1,"libmysql: ", env, NullS);
      MessageBox((HWND) 0,"Debugging variable MYSQL_DEBUG used",buff,MB_OK);
    }
#endif
  }
#endif
}


/**************************************************************************
  Close the server connection if we get a SIGPIPE
   ARGSUSED
**************************************************************************/

sig_handler
my_pipe_sig_handler(int sig __attribute__((unused)))
{
  DBUG_PRINT("info",("Hit by signal %d",sig));
#ifdef DONT_REMEMBER_SIGNAL
  (void) signal(SIGPIPE, my_pipe_sig_handler);
#endif
}

/* perform query on master */
my_bool STDCALL mysql_master_query(MYSQL *mysql, const char *q,
				   unsigned long length)
{
  DBUG_ENTER("mysql_master_query");
  if (mysql_master_send_query(mysql, q, length))
    DBUG_RETURN(1);
  DBUG_RETURN((*mysql->methods->read_query_result)(mysql));
}

my_bool STDCALL mysql_master_send_query(MYSQL *mysql, const char *q,
					unsigned long length)
{
  MYSQL *master = mysql->master;
  DBUG_ENTER("mysql_master_send_query");
  if (!master->net.vio && !mysql_real_connect(master,0,0,0,0,0,0,0))
    DBUG_RETURN(1);
  master->reconnect= 1;
  mysql->last_used_con = master;
  DBUG_RETURN(simple_command(master, COM_QUERY, (const uchar*) q, length, 1));
}


/* perform query on slave */
my_bool STDCALL mysql_slave_query(MYSQL *mysql, const char *q,
				  unsigned long length)
{
  DBUG_ENTER("mysql_slave_query");
  if (mysql_slave_send_query(mysql, q, length))
    DBUG_RETURN(1);
  DBUG_RETURN((*mysql->methods->read_query_result)(mysql));
}


my_bool STDCALL mysql_slave_send_query(MYSQL *mysql, const char *q,
				   unsigned long length)
{
  MYSQL* last_used_slave, *slave_to_use = 0;
  DBUG_ENTER("mysql_slave_send_query");

  if ((last_used_slave = mysql->last_used_slave))
    slave_to_use = last_used_slave->next_slave;
  else
    slave_to_use = mysql->next_slave;
  /*
    Next_slave is always safe to use - we have a circular list of slaves
    if there are no slaves, mysql->next_slave == mysql
  */
  mysql->last_used_con = mysql->last_used_slave = slave_to_use;
  if (!slave_to_use->net.vio && !mysql_real_connect(slave_to_use, 0,0,0,
						    0,0,0,0))
    DBUG_RETURN(1);
  slave_to_use->reconnect= 1;
  DBUG_RETURN(simple_command(slave_to_use, COM_QUERY, (const uchar*) q,
                             length, 1));
}


/* enable/disable parsing of all queries to decide
   if they go on master or slave */
void STDCALL mysql_enable_rpl_parse(MYSQL* mysql)
{
  mysql->options.rpl_parse = 1;
}

void STDCALL mysql_disable_rpl_parse(MYSQL* mysql)
{
  mysql->options.rpl_parse = 0;
}

/* get the value of the parse flag */
int STDCALL mysql_rpl_parse_enabled(MYSQL* mysql)
{
  return mysql->options.rpl_parse;
}

/*  enable/disable reads from master */
void STDCALL mysql_enable_reads_from_master(MYSQL* mysql)
{
  mysql->options.no_master_reads = 0;
}

void STDCALL mysql_disable_reads_from_master(MYSQL* mysql)
{
  mysql->options.no_master_reads = 1;
}

/* get the value of the master read flag */
my_bool STDCALL mysql_reads_from_master_enabled(MYSQL* mysql)
{
  return !(mysql->options.no_master_reads);
}


/*
  We may get an error while doing replication internals.
  In this case, we add a special explanation to the original
  error
*/

static void expand_error(MYSQL* mysql, int error)
{
  char tmp[MYSQL_ERRMSG_SIZE];
  char *p;
  uint err_length;
  strmake(tmp, mysql->net.last_error, MYSQL_ERRMSG_SIZE-1);
  p = strmake(mysql->net.last_error, ER(error), MYSQL_ERRMSG_SIZE-1);
  err_length= (uint) (p - mysql->net.last_error);
  strmake(p, tmp, MYSQL_ERRMSG_SIZE-1 - err_length);
  mysql->net.last_errno = error;
}

/*
  This function assumes we have just called SHOW SLAVE STATUS and have
  read the given result and row
*/

static my_bool get_master(MYSQL* mysql, MYSQL_RES* res, MYSQL_ROW row)
{
  MYSQL* master;
  DBUG_ENTER("get_master");
  if (mysql_num_fields(res) < 3)
    DBUG_RETURN(1); /* safety */

  /* use the same username and password as the original connection */
  if (!(master = spawn_init(mysql, row[0], atoi(row[2]), 0, 0)))
    DBUG_RETURN(1);
  mysql->master = master;
  DBUG_RETURN(0);
}


/*
  Assuming we already know that mysql points to a master connection,
  retrieve all the slaves
*/

static my_bool get_slaves_from_master(MYSQL* mysql)
{
  MYSQL_RES* res = 0;
  MYSQL_ROW row;
  my_bool error = 1;
  int has_auth_info;
  int port_ind;
  DBUG_ENTER("get_slaves_from_master");

  if (!mysql->net.vio && !mysql_real_connect(mysql,0,0,0,0,0,0,0))
  {
    expand_error(mysql, CR_PROBE_MASTER_CONNECT);
    DBUG_RETURN(1);
  }
  mysql->reconnect= 1;

  if (mysql_query(mysql, "SHOW SLAVE HOSTS") ||
      !(res = mysql_store_result(mysql)))
  {
    expand_error(mysql, CR_PROBE_SLAVE_HOSTS);
    DBUG_RETURN(1);
  }

  switch (mysql_num_fields(res)) {
  case 5:
    has_auth_info = 0;
    port_ind=2;
    break;
  case 7:
    has_auth_info = 1;
    port_ind=4;
    break;
  default:
    goto err;
  }

  while ((row = mysql_fetch_row(res)))
  {
    MYSQL* slave;
    const char* tmp_user, *tmp_pass;

    if (has_auth_info)
    {
      tmp_user = row[2];
      tmp_pass = row[3];
    }
    else
    {
      tmp_user = mysql->user;
      tmp_pass = mysql->passwd;
    }

    if (!(slave = spawn_init(mysql, row[1], atoi(row[port_ind]),
			     tmp_user, tmp_pass)))
      goto err;

    /* Now add slave into the circular linked list */
    slave->next_slave = mysql->next_slave;
    mysql->next_slave = slave;
  }
  error = 0;
err:
  if (res)
    mysql_free_result(res);
  DBUG_RETURN(error);
}


my_bool STDCALL mysql_rpl_probe(MYSQL* mysql)
{
  MYSQL_RES *res= 0;
  MYSQL_ROW row;
  my_bool error= 1;
  DBUG_ENTER("mysql_rpl_probe");

  /*
    First determine the replication role of the server we connected to
    the most reliable way to do this is to run SHOW SLAVE STATUS and see
    if we have a non-empty master host. This is still not fool-proof -
    it is not a sin to have a master that has a dormant slave thread with
    a non-empty master host. However, it is more reliable to check
    for empty master than whether the slave thread is actually running
  */
  if (mysql_query(mysql, "SHOW SLAVE STATUS") ||
      !(res = mysql_store_result(mysql)))
  {
    expand_error(mysql, CR_PROBE_SLAVE_STATUS);
    DBUG_RETURN(1);
  }

  row= mysql_fetch_row(res);
  /*
    Check master host for emptiness/NULL
    For MySQL 4.0 it's enough to check for row[0]
  */
  if (row && row[0] && *(row[0]))
  {
    /* this is a slave, ask it for the master */
    if (get_master(mysql, res, row) || get_slaves_from_master(mysql))
      goto err;
  }
  else
  {
    mysql->master = mysql;
    if (get_slaves_from_master(mysql))
      goto err;
  }

  error = 0;
err:
  if (res)
    mysql_free_result(res);
  DBUG_RETURN(error);
}


/*
  Make a not so fool-proof decision on where the query should go, to
  the master or the slave. Ideally the user should always make this
  decision himself with mysql_master_query() or mysql_slave_query().
  However, to be able to more easily port the old code, we support the
  option of an educated guess - this should work for most applications,
  however, it may make the wrong decision in some particular cases. If
  that happens, the user would have to change the code to call
  mysql_master_query() or mysql_slave_query() explicitly in the place
  where we have made the wrong decision
*/

enum mysql_rpl_type
STDCALL mysql_rpl_query_type(const char* q, int len)
{
  const char *q_end= q + len;
  for (; q < q_end; ++q)
  {
    char c;
    if (my_isalpha(&my_charset_latin1, (c= *q)))
    {
      switch (my_tolower(&my_charset_latin1,c)) {
      case 'i':  /* insert */
      case 'u':  /* update or unlock tables */
      case 'l':  /* lock tables or load data infile */
      case 'd':  /* drop or delete */
      case 'a':  /* alter */
	return MYSQL_RPL_MASTER;
      case 'c':  /* create or check */
	return my_tolower(&my_charset_latin1,q[1]) == 'h' ? MYSQL_RPL_ADMIN :
	  MYSQL_RPL_MASTER;
      case 's': /* select or show */
	return my_tolower(&my_charset_latin1,q[1]) == 'h' ? MYSQL_RPL_ADMIN :
	  MYSQL_RPL_SLAVE;
      case 'f': /* flush */
      case 'r': /* repair */
      case 'g': /* grant */
	return MYSQL_RPL_ADMIN;
      default:
	return MYSQL_RPL_SLAVE;
      }
    }
  }
  return MYSQL_RPL_MASTER;		/* By default, send to master */
}


/**************************************************************************
  Connect to sql server
  If host == 0 then use localhost
**************************************************************************/

#ifdef USE_OLD_FUNCTIONS
MYSQL * STDCALL
mysql_connect(MYSQL *mysql,const char *host,
	      const char *user, const char *passwd)
{
  MYSQL *res;
  mysql=mysql_init(mysql);			/* Make it thread safe */
  {
    DBUG_ENTER("mysql_connect");
    if (!(res=mysql_real_connect(mysql,host,user,passwd,NullS,0,NullS,0)))
    {
      if (mysql->free_me)
	my_free((uchar*) mysql,MYF(0));
    }
    mysql->reconnect= 1;
    DBUG_RETURN(res);
  }
}
#endif


/**************************************************************************
  Change user and database
**************************************************************************/

int cli_read_change_user_result(MYSQL *mysql, char *buff, const char *passwd)
{
  NET *net= &mysql->net;
  ulong pkt_length;

  pkt_length= cli_safe_read(mysql);
  
  if (pkt_length == packet_error)
    return 1;

  if (pkt_length == 1 && net->read_pos[0] == 254 &&
      mysql->server_capabilities & CLIENT_SECURE_CONNECTION)
  {
    /*
      By sending this very specific reply server asks us to send scrambled
      password in old format. The reply contains scramble_323.
    */
    scramble_323(buff, mysql->scramble, passwd);
    if (my_net_write(net, (uchar*) buff, SCRAMBLE_LENGTH_323 + 1) ||
        net_flush(net))
    {
      set_mysql_error(mysql, CR_SERVER_LOST, unknown_sqlstate);
      return 1;
    }
    /* Read what server thinks about out new auth message report */
    if (cli_safe_read(mysql) == packet_error)
      return 1;
  }
  return 0;
}

my_bool	STDCALL mysql_change_user(MYSQL *mysql, const char *user,
				  const char *passwd, const char *db)
{
  char buff[USERNAME_LENGTH+SCRAMBLED_PASSWORD_CHAR_LENGTH+NAME_LEN+2];
  char *end= buff;
  int rc;
  CHARSET_INFO *saved_cs= mysql->charset;

  DBUG_ENTER("mysql_change_user");

  /* Get the connection-default character set. */

  if (mysql_init_character_set(mysql))
  {
    mysql->charset= saved_cs;
    DBUG_RETURN(TRUE);
  }

  /* Use an empty string instead of NULL. */

  if (!user)
    user="";
  if (!passwd)
    passwd="";

  /* Store user into the buffer */
  end= strmake(end, user, USERNAME_LENGTH) + 1;

  /* write scrambled password according to server capabilities */
  if (passwd[0])
  {
    if (mysql->server_capabilities & CLIENT_SECURE_CONNECTION)
    {
      *end++= SCRAMBLE_LENGTH;
      scramble(end, mysql->scramble, passwd);
      end+= SCRAMBLE_LENGTH;
    }
    else
    {
      scramble_323(end, mysql->scramble, passwd);
      end+= SCRAMBLE_LENGTH_323 + 1;
    }
  }
  else
    *end++= '\0';                               /* empty password */
  /* Add database if needed */
  end= strmake(end, db ? db : "", NAME_LEN) + 1;

  /* Add character set number. */

  if (mysql->server_capabilities & CLIENT_SECURE_CONNECTION)
  {
    int2store(end, (ushort) mysql->charset->number);
    end+= 2;
  }

  /* Write authentication package */
  simple_command(mysql,COM_CHANGE_USER, (uchar*) buff, (ulong) (end-buff), 1);

  rc= (*mysql->methods->read_change_user_result)(mysql, buff, passwd);

  /*
    The server will close all statements no matter was the attempt
    to change user successful or not.
  */
  mysql_detach_stmt_list(&mysql->stmts, "mysql_change_user");
  if (rc == 0)
  {
    /* Free old connect information */
    my_free(mysql->user,MYF(MY_ALLOW_ZERO_PTR));
    my_free(mysql->passwd,MYF(MY_ALLOW_ZERO_PTR));
    my_free(mysql->db,MYF(MY_ALLOW_ZERO_PTR));

    /* alloc new connect information */
    mysql->user=  my_strdup(user,MYF(MY_WME));
    mysql->passwd=my_strdup(passwd,MYF(MY_WME));
    mysql->db=    db ? my_strdup(db,MYF(MY_WME)) : 0;
  }
  else
  {
    mysql->charset= saved_cs;
  }

  DBUG_RETURN(rc);
}

#if defined(HAVE_GETPWUID) && defined(NO_GETPWUID_DECL)
struct passwd *getpwuid(uid_t);
char* getlogin(void);
#endif

#if defined(__NETWARE__)
/* Default to value of USER on NetWare, if unset use "UNKNOWN_USER" */
void read_user_name(char *name)
{
  char *str=getenv("USER");
  strmake(name, str ? str : "UNKNOWN_USER", USERNAME_LENGTH);
}

#elif !defined(MSDOS) && ! defined(VMS) && !defined(__WIN__)

void read_user_name(char *name)
{
  DBUG_ENTER("read_user_name");
  if (geteuid() == 0)
    (void) strmov(name,"root");		/* allow use of surun */
  else
  {
#ifdef HAVE_GETPWUID
    struct passwd *skr;
    const char *str;
    if ((str=getlogin()) == NULL)
    {
      if ((skr=getpwuid(geteuid())) != NULL)
	str=skr->pw_name;
      else if (!(str=getenv("USER")) && !(str=getenv("LOGNAME")) &&
	       !(str=getenv("LOGIN")))
	str="UNKNOWN_USER";
    }
    (void) strmake(name,str,USERNAME_LENGTH);
#elif HAVE_CUSERID
    (void) cuserid(name);
#else
    strmov(name,"UNKNOWN_USER");
#endif
  }
  DBUG_VOID_RETURN;
}

#else /* If MSDOS || VMS */

void read_user_name(char *name)
{
  char *str=getenv("USER");		/* ODBC will send user variable */
  strmake(name,str ? str : "ODBC", USERNAME_LENGTH);
}

#endif

my_bool handle_local_infile(MYSQL *mysql, const char *net_filename)
{
  my_bool result= 1;
  uint packet_length=MY_ALIGN(mysql->net.max_packet-16,IO_SIZE);
  NET *net= &mysql->net;
  int readcount;
  void *li_ptr;          /* pass state to local_infile functions */
  char *buf;		/* buffer to be filled by local_infile_read */
  struct st_mysql_options *options= &mysql->options;
  DBUG_ENTER("handle_local_infile");

  /* check that we've got valid callback functions */
  if (!(options->local_infile_init &&
	options->local_infile_read &&
	options->local_infile_end &&
	options->local_infile_error))
  {
    /* if any of the functions is invalid, set the default */
    mysql_set_local_infile_default(mysql);
  }

  /* copy filename into local memory and allocate read buffer */
  if (!(buf=my_malloc(packet_length, MYF(0))))
  {
    set_mysql_error(mysql, CR_OUT_OF_MEMORY, unknown_sqlstate);
    DBUG_RETURN(1);
  }

  /* initialize local infile (open file, usually) */
  if ((*options->local_infile_init)(&li_ptr, net_filename,
    options->local_infile_userdata))
  {
    VOID(my_net_write(net,(const uchar*) "",0)); /* Server needs one packet */
    net_flush(net);
    strmov(net->sqlstate, unknown_sqlstate);
    net->last_errno=
      (*options->local_infile_error)(li_ptr,
                                     net->last_error,
                                     sizeof(net->last_error)-1);
    goto err;
  }

  /* read blocks of data from local infile callback */
  while ((readcount =
	  (*options->local_infile_read)(li_ptr, buf,
					packet_length)) > 0)
  {
    if (my_net_write(net, (uchar*) buf, readcount))
    {
      DBUG_PRINT("error",
		 ("Lost connection to MySQL server during LOAD DATA of local file"));
      set_mysql_error(mysql, CR_SERVER_LOST, unknown_sqlstate);
      goto err;
    }
  }

  /* Send empty packet to mark end of file */
  if (my_net_write(net, (const uchar*) "", 0) || net_flush(net))
  {
    set_mysql_error(mysql, CR_SERVER_LOST, unknown_sqlstate);
    goto err;
  }

  if (readcount < 0)
  {
    net->last_errno=
      (*options->local_infile_error)(li_ptr,
                                     net->last_error,
                                     sizeof(net->last_error)-1);
    goto err;
  }

  result=0;					/* Ok */

err:
  /* free up memory allocated with _init, usually */
  (*options->local_infile_end)(li_ptr);
  my_free(buf, MYF(0));
  DBUG_RETURN(result);
}


/****************************************************************************
  Default handlers for LOAD LOCAL INFILE
****************************************************************************/

typedef struct st_default_local_infile
{
  int fd;
  int error_num;
  const char *filename;
  char error_msg[LOCAL_INFILE_ERROR_LEN];
} default_local_infile_data;


/*
  Open file for LOAD LOCAL INFILE

  SYNOPSIS
    default_local_infile_init()
    ptr			Store pointer to internal data here
    filename		File name to open. This may be in unix format !


  NOTES
    Even if this function returns an error, the load data interface
    guarantees that default_local_infile_end() is called.

  RETURN
    0	ok
    1	error
*/

static int default_local_infile_init(void **ptr, const char *filename,
             void *userdata __attribute__ ((unused)))
{
  default_local_infile_data *data;
  char tmp_name[FN_REFLEN];

  if (!(*ptr= data= ((default_local_infile_data *)
		     my_malloc(sizeof(default_local_infile_data),  MYF(0)))))
    return 1; /* out of memory */

  data->error_msg[0]= 0;
  data->error_num=    0;
  data->filename= filename;

  fn_format(tmp_name, filename, "", "", MY_UNPACK_FILENAME);
  if ((data->fd = my_open(tmp_name, O_RDONLY, MYF(0))) < 0)
  {
    data->error_num= my_errno;
    my_snprintf(data->error_msg, sizeof(data->error_msg)-1,
                EE(EE_FILENOTFOUND), tmp_name, data->error_num);
    return 1;
  }
  return 0; /* ok */
}


/*
  Read data for LOAD LOCAL INFILE

  SYNOPSIS
    default_local_infile_read()
    ptr			Points to handle allocated by _init
    buf			Read data here
    buf_len		Ammount of data to read

  RETURN
    > 0		number of bytes read
    == 0	End of data
    < 0		Error
*/

static int default_local_infile_read(void *ptr, char *buf, uint buf_len)
{
  int count;
  default_local_infile_data*data = (default_local_infile_data *) ptr;

  if ((count= (int) my_read(data->fd, (uchar *) buf, buf_len, MYF(0))) < 0)
  {
    data->error_num= EE_READ; /* the errmsg for not entire file read */
    my_snprintf(data->error_msg, sizeof(data->error_msg)-1,
		EE(EE_READ),
		data->filename, my_errno);
  }
  return count;
}


/*
  Read data for LOAD LOCAL INFILE

  SYNOPSIS
    default_local_infile_end()
    ptr			Points to handle allocated by _init
			May be NULL if _init failed!

  RETURN
*/

static void default_local_infile_end(void *ptr)
{
  default_local_infile_data *data= (default_local_infile_data *) ptr;
  if (data)					/* If not error on open */
  {
    if (data->fd >= 0)
      my_close(data->fd, MYF(MY_WME));
    my_free(ptr, MYF(MY_WME));
  }
}


/*
  Return error from LOAD LOCAL INFILE

  SYNOPSIS
    default_local_infile_end()
    ptr			Points to handle allocated by _init
			May be NULL if _init failed!
    error_msg		Store error text here
    error_msg_len	Max lenght of error_msg

  RETURN
    error message number
*/

static int
default_local_infile_error(void *ptr, char *error_msg, uint error_msg_len)
{
  default_local_infile_data *data = (default_local_infile_data *) ptr;
  if (data)					/* If not error on open */
  {
    strmake(error_msg, data->error_msg, error_msg_len);
    return data->error_num;
  }
  /* This can only happen if we got error on malloc of handle */
  strmov(error_msg, ER(CR_OUT_OF_MEMORY));
  return CR_OUT_OF_MEMORY;
}


void
mysql_set_local_infile_handler(MYSQL *mysql,
                               int (*local_infile_init)(void **, const char *,
                               void *),
                               int (*local_infile_read)(void *, char *, uint),
                               void (*local_infile_end)(void *),
                               int (*local_infile_error)(void *, char *, uint),
                               void *userdata)
{
  mysql->options.local_infile_init=  local_infile_init;
  mysql->options.local_infile_read=  local_infile_read;
  mysql->options.local_infile_end=   local_infile_end;
  mysql->options.local_infile_error= local_infile_error;
  mysql->options.local_infile_userdata = userdata;
}


void mysql_set_local_infile_default(MYSQL *mysql)
{
  mysql->options.local_infile_init=  default_local_infile_init;
  mysql->options.local_infile_read=  default_local_infile_read;
  mysql->options.local_infile_end=   default_local_infile_end;
  mysql->options.local_infile_error= default_local_infile_error;
}


/**************************************************************************
  Do a query. If query returned rows, free old rows.
  Read data by mysql_store_result or by repeat call of mysql_fetch_row
**************************************************************************/

int STDCALL
mysql_query(MYSQL *mysql, const char *query)
{
  return mysql_real_query(mysql,query, (uint) strlen(query));
}


static MYSQL* spawn_init(MYSQL* parent, const char* host,
			 unsigned int port, const char* user,
			 const char* passwd)
{
  MYSQL* child;
  DBUG_ENTER("spawn_init");
  if (!(child= mysql_init(0)))
    DBUG_RETURN(0);

  child->options.user= my_strdup((user) ? user :
				 (parent->user ? parent->user :
				  parent->options.user), MYF(0));
  child->options.password= my_strdup((passwd) ? passwd :
				     (parent->passwd ?
				      parent->passwd :
				      parent->options.password), MYF(0));
  child->options.port= port;
  child->options.host= my_strdup((host) ? host :
				 (parent->host ?
				  parent->host :
				  parent->options.host), MYF(0));
  if (parent->db)
    child->options.db= my_strdup(parent->db, MYF(0));
  else if (parent->options.db)
    child->options.db= my_strdup(parent->options.db, MYF(0));

  /*
    rpl_pivot is set to 1 in mysql_init();  Reset it as we are not doing
    replication here
  */
  child->rpl_pivot= 0;
  DBUG_RETURN(child);
}


int
STDCALL mysql_set_master(MYSQL* mysql, const char* host,
			 unsigned int port, const char* user,
			 const char* passwd)
{
  if (mysql->master != mysql && !mysql->master->rpl_pivot)
    mysql_close(mysql->master);
  if (!(mysql->master = spawn_init(mysql, host, port, user, passwd)))
    return 1;
  return 0;
}


int
STDCALL mysql_add_slave(MYSQL* mysql, const char* host,
			unsigned int port,
			const char* user,
			const char* passwd)
{
  MYSQL* slave;
  if (!(slave = spawn_init(mysql, host, port, user, passwd)))
    return 1;
  slave->next_slave = mysql->next_slave;
  mysql->next_slave = slave;
  return 0;
}

/**************************************************************************
  Return next field of the query results
**************************************************************************/

MYSQL_FIELD * STDCALL
mysql_fetch_field(MYSQL_RES *result)
{
  if (result->current_field >= result->field_count)
    return(NULL);
  return &result->fields[result->current_field++];
}


/**************************************************************************
  Move to a specific row and column
**************************************************************************/

void STDCALL
mysql_data_seek(MYSQL_RES *result, my_ulonglong row)
{
  MYSQL_ROWS	*tmp=0;
  DBUG_PRINT("info",("mysql_data_seek(%ld)",(long) row));
  if (result->data)
    for (tmp=result->data->data; row-- && tmp ; tmp = tmp->next) ;
  result->current_row=0;
  result->data_cursor = tmp;
}


/*************************************************************************
  put the row or field cursor one a position one got from mysql_row_tell()
  This doesn't restore any data. The next mysql_fetch_row or
  mysql_fetch_field will return the next row or field after the last used
*************************************************************************/

MYSQL_ROW_OFFSET STDCALL
mysql_row_seek(MYSQL_RES *result, MYSQL_ROW_OFFSET row)
{
  MYSQL_ROW_OFFSET return_value=result->data_cursor;
  result->current_row= 0;
  result->data_cursor= row;
  return return_value;
}


MYSQL_FIELD_OFFSET STDCALL
mysql_field_seek(MYSQL_RES *result, MYSQL_FIELD_OFFSET field_offset)
{
  MYSQL_FIELD_OFFSET return_value=result->current_field;
  result->current_field=field_offset;
  return return_value;
}


/*****************************************************************************
  List all databases
*****************************************************************************/

MYSQL_RES * STDCALL
mysql_list_dbs(MYSQL *mysql, const char *wild)
{
  char buff[255];
  DBUG_ENTER("mysql_list_dbs");

  append_wild(strmov(buff,"show databases"),buff+sizeof(buff),wild);
  if (mysql_query(mysql,buff))
    DBUG_RETURN(0);
  DBUG_RETURN (mysql_store_result(mysql));
}


/*****************************************************************************
  List all tables in a database
  If wild is given then only the tables matching wild is returned
*****************************************************************************/

MYSQL_RES * STDCALL
mysql_list_tables(MYSQL *mysql, const char *wild)
{
  char buff[255];
  DBUG_ENTER("mysql_list_tables");

  append_wild(strmov(buff,"show tables"),buff+sizeof(buff),wild);
  if (mysql_query(mysql,buff))
    DBUG_RETURN(0);
  DBUG_RETURN (mysql_store_result(mysql));
}


MYSQL_FIELD *cli_list_fields(MYSQL *mysql)
{
  MYSQL_DATA *query;
  if (!(query= cli_read_rows(mysql,(MYSQL_FIELD*) 0, 
			     protocol_41(mysql) ? 8 : 6)))
    return NULL;

  mysql->field_count= (uint) query->rows;
  return unpack_fields(query,&mysql->field_alloc,
		       mysql->field_count, 1, mysql->server_capabilities);
}


/**************************************************************************
  List all fields in a table
  If wild is given then only the fields matching wild is returned
  Instead of this use query:
  show fields in 'table' like "wild"
**************************************************************************/

MYSQL_RES * STDCALL
mysql_list_fields(MYSQL *mysql, const char *table, const char *wild)
{
  MYSQL_RES   *result;
  MYSQL_FIELD *fields;
  char	     buff[257],*end;
  DBUG_ENTER("mysql_list_fields");
  DBUG_PRINT("enter",("table: '%s'  wild: '%s'",table,wild ? wild : ""));

  end=strmake(strmake(buff, table,128)+1,wild ? wild : "",128);
  free_old_query(mysql);
  if (simple_command(mysql, COM_FIELD_LIST, (uchar*) buff,
                     (ulong) (end-buff), 1) ||
      !(fields= (*mysql->methods->list_fields)(mysql)))
    DBUG_RETURN(NULL);

  if (!(result = (MYSQL_RES *) my_malloc(sizeof(MYSQL_RES),
					 MYF(MY_WME | MY_ZEROFILL))))
    DBUG_RETURN(NULL);

  result->methods= mysql->methods;
  result->field_alloc=mysql->field_alloc;
  mysql->fields=0;
  result->field_count = mysql->field_count;
  result->fields= fields;
  result->eof=1;
  DBUG_RETURN(result);
}

/* List all running processes (threads) in server */

MYSQL_RES * STDCALL
mysql_list_processes(MYSQL *mysql)
{
  MYSQL_DATA *fields;
  uint field_count;
  uchar *pos;
  DBUG_ENTER("mysql_list_processes");

  LINT_INIT(fields);
  if (simple_command(mysql,COM_PROCESS_INFO,0,0,0))
    DBUG_RETURN(0);
  free_old_query(mysql);
  pos=(uchar*) mysql->net.read_pos;
  field_count=(uint) net_field_length(&pos);
  if (!(fields = (*mysql->methods->read_rows)(mysql,(MYSQL_FIELD*) 0,
					      protocol_41(mysql) ? 7 : 5)))
    DBUG_RETURN(NULL);
  if (!(mysql->fields=unpack_fields(fields,&mysql->field_alloc,field_count,0,
				    mysql->server_capabilities)))
    DBUG_RETURN(0);
  mysql->status=MYSQL_STATUS_GET_RESULT;
  mysql->field_count=field_count;
  DBUG_RETURN(mysql_store_result(mysql));
}


#ifdef USE_OLD_FUNCTIONS
int  STDCALL
mysql_create_db(MYSQL *mysql, const char *db)
{
  DBUG_ENTER("mysql_createdb");
  DBUG_PRINT("enter",("db: %s",db));
  DBUG_RETURN(simple_command(mysql,COM_CREATE_DB,db, (ulong) strlen(db),0));
}


int  STDCALL
mysql_drop_db(MYSQL *mysql, const char *db)
{
  DBUG_ENTER("mysql_drop_db");
  DBUG_PRINT("enter",("db: %s",db));
  DBUG_RETURN(simple_command(mysql,COM_DROP_DB,db,(ulong) strlen(db),0));
}
#endif


int STDCALL
mysql_shutdown(MYSQL *mysql, enum mysql_enum_shutdown_level shutdown_level)
{
  uchar level[1];
  DBUG_ENTER("mysql_shutdown");
  level[0]= (uchar) shutdown_level;
  DBUG_RETURN(simple_command(mysql, COM_SHUTDOWN, level, 1, 0));
}


int STDCALL
mysql_refresh(MYSQL *mysql,uint options)
{
  uchar bits[1];
  DBUG_ENTER("mysql_refresh");
  bits[0]= (uchar) options;
  DBUG_RETURN(simple_command(mysql, COM_REFRESH, bits, 1, 0));
}


int STDCALL
mysql_kill(MYSQL *mysql,ulong pid)
{
  uchar buff[4];
  DBUG_ENTER("mysql_kill");
  int4store(buff,pid);
  DBUG_RETURN(simple_command(mysql,COM_PROCESS_KILL,buff,sizeof(buff),0));
}


int STDCALL
mysql_set_server_option(MYSQL *mysql, enum enum_mysql_set_option option)
{
  uchar buff[2];
  DBUG_ENTER("mysql_set_server_option");
  int2store(buff, (uint) option);
  DBUG_RETURN(simple_command(mysql, COM_SET_OPTION, buff, sizeof(buff), 0));
}


int STDCALL
mysql_dump_debug_info(MYSQL *mysql)
{
  DBUG_ENTER("mysql_dump_debug_info");
  DBUG_RETURN(simple_command(mysql,COM_DEBUG,0,0,0));
}


const char *cli_read_statistics(MYSQL *mysql)
{
  mysql->net.read_pos[mysql->packet_length]=0;	/* End of stat string */
  if (!mysql->net.read_pos[0])
  {
    set_mysql_error(mysql, CR_WRONG_HOST_INFO, unknown_sqlstate);
    return mysql->net.last_error;
  }
  return (char*) mysql->net.read_pos;
}


const char * STDCALL
mysql_stat(MYSQL *mysql)
{
  DBUG_ENTER("mysql_stat");
  if (simple_command(mysql,COM_STATISTICS,0,0,0))
    DBUG_RETURN(mysql->net.last_error);
  DBUG_RETURN((*mysql->methods->read_statistics)(mysql));
}


int STDCALL
mysql_ping(MYSQL *mysql)
{
  int res;
  DBUG_ENTER("mysql_ping");
  res= simple_command(mysql,COM_PING,0,0,0);
  if (res == CR_SERVER_LOST && mysql->reconnect)
    res= simple_command(mysql,COM_PING,0,0,0);
  DBUG_RETURN(res);
}


const char * STDCALL
mysql_get_server_info(MYSQL *mysql)
{
  return((char*) mysql->server_version);
}


const char * STDCALL
mysql_get_host_info(MYSQL *mysql)
{
  return(mysql->host_info);
}


uint STDCALL
mysql_get_proto_info(MYSQL *mysql)
{
  return (mysql->protocol_version);
}

const char * STDCALL
mysql_get_client_info(void)
{
  return (char*) MYSQL_SERVER_VERSION;
}

ulong STDCALL mysql_get_client_version(void)
{
  return MYSQL_VERSION_ID;
}

my_bool STDCALL mysql_eof(MYSQL_RES *res)
{
  return res->eof;
}

MYSQL_FIELD * STDCALL mysql_fetch_field_direct(MYSQL_RES *res,uint fieldnr)
{
  return &(res)->fields[fieldnr];
}

MYSQL_FIELD * STDCALL mysql_fetch_fields(MYSQL_RES *res)
{
  return (res)->fields;
}

MYSQL_ROW_OFFSET STDCALL mysql_row_tell(MYSQL_RES *res)
{
  return res->data_cursor;
}

MYSQL_FIELD_OFFSET STDCALL mysql_field_tell(MYSQL_RES *res)
{
  return (res)->current_field;
}

/* MYSQL */

unsigned int STDCALL mysql_field_count(MYSQL *mysql)
{
  return mysql->last_used_con->field_count;
}

my_ulonglong STDCALL mysql_affected_rows(MYSQL *mysql)
{
  return mysql->last_used_con->affected_rows;
}

my_ulonglong STDCALL mysql_insert_id(MYSQL *mysql)
{
  return mysql->last_used_con->insert_id;
}

const char *STDCALL mysql_sqlstate(MYSQL *mysql)
{
  return mysql->net.sqlstate;
}

uint STDCALL mysql_warning_count(MYSQL *mysql)
{
  return mysql->warning_count;
}

const char *STDCALL mysql_info(MYSQL *mysql)
{
  return mysql->info;
}

ulong STDCALL mysql_thread_id(MYSQL *mysql)
{
  return (mysql)->thread_id;
}

const char * STDCALL mysql_character_set_name(MYSQL *mysql)
{
  return mysql->charset->csname;
}

void STDCALL mysql_get_character_set_info(MYSQL *mysql, MY_CHARSET_INFO *csinfo)
{
  csinfo->number   = mysql->charset->number;
  csinfo->state    = mysql->charset->state;
  csinfo->csname   = mysql->charset->csname;
  csinfo->name     = mysql->charset->name;
  csinfo->comment  = mysql->charset->comment;
  csinfo->mbminlen = mysql->charset->mbminlen;
  csinfo->mbmaxlen = mysql->charset->mbmaxlen;

  if (mysql->options.charset_dir)
    csinfo->dir = mysql->options.charset_dir;
  else
    csinfo->dir = charsets_dir;
}

uint STDCALL mysql_thread_safe(void)
{
#ifdef THREAD
  return 1;
#else
  return 0;
#endif
}


my_bool STDCALL mysql_embedded(void)
{
#ifdef EMBEDDED_LIBRARY
  return 1;
#else
  return 0;
#endif
}

/****************************************************************************
  Some support functions
****************************************************************************/

/*
  Functions called my my_net_init() to set some application specific variables
*/

void my_net_local_init(NET *net)
{
  net->max_packet=   (uint) net_buffer_length;
  my_net_set_read_timeout(net, CLIENT_NET_READ_TIMEOUT);
  my_net_set_write_timeout(net, CLIENT_NET_WRITE_TIMEOUT);
  net->retry_count=  1;
  net->max_packet_size= max(net_buffer_length, max_allowed_packet);
}

/*
  This function is used to create HEX string that you
  can use in a SQL statement in of the either ways:
    INSERT INTO blob_column VALUES (0xAABBCC);  (any MySQL version)
    INSERT INTO blob_column VALUES (X'AABBCC'); (4.1 and higher)
  
  The string in "from" is encoded to a HEX string.
  The result is placed in "to" and a terminating null byte is appended.
  
  The string pointed to by "from" must be "length" bytes long.
  You must allocate the "to" buffer to be at least length*2+1 bytes long.
  Each character needs two bytes, and you need room for the terminating
  null byte. When mysql_hex_string() returns, the contents of "to" will
  be a null-terminated string. The return value is the length of the
  encoded string, not including the terminating null character.

  The return value does not contain any leading 0x or a leading X' and
  trailing '. The caller must supply whichever of those is desired.
*/

ulong STDCALL
mysql_hex_string(char *to, const char *from, ulong length)
{
  char *to0= to;
  const char *end;
            
  for (end= from + length; from < end; from++)
  {
    *to++= _dig_vec_upper[((unsigned char) *from) >> 4];
    *to++= _dig_vec_upper[((unsigned char) *from) & 0x0F];
  }
  *to= '\0';
  return (ulong) (to-to0);
}

/*
  Add escape characters to a string (blob?) to make it suitable for a insert
  to should at least have place for length*2+1 chars
  Returns the length of the to string
*/

ulong STDCALL
mysql_escape_string(char *to,const char *from,ulong length)
{
  return escape_string_for_mysql(default_charset_info, to, 0, from, length);
}

ulong STDCALL
mysql_real_escape_string(MYSQL *mysql, char *to,const char *from,
			 ulong length)
{
  if (mysql->server_status & SERVER_STATUS_NO_BACKSLASH_ESCAPES)
    return escape_quotes_for_mysql(mysql->charset, to, 0, from, length);
  return escape_string_for_mysql(mysql->charset, to, 0, from, length);
}

void STDCALL
myodbc_remove_escape(MYSQL *mysql,char *name)
{
  char *to;
#ifdef USE_MB
  my_bool use_mb_flag=use_mb(mysql->charset);
  char *end;
  LINT_INIT(end);
  if (use_mb_flag)
    for (end=name; *end ; end++) ;
#endif

  for (to=name ; *name ; name++)
  {
#ifdef USE_MB
    int l;
    if (use_mb_flag && (l = my_ismbchar( mysql->charset, name , end ) ) )
    {
      while (l--)
	*to++ = *name++;
      name--;
      continue;
    }
#endif
    if (*name == '\\' && name[1])
      name++;
    *to++= *name;
  }
  *to=0;
}

/********************************************************************
 Implementation of new client API for 4.1 version.

 mysql_stmt_* are real prototypes used by applications.

 To make API work in embedded library all functions performing
 real I/O are prefixed with 'cli_' (abbreviated from 'Call Level
 Interface'). This functions are invoked via pointers set in
 MYSQL::methods structure. Embedded counterparts, prefixed with
 'emb_' reside in libmysqld/lib_sql.cc.
*********************************************************************/

/******************* Declarations ***********************************/

/* Default number of rows fetched per one COM_STMT_FETCH command. */

#define DEFAULT_PREFETCH_ROWS (ulong) 1

/*
  These functions are called by function pointer MYSQL_STMT::read_row_func.
  Each function corresponds to one of the read methods:
  - mysql_stmt_fetch without prior mysql_stmt_store_result,
  - mysql_stmt_fetch when result is stored,
  - mysql_stmt_fetch when there are no rows (always returns MYSQL_NO_DATA)
*/

static int stmt_read_row_unbuffered(MYSQL_STMT *stmt, unsigned char **row);
static int stmt_read_row_buffered(MYSQL_STMT *stmt, unsigned char **row);
static int stmt_read_row_from_cursor(MYSQL_STMT *stmt, unsigned char **row);
static int stmt_read_row_no_data(MYSQL_STMT *stmt, unsigned char **row);
static int stmt_read_row_no_result_set(MYSQL_STMT *stmt, unsigned char **row);

/*
  This function is used in mysql_stmt_store_result if
  STMT_ATTR_UPDATE_MAX_LENGTH attribute is set.
*/
static void stmt_update_metadata(MYSQL_STMT *stmt, MYSQL_ROWS *data);
static my_bool setup_one_fetch_function(MYSQL_BIND *, MYSQL_FIELD *field);

/* Auxilary function used to reset statement handle. */

#define RESET_SERVER_SIDE 1
#define RESET_LONG_DATA 2
#define RESET_STORE_RESULT 4

static my_bool reset_stmt_handle(MYSQL_STMT *stmt, uint flags);

/*
  Maximum sizes of MYSQL_TYPE_DATE, MYSQL_TYPE_TIME, MYSQL_TYPE_DATETIME
  values stored in network buffer.
*/

/* 1 (length) + 2 (year) + 1 (month) + 1 (day) */
#define MAX_DATE_REP_LENGTH 5

/*
  1 (length) + 1 (is negative) + 4 (day count) + 1 (hour)
  + 1 (minute) + 1 (seconds) + 4 (microseconds)
*/
#define MAX_TIME_REP_LENGTH 13

/*
  1 (length) + 2 (year) + 1 (month) + 1 (day) +
  1 (hour) + 1 (minute) + 1 (second) + 4 (microseconds)
*/
#define MAX_DATETIME_REP_LENGTH 12

#define MAX_DOUBLE_STRING_REP_LENGTH 331

/* A macro to check truncation errors */

#define IS_TRUNCATED(value, is_unsigned, min, max, umax) \
        ((is_unsigned) ? (((value) > (umax) || (value) < 0) ? 1 : 0) : \
                         (((value) > (max)  || (value) < (min)) ? 1 : 0))

#define BIND_RESULT_DONE 1
/*
  We report truncations only if at least one of MYSQL_BIND::error
  pointers is set. In this case stmt->bind_result_done |-ed with
  this flag.
*/
#define REPORT_DATA_TRUNCATION 2

/**************** Misc utility functions ****************************/

/*
  Reallocate the NET package to have at least length bytes available.

  SYNPOSIS
    my_realloc_str()
    net                 The NET structure to modify.
    length              Ensure that net->buff has space for at least
                        this number of bytes.

  RETURN VALUES
    0   Success.
    1   Error, i.e. out of memory or requested packet size is bigger
        than max_allowed_packet. The error code is stored in net->last_errno.
*/

static my_bool my_realloc_str(NET *net, ulong length)
{
  ulong buf_length= (ulong) (net->write_pos - net->buff);
  my_bool res=0;
  DBUG_ENTER("my_realloc_str");
  if (buf_length + length > net->max_packet)
  {
    res= net_realloc(net, buf_length + length);
    if (res)
    {
      strmov(net->sqlstate, unknown_sqlstate);
      strmov(net->last_error, ER(net->last_errno));
    }
    net->write_pos= net->buff+ buf_length;
  }
  DBUG_RETURN(res);
}


static void stmt_clear_error(MYSQL_STMT *stmt)
{
  if (stmt->last_errno)
  {
    stmt->last_errno= 0;
    stmt->last_error[0]= '\0';
    strmov(stmt->sqlstate, not_error_sqlstate);
  }
}

/**
  Set statement error code, sqlstate, and error message
  from given errcode and sqlstate.
*/

void set_stmt_error(MYSQL_STMT * stmt, int errcode,
                    const char *sqlstate, const char *err)
{
  DBUG_ENTER("set_stmt_error");
  DBUG_PRINT("enter", ("error: %d '%s'", errcode, ER(errcode)));
  DBUG_ASSERT(stmt != 0);

  if (err == 0)
    err= ER(errcode);

  stmt->last_errno= errcode;
  strmov(stmt->last_error, ER(errcode));
  strmov(stmt->sqlstate, sqlstate);

  DBUG_VOID_RETURN;
}


/**
  Set statement error code, sqlstate, and error message from NET.

  @param stmt  a statement handle. Copy the error here.
  @param net   mysql->net. Source of the error.
*/

void set_stmt_errmsg(MYSQL_STMT *stmt, NET *net)
{
  DBUG_ENTER("set_stmt_errmsg");
  DBUG_PRINT("enter", ("error: %d/%s '%s'",
                       net->last_errno,
                       net->sqlstate,
                       net->last_error));
  DBUG_ASSERT(stmt != 0);

  stmt->last_errno= net->last_errno;
  if (net->last_error && net->last_error[0])
    strmov(stmt->last_error, net->last_error);
  strmov(stmt->sqlstate, net->sqlstate);

  DBUG_VOID_RETURN;
}

/*
  Read and unpack server reply to COM_STMT_PREPARE command (sent from
  mysql_stmt_prepare).

  SYNOPSIS
    cli_read_prepare_result()
    mysql   connection handle
    stmt    statement handle

  RETURN VALUES
    0	ok
    1	error
*/

my_bool cli_read_prepare_result(MYSQL *mysql, MYSQL_STMT *stmt)
{
  uchar *pos;
  uint field_count, param_count;
  ulong packet_length;
  MYSQL_DATA *fields_data;
  DBUG_ENTER("cli_read_prepare_result");

  mysql= mysql->last_used_con;
  if ((packet_length= cli_safe_read(mysql)) == packet_error)
    DBUG_RETURN(1);
  mysql->warning_count= 0;

  pos= (uchar*) mysql->net.read_pos;
  stmt->stmt_id= uint4korr(pos+1); pos+= 5;
  /* Number of columns in result set */
  field_count=   uint2korr(pos);   pos+= 2;
  /* Number of placeholders in the statement */
  param_count=   uint2korr(pos);   pos+= 2;
  if (packet_length >= 12)
    mysql->warning_count= uint2korr(pos+1);

  if (param_count != 0)
  {
    MYSQL_DATA *param_data;

    /* skip parameters data: we don't support it yet */
    if (!(param_data= (*mysql->methods->read_rows)(mysql, (MYSQL_FIELD*)0, 7)))
      DBUG_RETURN(1);
    free_rows(param_data);
  }

  if (field_count != 0)
  {
    if (!(mysql->server_status & SERVER_STATUS_AUTOCOMMIT))
      mysql->server_status|= SERVER_STATUS_IN_TRANS;

    if (!(fields_data= (*mysql->methods->read_rows)(mysql,(MYSQL_FIELD*)0,7)))
      DBUG_RETURN(1);
    if (!(stmt->fields= unpack_fields(fields_data,&stmt->mem_root,
				      field_count,0,
				      mysql->server_capabilities)))
      DBUG_RETURN(1);
  }
  stmt->field_count=  field_count;
  stmt->param_count=  (ulong) param_count;
  DBUG_PRINT("exit",("field_count: %u  param_count: %u  warning_count: %u",
                     field_count, param_count, (uint) mysql->warning_count));

  DBUG_RETURN(0);
}


/*
  Allocate memory and init prepared statement structure.

  SYNOPSIS
    mysql_stmt_init()
    mysql   connection handle

  DESCRIPTION
    This is an entry point of the new API. Returned handle stands for
    a server-side prepared statement. Memory for this structure (~700
    bytes) is allocated using 'malloc'. Once created, the handle can be
    reused many times. Created statement handle is bound to connection
    handle provided to this call: its lifetime is limited by lifetime
    of connection.
    'mysql_stmt_init()' is a pure local call, server side structure is
    created only in mysql_stmt_prepare.
    Next steps you may want to make:
    - set a statement attribute (mysql_stmt_attr_set()),
    - prepare statement handle with a query (mysql_stmt_prepare()),
    - close statement handle and free its memory (mysql_stmt_close()),
    - reset statement with mysql_stmt_reset() (a no-op which will
      just return).
    Behaviour of the rest of API calls on this statement is not defined yet
    (though we're working on making each wrong call sequence return
    error).

  RETURN VALUE
    statement structure upon success and NULL if out of
    memory
*/

MYSQL_STMT * STDCALL
mysql_stmt_init(MYSQL *mysql)
{
  MYSQL_STMT *stmt;
  DBUG_ENTER("mysql_stmt_init");

  if (!(stmt= (MYSQL_STMT *) my_malloc(sizeof(MYSQL_STMT),
                                       MYF(MY_WME | MY_ZEROFILL))))
  {
    set_mysql_error(mysql, CR_OUT_OF_MEMORY, unknown_sqlstate);
    DBUG_RETURN(0);
  }

  init_alloc_root(&stmt->mem_root, 2048, 2048);
  init_alloc_root(&stmt->result.alloc, 4096, 4096);
  stmt->result.alloc.min_malloc= sizeof(MYSQL_ROWS);
  mysql->stmts= list_add(mysql->stmts, &stmt->list);
  stmt->list.data= stmt;
  stmt->state= MYSQL_STMT_INIT_DONE;
  stmt->mysql= mysql;
  stmt->read_row_func= stmt_read_row_no_result_set;
  stmt->prefetch_rows= DEFAULT_PREFETCH_ROWS;
  strmov(stmt->sqlstate, not_error_sqlstate);
  /* The rest of statement members was bzeroed inside malloc */

  DBUG_RETURN(stmt);
}


/*
  Prepare server side statement with query.

  SYNOPSIS
    mysql_stmt_prepare()
    stmt    statement handle
    query   statement to prepare
    length  statement length

  DESCRIPTION
    Associate statement with statement handle. This is done both on
    client and server sides. At this point the server parses given query
    and creates an internal structure to represent it.
    Next steps you may want to make:
    - find out if this statement returns a result set by
      calling mysql_stmt_field_count(), and get result set metadata
      with mysql_stmt_result_metadata(),
    - if query contains placeholders, bind input parameters to placeholders
      using mysql_stmt_bind_param(),
    - otherwise proceed directly to mysql_stmt_execute().

  IMPLEMENTATION NOTES
  - if this is a re-prepare of the statement, first close previous data
    structure on the server and free old statement data
  - then send the query to server and get back number of placeholders,
    number of columns in result set (if any), and result set metadata.
    At the same time allocate memory for input and output parameters
    to have less checks in mysql_stmt_bind_{param, result}.

  RETURN VALUES
    0  success
   !0  error
*/

int STDCALL
mysql_stmt_prepare(MYSQL_STMT *stmt, const char *query, ulong length)
{
  MYSQL *mysql= stmt->mysql;
  DBUG_ENTER("mysql_stmt_prepare");

  if (!mysql)
  {
    /* mysql can be reset in mysql_close called from mysql_reconnect */
    set_stmt_error(stmt, CR_SERVER_LOST, unknown_sqlstate, NULL);
    DBUG_RETURN(1);
  }

  /*
    Reset the last error in any case: that would clear the statement
    if the previous prepare failed.
  */
  stmt->last_errno= 0;
  stmt->last_error[0]= '\0';

  if ((int) stmt->state > (int) MYSQL_STMT_INIT_DONE)
  {
    /* This is second prepare with another statement */
    uchar buff[MYSQL_STMT_HEADER];               /* 4 bytes - stmt id */

    if (reset_stmt_handle(stmt, RESET_LONG_DATA | RESET_STORE_RESULT))
      DBUG_RETURN(1);
    /*
      These members must be reset for API to
      function in case of error or misuse.
    */
    stmt->bind_param_done= stmt->bind_result_done= FALSE;
    stmt->param_count= stmt->field_count= 0;
    free_root(&stmt->mem_root, MYF(MY_KEEP_PREALLOC));

    int4store(buff, stmt->stmt_id);

    /*
      Close statement in server

      If there was a 'use' result from another statement, or from
      mysql_use_result it won't be freed in mysql_stmt_free_result and
      we should get 'Commands out of sync' here.
    */
    stmt->state= MYSQL_STMT_INIT_DONE;
    if (stmt_command(mysql, COM_STMT_CLOSE, buff, 4, stmt))
    {
      set_stmt_errmsg(stmt, &mysql->net);
      DBUG_RETURN(1);
    }
  }

  if (stmt_command(mysql, COM_STMT_PREPARE, (const uchar*) query, length, stmt))
  {
    set_stmt_errmsg(stmt, &mysql->net);
    DBUG_RETURN(1);
  }

  if ((*mysql->methods->read_prepare_result)(mysql, stmt))
  {
    set_stmt_errmsg(stmt, &mysql->net);
    DBUG_RETURN(1);
  }

  /*
    alloc_root will return valid address even in case when param_count
    and field_count are zero. Thus we should never rely on stmt->bind
    or stmt->params when checking for existence of placeholders or
    result set.
  */
  if (!(stmt->params= (MYSQL_BIND *) alloc_root(&stmt->mem_root,
						sizeof(MYSQL_BIND)*
                                                (stmt->param_count +
                                                 stmt->field_count))))
  {
    set_stmt_error(stmt, CR_OUT_OF_MEMORY, unknown_sqlstate, NULL);
    DBUG_RETURN(1);
  }
  stmt->bind= stmt->params + stmt->param_count;
  stmt->state= MYSQL_STMT_PREPARE_DONE;
  DBUG_PRINT("info", ("Parameter count: %u", stmt->param_count));
  DBUG_RETURN(0);
}

/*
  Get result set metadata from reply to mysql_stmt_execute.
  This is used mainly for SHOW commands, as metadata for these
  commands is sent only with result set.
  To be removed when all commands will fully support prepared mode.
*/

static unsigned int alloc_stmt_fields(MYSQL_STMT *stmt)
{
  MYSQL_FIELD *fields, *field, *end;
  MEM_ROOT *alloc= &stmt->mem_root;
  MYSQL *mysql= stmt->mysql->last_used_con;

  stmt->field_count= mysql->field_count;

  /*
    Get the field information for non-select statements
    like SHOW and DESCRIBE commands
  */
  if (!(stmt->fields= (MYSQL_FIELD *) alloc_root(alloc,
						 sizeof(MYSQL_FIELD) *
						 stmt->field_count)) ||
      !(stmt->bind= (MYSQL_BIND *) alloc_root(alloc,
					      sizeof(MYSQL_BIND) *
					      stmt->field_count)))
    return 0;

  for (fields= mysql->fields, end= fields+stmt->field_count,
	 field= stmt->fields;
       field && fields < end; fields++, field++)
  {
    field->db       = strdup_root(alloc,fields->db);
    field->table    = strdup_root(alloc,fields->table);
    field->org_table= strdup_root(alloc,fields->org_table);
    field->name     = strdup_root(alloc,fields->name);
    field->org_name = strdup_root(alloc,fields->org_name);
    field->charsetnr= fields->charsetnr;
    field->length   = fields->length;
    field->type     = fields->type;
    field->flags    = fields->flags;
    field->decimals = fields->decimals;
    field->def      = fields->def ? strdup_root(alloc,fields->def): 0;
    field->max_length= 0;
  }
  return stmt->field_count;
}


/*
  Update result set columns metadata if it was sent again in
  reply to COM_STMT_EXECUTE.
*/

static void update_stmt_fields(MYSQL_STMT *stmt)
{
  MYSQL_FIELD *field= stmt->mysql->fields;
  MYSQL_FIELD *field_end= field + stmt->field_count;
  MYSQL_FIELD *stmt_field= stmt->fields;
  MYSQL_BIND *my_bind= stmt->bind_result_done ? stmt->bind : 0;

  DBUG_ASSERT(stmt->field_count == stmt->mysql->field_count);

  for (; field < field_end; ++field, ++stmt_field)
  {
    stmt_field->charsetnr= field->charsetnr;
    stmt_field->length   = field->length;
    stmt_field->type     = field->type;
    stmt_field->flags    = field->flags;
    stmt_field->decimals = field->decimals;
    if (my_bind)
    {
      /* Ignore return value: it should be 0 if bind_result succeeded. */
      (void) setup_one_fetch_function(my_bind++, stmt_field);
    }
  }
}

/*
  Returns prepared statement metadata in the form of a result set.

  SYNOPSIS
    mysql_stmt_result_metadata()
    stmt  statement handle

  DESCRIPTION
    This function should be used after mysql_stmt_execute().
    You can safely check that prepared statement has a result set by calling
    mysql_stmt_field_count(): if number of fields is not zero, you can call
    this function to get fields metadata.
    Next steps you may want to make:
    - find out number of columns in result set by calling
      mysql_num_fields(res) (the same value is returned by
      mysql_stmt_field_count())
    - fetch metadata for any column with mysql_fetch_field,
      mysql_fetch_field_direct, mysql_fetch_fields, mysql_field_seek.
    - free returned MYSQL_RES structure with mysql_free_result.
    - proceed to binding of output parameters.

  RETURN
    NULL  statement contains no result set or out of memory.
          In the latter case you can retreive error message
          with mysql_stmt_error.
    MYSQL_RES  a result set with no rows
*/

MYSQL_RES * STDCALL
mysql_stmt_result_metadata(MYSQL_STMT *stmt)
{
  MYSQL_RES *result;
  DBUG_ENTER("mysql_stmt_result_metadata");

  /*
    stmt->fields is only defined if stmt->field_count is not null;
    stmt->field_count is initialized in prepare.
  */
  if (!stmt->field_count)
     DBUG_RETURN(0);

  if (!(result=(MYSQL_RES*) my_malloc(sizeof(*result),
                                      MYF(MY_WME | MY_ZEROFILL))))
  {
    set_stmt_error(stmt, CR_OUT_OF_MEMORY, unknown_sqlstate, NULL);
    DBUG_RETURN(0);
  }

  result->methods=	stmt->mysql->methods;
  result->eof=		1;                      /* Marker for buffered */
  result->fields=	stmt->fields;
  result->field_count=	stmt->field_count;
  /* The rest of members of 'result' was bzeroed inside malloc */
  DBUG_RETURN(result);
}


/*
  Returns parameter columns meta information in the form of
  result set.

  SYNOPSYS
    mysql_stmt_param_metadata()
    stmt    statement handle

  DESCRIPTION
    This function can be called after you prepared the statement handle
    with mysql_stmt_prepare().
    XXX: not implemented yet.

  RETURN
    MYSQL_RES on success, 0 if there is no metadata.
    Currently this function always returns 0.
*/

MYSQL_RES * STDCALL
mysql_stmt_param_metadata(MYSQL_STMT *stmt)
{
  DBUG_ENTER("mysql_stmt_param_metadata");

  if (!stmt->param_count)
    DBUG_RETURN(0);

  /*
    TODO: Fix this when server sends the information.
    Till then keep a dummy prototype.
  */
  DBUG_RETURN(0); 
}


/* Store type of parameter in network buffer. */

static void store_param_type(char **pos, MYSQL_BIND *param)
{
  uint typecode= param->buffer_type | (param->is_unsigned ? 32768 : 0);
  int2store(*pos, typecode);
  *pos+= 2;
}


/*
  Functions to store parameter data in network packet.

  SYNOPSIS
    store_param_xxx()
    net			MySQL NET connection
    param		MySQL bind param

  DESCRIPTION
    These funtions are invoked from mysql_stmt_execute() by
    MYSQL_BIND::store_param_func pointer. This pointer is set once per
    many executions in mysql_stmt_bind_param(). The caller must ensure
    that network buffer have enough capacity to store parameter
    (MYSQL_BIND::buffer_length contains needed number of bytes).
*/

static void store_param_tinyint(NET *net, MYSQL_BIND *param)
{
  *(net->write_pos++)= *(uchar *) param->buffer;
}

static void store_param_short(NET *net, MYSQL_BIND *param)
{
  short value= *(short*) param->buffer;
  int2store(net->write_pos,value);
  net->write_pos+=2;
}

static void store_param_int32(NET *net, MYSQL_BIND *param)
{
  int32 value= *(int32*) param->buffer;
  int4store(net->write_pos,value);
  net->write_pos+=4;
}

static void store_param_int64(NET *net, MYSQL_BIND *param)
{
  longlong value= *(longlong*) param->buffer;
  int8store(net->write_pos,value);
  net->write_pos+= 8;
}

static void store_param_float(NET *net, MYSQL_BIND *param)
{
  float value= *(float*) param->buffer;
  float4store(net->write_pos, value);
  net->write_pos+= 4;
}

static void store_param_double(NET *net, MYSQL_BIND *param)
{
  double value= *(double*) param->buffer;
  float8store(net->write_pos, value);
  net->write_pos+= 8;
}

static void store_param_time(NET *net, MYSQL_BIND *param)
{
  MYSQL_TIME *tm= (MYSQL_TIME *) param->buffer;
  char buff[MAX_TIME_REP_LENGTH], *pos;
  uint length;

  pos= buff+1;
  pos[0]= tm->neg ? 1: 0;
  int4store(pos+1, tm->day);
  pos[5]= (uchar) tm->hour;
  pos[6]= (uchar) tm->minute;
  pos[7]= (uchar) tm->second;
  int4store(pos+8, tm->second_part);
  if (tm->second_part)
    length= 12;
  else if (tm->hour || tm->minute || tm->second || tm->day)
    length= 8;
  else
    length= 0;
  buff[0]= (char) length++;
  memcpy((char *)net->write_pos, buff, length);
  net->write_pos+= length;
}

static void net_store_datetime(NET *net, MYSQL_TIME *tm)
{
  char buff[MAX_DATETIME_REP_LENGTH], *pos;
  uint length;

  pos= buff+1;

  int2store(pos, tm->year);
  pos[2]= (uchar) tm->month;
  pos[3]= (uchar) tm->day;
  pos[4]= (uchar) tm->hour;
  pos[5]= (uchar) tm->minute;
  pos[6]= (uchar) tm->second;
  int4store(pos+7, tm->second_part);
  if (tm->second_part)
    length= 11;
  else if (tm->hour || tm->minute || tm->second)
    length= 7;
  else if (tm->year || tm->month || tm->day)
    length= 4;
  else
    length= 0;
  buff[0]= (char) length++;
  memcpy((char *)net->write_pos, buff, length);
  net->write_pos+= length;
}

static void store_param_date(NET *net, MYSQL_BIND *param)
{
  MYSQL_TIME tm= *((MYSQL_TIME *) param->buffer);
  tm.hour= tm.minute= tm.second= tm.second_part= 0;
  net_store_datetime(net, &tm);
}

static void store_param_datetime(NET *net, MYSQL_BIND *param)
{
  MYSQL_TIME *tm= (MYSQL_TIME *) param->buffer;
  net_store_datetime(net, tm);
}

static void store_param_str(NET *net, MYSQL_BIND *param)
{
  /* param->length is always set in mysql_stmt_bind_param */
  ulong length= *param->length;
  uchar *to= net_store_length(net->write_pos, length);
  memcpy(to, param->buffer, length);
  net->write_pos= to+length;
}


/*
  Mark if the parameter is NULL.

  SYNOPSIS
    store_param_null()
    net			MySQL NET connection
    param		MySQL bind param

  DESCRIPTION
    A data package starts with a string of bits where we set a bit
    if a parameter is NULL. Unlike bit string in result set row, here
    we don't have reserved bits for OK/error packet.
*/

static void store_param_null(NET *net, MYSQL_BIND *param)
{
  uint pos= param->param_number;
  net->buff[pos/8]|=  (uchar) (1 << (pos & 7));
}


/*
  Store one parameter in network packet: data is read from
  client buffer and saved in network packet by means of one
  of store_param_xxxx functions.
*/

static my_bool store_param(MYSQL_STMT *stmt, MYSQL_BIND *param)
{
  NET *net= &stmt->mysql->net;
  DBUG_ENTER("store_param");
  DBUG_PRINT("enter",("type: %d  buffer: 0x%lx  length: %lu  is_null: %d",
		      param->buffer_type,
		      (long) (param->buffer ? param->buffer : NullS),
                      *param->length, *param->is_null));

  if (*param->is_null)
    store_param_null(net, param);
  else
  {
    /*
      Param->length should ALWAYS point to the correct length for the type
      Either to the length pointer given by the user or param->buffer_length
    */
    if ((my_realloc_str(net, *param->length)))
    {
      set_stmt_errmsg(stmt, net);
      DBUG_RETURN(1);
    }
    (*param->store_param_func)(net, param);
  }
  DBUG_RETURN(0);
}


/*
  Auxilary function to send COM_STMT_EXECUTE packet to server and read reply.
  Used from cli_stmt_execute, which is in turn used by mysql_stmt_execute.
*/

static my_bool execute(MYSQL_STMT *stmt, char *packet, ulong length)
{
  MYSQL *mysql= stmt->mysql;
  NET	*net= &mysql->net;
  uchar buff[4 /* size of stmt id */ +
             5 /* execution flags */];
  my_bool res;
  DBUG_ENTER("execute");
  DBUG_DUMP("packet", (uchar *) packet, length);

  mysql->last_used_con= mysql;
  int4store(buff, stmt->stmt_id);		/* Send stmt id to server */
  buff[4]= (char) stmt->flags;
  int4store(buff+5, 1);                         /* iteration count */

  res= test(cli_advanced_command(mysql, COM_STMT_EXECUTE, buff, sizeof(buff),
<<<<<<< HEAD
                                 (uchar*) packet, length, 1, NULL) ||
=======
                                 packet, length, 1, stmt) ||
>>>>>>> 3973c140
            (*mysql->methods->read_query_result)(mysql));
  stmt->affected_rows= mysql->affected_rows;
  stmt->server_status= mysql->server_status;
  stmt->insert_id= mysql->insert_id;
  if (res)
  {
    set_stmt_errmsg(stmt, net);
    DBUG_RETURN(1);
  }
  DBUG_RETURN(0);
}


int cli_stmt_execute(MYSQL_STMT *stmt)
{
  DBUG_ENTER("cli_stmt_execute");

  if (stmt->param_count)
  {
    MYSQL *mysql= stmt->mysql;
    NET        *net= &mysql->net;
    MYSQL_BIND *param, *param_end;
    char       *param_data;
    ulong length;
    uint null_count;
    my_bool    result;

    if (!stmt->bind_param_done)
    {
      set_stmt_error(stmt, CR_PARAMS_NOT_BOUND, unknown_sqlstate, NULL);
      DBUG_RETURN(1);
    }
    if (mysql->status != MYSQL_STATUS_READY ||
        mysql->server_status & SERVER_MORE_RESULTS_EXISTS)
    {
      set_stmt_error(stmt, CR_COMMANDS_OUT_OF_SYNC, unknown_sqlstate, NULL);
      DBUG_RETURN(1);
    }

    net_clear(net, 1);				/* Sets net->write_pos */
    /* Reserve place for null-marker bytes */
    null_count= (stmt->param_count+7) /8;
    if (my_realloc_str(net, null_count + 1))
    {
      set_stmt_errmsg(stmt, net);
      DBUG_RETURN(1);
    }
    bzero((char*) net->write_pos, null_count);
    net->write_pos+= null_count;
    param_end= stmt->params + stmt->param_count;

    /* In case if buffers (type) altered, indicate to server */
    *(net->write_pos)++= (uchar) stmt->send_types_to_server;
    if (stmt->send_types_to_server)
    {
      if (my_realloc_str(net, 2 * stmt->param_count))
      {
        set_stmt_errmsg(stmt, net);
        DBUG_RETURN(1);
      }
      /*
	Store types of parameters in first in first package
	that is sent to the server.
      */
      for (param= stmt->params;	param < param_end ; param++)
        store_param_type((char**) &net->write_pos, param);
    }

    for (param= stmt->params; param < param_end; param++)
    {
      /* check if mysql_stmt_send_long_data() was used */
      if (param->long_data_used)
	param->long_data_used= 0;	/* Clear for next execute call */
      else if (store_param(stmt, param))
	DBUG_RETURN(1);
    }
    length= (ulong) (net->write_pos - net->buff);
    /* TODO: Look into avoding the following memdup */
    if (!(param_data= my_memdup(net->buff, length, MYF(0))))
    {
      set_stmt_error(stmt, CR_OUT_OF_MEMORY, unknown_sqlstate, NULL);
      DBUG_RETURN(1);
    }
    result= execute(stmt, param_data, length);
    stmt->send_types_to_server=0;
    my_free(param_data, MYF(MY_WME));
    DBUG_RETURN(result);
  }
  DBUG_RETURN((int) execute(stmt,0,0));
}

/*
  Read one row from buffered result set.  Result set is created by prior
  call to mysql_stmt_store_result().
  SYNOPSIS
    stmt_read_row_buffered()

  RETURN VALUE
    0             - success; *row is set to valid row pointer (row data
                    is stored in result set buffer)
    MYSQL_NO_DATA - end of result set. *row is set to NULL
*/

static int stmt_read_row_buffered(MYSQL_STMT *stmt, unsigned char **row)
{
  if (stmt->data_cursor)
  {
    *row= (uchar *) stmt->data_cursor->data;
    stmt->data_cursor= stmt->data_cursor->next;
    return 0;
  }
  *row= 0;
  return MYSQL_NO_DATA;
}

/*
  Read one row from network: unbuffered non-cursor fetch.
  If last row was read, or error occured, erase this statement
  from record pointing to object unbuffered fetch is performed from.

  SYNOPSIS
    stmt_read_row_unbuffered()
    stmt  statement handle
    row   pointer to write pointer to row data;

  RETURN VALUE
    0           - success; *row contains valid address of a row;
                  row data is stored in network buffer
    1           - error; error code is written to
                  stmt->last_{errno,error}; *row is not changed
  MYSQL_NO_DATA - end of file was read from network;
                  *row is set to NULL
*/

static int stmt_read_row_unbuffered(MYSQL_STMT *stmt, unsigned char **row)
{
  int rc= 1;
  MYSQL *mysql= stmt->mysql;
  /*
    This function won't be called if stmt->field_count is zero
    or execution wasn't done: this is ensured by mysql_stmt_execute.
  */
  if (!mysql)
  {
    set_stmt_error(stmt, CR_SERVER_LOST, unknown_sqlstate, NULL);
    return 1;
  }
  if (mysql->status != MYSQL_STATUS_GET_RESULT)
  {
    set_stmt_error(stmt, stmt->unbuffered_fetch_cancelled ?
                   CR_FETCH_CANCELED : CR_COMMANDS_OUT_OF_SYNC,
                   unknown_sqlstate, NULL);
    goto error;
  }
  if ((*mysql->methods->unbuffered_fetch)(mysql, (char**) row))
  {
    set_stmt_errmsg(stmt, &mysql->net);
    /*
      If there was an error, there are no more pending rows:
      reset statement status to not hang up in following
      mysql_stmt_close (it will try to flush result set before
      closing the statement).
    */
    mysql->status= MYSQL_STATUS_READY;
    goto error;
  }
  if (!*row)
  {
    mysql->status= MYSQL_STATUS_READY;
    rc= MYSQL_NO_DATA;
    goto error;
  }
  return 0;
error:
  if (mysql->unbuffered_fetch_owner == &stmt->unbuffered_fetch_cancelled)
    mysql->unbuffered_fetch_owner= 0;
  return rc;
}


/*
  Fetch statement row using server side cursor.

  SYNOPSIS
    stmt_read_row_from_cursor()

  RETURN VALUE
    0            success
    1            error
  MYSQL_NO_DATA  end of data
*/

static int
stmt_read_row_from_cursor(MYSQL_STMT *stmt, unsigned char **row)
{
  if (stmt->data_cursor)
    return stmt_read_row_buffered(stmt, row);
  if (stmt->server_status & SERVER_STATUS_LAST_ROW_SENT)
    stmt->server_status &= ~SERVER_STATUS_LAST_ROW_SENT;
  else
  {
    MYSQL *mysql= stmt->mysql;
    NET *net= &mysql->net;
    MYSQL_DATA *result= &stmt->result;
    uchar buff[4 /* statement id */ +
               4 /* number of rows to fetch */];

    free_root(&result->alloc, MYF(MY_KEEP_PREALLOC));
    result->data= NULL;
    result->rows= 0;
    /* Send row request to the server */
    int4store(buff, stmt->stmt_id);
    int4store(buff + 4, stmt->prefetch_rows); /* number of rows to fetch */
    if ((*mysql->methods->advanced_command)(mysql, COM_STMT_FETCH,
<<<<<<< HEAD
                                            buff, sizeof(buff), (uchar*) 0, 0,
                                            1, NULL))
=======
                                            buff, sizeof(buff), NullS, 0,
                                            1, stmt))
>>>>>>> 3973c140
    {
      set_stmt_errmsg(stmt, net);
      return 1;
    }
    if ((*mysql->methods->read_rows_from_cursor)(stmt))
      return 1;
    stmt->server_status= mysql->server_status;

    stmt->data_cursor= result->data;
    return stmt_read_row_buffered(stmt, row);
  }
  *row= 0;
  return MYSQL_NO_DATA;
}


/*
  Default read row function to not SIGSEGV in client in
  case of wrong sequence of API calls.
*/

static int
stmt_read_row_no_data(MYSQL_STMT *stmt  __attribute__((unused)),
                      unsigned char **row  __attribute__((unused)))
{
  return MYSQL_NO_DATA;
}

static int
stmt_read_row_no_result_set(MYSQL_STMT *stmt  __attribute__((unused)),
                      unsigned char **row  __attribute__((unused)))
{
  set_stmt_error(stmt, CR_NO_RESULT_SET, unknown_sqlstate, NULL);
  return 1;
}


/*
  Get/set statement attributes

  SYNOPSIS
    mysql_stmt_attr_get()
    mysql_stmt_attr_set()

    attr_type  statement attribute
    value      casted to const void * pointer to value.

  RETURN VALUE
    0 success
   !0 wrong attribute type
*/

my_bool STDCALL mysql_stmt_attr_set(MYSQL_STMT *stmt,
                                    enum enum_stmt_attr_type attr_type,
                                    const void *value)
{
  switch (attr_type) {
  case STMT_ATTR_UPDATE_MAX_LENGTH:
    stmt->update_max_length= value ? *(const my_bool*) value : 0;
    break;
  case STMT_ATTR_CURSOR_TYPE:
  {
    ulong cursor_type;
    cursor_type= value ? *(ulong*) value : 0UL;
    if (cursor_type > (ulong) CURSOR_TYPE_READ_ONLY)
      goto err_not_implemented;
    stmt->flags= cursor_type;
    break;
  }
  case STMT_ATTR_PREFETCH_ROWS:
  {
    ulong prefetch_rows= value ? *(ulong*) value : DEFAULT_PREFETCH_ROWS;
    if (value == 0)
      return TRUE;
    stmt->prefetch_rows= prefetch_rows;
    break;
  }
  default:
    goto err_not_implemented;
  }
  return FALSE;
err_not_implemented:
  set_stmt_error(stmt, CR_NOT_IMPLEMENTED, unknown_sqlstate, NULL);
  return TRUE;
}


my_bool STDCALL mysql_stmt_attr_get(MYSQL_STMT *stmt,
                                    enum enum_stmt_attr_type attr_type,
                                    void *value)
{
  switch (attr_type) {
  case STMT_ATTR_UPDATE_MAX_LENGTH:
    *(my_bool*) value= stmt->update_max_length;
    break;
  case STMT_ATTR_CURSOR_TYPE:
    *(ulong*) value= stmt->flags;
    break;
  case STMT_ATTR_PREFETCH_ROWS:
    *(ulong*) value= stmt->prefetch_rows;
    break;
  default:
    return TRUE;
  }
  return FALSE;
}


/*
  Send placeholders data to server (if there are placeholders)
  and execute prepared statement.

  SYNOPSIS
    mysql_stmt_execute()
    stmt  statement handle. The handle must be created
          with mysql_stmt_init() and prepared with
          mysql_stmt_prepare(). If there are placeholders
          in the statement they must be bound to local
          variables with mysql_stmt_bind_param().

  DESCRIPTION
    This function will automatically flush pending result
    set (if there is one), send parameters data to the server
    and read result of statement execution.
    If previous result set was cached with mysql_stmt_store_result()
    it will also be freed in the beginning of this call.
    The server can return 3 types of responses to this command:
    - error, can be retrieved with mysql_stmt_error()
    - ok, no result set pending. In this case we just update
      stmt->insert_id and stmt->affected_rows.
    - the query returns a result set: there could be 0 .. N
    rows in it. In this case the server can also send updated
    result set metadata.

    Next steps you may want to make:
    - find out if there is result set with mysql_stmt_field_count().
    If there is one:
    - optionally, cache entire result set on client to unblock
    connection with mysql_stmt_store_result()
    - bind client variables to result set columns and start read rows
    with mysql_stmt_fetch().
    - reset statement with mysql_stmt_reset() or close it with
    mysql_stmt_close()
    Otherwise:
    - find out last insert id and number of affected rows with
    mysql_stmt_insert_id(), mysql_stmt_affected_rows()

  RETURN
    0   success
    1   error, message can be retrieved with mysql_stmt_error().
*/

int STDCALL mysql_stmt_execute(MYSQL_STMT *stmt)
{
  MYSQL *mysql= stmt->mysql;
  DBUG_ENTER("mysql_stmt_execute");

  if (!mysql)
  {
    /* Error is already set in mysql_detatch_stmt_list */
    DBUG_RETURN(1);
  }

  if (reset_stmt_handle(stmt, RESET_STORE_RESULT))
    DBUG_RETURN(1);
  /*
    No need to check for stmt->state: if the statement wasn't
    prepared we'll get 'unknown statement handler' error from server.
  */
  if (mysql->methods->stmt_execute(stmt))
    DBUG_RETURN(1);
  if (mysql->field_count)
  {
    /* Server has sent result set metadata */
    if (stmt->field_count == 0)
    {
      /*
        This is 'SHOW'/'EXPLAIN'-like query. Current implementation of
        prepared statements can't send result set metadata for these queries
        on prepare stage. Read it now.
      */
      alloc_stmt_fields(stmt);
    }
    else
    {
      /*
        Update result set metadata if it for some reason changed between
        prepare and execute, i.e.:
        - in case of 'SELECT ?' we don't know column type unless data was
          supplied to mysql_stmt_execute, so updated column type is sent
          now.
        - if data dictionary changed between prepare and execute, for
          example a table used in the query was altered.
        Note, that now (4.1.3) we always send metadata in reply to
        COM_STMT_EXECUTE (even if it is not necessary), so either this or
        previous branch always works.
        TODO: send metadata only when it's really necessary and add a warning
        'Metadata changed' when it's sent twice.
      */
      update_stmt_fields(stmt);
    }
  }
  stmt->state= MYSQL_STMT_EXECUTE_DONE;
  if (stmt->field_count)
  {
    if (stmt->server_status & SERVER_STATUS_CURSOR_EXISTS)
    {
      mysql->status= MYSQL_STATUS_READY;
      stmt->read_row_func= stmt_read_row_from_cursor;
    }
    else if (stmt->flags & CURSOR_TYPE_READ_ONLY)
    {
      /*
        This is a single-row result set, a result set with no rows, EXPLAIN,
        SHOW VARIABLES, or some other command which either a) bypasses the
        cursors framework in the server and writes rows directly to the
        network or b) is more efficient if all (few) result set rows are
        precached on client and server's resources are freed.
      */
      DBUG_RETURN(mysql_stmt_store_result(stmt));
    }
    else
    {
      stmt->mysql->unbuffered_fetch_owner= &stmt->unbuffered_fetch_cancelled;
      stmt->unbuffered_fetch_cancelled= FALSE;
      stmt->read_row_func= stmt_read_row_unbuffered;
    }
  }
  DBUG_RETURN(0);
}


/*
  Return total parameters count in the statement
*/

ulong STDCALL mysql_stmt_param_count(MYSQL_STMT * stmt)
{
  DBUG_ENTER("mysql_stmt_param_count");
  DBUG_RETURN(stmt->param_count);
}

/*
  Return total affected rows from the last statement
*/

my_ulonglong STDCALL mysql_stmt_affected_rows(MYSQL_STMT *stmt)
{
  return stmt->affected_rows;
}


/*
  Returns the number of result columns for the most recent query
  run on this statement.
*/

unsigned int STDCALL mysql_stmt_field_count(MYSQL_STMT *stmt)
{
  return stmt->field_count;
}

/*
  Return last inserted id for auto_increment columns.

  SYNOPSIS
    mysql_stmt_insert_id()
    stmt    statement handle

  DESCRIPTION
    Current implementation of this call has a caveat: stmt->insert_id is
    unconditionally updated from mysql->insert_id in the end of each
    mysql_stmt_execute(). This works OK if mysql->insert_id contains new
    value (sent in reply to mysql_stmt_execute()), otherwise stmt->insert_id
    value gets undefined, as it's updated from some arbitrary value saved in
    connection structure during some other call.
*/

my_ulonglong STDCALL mysql_stmt_insert_id(MYSQL_STMT *stmt)
{
  return stmt->insert_id;
}


static my_bool int_is_null_true= 1;		/* Used for MYSQL_TYPE_NULL */
static my_bool int_is_null_false= 0;


/*
  Set up input data buffers for a statement.

  SYNOPSIS
    mysql_stmt_bind_param()
    stmt    statement handle
            The statement must be prepared with mysql_stmt_prepare().
    my_bind Array of mysql_stmt_param_count() bind parameters.
            This function doesn't check that size of this argument
            is >= mysql_stmt_field_count(): it's user's responsibility.

  DESCRIPTION
    Use this call after mysql_stmt_prepare() to bind user variables to
    placeholders.
    Each element of bind array stands for a placeholder. Placeholders
    are counted from 0.  For example statement
    'INSERT INTO t (a, b) VALUES (?, ?)'
    contains two placeholders, and for such statement you should supply
    bind array of two elements (MYSQL_BIND bind[2]).

    By properly initializing bind array you can bind virtually any
    C language type to statement's placeholders:
    First, it's strongly recommended to always zero-initialize entire
    bind structure before setting its members. This will both shorten
    your application code and make it robust to future extensions of
    MYSQL_BIND structure.
    Then you need to assign typecode of your application buffer to
    MYSQL_BIND::buffer_type. The following typecodes with their
    correspondence to C language types are supported:
    MYSQL_TYPE_TINY       for 8-bit integer variables. Normally it's
                          'signed char' and 'unsigned char';
    MYSQL_TYPE_SHORT      for 16-bit signed and unsigned variables. This
                          is usually 'short' and 'unsigned short';
    MYSQL_TYPE_LONG       for 32-bit signed and unsigned variables. It
                          corresponds to 'int' and 'unsigned int' on
                          vast majority of platforms. On IA-32 and some
                          other 32-bit systems you can also use 'long'
                          here;
    MYSQL_TYPE_LONGLONG   64-bit signed or unsigned integer.  Stands for
                          '[unsigned] long long' on most platforms;
    MYSQL_TYPE_FLOAT      32-bit floating point type, 'float' on most
                          systems;
    MYSQL_TYPE_DOUBLE     64-bit floating point type, 'double' on most
                          systems;
    MYSQL_TYPE_TIME       broken-down time stored in MYSQL_TIME
                          structure
    MYSQL_TYPE_DATE       date stored in MYSQL_TIME structure
    MYSQL_TYPE_DATETIME   datetime stored in MYSQL_TIME structure See
                          more on how to use these types for sending
                          dates and times below;
    MYSQL_TYPE_STRING     character string, assumed to be in
                          character-set-client. If character set of
                          client is not equal to character set of
                          column, value for this placeholder will be
                          converted to destination character set before
                          insert.
    MYSQL_TYPE_BLOB       sequence of bytes. This sequence is assumed to
                          be in binary character set (which is the same
                          as no particular character set), and is never
                          converted to any other character set. See also
                          notes about supplying string/blob length
                          below.
    MYSQL_TYPE_NULL       special typecode for binding nulls.
    These C/C++ types are not supported yet by the API: long double,
    bool.

    As you can see from the list above, it's responsibility of
    application programmer to ensure that chosen typecode properly
    corresponds to host language type. For example on all platforms
    where we build MySQL packages (as of MySQL 4.1.4) int is a 32-bit
    type. So for int you can always assume that proper typecode is
    MYSQL_TYPE_LONG (however queer it sounds, the name is legacy of the
    old MySQL API). In contrary sizeof(long) can be 4 or 8 8-bit bytes,
    depending on platform.

    TODO: provide client typedefs for each integer and floating point
    typecode, i. e. int8, uint8, float32, etc.

    Once typecode was set, it's necessary to assign MYSQL_BIND::buffer
    to point to the buffer of given type. Finally, additional actions
    may be taken for some types or use cases:

    Binding integer types.
      For integer types you might also need to set MYSQL_BIND::is_unsigned
      member. Set it to TRUE when binding unsigned char, unsigned short,
      unsigned int, unsigned long, unsigned long long.

    Binding floating point types.
      For floating point types you just need to set
      MYSQL_BIND::buffer_type and MYSQL_BIND::buffer. The rest of the
      members should be zero-initialized.

    Binding NULLs.
      You might have a column always NULL, never NULL, or sometimes
      NULL.  For an always NULL column set MYSQL_BIND::buffer_type to
      MYSQL_TYPE_NULL.  The rest of the members just need to be
      zero-initialized.  For never NULL columns set
      MYSQL_BIND::is_null to 0, or this has already been done if you
      zero-initialized the entire structure.  If you set
      MYSQL_TYPE::is_null to point to an application buffer of type
      'my_bool', then this buffer will be checked on each execution:
      this way you can set the buffer to TRUE, or any non-0 value for
      NULLs, and to FALSE or 0 for not NULL data.

    Binding text strings and sequences of bytes.
      For strings, in addition to MYSQL_BIND::buffer_type and
      MYSQL_BIND::buffer you need to set MYSQL_BIND::length or
      MYSQL_BIND::buffer_length.  If 'length' is set, 'buffer_length'
      is ignored. 'buffer_length' member should be used when size of
      string doesn't change between executions. If you want to vary
      buffer length for each value, set 'length' to point to an
      application buffer of type 'unsigned long' and set this long to
      length of the string before each mysql_stmt_execute().

    Binding dates and times.
      For binding dates and times prepared statements API provides
      clients with MYSQL_TIME structure. A pointer to instance of this
      structure should be assigned to MYSQL_BIND::buffer whenever
      MYSQL_TYPE_TIME, MYSQL_TYPE_DATE, MYSQL_TYPE_DATETIME typecodes
      are used.  When typecode is MYSQL_TYPE_TIME, only members
      'hour', 'minute', 'second' and 'neg' (is time offset negative)
      are used. These members only will be sent to the server.
      MYSQL_TYPE_DATE implies use of 'year', 'month', 'day', 'neg'.
      MYSQL_TYPE_DATETIME utilizes both parts of MYSQL_TIME structure.
      You don't have to set MYSQL_TIME::time_type member: it's not
      used when sending data to the server, typecode information is
      enough.  'second_part' member can hold microsecond precision of
      time value, but now it's only supported on protocol level: you
      can't store microsecond in a column, or use in temporal
      calculations. However, if you send a time value with microsecond
      part for 'SELECT ?', statement, you'll get it back unchanged
      from the server.

    Data conversion.
      If conversion from host language type to data representation,
      corresponding to SQL type, is required it's done on the server.
      Data truncation is possible when conversion is lossy. For
      example, if you supply MYSQL_TYPE_DATETIME value out of valid
      SQL type TIMESTAMP range, the same conversion will be applied as
      if this value would have been sent as string in the old
      protocol.  TODO: document how the server will behave in case of
      truncation/data loss.

    After variables were bound, you can repeatedly set/change their
    values and mysql_stmt_execute() the statement.

    See also: mysql_stmt_send_long_data() for sending long text/blob
    data in pieces, examples in tests/mysql_client_test.c.
    Next steps you might want to make:
    - execute statement with mysql_stmt_execute(),
    - reset statement using mysql_stmt_reset() or reprepare it with
      another query using mysql_stmt_prepare()
    - close statement with mysql_stmt_close().

  IMPLEMENTATION
    The function copies given bind array to internal storage of the
    statement, and sets up typecode-specific handlers to perform
    serialization of bound data. This means that although you don't need
    to call this routine after each assignment to bind buffers, you
    need to call it each time you change parameter typecodes, or other
    members of MYSQL_BIND array.
    This is a pure local call. Data types of client buffers are sent
    along with buffers' data at first execution of the statement.

  RETURN
    0  success
    1  error, can be retrieved with mysql_stmt_error.
*/

my_bool STDCALL mysql_stmt_bind_param(MYSQL_STMT *stmt, MYSQL_BIND *my_bind)
{
  uint count=0;
  MYSQL_BIND *param, *end;
  DBUG_ENTER("mysql_stmt_bind_param");

  if (!stmt->param_count)
  {
    if ((int) stmt->state < (int) MYSQL_STMT_PREPARE_DONE)
    {
      set_stmt_error(stmt, CR_NO_PREPARE_STMT, unknown_sqlstate, NULL);
      DBUG_RETURN(1);
    }
    DBUG_RETURN(0);
  }

  /* Allocated on prepare */
  memcpy((char*) stmt->params, (char*) my_bind,
	 sizeof(MYSQL_BIND) * stmt->param_count);

  for (param= stmt->params, end= param+stmt->param_count;
       param < end ;
       param++)
  {
    param->param_number= count++;
    param->long_data_used= 0;

    /* If param->is_null is not set, then the value can never be NULL */
    if (!param->is_null)
      param->is_null= &int_is_null_false;

    /* Setup data copy functions for the different supported types */
    switch (param->buffer_type) {
    case MYSQL_TYPE_NULL:
      param->is_null= &int_is_null_true;
      break;
    case MYSQL_TYPE_TINY:
      /* Force param->length as this is fixed for this type */
      param->length= &param->buffer_length;
      param->buffer_length= 1;
      param->store_param_func= store_param_tinyint;
      break;
    case MYSQL_TYPE_SHORT:
      param->length= &param->buffer_length;
      param->buffer_length= 2;
      param->store_param_func= store_param_short;
      break;
    case MYSQL_TYPE_LONG:
      param->length= &param->buffer_length;
      param->buffer_length= 4;
      param->store_param_func= store_param_int32;
      break;
    case MYSQL_TYPE_LONGLONG:
      param->length= &param->buffer_length;
      param->buffer_length= 8;
      param->store_param_func= store_param_int64;
      break;
    case MYSQL_TYPE_FLOAT:
      param->length= &param->buffer_length;
      param->buffer_length= 4;
      param->store_param_func= store_param_float;
      break;
    case MYSQL_TYPE_DOUBLE:
      param->length= &param->buffer_length;
      param->buffer_length= 8;
      param->store_param_func= store_param_double;
      break;
    case MYSQL_TYPE_TIME:
      param->store_param_func= store_param_time;
      param->buffer_length= MAX_TIME_REP_LENGTH;
      break;
    case MYSQL_TYPE_DATE:
      param->store_param_func= store_param_date;
      param->buffer_length= MAX_DATE_REP_LENGTH;
      break;
    case MYSQL_TYPE_DATETIME:
    case MYSQL_TYPE_TIMESTAMP:
      param->store_param_func= store_param_datetime;
      param->buffer_length= MAX_DATETIME_REP_LENGTH;
      break;
    case MYSQL_TYPE_TINY_BLOB:
    case MYSQL_TYPE_MEDIUM_BLOB:
    case MYSQL_TYPE_LONG_BLOB:
    case MYSQL_TYPE_BLOB:
    case MYSQL_TYPE_VARCHAR:
    case MYSQL_TYPE_VAR_STRING:
    case MYSQL_TYPE_STRING:
    case MYSQL_TYPE_DECIMAL:
    case MYSQL_TYPE_NEWDECIMAL:
      param->store_param_func= store_param_str;
      /*
        For variable length types user must set either length or
        buffer_length.
      */
      break;
    default:
      strmov(stmt->sqlstate, unknown_sqlstate);
      sprintf(stmt->last_error,
	      ER(stmt->last_errno= CR_UNSUPPORTED_PARAM_TYPE),
	      param->buffer_type, count);
      DBUG_RETURN(1);
    }
    /*
      If param->length is not given, change it to point to buffer_length.
      This way we can always use *param->length to get the length of data
    */
    if (!param->length)
      param->length= &param->buffer_length;
  }
  /* We have to send/resend type information to MySQL */
  stmt->send_types_to_server= TRUE;
  stmt->bind_param_done= TRUE;
  DBUG_RETURN(0);
}


/********************************************************************
 Long data implementation
*********************************************************************/

/*
  Send long data in pieces to the server

  SYNOPSIS
    mysql_stmt_send_long_data()
    stmt			Statement handler
    param_number		Parameter number (0 - N-1)
    data			Data to send to server
    length			Length of data to send (may be 0)

  DESCRIPTION
    This call can be used repeatedly to send long data in pieces
    for any string/binary placeholder. Data supplied for
    a placeholder is saved at server side till execute, and then
    used instead of value from MYSQL_BIND object. More precisely,
    if long data for a parameter was supplied, MYSQL_BIND object
    corresponding to this parameter is not sent to server. In the
    end of execution long data states of placeholders are reset,
    so next time values of such placeholders will be taken again
    from MYSQL_BIND array.
    The server does not reply to this call: if there was an error
    in data handling (which now only can happen if server run out
    of memory) it would be returned in reply to
    mysql_stmt_execute().
    You should choose type of long data carefully if you care
    about character set conversions performed by server when the
    statement is executed.  No conversion is performed at all for
    MYSQL_TYPE_BLOB and other binary typecodes. For
    MYSQL_TYPE_STRING and the rest of text placeholders data is
    converted from client character set to character set of
    connection. If these character sets are different, this
    conversion may require additional memory at server, equal to
    total size of supplied pieces.

  RETURN VALUES
    0	ok
    1	error
*/

my_bool STDCALL
mysql_stmt_send_long_data(MYSQL_STMT *stmt, uint param_number,
		     const char *data, ulong length)
{
  MYSQL_BIND *param;
  DBUG_ENTER("mysql_stmt_send_long_data");
  DBUG_ASSERT(stmt != 0);
  DBUG_PRINT("enter",("param no: %d  data: 0x%lx, length : %ld",
		      param_number, (long) data, length));

  /*
    We only need to check for stmt->param_count, if it's not null
    prepare was done.
  */
  if (param_number >= stmt->param_count)
  {
    set_stmt_error(stmt, CR_INVALID_PARAMETER_NO, unknown_sqlstate, NULL);
    DBUG_RETURN(1);
  }

  param= stmt->params+param_number;
  if (!IS_LONGDATA(param->buffer_type))
  {
    /* Long data handling should be used only for string/binary types */
    strmov(stmt->sqlstate, unknown_sqlstate);
    sprintf(stmt->last_error, ER(stmt->last_errno= CR_INVALID_BUFFER_USE),
	    param->param_number);
    DBUG_RETURN(1);
  }

  /*
    Send long data packet if there is data or we're sending long data
    for the first time.
  */
  if (length || param->long_data_used == 0)
  {
    MYSQL *mysql= stmt->mysql;
    /* Packet header: stmt id (4 bytes), param no (2 bytes) */
    uchar buff[MYSQL_LONG_DATA_HEADER];

    int4store(buff, stmt->stmt_id);
    int2store(buff + 4, param_number);
    param->long_data_used= 1;

    /*
      Note that we don't get any ok packet from the server in this case
      This is intentional to save bandwidth.
    */
    if ((*mysql->methods->advanced_command)(mysql, COM_STMT_SEND_LONG_DATA,
<<<<<<< HEAD
                                            buff, sizeof(buff), (uchar*) data,
                                            length, 1, NULL))
=======
                                            buff, sizeof(buff), data,
                                            length, 1, stmt))
>>>>>>> 3973c140
    {
      set_stmt_errmsg(stmt, &mysql->net);
      DBUG_RETURN(1);
    }
  }
  DBUG_RETURN(0);
}


/********************************************************************
 Fetch and conversion of result set rows (binary protocol).
*********************************************************************/

/*
  Read date, (time, datetime) value from network buffer and store it
  in MYSQL_TIME structure.

  SYNOPSIS
    read_binary_{date,time,datetime}()
    tm    MYSQL_TIME structure to fill
    pos   pointer to current position in network buffer.
          These functions increase pos to point to the beginning of the
          next column.

  Auxiliary functions to read time (date, datetime) values from network
  buffer and store in MYSQL_TIME structure. Jointly used by conversion
  and no-conversion fetching.
*/

static void read_binary_time(MYSQL_TIME *tm, uchar **pos)
{
  /* net_field_length will set pos to the first byte of data */
  uint length= net_field_length(pos);

  if (length)
  {
    uchar *to= *pos;
    tm->neg=    to[0];

    tm->day=    (ulong) sint4korr(to+1);
    tm->hour=   (uint) to[5];
    tm->minute= (uint) to[6];
    tm->second= (uint) to[7];
    tm->second_part= (length > 8) ? (ulong) sint4korr(to+8) : 0;
    tm->year= tm->month= 0;
    if (tm->day)
    {
      /* Convert days to hours at once */
      tm->hour+= tm->day*24;
      tm->day= 0;
    }
    tm->time_type= MYSQL_TIMESTAMP_TIME;

    *pos+= length;
  }
  else
    set_zero_time(tm, MYSQL_TIMESTAMP_TIME);
}

static void read_binary_datetime(MYSQL_TIME *tm, uchar **pos)
{
  uint length= net_field_length(pos);

  if (length)
  {
    uchar *to= *pos;

    tm->neg=    0;
    tm->year=   (uint) sint2korr(to);
    tm->month=  (uint) to[2];
    tm->day=    (uint) to[3];

    if (length > 4)
    {
      tm->hour=   (uint) to[4];
      tm->minute= (uint) to[5];
      tm->second= (uint) to[6];
    }
    else
      tm->hour= tm->minute= tm->second= 0;
    tm->second_part= (length > 7) ? (ulong) sint4korr(to+7) : 0;
    tm->time_type= MYSQL_TIMESTAMP_DATETIME;

    *pos+= length;
  }
  else
    set_zero_time(tm, MYSQL_TIMESTAMP_DATETIME);
}

static void read_binary_date(MYSQL_TIME *tm, uchar **pos)
{
  uint length= net_field_length(pos);

  if (length)
  {
    uchar *to= *pos;
    tm->year =  (uint) sint2korr(to);
    tm->month=  (uint) to[2];
    tm->day= (uint) to[3];

    tm->hour= tm->minute= tm->second= 0;
    tm->second_part= 0;
    tm->neg= 0;
    tm->time_type= MYSQL_TIMESTAMP_DATE;

    *pos+= length;
  }
  else
    set_zero_time(tm, MYSQL_TIMESTAMP_DATE);
}


/*
  Convert string to supplied buffer of any type.

  SYNOPSIS
    fetch_string_with_conversion()
    param   output buffer descriptor
    value   column data
    length  data length
*/

static void fetch_string_with_conversion(MYSQL_BIND *param, char *value,
                                         uint length)
{
  char *buffer= (char *)param->buffer;
  int err= 0;
  char *endptr= value + length;

  /*
    This function should support all target buffer types: the rest
    of conversion functions can delegate conversion to it.
  */
  switch (param->buffer_type) {
  case MYSQL_TYPE_NULL: /* do nothing */
    break;
  case MYSQL_TYPE_TINY:
  {
    longlong data= my_strtoll10(value, &endptr, &err);
    *param->error= (IS_TRUNCATED(data, param->is_unsigned,
                                 INT_MIN8, INT_MAX8, UINT_MAX8) || err > 0);
    *buffer= (uchar) data;
    break;
  }
  case MYSQL_TYPE_SHORT:
  {
    longlong data= my_strtoll10(value, &endptr, &err);
    *param->error= (IS_TRUNCATED(data, param->is_unsigned,
                                 INT_MIN16, INT_MAX16, UINT_MAX16) || err > 0);
    shortstore(buffer, (short) data);
    break;
  }
  case MYSQL_TYPE_LONG:
  {
    longlong data= my_strtoll10(value, &endptr, &err);
    *param->error= (IS_TRUNCATED(data, param->is_unsigned,
                                 INT_MIN32, INT_MAX32, UINT_MAX32) || err > 0);
    longstore(buffer, (int32) data);
    break;
  }
  case MYSQL_TYPE_LONGLONG:
  {
    longlong data= my_strtoll10(value, &endptr, &err);
    *param->error= param->is_unsigned ? err != 0 :
                                       (err > 0 || (err == 0 && data < 0));
    longlongstore(buffer, data);
    break;
  }
  case MYSQL_TYPE_FLOAT:
  {
    double data= my_strntod(&my_charset_latin1, value, length, &endptr, &err);
    float fdata= (float) data;
    *param->error= (fdata != data) | test(err);
    floatstore(buffer, fdata);
    break;
  }
  case MYSQL_TYPE_DOUBLE:
  {
    double data= my_strntod(&my_charset_latin1, value, length, &endptr, &err);
    *param->error= test(err);
    doublestore(buffer, data);
    break;
  }
  case MYSQL_TYPE_TIME:
  {
    MYSQL_TIME *tm= (MYSQL_TIME *)buffer;
    str_to_time(value, length, tm, &err);
    *param->error= test(err);
    break;
  }
  case MYSQL_TYPE_DATE:
  case MYSQL_TYPE_DATETIME:
  case MYSQL_TYPE_TIMESTAMP:
  {
    MYSQL_TIME *tm= (MYSQL_TIME *)buffer;
    (void) str_to_datetime(value, length, tm, TIME_FUZZY_DATE, &err);
    *param->error= test(err) && (param->buffer_type == MYSQL_TYPE_DATE &&
                                 tm->time_type != MYSQL_TIMESTAMP_DATE);
    break;
  }
  case MYSQL_TYPE_TINY_BLOB:
  case MYSQL_TYPE_MEDIUM_BLOB:
  case MYSQL_TYPE_LONG_BLOB:
  case MYSQL_TYPE_BLOB:
  case MYSQL_TYPE_DECIMAL:
  case MYSQL_TYPE_NEWDECIMAL:
  default:
  {
    /*
      Copy column data to the buffer taking into account offset,
      data length and buffer length.
    */
    char *start= value + param->offset;
    char *end= value + length;
    ulong copy_length;
    if (start < end)
    {
      copy_length= end - start;
      /* We've got some data beyond offset: copy up to buffer_length bytes */
      if (param->buffer_length)
        memcpy(buffer, start, min(copy_length, param->buffer_length));
    }
    else
      copy_length= 0;
    if (copy_length < param->buffer_length)
      buffer[copy_length]= '\0';
    *param->error= copy_length > param->buffer_length;
    /*
      param->length will always contain length of entire column;
      number of copied bytes may be way different:
    */
    *param->length= length;
    break;
  }
  }
}


/*
  Convert integer value to client buffer of any type.

  SYNOPSIS
    fetch_long_with_conversion()
    param   output buffer descriptor
    field   column metadata
    value   column data
*/

static void fetch_long_with_conversion(MYSQL_BIND *param, MYSQL_FIELD *field,
                                       longlong value, my_bool is_unsigned)
{
  char *buffer= (char *)param->buffer;

  switch (param->buffer_type) {
  case MYSQL_TYPE_NULL: /* do nothing */
    break;
  case MYSQL_TYPE_TINY:
    *param->error= IS_TRUNCATED(value, param->is_unsigned,
                                INT_MIN8, INT_MAX8, UINT_MAX8);
    *(uchar *)param->buffer= (uchar) value;
    break;
  case MYSQL_TYPE_SHORT:
    *param->error= IS_TRUNCATED(value, param->is_unsigned,
                                INT_MIN16, INT_MAX16, UINT_MAX16);
    shortstore(buffer, (short) value);
    break;
  case MYSQL_TYPE_LONG:
    *param->error= IS_TRUNCATED(value, param->is_unsigned,
                                INT_MIN32, INT_MAX32, UINT_MAX32);
    longstore(buffer, (int32) value);
    break;
  case MYSQL_TYPE_LONGLONG:
    longlongstore(buffer, value);
    *param->error= param->is_unsigned != is_unsigned && value < 0;
    break;
  case MYSQL_TYPE_FLOAT:
  {
    /*
      We need to mark the local variable volatile to
      workaround Intel FPU executive precision feature.
      (See http://gcc.gnu.org/bugzilla/show_bug.cgi?id=323 for details)
    */
    volatile float data;
    if (is_unsigned)
    {
      data= (float) ulonglong2double(value);
      *param->error= ((ulonglong) value) != ((ulonglong) data);
    }
    else
    {
      data= (float)value;
      *param->error= value != ((longlong) data);
    }
    floatstore(buffer, data);
    break;
  }
  case MYSQL_TYPE_DOUBLE:
  {
    volatile double data;
    if (is_unsigned)
    {
      data= ulonglong2double(value);
      *param->error= ((ulonglong) value) != ((ulonglong) data);
    }
    else
    {
      data= (double)value;
      *param->error= value != ((longlong) data);
    }
    doublestore(buffer, data);
    break;
  }
  case MYSQL_TYPE_TIME:
  case MYSQL_TYPE_DATE:
  case MYSQL_TYPE_TIMESTAMP:
  case MYSQL_TYPE_DATETIME:
  {
    int error;
    value= number_to_datetime(value, (MYSQL_TIME *) buffer, TIME_FUZZY_DATE,
                              &error);
    *param->error= test(error);
    break;
  }
  default:
  {
    uchar buff[22];                              /* Enough for longlong */
    uchar *end= (uchar*) longlong10_to_str(value, (char*) buff,
                                           is_unsigned ? 10: -10);
    /* Resort to string conversion which supports all typecodes */
    uint length= (uint) (end-buff);

    if (field->flags & ZEROFILL_FLAG && length < field->length &&
        field->length < 21)
    {
      bmove_upp(buff+field->length,buff+length, length);
      bfill(buff, field->length - length,'0');
      length= field->length;
    }
    fetch_string_with_conversion(param, (char*) buff, length);
    break;
  }
  }
}

/*
  Convert double/float column to supplied buffer of any type.

  SYNOPSIS
    fetch_float_with_conversion()
    param   output buffer descriptor
    field   column metadata
    value   column data
    width   default number of significant digits used when converting
            float/double to string
*/

static void fetch_float_with_conversion(MYSQL_BIND *param, MYSQL_FIELD *field,
                                        double value, int width)
{
  char *buffer= (char *)param->buffer;
  double val64 = (value < 0 ? -floor(-value) : floor(value));

  switch (param->buffer_type) {
  case MYSQL_TYPE_NULL: /* do nothing */
    break;
  case MYSQL_TYPE_TINY:
    /*
      We need to _store_ data in the buffer before the truncation check to
      workaround Intel FPU executive precision feature.
      (See http://gcc.gnu.org/bugzilla/show_bug.cgi?id=323 for details)
      Sic: AFAIU it does not guarantee to work.
    */
    if (param->is_unsigned)
      *buffer= (uint8) value;
    else
      *buffer= (int8) value;
    *param->error= val64 != (param->is_unsigned ? (double)((uint8) *buffer) :
                                                  (double)((int8) *buffer));
    break;
  case MYSQL_TYPE_SHORT:
    if (param->is_unsigned)
    {
      ushort data= (ushort) value;
      shortstore(buffer, data);
    }
    else
    {
      short data= (short) value;
      shortstore(buffer, data);
    }
    *param->error= val64 != (param->is_unsigned ? (double) (*(ushort*) buffer):
                                                  (double) (*(short*) buffer));
    break;
  case MYSQL_TYPE_LONG:
    if (param->is_unsigned)
    {
      uint32 data= (uint32) value;
      longstore(buffer, data);
    }
    else
    {
      int32 data= (int32) value;
      longstore(buffer, data);
    }
    *param->error= val64 != (param->is_unsigned ? (double) (*(uint32*) buffer):
                                                  (double) (*(int32*) buffer));
      break;
  case MYSQL_TYPE_LONGLONG:
    if (param->is_unsigned)
    {
      ulonglong data= (ulonglong) value;
      longlongstore(buffer, data);
    }
    else
    {
      longlong data= (longlong) value;
      longlongstore(buffer, data);
    }
    *param->error= val64 != (param->is_unsigned ?
                             ulonglong2double(*(ulonglong*) buffer) :
                             (double) (*(longlong*) buffer));
    break;
  case MYSQL_TYPE_FLOAT:
  {
    float data= (float) value;
    floatstore(buffer, data);
    *param->error= (*(float*) buffer) != value;
    break;
  }
  case MYSQL_TYPE_DOUBLE:
  {
    doublestore(buffer, value);
    break;
  }
  default:
  {
    /*
      Resort to fetch_string_with_conversion: this should handle
      floating point -> string conversion nicely, honor all typecodes
      and param->offset possibly set in mysql_stmt_fetch_column
    */
    char buff[MAX_DOUBLE_STRING_REP_LENGTH];
    char *end;
    /* TODO: move this to a header shared between client and server. */
#define NOT_FIXED_DEC  31
    if (field->decimals >= NOT_FIXED_DEC)
#undef NOT_FIXED_DEC
    {
      /*
        The 14 below is to ensure that the server and client has the same
        precisions. This will ensure that on the same machine you get the
        same value as a string independent of the protocol you use.
      */
      sprintf(buff, "%-*.*g", (int) min(sizeof(buff)-1,
                                        param->buffer_length),
	      min(14,width), value);
      end= strcend(buff, ' ');
      *end= 0;
    }
    else
    {
      sprintf(buff, "%.*f", (int) field->decimals, value);
      end= strend(buff);
    }

    {
      size_t length= end - buff;
      if (field->flags & ZEROFILL_FLAG && length < field->length &&
          field->length < MAX_DOUBLE_STRING_REP_LENGTH - 1)
      {
        bmove_upp((uchar*) buff + field->length, (uchar*) buff + length,
                  length);
        bfill((char*) buff, field->length - length, '0');
        length= field->length;
      }
      fetch_string_with_conversion(param, buff, length);
    }

    break;
  }
  }
}


/*
  Fetch time/date/datetime to supplied buffer of any type

  SYNOPSIS
    param   output buffer descriptor
    time    column data
*/

static void fetch_datetime_with_conversion(MYSQL_BIND *param,
                                           MYSQL_FIELD *field,
                                           MYSQL_TIME *my_time)
{
  switch (param->buffer_type) {
  case MYSQL_TYPE_NULL: /* do nothing */
    break;
  case MYSQL_TYPE_DATE:
    *(MYSQL_TIME *)(param->buffer)= *my_time;
    *param->error= my_time->time_type != MYSQL_TIMESTAMP_DATE;
    break;
  case MYSQL_TYPE_TIME:
    *(MYSQL_TIME *)(param->buffer)= *my_time;
    *param->error= my_time->time_type != MYSQL_TIMESTAMP_TIME;
    break;
  case MYSQL_TYPE_DATETIME:
  case MYSQL_TYPE_TIMESTAMP:
    *(MYSQL_TIME *)(param->buffer)= *my_time;
    /* No error: time and date are compatible with datetime */
    break;
  case MYSQL_TYPE_YEAR:
    shortstore(param->buffer, my_time->year);
    *param->error= 1;
    break;
  case MYSQL_TYPE_FLOAT:
  case MYSQL_TYPE_DOUBLE:
  {
    ulonglong value= TIME_to_ulonglong(my_time);
    fetch_float_with_conversion(param, field,
                                ulonglong2double(value), DBL_DIG);
    break;
  }
  case MYSQL_TYPE_TINY:
  case MYSQL_TYPE_SHORT:
  case MYSQL_TYPE_INT24:
  case MYSQL_TYPE_LONG:
  case MYSQL_TYPE_LONGLONG:
  {
    longlong value= (longlong) TIME_to_ulonglong(my_time);
    fetch_long_with_conversion(param, field, value, TRUE);
    break;
  }
  default:
  {
    /*
      Convert time value  to string and delegate the rest to
      fetch_string_with_conversion:
    */
    char buff[MAX_DATE_STRING_REP_LENGTH];
    uint length= my_TIME_to_str(my_time, buff);
    /* Resort to string conversion */
    fetch_string_with_conversion(param, (char *)buff, length);
    break;
  }
  }
}


/*
  Fetch and convert result set column to output buffer.

  SYNOPSIS
    fetch_result_with_conversion()
    param   output buffer descriptor
    field   column metadata
    row     points to a column of result set tuple in binary format

  DESCRIPTION
    This is a fallback implementation of column fetch used
    if column and output buffer types do not match.
    Increases tuple pointer to point at the next column within the
    tuple.
*/

static void fetch_result_with_conversion(MYSQL_BIND *param, MYSQL_FIELD *field,
                                         uchar **row)
{
  enum enum_field_types field_type= field->type;
  uint field_is_unsigned= field->flags & UNSIGNED_FLAG;

  switch (field_type) {
  case MYSQL_TYPE_TINY:
  {
    uchar value= **row;
    /* sic: we need to cast to 'signed char' as 'char' may be unsigned */
    longlong data= field_is_unsigned ? (longlong) value :
                                       (longlong) (signed char) value;
    fetch_long_with_conversion(param, field, data, 0);
    *row+= 1;
    break;
  }
  case MYSQL_TYPE_SHORT:
  case MYSQL_TYPE_YEAR:
  {
    short value= sint2korr(*row);
    longlong data= field_is_unsigned ? (longlong) (unsigned short) value :
                                       (longlong) value;
    fetch_long_with_conversion(param, field, data, 0);
    *row+= 2;
    break;
  }
  case MYSQL_TYPE_INT24: /* mediumint is sent as 4 bytes int */
  case MYSQL_TYPE_LONG:
  {
    int32 value= sint4korr(*row);
    longlong data= field_is_unsigned ? (longlong) (uint32) value :
                                       (longlong) value;
    fetch_long_with_conversion(param, field, data, 0);
    *row+= 4;
    break;
  }
  case MYSQL_TYPE_LONGLONG:
  {
    longlong value= (longlong)sint8korr(*row);
    fetch_long_with_conversion(param, field, value,
                               field->flags & UNSIGNED_FLAG);
    *row+= 8;
    break;
  }
  case MYSQL_TYPE_FLOAT:
  {
    float value;
    float4get(value,*row);
    fetch_float_with_conversion(param, field, value, FLT_DIG);
    *row+= 4;
    break;
  }
  case MYSQL_TYPE_DOUBLE:
  {
    double value;
    float8get(value,*row);
    fetch_float_with_conversion(param, field, value, DBL_DIG);
    *row+= 8;
    break;
  }
  case MYSQL_TYPE_DATE:
  {
    MYSQL_TIME tm;

    read_binary_date(&tm, row);
    fetch_datetime_with_conversion(param, field, &tm);
    break;
  }
  case MYSQL_TYPE_TIME:
  {
    MYSQL_TIME tm;

    read_binary_time(&tm, row);
    fetch_datetime_with_conversion(param, field, &tm);
    break;
  }
  case MYSQL_TYPE_DATETIME:
  case MYSQL_TYPE_TIMESTAMP:
  {
    MYSQL_TIME tm;

    read_binary_datetime(&tm, row);
    fetch_datetime_with_conversion(param, field, &tm);
    break;
  }
  default:
  {
    ulong length= net_field_length(row);
    fetch_string_with_conversion(param, (char*) *row, length);
    *row+= length;
    break;
  }
  }
}


/*
  Functions to fetch data to application buffers without conversion.

  All functions have the following characteristics:

  SYNOPSIS
    fetch_result_xxx()
    param   MySQL bind param
    pos     Row value

  DESCRIPTION
    These are no-conversion functions, used in binary protocol to store
    rows in application buffers. A function used only if type of binary data
    is compatible with type of application buffer.

  RETURN
    none
*/

static void fetch_result_tinyint(MYSQL_BIND *param, MYSQL_FIELD *field,
                                 uchar **row)
{
  my_bool field_is_unsigned= test(field->flags & UNSIGNED_FLAG);
  uchar data= **row;
  *(uchar *)param->buffer= data;
  *param->error= param->is_unsigned != field_is_unsigned && data > INT_MAX8;
  (*row)++;
}

static void fetch_result_short(MYSQL_BIND *param, MYSQL_FIELD *field,
                               uchar **row)
{
  my_bool field_is_unsigned= test(field->flags & UNSIGNED_FLAG);
  ushort data= (ushort) sint2korr(*row);
  shortstore(param->buffer, data);
  *param->error= param->is_unsigned != field_is_unsigned && data > INT_MAX16;
  *row+= 2;
}

static void fetch_result_int32(MYSQL_BIND *param,
                               MYSQL_FIELD *field __attribute__((unused)),
                               uchar **row)
{
  my_bool field_is_unsigned= test(field->flags & UNSIGNED_FLAG);
  uint32 data= (uint32) sint4korr(*row);
  longstore(param->buffer, data);
  *param->error= param->is_unsigned != field_is_unsigned && data > INT_MAX32;
  *row+= 4;
}

static void fetch_result_int64(MYSQL_BIND *param,
                               MYSQL_FIELD *field __attribute__((unused)),
                               uchar **row)
{
  my_bool field_is_unsigned= test(field->flags & UNSIGNED_FLAG);
  ulonglong data= (ulonglong) sint8korr(*row);
  *param->error= param->is_unsigned != field_is_unsigned && data > LONGLONG_MAX;
  longlongstore(param->buffer, data);
  *row+= 8;
}

static void fetch_result_float(MYSQL_BIND *param,
                               MYSQL_FIELD *field __attribute__((unused)),
                               uchar **row)
{
  float value;
  float4get(value,*row);
  floatstore(param->buffer, value);
  *row+= 4;
}

static void fetch_result_double(MYSQL_BIND *param,
                                MYSQL_FIELD *field __attribute__((unused)),
                                uchar **row)
{
  double value;
  float8get(value,*row);
  doublestore(param->buffer, value);
  *row+= 8;
}

static void fetch_result_time(MYSQL_BIND *param,
                              MYSQL_FIELD *field __attribute__((unused)),
                              uchar **row)
{
  MYSQL_TIME *tm= (MYSQL_TIME *)param->buffer;
  read_binary_time(tm, row);
}

static void fetch_result_date(MYSQL_BIND *param,
                              MYSQL_FIELD *field __attribute__((unused)),
                              uchar **row)
{
  MYSQL_TIME *tm= (MYSQL_TIME *)param->buffer;
  read_binary_date(tm, row);
}

static void fetch_result_datetime(MYSQL_BIND *param,
                                  MYSQL_FIELD *field __attribute__((unused)),
                                  uchar **row)
{
  MYSQL_TIME *tm= (MYSQL_TIME *)param->buffer;
  read_binary_datetime(tm, row);
}

static void fetch_result_bin(MYSQL_BIND *param,
                             MYSQL_FIELD *field __attribute__((unused)),
                             uchar **row)
{
  ulong length= net_field_length(row);
  ulong copy_length= min(length, param->buffer_length);
  memcpy(param->buffer, (char *)*row, copy_length);
  *param->length= length;
  *param->error= copy_length < length;
  *row+= length;
}

static void fetch_result_str(MYSQL_BIND *param,
                             MYSQL_FIELD *field __attribute__((unused)),
                             uchar **row)
{
  ulong length= net_field_length(row);
  ulong copy_length= min(length, param->buffer_length);
  memcpy(param->buffer, (char *)*row, copy_length);
  /* Add an end null if there is room in the buffer */
  if (copy_length != param->buffer_length)
    ((uchar *)param->buffer)[copy_length]= '\0';
  *param->length= length;			/* return total length */
  *param->error= copy_length < length;
  *row+= length;
}


/*
  functions to calculate max lengths for strings during
  mysql_stmt_store_result()
*/

static void skip_result_fixed(MYSQL_BIND *param,
			      MYSQL_FIELD *field __attribute__((unused)),
			      uchar **row)

{
  (*row)+= param->pack_length;
}


static void skip_result_with_length(MYSQL_BIND *param __attribute__((unused)),
				    MYSQL_FIELD *field __attribute__((unused)),
				    uchar **row)

{
  ulong length= net_field_length(row);
  (*row)+= length;
}


static void skip_result_string(MYSQL_BIND *param __attribute__((unused)),
			       MYSQL_FIELD *field,
			       uchar **row)

{
  ulong length= net_field_length(row);
  (*row)+= length;
  if (field->max_length < length)
    field->max_length= length;
}


/*
  Check that two field types are binary compatible i. e.
  have equal representation in the binary protocol and
  require client-side buffers of the same type.

  SYNOPSIS
    is_binary_compatible()
    type1   parameter type supplied by user
    type2   field type, obtained from result set metadata

  RETURN
    TRUE or FALSE
*/

static my_bool is_binary_compatible(enum enum_field_types type1,
                                    enum enum_field_types type2)
{
  static const enum enum_field_types
    range1[]= { MYSQL_TYPE_SHORT, MYSQL_TYPE_YEAR, MYSQL_TYPE_NULL },
    range2[]= { MYSQL_TYPE_INT24, MYSQL_TYPE_LONG, MYSQL_TYPE_NULL },
    range3[]= { MYSQL_TYPE_DATETIME, MYSQL_TYPE_TIMESTAMP, MYSQL_TYPE_NULL },
    range4[]= { MYSQL_TYPE_ENUM, MYSQL_TYPE_SET, MYSQL_TYPE_TINY_BLOB,
                MYSQL_TYPE_MEDIUM_BLOB, MYSQL_TYPE_LONG_BLOB, MYSQL_TYPE_BLOB,
                MYSQL_TYPE_VAR_STRING, MYSQL_TYPE_STRING, MYSQL_TYPE_GEOMETRY,
                MYSQL_TYPE_DECIMAL, MYSQL_TYPE_NULL };
  static const enum enum_field_types
   *range_list[]= { range1, range2, range3, range4 },
   **range_list_end= range_list + sizeof(range_list)/sizeof(*range_list);
   const enum enum_field_types **range, *type;

  if (type1 == type2)
    return TRUE;
  for (range= range_list; range != range_list_end; ++range)
  {
    /* check that both type1 and type2 are in the same range */
    my_bool type1_found= FALSE, type2_found= FALSE;
    for (type= *range; *type != MYSQL_TYPE_NULL; type++)
    {
      type1_found|= type1 == *type;
      type2_found|= type2 == *type;
    }
    if (type1_found || type2_found)
      return type1_found && type2_found;
  }
  return FALSE;
}


/*
  Setup a fetch function for one column of a result set.

  SYNOPSIS
    setup_one_fetch_function()
    param    output buffer descriptor
    field    column descriptor

  DESCRIPTION
    When user binds result set buffers or when result set
    metadata is changed, we need to setup fetch (and possibly
    conversion) functions for all columns of the result set.
    In addition to that here we set up skip_result function, used
    to update result set metadata in case when
    STMT_ATTR_UPDATE_MAX_LENGTH attribute is set.
    Notice that while fetch_result is chosen depending on both
    field->type and param->type, skip_result depends on field->type
    only.

  RETURN
    TRUE   fetch function for this typecode was not found (typecode
          is not supported by the client library)
    FALSE  success
*/

static my_bool setup_one_fetch_function(MYSQL_BIND *param, MYSQL_FIELD *field)
{
  DBUG_ENTER("setup_one_fetch_function");

  /* Setup data copy functions for the different supported types */
  switch (param->buffer_type) {
  case MYSQL_TYPE_NULL: /* for dummy binds */
    /*
      It's not binary compatible with anything the server can return:
      no need to setup fetch_result, as it'll be reset anyway
    */
    *param->length= 0;
    break;
  case MYSQL_TYPE_TINY:
    param->fetch_result= fetch_result_tinyint;
    *param->length= 1;
    break;
  case MYSQL_TYPE_SHORT:
  case MYSQL_TYPE_YEAR:
    param->fetch_result= fetch_result_short;
    *param->length= 2;
    break;
  case MYSQL_TYPE_INT24:
  case MYSQL_TYPE_LONG:
    param->fetch_result= fetch_result_int32;
    *param->length= 4;
    break;
  case MYSQL_TYPE_LONGLONG:
    param->fetch_result= fetch_result_int64;
    *param->length= 8;
    break;
  case MYSQL_TYPE_FLOAT:
    param->fetch_result= fetch_result_float;
    *param->length= 4;
    break;
  case MYSQL_TYPE_DOUBLE:
    param->fetch_result= fetch_result_double;
    *param->length= 8;
    break;
  case MYSQL_TYPE_TIME:
    param->fetch_result= fetch_result_time;
    *param->length= sizeof(MYSQL_TIME);
    break;
  case MYSQL_TYPE_DATE:
    param->fetch_result= fetch_result_date;
    *param->length= sizeof(MYSQL_TIME);
    break;
  case MYSQL_TYPE_DATETIME:
  case MYSQL_TYPE_TIMESTAMP:
    param->fetch_result= fetch_result_datetime;
    *param->length= sizeof(MYSQL_TIME);
    break;
  case MYSQL_TYPE_TINY_BLOB:
  case MYSQL_TYPE_MEDIUM_BLOB:
  case MYSQL_TYPE_LONG_BLOB:
  case MYSQL_TYPE_BLOB:
  case MYSQL_TYPE_BIT:
    DBUG_ASSERT(param->buffer_length != 0);
    param->fetch_result= fetch_result_bin;
    break;
  case MYSQL_TYPE_VAR_STRING:
  case MYSQL_TYPE_STRING:
  case MYSQL_TYPE_DECIMAL:
  case MYSQL_TYPE_NEWDECIMAL:
  case MYSQL_TYPE_NEWDATE:
    DBUG_ASSERT(param->buffer_length != 0);
    param->fetch_result= fetch_result_str;
    break;
  default:
    DBUG_PRINT("error", ("Unknown param->buffer_type: %u",
                         (uint) param->buffer_type));
    DBUG_RETURN(TRUE);
  }
  if (! is_binary_compatible(param->buffer_type, field->type))
    param->fetch_result= fetch_result_with_conversion;

  /* Setup skip_result functions (to calculate max_length) */
  param->skip_result= skip_result_fixed;
  switch (field->type) {
  case MYSQL_TYPE_NULL: /* for dummy binds */
    param->pack_length= 0;
    field->max_length= 0;
    break;
  case MYSQL_TYPE_TINY:
    param->pack_length= 1;
    field->max_length= 4;                     /* as in '-127' */
    break;
  case MYSQL_TYPE_YEAR:
  case MYSQL_TYPE_SHORT:
    param->pack_length= 2;
    field->max_length= 6;                     /* as in '-32767' */
    break;
  case MYSQL_TYPE_INT24:
    field->max_length= 9;  /* as in '16777216' or in '-8388607' */
    param->pack_length= 4;
    break;
  case MYSQL_TYPE_LONG:
    field->max_length= 11;                    /* '-2147483647' */
    param->pack_length= 4;
    break;
  case MYSQL_TYPE_LONGLONG:
    field->max_length= 21;                    /* '18446744073709551616' */
    param->pack_length= 8;
    break;
  case MYSQL_TYPE_FLOAT:
    param->pack_length= 4;
    field->max_length= MAX_DOUBLE_STRING_REP_LENGTH;
    break;
  case MYSQL_TYPE_DOUBLE:
    param->pack_length= 8;
    field->max_length= MAX_DOUBLE_STRING_REP_LENGTH;
    break;
  case MYSQL_TYPE_TIME:
    field->max_length= 15;                    /* 19:23:48.123456 */
    param->skip_result= skip_result_with_length;
  case MYSQL_TYPE_DATE:
    field->max_length= 10;                    /* 2003-11-11 */
    param->skip_result= skip_result_with_length;
    break;
    break;
  case MYSQL_TYPE_DATETIME:
  case MYSQL_TYPE_TIMESTAMP:
    param->skip_result= skip_result_with_length;
    field->max_length= MAX_DATE_STRING_REP_LENGTH;
    break;
  case MYSQL_TYPE_DECIMAL:
  case MYSQL_TYPE_NEWDECIMAL:
  case MYSQL_TYPE_ENUM:
  case MYSQL_TYPE_SET:
  case MYSQL_TYPE_GEOMETRY:
  case MYSQL_TYPE_TINY_BLOB:
  case MYSQL_TYPE_MEDIUM_BLOB:
  case MYSQL_TYPE_LONG_BLOB:
  case MYSQL_TYPE_BLOB:
  case MYSQL_TYPE_VAR_STRING:
  case MYSQL_TYPE_STRING:
  case MYSQL_TYPE_BIT:
  case MYSQL_TYPE_NEWDATE:
    param->skip_result= skip_result_string;
    break;
  default:
    DBUG_PRINT("error", ("Unknown field->type: %u", (uint) field->type));
    DBUG_RETURN(TRUE);
  }
  DBUG_RETURN(FALSE);
}


/*
  Setup the bind buffers for resultset processing
*/

my_bool STDCALL mysql_stmt_bind_result(MYSQL_STMT *stmt, MYSQL_BIND *my_bind)
{
  MYSQL_BIND *param, *end;
  MYSQL_FIELD *field;
  ulong       bind_count= stmt->field_count;
  uint        param_count= 0;
  DBUG_ENTER("mysql_stmt_bind_result");
  DBUG_PRINT("enter",("field_count: %lu", bind_count));

  if (!bind_count)
  {
    int errorcode= (int) stmt->state < (int) MYSQL_STMT_PREPARE_DONE ?
                   CR_NO_PREPARE_STMT : CR_NO_STMT_METADATA;
    set_stmt_error(stmt, errorcode, unknown_sqlstate, NULL);
    DBUG_RETURN(1);
  }

  /*
    We only need to check that stmt->field_count - if it is not null
    stmt->bind was initialized in mysql_stmt_prepare
    stmt->bind overlaps with bind if mysql_stmt_bind_param
    is called from mysql_stmt_store_result.
  */

  if (stmt->bind != my_bind)
    memcpy((char*) stmt->bind, (char*) my_bind,
           sizeof(MYSQL_BIND) * bind_count);

  for (param= stmt->bind, end= param + bind_count, field= stmt->fields ;
       param < end ;
       param++, field++)
  {
    DBUG_PRINT("info",("buffer_type: %u  field_type: %u",
                       (uint) param->buffer_type, (uint) field->type));
    /*
      Set param->is_null to point to a dummy variable if it's not set.
      This is to make the execute code easier
    */
    if (!param->is_null)
      param->is_null= &param->is_null_value;

    if (!param->length)
      param->length= &param->length_value;

    if (!param->error)
      param->error= &param->error_value;

    param->param_number= param_count++;
    param->offset= 0;

    if (setup_one_fetch_function(param, field))
    {
      strmov(stmt->sqlstate, unknown_sqlstate);
      sprintf(stmt->last_error,
              ER(stmt->last_errno= CR_UNSUPPORTED_PARAM_TYPE),
              field->type, param_count);
      DBUG_RETURN(1);
    }
  }
  stmt->bind_result_done= BIND_RESULT_DONE;
  if (stmt->mysql->options.report_data_truncation)
    stmt->bind_result_done|= REPORT_DATA_TRUNCATION;

  DBUG_RETURN(0);
}


/*
  Fetch row data to bind buffers
*/

static int stmt_fetch_row(MYSQL_STMT *stmt, uchar *row)
{
  MYSQL_BIND  *my_bind, *end;
  MYSQL_FIELD *field;
  uchar *null_ptr, bit;
  int truncation_count= 0;
  /*
    Precondition: if stmt->field_count is zero or row is NULL, read_row_*
    function must return no data.
  */
  DBUG_ASSERT(stmt->field_count);
  DBUG_ASSERT(row);

  if (!stmt->bind_result_done)
  {
    /* If output parameters were not bound we should just return success */
    return 0;
  }

  null_ptr= row;
  row+= (stmt->field_count+9)/8;		/* skip null bits */
  bit= 4;					/* first 2 bits are reserved */

  /* Copy complete row to application buffers */
  for (my_bind= stmt->bind, end= my_bind + stmt->field_count,
         field= stmt->fields ;
       my_bind < end ;
       my_bind++, field++)
  {
    *my_bind->error= 0;
    if (*null_ptr & bit)
    {
      /*
        We should set both row_ptr and is_null to be able to see
        nulls in mysql_stmt_fetch_column. This is because is_null may point
        to user data which can be overwritten between mysql_stmt_fetch and
        mysql_stmt_fetch_column, and in this case nullness of column will be
        lost. See mysql_stmt_fetch_column for details.
      */
      my_bind->row_ptr= NULL;
      *my_bind->is_null= 1;
    }
    else
    {
      *my_bind->is_null= 0;
      my_bind->row_ptr= row;
      (*my_bind->fetch_result)(my_bind, field, &row);
      truncation_count+= *my_bind->error;
    }
    if (!((bit<<=1) & 255))
    {
      bit= 1;					/* To next uchar */
      null_ptr++;
    }
  }
  if (truncation_count && (stmt->bind_result_done & REPORT_DATA_TRUNCATION))
    return MYSQL_DATA_TRUNCATED;
  return 0;
}


int cli_unbuffered_fetch(MYSQL *mysql, char **row)
{
  if (packet_error == cli_safe_read(mysql))
    return 1;

  *row= ((mysql->net.read_pos[0] == 254) ? NULL :
	 (char*) (mysql->net.read_pos+1));
  return 0;
}


/*
  Fetch and return row data to bound buffers, if any
*/

int STDCALL mysql_stmt_fetch(MYSQL_STMT *stmt)
{
  int rc;
  uchar *row;
  DBUG_ENTER("mysql_stmt_fetch");

  if ((rc= (*stmt->read_row_func)(stmt, &row)) ||
      ((rc= stmt_fetch_row(stmt, row)) && rc != MYSQL_DATA_TRUNCATED))
  {
    stmt->state= MYSQL_STMT_PREPARE_DONE;       /* XXX: this is buggy */
    stmt->read_row_func= (rc == MYSQL_NO_DATA) ? 
      stmt_read_row_no_data : stmt_read_row_no_result_set;
  }
  else
  {
    /* This is to know in mysql_stmt_fetch_column that data was fetched */
    stmt->state= MYSQL_STMT_FETCH_DONE;
  }
  DBUG_RETURN(rc);
}


/*
  Fetch data for one specified column data

  SYNOPSIS
    mysql_stmt_fetch_column()
    stmt		Prepared statement handler
    my_bind		Where data should be placed. Should be filled in as
			when calling mysql_stmt_bind_result()
    column		Column to fetch (first column is 0)
    ulong offset	Offset in result data (to fetch blob in pieces)
			This is normally 0
  RETURN
    0	ok
    1	error
*/

int STDCALL mysql_stmt_fetch_column(MYSQL_STMT *stmt, MYSQL_BIND *my_bind,
                                    uint column, ulong offset)
{
  MYSQL_BIND *param= stmt->bind+column;
  DBUG_ENTER("mysql_stmt_fetch_column");

  if ((int) stmt->state < (int) MYSQL_STMT_FETCH_DONE)
  {
    set_stmt_error(stmt, CR_NO_DATA, unknown_sqlstate, NULL);
    return 1;
  }
  if (column >= stmt->field_count)
  {
    set_stmt_error(stmt, CR_INVALID_PARAMETER_NO, unknown_sqlstate, NULL);
    DBUG_RETURN(1);
  }

  if (!my_bind->error)
    my_bind->error= &my_bind->error_value;
  *my_bind->error= 0;
  if (param->row_ptr)
  {
    MYSQL_FIELD *field= stmt->fields+column;
    uchar *row= param->row_ptr;
    my_bind->offset= offset;
    if (my_bind->is_null)
      *my_bind->is_null= 0;
    if (my_bind->length) /* Set the length if non char/binary types */
      *my_bind->length= *param->length;
    else
      my_bind->length= &param->length_value;       /* Needed for fetch_result() */
    fetch_result_with_conversion(my_bind, field, &row);
  }
  else
  {
    if (my_bind->is_null)
      *my_bind->is_null= 1;
  }
  DBUG_RETURN(0);
}


/*
  Read all rows of data from server  (binary format)
*/

int cli_read_binary_rows(MYSQL_STMT *stmt)
{
  ulong      pkt_len;
  uchar      *cp;
  MYSQL      *mysql= stmt->mysql;
  MYSQL_DATA *result= &stmt->result;
  MYSQL_ROWS *cur, **prev_ptr= &result->data;
  NET        *net;

  DBUG_ENTER("cli_read_binary_rows");

  if (!mysql)
  {
    set_stmt_error(stmt, CR_SERVER_LOST, unknown_sqlstate, NULL);
    DBUG_RETURN(1);
  }

  net = &mysql->net;
  mysql= mysql->last_used_con;

  while ((pkt_len= cli_safe_read(mysql)) != packet_error)
  {
    cp= net->read_pos;
    if (cp[0] != 254 || pkt_len >= 8)
    {
      if (!(cur= (MYSQL_ROWS*) alloc_root(&result->alloc,
                                          sizeof(MYSQL_ROWS) + pkt_len - 1)))
      {
        set_stmt_error(stmt, CR_OUT_OF_MEMORY, unknown_sqlstate, NULL);
        goto err;
      }
      cur->data= (MYSQL_ROW) (cur+1);
      *prev_ptr= cur;
      prev_ptr= &cur->next;
      memcpy((char *) cur->data, (char *) cp+1, pkt_len-1);
      cur->length= pkt_len;		/* To allow us to do sanity checks */
      result->rows++;
    }
    else
    {
      /* end of data */
      *prev_ptr= 0;
      mysql->warning_count= uint2korr(cp+1);
      mysql->server_status= uint2korr(cp+3);
      DBUG_PRINT("info",("status: %u  warning_count: %u",
                         mysql->server_status, mysql->warning_count));
      DBUG_RETURN(0);
    }
  }
  set_stmt_errmsg(stmt, net);

err:
  DBUG_RETURN(1);
}


/*
  Update meta data for statement

  SYNOPSIS
    stmt_update_metadata()
    stmt			Statement handler
    row				Binary data

  NOTES
    Only updates MYSQL_FIELD->max_length for strings
*/

static void stmt_update_metadata(MYSQL_STMT *stmt, MYSQL_ROWS *data)
{
  MYSQL_BIND  *my_bind, *end;
  MYSQL_FIELD *field;
  uchar *null_ptr, bit;
  uchar *row= (uchar*) data->data;
#ifndef DBUG_OFF
  uchar *row_end= row + data->length;
#endif

  null_ptr= row;
  row+= (stmt->field_count+9)/8;		/* skip null bits */
  bit= 4;					/* first 2 bits are reserved */

  /* Go through all fields and calculate metadata */
  for (my_bind= stmt->bind, end= my_bind + stmt->field_count, field= stmt->fields ;
       my_bind < end ;
       my_bind++, field++)
  {
    if (!(*null_ptr & bit))
      (*my_bind->skip_result)(my_bind, field, &row);
    DBUG_ASSERT(row <= row_end);
    if (!((bit<<=1) & 255))
    {
      bit= 1;					/* To next uchar */
      null_ptr++;
    }
  }
}


/*
  Store or buffer the binary results to stmt
*/

int STDCALL mysql_stmt_store_result(MYSQL_STMT *stmt)
{
  MYSQL *mysql= stmt->mysql;
  MYSQL_DATA *result= &stmt->result;
  DBUG_ENTER("mysql_stmt_store_result");

  if (!mysql)
  {
    /* mysql can be reset in mysql_close called from mysql_reconnect */
    set_stmt_error(stmt, CR_SERVER_LOST, unknown_sqlstate);
    DBUG_RETURN(1);
  }

  mysql= mysql->last_used_con;

  if (!stmt->field_count)
    DBUG_RETURN(0);

  if ((int) stmt->state < (int) MYSQL_STMT_EXECUTE_DONE)
  {
    set_stmt_error(stmt, CR_COMMANDS_OUT_OF_SYNC, unknown_sqlstate, NULL);
    DBUG_RETURN(1);
  }

  if (mysql->status == MYSQL_STATUS_READY &&
      stmt->server_status & SERVER_STATUS_CURSOR_EXISTS)
  {
    /*
      Server side cursor exist, tell server to start sending the rows
    */
    NET *net= &mysql->net;
    uchar buff[4 /* statement id */ +
               4 /* number of rows to fetch */];

    /* Send row request to the server */
    int4store(buff, stmt->stmt_id);
    int4store(buff + 4, (int)~0); /* number of rows to fetch */
    if (cli_advanced_command(mysql, COM_STMT_FETCH, buff, sizeof(buff),
<<<<<<< HEAD
                             (uchar*) 0, 0, 1, NULL))
=======
                             NullS, 0, 1, stmt))
>>>>>>> 3973c140
    {
      set_stmt_errmsg(stmt, net);
      DBUG_RETURN(1);
    }
  }
  else if (mysql->status != MYSQL_STATUS_GET_RESULT)
  {
    set_stmt_error(stmt, CR_COMMANDS_OUT_OF_SYNC, unknown_sqlstate, NULL);
    DBUG_RETURN(1);
  }

  if (stmt->update_max_length && !stmt->bind_result_done)
  {
    /*
      We must initalize the bind structure to be able to calculate
      max_length
    */
    MYSQL_BIND  *my_bind, *end;
    MYSQL_FIELD *field;
    bzero((char*) stmt->bind, sizeof(*stmt->bind)* stmt->field_count);

    for (my_bind= stmt->bind, end= my_bind + stmt->field_count,
           field= stmt->fields;
	 my_bind < end ;
	 my_bind++, field++)
    {
      my_bind->buffer_type= MYSQL_TYPE_NULL;
      my_bind->buffer_length=1;
    }

    if (mysql_stmt_bind_result(stmt, stmt->bind))
      DBUG_RETURN(1);
    stmt->bind_result_done= 0;			/* No normal bind done */
  }

  if ((*mysql->methods->read_binary_rows)(stmt))
  {
    free_root(&result->alloc, MYF(MY_KEEP_PREALLOC));
    result->data= NULL;
    result->rows= 0;
    mysql->status= MYSQL_STATUS_READY;
    DBUG_RETURN(1);
  }

  /* Assert that if there was a cursor, all rows have been fetched */
  DBUG_ASSERT(mysql->status != MYSQL_STATUS_READY ||
              (mysql->server_status & SERVER_STATUS_LAST_ROW_SENT));

  if (stmt->update_max_length)
  {
    MYSQL_ROWS *cur= result->data;
    for(; cur; cur=cur->next)
      stmt_update_metadata(stmt, cur);
  }

  stmt->data_cursor= result->data;
  mysql->affected_rows= stmt->affected_rows= result->rows;
  stmt->read_row_func= stmt_read_row_buffered;
  mysql->unbuffered_fetch_owner= 0;             /* set in stmt_execute */
  mysql->status= MYSQL_STATUS_READY;		/* server is ready */
  DBUG_RETURN(0); /* Data buffered, must be fetched with mysql_stmt_fetch() */
}


/*
  Seek to desired row in the statement result set
*/

MYSQL_ROW_OFFSET STDCALL
mysql_stmt_row_seek(MYSQL_STMT *stmt, MYSQL_ROW_OFFSET row)
{
  MYSQL_ROW_OFFSET offset= stmt->data_cursor;
  DBUG_ENTER("mysql_stmt_row_seek");

  stmt->data_cursor= row;
  DBUG_RETURN(offset);
}


/*
  Return the current statement row cursor position
*/

MYSQL_ROW_OFFSET STDCALL
mysql_stmt_row_tell(MYSQL_STMT *stmt)
{
  DBUG_ENTER("mysql_stmt_row_tell");

  DBUG_RETURN(stmt->data_cursor);
}


/*
  Move the stmt result set data cursor to specified row
*/

void STDCALL
mysql_stmt_data_seek(MYSQL_STMT *stmt, my_ulonglong row)
{
  MYSQL_ROWS *tmp= stmt->result.data;
  DBUG_ENTER("mysql_stmt_data_seek");
  DBUG_PRINT("enter",("row id to seek: %ld",(long) row));

  for (; tmp && row; --row, tmp= tmp->next)
    ;
  stmt->data_cursor= tmp;
  if (!row && tmp)
  {
       /*  Rewind the counter */
    stmt->read_row_func= stmt_read_row_buffered;
    stmt->state= MYSQL_STMT_EXECUTE_DONE;
  }
  DBUG_VOID_RETURN;
}


/*
  Return total rows the current statement result set
*/

my_ulonglong STDCALL mysql_stmt_num_rows(MYSQL_STMT *stmt)
{
  DBUG_ENTER("mysql_stmt_num_rows");

  DBUG_RETURN(stmt->result.rows);
}


/*
  Free the client side memory buffers, reset long data state
  on client if necessary, and reset the server side statement if
  this has been requested.
*/

static my_bool reset_stmt_handle(MYSQL_STMT *stmt, uint flags)
{
  /* If statement hasn't been prepared there is nothing to reset */
  if ((int) stmt->state > (int) MYSQL_STMT_INIT_DONE)
  {
    MYSQL *mysql= stmt->mysql;
    MYSQL_DATA *result= &stmt->result;

    /*
      Reset stored result set if so was requested or it's a part
      of cursor fetch.
    */
    if (flags & RESET_STORE_RESULT)
    {
      /* Result buffered */
      free_root(&result->alloc, MYF(MY_KEEP_PREALLOC));
      result->data= NULL;
      result->rows= 0;
      stmt->data_cursor= NULL;
    }
    if (flags & RESET_LONG_DATA)
    {
      MYSQL_BIND *param= stmt->params, *param_end= param + stmt->param_count;
      /* Clear long_data_used flags */
      for (; param < param_end; param++)
        param->long_data_used= 0;
    }
    stmt->read_row_func= stmt_read_row_no_result_set;
    if (mysql)
    {
      if ((int) stmt->state > (int) MYSQL_STMT_PREPARE_DONE)
      {
        if (mysql->unbuffered_fetch_owner == &stmt->unbuffered_fetch_cancelled)
          mysql->unbuffered_fetch_owner= 0;
        if (stmt->field_count && mysql->status != MYSQL_STATUS_READY)
        {
          /* There is a result set and it belongs to this statement */
          (*mysql->methods->flush_use_result)(mysql);
          if (mysql->unbuffered_fetch_owner)
            *mysql->unbuffered_fetch_owner= TRUE;
          mysql->status= MYSQL_STATUS_READY;
        }
      }
      if (flags & RESET_SERVER_SIDE)
      {
        /*
          Reset the server side statement and close the server side
          cursor if it exists.
        */
        uchar buff[MYSQL_STMT_HEADER]; /* packet header: 4 bytes for stmt id */
        int4store(buff, stmt->stmt_id);
        if ((*mysql->methods->advanced_command)(mysql, COM_STMT_RESET, buff,
                                                sizeof(buff), 0, 0, 0, stmt))
        {
          set_stmt_errmsg(stmt, &mysql->net);
          stmt->state= MYSQL_STMT_INIT_DONE;
          return 1;
        }
        stmt_clear_error(stmt);
      }
    }
    stmt->state= MYSQL_STMT_PREPARE_DONE;
  }
  return 0;
}

my_bool STDCALL mysql_stmt_free_result(MYSQL_STMT *stmt)
{
  DBUG_ENTER("mysql_stmt_free_result");

  /* Free the client side and close the server side cursor if there is one */
  DBUG_RETURN(reset_stmt_handle(stmt, RESET_LONG_DATA | RESET_STORE_RESULT));
}

/********************************************************************
 statement error handling and close
*********************************************************************/

/*
  Close the statement handle by freeing all alloced resources

  SYNOPSIS
    mysql_stmt_close()
    stmt	       Statement handle

  RETURN VALUES
    0	ok
    1	error
*/

my_bool STDCALL mysql_stmt_close(MYSQL_STMT *stmt)
{
  MYSQL *mysql= stmt->mysql;
  int rc= 0;
  DBUG_ENTER("mysql_stmt_close");

  free_root(&stmt->result.alloc, MYF(0));
  free_root(&stmt->mem_root, MYF(0));

  if (mysql)
  {
    mysql->stmts= list_delete(mysql->stmts, &stmt->list);
    /*
      Clear NET error state: if the following commands come through
      successfully, connection will still be usable for other commands.
    */
    net_clear_error(&mysql->net);
    if ((int) stmt->state > (int) MYSQL_STMT_INIT_DONE)
    {
      uchar buff[MYSQL_STMT_HEADER];             /* 4 bytes - stmt id */

      if (mysql->unbuffered_fetch_owner == &stmt->unbuffered_fetch_cancelled)
        mysql->unbuffered_fetch_owner= 0;
      if (mysql->status != MYSQL_STATUS_READY)
      {
        /*
          Flush result set of the connection. If it does not belong
          to this statement, set a warning.
        */
        (*mysql->methods->flush_use_result)(mysql);
        if (mysql->unbuffered_fetch_owner)
          *mysql->unbuffered_fetch_owner= TRUE;
        mysql->status= MYSQL_STATUS_READY;
      }
      int4store(buff, stmt->stmt_id);
      if ((rc= stmt_command(mysql, COM_STMT_CLOSE, buff, 4, stmt)))
      {
        set_stmt_errmsg(stmt, &mysql->net);
      }
    }
  }

  my_free((uchar*) stmt, MYF(MY_WME));

  DBUG_RETURN(test(rc));
}

/*
  Reset the statement buffers in server
*/

my_bool STDCALL mysql_stmt_reset(MYSQL_STMT *stmt)
{
  DBUG_ENTER("mysql_stmt_reset");
  DBUG_ASSERT(stmt != 0);
  if (!stmt->mysql)
  {
    /* mysql can be reset in mysql_close called from mysql_reconnect */
    set_stmt_error(stmt, CR_SERVER_LOST, unknown_sqlstate, NULL);
    DBUG_RETURN(1);
  }
  /* Reset the client and server sides of the prepared statement */
  DBUG_RETURN(reset_stmt_handle(stmt, RESET_SERVER_SIDE | RESET_LONG_DATA));
}

/*
  Return statement error code
*/

uint STDCALL mysql_stmt_errno(MYSQL_STMT * stmt)
{
  DBUG_ENTER("mysql_stmt_errno");
  DBUG_RETURN(stmt->last_errno);
}

const char *STDCALL mysql_stmt_sqlstate(MYSQL_STMT * stmt)
{
  DBUG_ENTER("mysql_stmt_sqlstate");
  DBUG_RETURN(stmt->sqlstate);
}

/*
  Return statement error message
*/

const char *STDCALL mysql_stmt_error(MYSQL_STMT * stmt)
{
  DBUG_ENTER("mysql_stmt_error");
  DBUG_RETURN(stmt->last_error);
}


/********************************************************************
 Transactional APIs
*********************************************************************/

/*
  Commit the current transaction
*/

my_bool STDCALL mysql_commit(MYSQL * mysql)
{
  DBUG_ENTER("mysql_commit");
  DBUG_RETURN((my_bool) mysql_real_query(mysql, "commit", 6));
}

/*
  Rollback the current transaction
*/

my_bool STDCALL mysql_rollback(MYSQL * mysql)
{
  DBUG_ENTER("mysql_rollback");
  DBUG_RETURN((my_bool) mysql_real_query(mysql, "rollback", 8));
}


/*
  Set autocommit to either true or false
*/

my_bool STDCALL mysql_autocommit(MYSQL * mysql, my_bool auto_mode)
{
  DBUG_ENTER("mysql_autocommit");
  DBUG_PRINT("enter", ("mode : %d", auto_mode));

  DBUG_RETURN((my_bool) mysql_real_query(mysql, auto_mode ?
                                         "set autocommit=1":"set autocommit=0",
                                         16));
}


/********************************************************************
 Multi query execution + SPs APIs
*********************************************************************/

/*
  Returns true/false to indicate whether any more query results exist
  to be read using mysql_next_result()
*/

my_bool STDCALL mysql_more_results(MYSQL *mysql)
{
  my_bool res;
  DBUG_ENTER("mysql_more_results");

  res= ((mysql->last_used_con->server_status & SERVER_MORE_RESULTS_EXISTS) ?
	1: 0);
  DBUG_PRINT("exit",("More results exists ? %d", res));
  DBUG_RETURN(res);
}


/*
  Reads and returns the next query results
*/
int STDCALL mysql_next_result(MYSQL *mysql)
{
  DBUG_ENTER("mysql_next_result");

  if (mysql->status != MYSQL_STATUS_READY)
  {
    set_mysql_error(mysql, CR_COMMANDS_OUT_OF_SYNC, unknown_sqlstate);
    DBUG_RETURN(1);
  }

  net_clear_error(&mysql->net);
  mysql->affected_rows= ~(my_ulonglong) 0;

  if (mysql->last_used_con->server_status & SERVER_MORE_RESULTS_EXISTS)
    DBUG_RETURN((*mysql->methods->next_result)(mysql));

  DBUG_RETURN(-1);				/* No more results */
}


MYSQL_RES * STDCALL mysql_use_result(MYSQL *mysql)
{
  return (*mysql->methods->use_result)(mysql);
}

my_bool STDCALL mysql_read_query_result(MYSQL *mysql)
{
  return (*mysql->methods->read_query_result)(mysql);
}
<|MERGE_RESOLUTION|>--- conflicted
+++ resolved
@@ -2467,11 +2467,7 @@
   int4store(buff+5, 1);                         /* iteration count */
 
   res= test(cli_advanced_command(mysql, COM_STMT_EXECUTE, buff, sizeof(buff),
-<<<<<<< HEAD
-                                 (uchar*) packet, length, 1, NULL) ||
-=======
-                                 packet, length, 1, stmt) ||
->>>>>>> 3973c140
+                                 (uchar*) packet, length, 1, stmt) ||
             (*mysql->methods->read_query_result)(mysql));
   stmt->affected_rows= mysql->affected_rows;
   stmt->server_status= mysql->server_status;
@@ -2686,13 +2682,8 @@
     int4store(buff, stmt->stmt_id);
     int4store(buff + 4, stmt->prefetch_rows); /* number of rows to fetch */
     if ((*mysql->methods->advanced_command)(mysql, COM_STMT_FETCH,
-<<<<<<< HEAD
                                             buff, sizeof(buff), (uchar*) 0, 0,
-                                            1, NULL))
-=======
-                                            buff, sizeof(buff), NullS, 0,
                                             1, stmt))
->>>>>>> 3973c140
     {
       set_stmt_errmsg(stmt, net);
       return 1;
@@ -3358,13 +3349,8 @@
       This is intentional to save bandwidth.
     */
     if ((*mysql->methods->advanced_command)(mysql, COM_STMT_SEND_LONG_DATA,
-<<<<<<< HEAD
                                             buff, sizeof(buff), (uchar*) data,
-                                            length, 1, NULL))
-=======
-                                            buff, sizeof(buff), data,
                                             length, 1, stmt))
->>>>>>> 3973c140
     {
       set_stmt_errmsg(stmt, &mysql->net);
       DBUG_RETURN(1);
@@ -4794,11 +4780,7 @@
     int4store(buff, stmt->stmt_id);
     int4store(buff + 4, (int)~0); /* number of rows to fetch */
     if (cli_advanced_command(mysql, COM_STMT_FETCH, buff, sizeof(buff),
-<<<<<<< HEAD
-                             (uchar*) 0, 0, 1, NULL))
-=======
-                             NullS, 0, 1, stmt))
->>>>>>> 3973c140
+                             (uchar*) 0, 0, 1, stmt))
     {
       set_stmt_errmsg(stmt, net);
       DBUG_RETURN(1);
