/*****************************************************************************

Copyright (c) 2011, 2016, Oracle and/or its affiliates. All Rights Reserved.
Copyright (c) 2017, 2018, MariaDB Corporation.

This program is free software; you can redistribute it and/or modify it under
the terms of the GNU General Public License as published by the Free Software
Foundation; version 2 of the License.

This program is distributed in the hope that it will be useful, but WITHOUT
ANY WARRANTY; without even the implied warranty of MERCHANTABILITY or FITNESS
FOR A PARTICULAR PURPOSE. See the GNU General Public License for more details.

You should have received a copy of the GNU General Public License along with
this program; if not, write to the Free Software Foundation, Inc.,
51 Franklin Street, Suite 500, Boston, MA 02110-1335 USA

*****************************************************************************/

/**************************************************//**
@file row/row0log.cc
Modification log for online index creation and online table rebuild

Created 2011-05-26 Marko Makela
*******************************************************/

#include "row0log.h"

#ifdef UNIV_NONINL
#include "row0log.ic"
#endif

#include "row0row.h"
#include "row0ins.h"
#include "row0upd.h"
#include "row0merge.h"
#include "row0ext.h"
#include "data0data.h"
#include "que0que.h"
#include "handler0alter.h"

#include<map>

ulint onlineddl_rowlog_rows;
ulint onlineddl_rowlog_pct_used;
ulint onlineddl_pct_progress;

/** Table row modification operations during online table rebuild.
Delete-marked records are not copied to the rebuilt table. */
enum row_tab_op {
	/** Insert a record */
	ROW_T_INSERT = 0x41,
	/** Update a record in place */
	ROW_T_UPDATE,
	/** Delete (purge) a record */
	ROW_T_DELETE
};

/** Index record modification operations during online index creation */
enum row_op {
	/** Insert a record */
	ROW_OP_INSERT = 0x61,
	/** Delete a record */
	ROW_OP_DELETE
};

#ifdef UNIV_DEBUG
/** Write information about the applied record to the error log */
# define ROW_LOG_APPLY_PRINT
#endif /* UNIV_DEBUG */

#ifdef ROW_LOG_APPLY_PRINT
/** When set, write information about the applied record to the error log */
static bool row_log_apply_print;
#endif /* ROW_LOG_APPLY_PRINT */

/** Size of the modification log entry header, in bytes */
#define ROW_LOG_HEADER_SIZE 2/*op, extra_size*/

/** Log block for modifications during online ALTER TABLE */
struct row_log_buf_t {
	byte*		block;	/*!< file block buffer */
	mrec_buf_t	buf;	/*!< buffer for accessing a record
				that spans two blocks */
	ulint		blocks; /*!< current position in blocks */
	ulint		bytes;	/*!< current position within block */
	ulonglong	total;	/*!< logical position, in bytes from
				the start of the row_log_table log;
				0 for row_log_online_op() and
				row_log_apply(). */
	ulint		size;	/*!< allocated size of block */
};

/** Tracks BLOB allocation during online ALTER TABLE */
class row_log_table_blob_t {
public:
	/** Constructor (declaring a BLOB freed)
	@param offset_arg	row_log_t::tail::total */
#ifdef UNIV_DEBUG
	row_log_table_blob_t(ulonglong offset_arg) :
		old_offset (0), free_offset (offset_arg),
		offset (BLOB_FREED) {}
#else /* UNIV_DEBUG */
	row_log_table_blob_t() :
		offset (BLOB_FREED) {}
#endif /* UNIV_DEBUG */

	/** Declare a BLOB freed again.
	@param offset_arg	row_log_t::tail::total */
#ifdef UNIV_DEBUG
	void blob_free(ulonglong offset_arg)
#else /* UNIV_DEBUG */
	void blob_free()
#endif /* UNIV_DEBUG */
	{
		ut_ad(offset < offset_arg);
		ut_ad(offset != BLOB_FREED);
		ut_d(old_offset = offset);
		ut_d(free_offset = offset_arg);
		offset = BLOB_FREED;
	}
	/** Declare a freed BLOB reused.
	@param offset_arg	row_log_t::tail::total */
	void blob_alloc(ulonglong offset_arg) {
		ut_ad(free_offset <= offset_arg);
		ut_d(old_offset = offset);
		offset = offset_arg;
	}
	/** Determine if a BLOB was freed at a given log position
	@param offset_arg	row_log_t::head::total after the log record
	@return true if freed */
	bool is_freed(ulonglong offset_arg) const {
		/* This is supposed to be the offset at the end of the
		current log record. */
		ut_ad(offset_arg > 0);
		/* We should never get anywhere close the magic value. */
		ut_ad(offset_arg < BLOB_FREED);
		return(offset_arg < offset);
	}
private:
	/** Magic value for a freed BLOB */
	static const ulonglong BLOB_FREED = ~0ULL;
#ifdef UNIV_DEBUG
	/** Old offset, in case a page was freed, reused, freed, ... */
	ulonglong	old_offset;
	/** Offset of last blob_free() */
	ulonglong	free_offset;
#endif /* UNIV_DEBUG */
	/** Byte offset to the log file */
	ulonglong	offset;
};

/** @brief Map of off-page column page numbers to 0 or log byte offsets.

If there is no mapping for a page number, it is safe to access.
If a page number maps to 0, it is an off-page column that has been freed.
If a page number maps to a nonzero number, the number is a byte offset
into the index->online_log, indicating that the page is safe to access
when applying log records starting from that offset. */
typedef std::map<ulint, row_log_table_blob_t> page_no_map;

/** @brief Buffer for logging modifications during online index creation

All modifications to an index that is being created will be logged by
row_log_online_op() to this buffer.

All modifications to a table that is being rebuilt will be logged by
row_log_table_delete(), row_log_table_update(), row_log_table_insert()
to this buffer.

When head.blocks == tail.blocks, the reader will access tail.block
directly. When also head.bytes == tail.bytes, both counts will be
reset to 0 and the file will be truncated. */
struct row_log_t {
	int		fd;	/*!< file descriptor */
	ib_mutex_t	mutex;	/*!< mutex protecting error,
				max_trx and tail */
	page_no_map*	blobs;	/*!< map of page numbers of off-page columns
				that have been freed during table-rebuilding
				ALTER TABLE (row_log_table_*); protected by
				index->lock X-latch only */
	dict_table_t*	table;	/*!< table that is being rebuilt,
				or NULL when this is a secondary
				index that is being created online */
	bool		same_pk;/*!< whether the definition of the PRIMARY KEY
				has remained the same */
	const dtuple_t*	add_cols;
				/*!< default values of added columns, or NULL */
	const ulint*	col_map;/*!< mapping of old column numbers to
				new ones, or NULL if !table */
	dberr_t		error;	/*!< error that occurred during online
				table rebuild */
	trx_id_t	max_trx;/*!< biggest observed trx_id in
				row_log_online_op();
				protected by mutex and index->lock S-latch,
				or by index->lock X-latch only */
	row_log_buf_t	tail;	/*!< writer context;
				protected by mutex and index->lock S-latch,
				or by index->lock X-latch only */
	byte*		crypt_tail; /*!< writer context;
				temporary buffer used in encryption,
				decryption or NULL*/
	row_log_buf_t	head;	/*!< reader context; protected by MDL only;
				modifiable by row_log_apply_ops() */
	byte*		crypt_head; /*!< reader context;
				temporary buffer used in encryption,
				decryption or NULL */
	const char*	path;	/*!< where to create temporary file during
				log operation */
};

/** Create the file or online log if it does not exist.
@param[in,out]	log	online rebuild log
@return file descriptor. */
static MY_ATTRIBUTE((warn_unused_result))
int
row_log_tmpfile(
	row_log_t*	log)
{
	DBUG_ENTER("row_log_tmpfile");
	if (log->fd < 0) {
		log->fd = row_merge_file_create_low(log->path);
	}

	DBUG_RETURN(log->fd);
}

/** Allocate the memory for the log buffer.
@param[in,out]	log_buf	Buffer used for log operation
@return TRUE if success, false if not */
static MY_ATTRIBUTE((warn_unused_result))
bool
row_log_block_allocate(
	row_log_buf_t&	log_buf)
{
	DBUG_ENTER("row_log_block_allocate");
	if (log_buf.block == NULL) {
		log_buf.size = srv_sort_buf_size;
		log_buf.block = (byte*) os_mem_alloc_large(&log_buf.size);
		DBUG_EXECUTE_IF("simulate_row_log_allocation_failure",
			if (log_buf.block)
				os_mem_free_large(log_buf.block, log_buf.size);
			log_buf.block = NULL;);
		if (!log_buf.block) {
			DBUG_RETURN(false);
		}
	}
	DBUG_RETURN(true);
}

/** Free the log buffer.
@param[in,out]	log_buf	Buffer used for log operation */
static
void
row_log_block_free(
	row_log_buf_t&	log_buf)
{
	DBUG_ENTER("row_log_block_free");
	if (log_buf.block != NULL) {
		os_mem_free_large(log_buf.block, log_buf.size);
		log_buf.block = NULL;
	}
	DBUG_VOID_RETURN;
}

/******************************************************//**
Logs an operation to a secondary index that is (or was) being created. */
UNIV_INTERN
void
row_log_online_op(
/*==============*/
	dict_index_t*	index,	/*!< in/out: index, S or X latched */
	const dtuple_t* tuple,	/*!< in: index tuple */
	trx_id_t	trx_id)	/*!< in: transaction ID for insert,
				or 0 for delete */
{
	byte*		b;
	ulint		extra_size;
	ulint		size;
	ulint		mrec_size;
	ulint		avail_size;
	row_log_t*	log;

	ut_ad(dtuple_validate(tuple));
	ut_ad(dtuple_get_n_fields(tuple) == dict_index_get_n_fields(index));
#ifdef UNIV_SYNC_DEBUG
	ut_ad(rw_lock_own(dict_index_get_lock(index), RW_LOCK_SHARED)
	      || rw_lock_own(dict_index_get_lock(index), RW_LOCK_EX));
#endif /* UNIV_SYNC_DEBUG */

	if (dict_index_is_corrupted(index)) {
		return;
	}

	ut_ad(dict_index_is_online_ddl(index));

	/* Compute the size of the record. This differs from
	row_merge_buf_encode(), because here we do not encode
	extra_size+1 (and reserve 0 as the end-of-chunk marker). */

	size = rec_get_converted_size_temp(
		index, tuple->fields, tuple->n_fields, &extra_size);
	ut_ad(size >= extra_size);
	ut_ad(size <= sizeof log->tail.buf);

	mrec_size = ROW_LOG_HEADER_SIZE
		+ (extra_size >= 0x80) + size
		+ (trx_id ? DATA_TRX_ID_LEN : 0);

	log = index->online_log;
	mutex_enter(&log->mutex);

	if (trx_id > log->max_trx) {
		log->max_trx = trx_id;
	}

	if (!row_log_block_allocate(log->tail)) {
		log->error = DB_OUT_OF_MEMORY;
		goto err_exit;
	}

	UNIV_MEM_INVALID(log->tail.buf, sizeof log->tail.buf);

	ut_ad(log->tail.bytes < srv_sort_buf_size);
	avail_size = srv_sort_buf_size - log->tail.bytes;

	if (mrec_size > avail_size) {
		b = log->tail.buf;
	} else {
		b = log->tail.block + log->tail.bytes;
	}

	if (trx_id != 0) {
		*b++ = ROW_OP_INSERT;
		trx_write_trx_id(b, trx_id);
		b += DATA_TRX_ID_LEN;
	} else {
		*b++ = ROW_OP_DELETE;
	}

	if (extra_size < 0x80) {
		*b++ = (byte) extra_size;
	} else {
		ut_ad(extra_size < 0x8000);
		*b++ = (byte) (0x80 | (extra_size >> 8));
		*b++ = (byte) extra_size;
	}

	rec_convert_dtuple_to_temp(
		b + extra_size, index, tuple->fields, tuple->n_fields);
	b += size;

	if (mrec_size >= avail_size) {
		const os_offset_t	byte_offset
			= (os_offset_t) log->tail.blocks
			* srv_sort_buf_size;
		ibool			ret;
		byte * buf = log->tail.block;

		if (byte_offset + srv_sort_buf_size >= srv_online_max_size) {
			goto write_failed;
		}

		if (mrec_size == avail_size) {
			ut_ad(b == &log->tail.block[srv_sort_buf_size]);
		} else {
			ut_ad(b == log->tail.buf + mrec_size);
			memcpy(log->tail.block + log->tail.bytes,
			       log->tail.buf, avail_size);
		}
		UNIV_MEM_ASSERT_RW(log->tail.block, srv_sort_buf_size);

		if (row_log_tmpfile(log) < 0) {
			log->error = DB_OUT_OF_MEMORY;
			goto err_exit;
		}

		/* If encryption is enabled encrypt buffer before writing it
		to file system. */
		if (log_tmp_is_encrypted()) {
			if (!log_tmp_block_encrypt(log->tail.block,
						   srv_sort_buf_size,
						   log->crypt_tail,
						   byte_offset,
						   index->table->space)) {
				log->error = DB_DECRYPTION_FAILED;
				goto write_failed;
			}

			srv_stats.n_rowlog_blocks_encrypted.inc();
			buf = log->crypt_tail;
		}

		ret = os_file_write_int_fd(
			"(modification log)",
			log->fd,
			buf, byte_offset, srv_sort_buf_size);

		log->tail.blocks++;

		if (!ret) {
write_failed:
			/* We set the flag directly instead of invoking
			dict_set_corrupted_index_cache_only(index) here,
			because the index is not "public" yet. */
			index->type |= DICT_CORRUPT;
		}

		UNIV_MEM_INVALID(log->tail.block, srv_sort_buf_size);

		memcpy(log->tail.block, log->tail.buf + avail_size,
		       mrec_size - avail_size);
		log->tail.bytes = mrec_size - avail_size;
	} else {
		log->tail.bytes += mrec_size;
		ut_ad(b == log->tail.block + log->tail.bytes);
	}

	UNIV_MEM_INVALID(log->tail.buf, sizeof log->tail.buf);
err_exit:
	mutex_exit(&log->mutex);
}

/******************************************************//**
Gets the error status of the online index rebuild log.
@return DB_SUCCESS or error code */
UNIV_INTERN
dberr_t
row_log_table_get_error(
/*====================*/
	const dict_index_t*	index)	/*!< in: clustered index of a table
					that is being rebuilt online */
{
	ut_ad(dict_index_is_clust(index));
	ut_ad(dict_index_is_online_ddl(index));
	return(index->online_log->error);
}

/******************************************************//**
Starts logging an operation to a table that is being rebuilt.
@return pointer to log, or NULL if no logging is necessary */
static MY_ATTRIBUTE((nonnull, warn_unused_result))
byte*
row_log_table_open(
/*===============*/
	row_log_t*	log,	/*!< in/out: online rebuild log */
	ulint		size,	/*!< in: size of log record */
	ulint*		avail)	/*!< out: available size for log record */
{
	mutex_enter(&log->mutex);

	UNIV_MEM_INVALID(log->tail.buf, sizeof log->tail.buf);

	if (log->error != DB_SUCCESS) {
err_exit:
		mutex_exit(&log->mutex);
		return(NULL);
	}

	if (!row_log_block_allocate(log->tail)) {
		log->error = DB_OUT_OF_MEMORY;
		goto err_exit;
	}

	ut_ad(log->tail.bytes < srv_sort_buf_size);
	*avail = srv_sort_buf_size - log->tail.bytes;

	if (size > *avail) {
		/* Make sure log->tail.buf is large enough */
		ut_ad(size <= sizeof log->tail.buf);
		return(log->tail.buf);
	} else {
		return(log->tail.block + log->tail.bytes);
	}
}

/******************************************************//**
Stops logging an operation to a table that is being rebuilt. */
static MY_ATTRIBUTE((nonnull))
void
row_log_table_close_func(
/*=====================*/
	dict_index_t*	index,	/*!< in/out: online rebuilt index */
#ifdef UNIV_DEBUG
	const byte*	b,	/*!< in: end of log record */
#endif /* UNIV_DEBUG */
	ulint		size,	/*!< in: size of log record */
	ulint		avail)	/*!< in: available size for log record */
{
	row_log_t*	log = index->online_log;

	ut_ad(mutex_own(&log->mutex));

	if (size >= avail) {
		const os_offset_t	byte_offset
			= (os_offset_t) log->tail.blocks
			* srv_sort_buf_size;
		ibool			ret;
		byte * buf = log->tail.block;

		if (byte_offset + srv_sort_buf_size >= srv_online_max_size) {
			goto write_failed;
		}

		if (size == avail) {
			ut_ad(b == &log->tail.block[srv_sort_buf_size]);
		} else {
			ut_ad(b == log->tail.buf + size);
			memcpy(log->tail.block + log->tail.bytes,
			       log->tail.buf, avail);
		}
		UNIV_MEM_ASSERT_RW(log->tail.block, srv_sort_buf_size);

		if (row_log_tmpfile(log) < 0) {
			log->error = DB_OUT_OF_MEMORY;
			goto err_exit;
		}

		/* If encryption is enabled encrypt buffer before writing it
		to file system. */
		if (log_tmp_is_encrypted()) {
			if (!log_tmp_block_encrypt(log->tail.block,
						   srv_sort_buf_size,
						   log->crypt_tail,
						   byte_offset,
						   index->table->space)) {
				log->error = DB_DECRYPTION_FAILED;
				goto err_exit;
			}

			srv_stats.n_rowlog_blocks_encrypted.inc();
			buf = log->crypt_tail;
		}

		ret = os_file_write_int_fd(
			"(modification log)",
			log->fd,
			buf, byte_offset, srv_sort_buf_size);

		log->tail.blocks++;

		if (!ret) {
write_failed:
			log->error = DB_ONLINE_LOG_TOO_BIG;
		}
		UNIV_MEM_INVALID(log->tail.block, srv_sort_buf_size);
		memcpy(log->tail.block, log->tail.buf + avail, size - avail);
		log->tail.bytes = size - avail;
	} else {
		log->tail.bytes += size;
		ut_ad(b == log->tail.block + log->tail.bytes);
	}

	log->tail.total += size;
	UNIV_MEM_INVALID(log->tail.buf, sizeof log->tail.buf);
err_exit:
	mutex_exit(&log->mutex);

	os_atomic_increment_ulint(&onlineddl_rowlog_rows, 1);
	/* 10000 means 100.00%, 4525 means 45.25% */
	onlineddl_rowlog_pct_used = (log->tail.total * 10000) / srv_online_max_size;
}

#ifdef UNIV_DEBUG
# define row_log_table_close(index, b, size, avail)	\
	row_log_table_close_func(index, b, size, avail)
#else /* UNIV_DEBUG */
# define row_log_table_close(log, b, size, avail)	\
	row_log_table_close_func(index, size, avail)
#endif /* UNIV_DEBUG */

/******************************************************//**
Logs a delete operation to a table that is being rebuilt.
This will be merged in row_log_table_apply_delete(). */
UNIV_INTERN
void
row_log_table_delete(
/*=================*/
	const rec_t*	rec,	/*!< in: clustered index leaf page record,
				page X-latched */
	dict_index_t*	index,	/*!< in/out: clustered index, S-latched
				or X-latched */
	const ulint*	offsets,/*!< in: rec_get_offsets(rec,index) */
	const byte*	sys)	/*!< in: DB_TRX_ID,DB_ROLL_PTR that should
				be logged, or NULL to use those in rec */
{
	ulint		old_pk_extra_size;
	ulint		old_pk_size;
	ulint		mrec_size;
	ulint		avail_size;
	mem_heap_t*	heap		= NULL;
	const dtuple_t*	old_pk;

	ut_ad(dict_index_is_clust(index));
	ut_ad(rec_offs_validate(rec, index, offsets));
	ut_ad(rec_offs_n_fields(offsets) == dict_index_get_n_fields(index));
	ut_ad(rec_offs_size(offsets) <= sizeof index->online_log->tail.buf);
#ifdef UNIV_SYNC_DEBUG
	ut_ad(rw_lock_own(&index->lock, RW_LOCK_SHARED)
	      || rw_lock_own(&index->lock, RW_LOCK_EX));
#endif /* UNIV_SYNC_DEBUG */

	if (dict_index_is_corrupted(index)
	    || !dict_index_is_online_ddl(index)
	    || index->online_log->error != DB_SUCCESS) {
		return;
	}

	dict_table_t* new_table = index->online_log->table;
	dict_index_t* new_index = dict_table_get_first_index(new_table);

	ut_ad(dict_index_is_clust(new_index));
	ut_ad(!dict_index_is_online_ddl(new_index));

	/* Create the tuple PRIMARY KEY,DB_TRX_ID,DB_ROLL_PTR in new_table. */
	if (index->online_log->same_pk) {
		dtuple_t*	tuple;
		ut_ad(new_index->n_uniq == index->n_uniq);

		/* The PRIMARY KEY and DB_TRX_ID,DB_ROLL_PTR are in the first
		fields of the record. */
		heap = mem_heap_create(
			DATA_TRX_ID_LEN
			+ DTUPLE_EST_ALLOC(new_index->n_uniq + 2));
		old_pk = tuple = dtuple_create(heap, new_index->n_uniq + 2);
		dict_index_copy_types(tuple, new_index, tuple->n_fields);
		dtuple_set_n_fields_cmp(tuple, new_index->n_uniq);

		for (ulint i = 0; i < dtuple_get_n_fields(tuple); i++) {
			ulint		len;
			const void*	field	= rec_get_nth_field(
				rec, offsets, i, &len);
			dfield_t*	dfield	= dtuple_get_nth_field(
				tuple, i);
			ut_ad(len != UNIV_SQL_NULL);
			ut_ad(!rec_offs_nth_extern(offsets, i));
			dfield_set_data(dfield, field, len);
		}

		if (sys) {
			dfield_set_data(
				dtuple_get_nth_field(tuple,
						     new_index->n_uniq),
				sys, DATA_TRX_ID_LEN);
			dfield_set_data(
				dtuple_get_nth_field(tuple,
						     new_index->n_uniq + 1),
				sys + DATA_TRX_ID_LEN, DATA_ROLL_PTR_LEN);
		}
	} else {
		/* The PRIMARY KEY has changed. Translate the tuple. */
		old_pk = row_log_table_get_pk(
			rec, index, offsets, NULL, &heap);

		if (!old_pk) {
			ut_ad(index->online_log->error != DB_SUCCESS);
			if (heap) {
				goto func_exit;
			}
			return;
		}
	}

	ut_ad(DATA_TRX_ID_LEN == dtuple_get_nth_field(
		      old_pk, old_pk->n_fields - 2)->len);
	ut_ad(DATA_ROLL_PTR_LEN == dtuple_get_nth_field(
		      old_pk, old_pk->n_fields - 1)->len);
	old_pk_size = rec_get_converted_size_temp(
		new_index, old_pk->fields, old_pk->n_fields,
		&old_pk_extra_size);
	ut_ad(old_pk_extra_size < 0x100);

	/* 2 = 1 (extra_size) + at least 1 byte payload */
	mrec_size = 2 + old_pk_size;

	if (byte* b = row_log_table_open(index->online_log,
					 mrec_size, &avail_size)) {
		*b++ = ROW_T_DELETE;
		*b++ = static_cast<byte>(old_pk_extra_size);

		rec_convert_dtuple_to_temp(
			b + old_pk_extra_size, new_index,
			old_pk->fields, old_pk->n_fields);

		b += old_pk_size;

<<<<<<< HEAD
		if (ext_size) {
			ulint	cur_ext_size = sizeof(*ext)
				+ (ext->n_ext - 1) * sizeof ext->len;

			memcpy(b, ext, cur_ext_size);
			b += cur_ext_size;

			/* Check if we need to col_map to adjust the column
			number. If columns were added/removed/reordered,
			adjust the column number. */
			if (const ulint* col_map =
				index->online_log->col_map) {
				for (ulint i = 0; i < ext->n_ext; i++) {
					const_cast<ulint&>(ext->ext[i]) =
						col_map[ext->ext[i]];
				}
			}

			memcpy(b, ext->ext, ext->n_ext * sizeof(*ext->ext));
			b += ext->n_ext * sizeof(*ext->ext);

			ext_size -= cur_ext_size
				 + ext->n_ext * sizeof(*ext->ext);
			memcpy(b, ext->buf, ext_size);
			b += ext_size;
		}

		row_log_table_close(index, b, mrec_size, avail_size);
=======
		row_log_table_close(
			index->online_log, b, mrec_size, avail_size);
>>>>>>> 3c07ed14
	}

func_exit:
	mem_heap_free(heap);
}

/******************************************************//**
Logs an insert or update to a table that is being rebuilt. */
static
void
row_log_table_low_redundant(
/*========================*/
	const rec_t*		rec,	/*!< in: clustered index leaf
					page record in ROW_FORMAT=REDUNDANT,
					page X-latched */
	dict_index_t*		index,	/*!< in/out: clustered index, S-latched
					or X-latched */
	bool			insert,	/*!< in: true if insert,
					false if update */
	const dtuple_t*		old_pk,	/*!< in: old PRIMARY KEY value
					(if !insert and a PRIMARY KEY
					is being created) */
	const dict_index_t*	new_index)
					/*!< in: clustered index of the
					new table, not latched */
{
	ulint		old_pk_size;
	ulint		old_pk_extra_size;
	ulint		size;
	ulint		extra_size;
	ulint		mrec_size;
	ulint		avail_size;
	mem_heap_t*	heap		= NULL;
	dtuple_t*	tuple;

	ut_ad(!page_is_comp(page_align(rec)));
	ut_ad(dict_index_get_n_fields(index) == rec_get_n_fields_old(rec));
	ut_ad(dict_tf_is_valid(index->table->flags));
	ut_ad(!dict_table_is_comp(index->table));  /* redundant row format */
	ut_ad(dict_index_is_clust(new_index));

	heap = mem_heap_create(DTUPLE_EST_ALLOC(index->n_fields));
	tuple = dtuple_create(heap, index->n_fields);
	dict_index_copy_types(tuple, index, index->n_fields);
	dtuple_set_n_fields_cmp(tuple, dict_index_get_n_unique(index));

	if (rec_get_1byte_offs_flag(rec)) {
		for (ulint i = 0; i < index->n_fields; i++) {
			dfield_t*	dfield;
			ulint		len;
			const void*	field;

			dfield = dtuple_get_nth_field(tuple, i);
			field = rec_get_nth_field_old(rec, i, &len);

			dfield_set_data(dfield, field, len);
		}
	} else {
		for (ulint i = 0; i < index->n_fields; i++) {
			dfield_t*	dfield;
			ulint		len;
			const void*	field;

			dfield = dtuple_get_nth_field(tuple, i);
			field = rec_get_nth_field_old(rec, i, &len);

			dfield_set_data(dfield, field, len);

			if (rec_2_is_field_extern(rec, i)) {
				dfield_set_ext(dfield);
			}
		}
	}

	size = rec_get_converted_size_temp(
		index, tuple->fields, tuple->n_fields, &extra_size);

	mrec_size = ROW_LOG_HEADER_SIZE + size + (extra_size >= 0x80);

	if (insert || index->online_log->same_pk) {
		ut_ad(!old_pk);
		old_pk_extra_size = old_pk_size = 0;
	} else {
		ut_ad(old_pk);
		ut_ad(old_pk->n_fields == 2 + old_pk->n_fields_cmp);
		ut_ad(DATA_TRX_ID_LEN == dtuple_get_nth_field(
			      old_pk, old_pk->n_fields - 2)->len);
		ut_ad(DATA_ROLL_PTR_LEN == dtuple_get_nth_field(
			      old_pk, old_pk->n_fields - 1)->len);

		old_pk_size = rec_get_converted_size_temp(
			new_index, old_pk->fields, old_pk->n_fields,
			&old_pk_extra_size);
		ut_ad(old_pk_extra_size < 0x100);
		mrec_size += 1/*old_pk_extra_size*/ + old_pk_size;
	}

	if (byte* b = row_log_table_open(index->online_log,
					 mrec_size, &avail_size)) {
		*b++ = insert ? ROW_T_INSERT : ROW_T_UPDATE;

		if (old_pk_size) {
			*b++ = static_cast<byte>(old_pk_extra_size);

			rec_convert_dtuple_to_temp(
				b + old_pk_extra_size, new_index,
				old_pk->fields, old_pk->n_fields);
			b += old_pk_size;
		}

		if (extra_size < 0x80) {
			*b++ = static_cast<byte>(extra_size);
		} else {
			ut_ad(extra_size < 0x8000);
			*b++ = static_cast<byte>(0x80 | (extra_size >> 8));
			*b++ = static_cast<byte>(extra_size);
		}

		rec_convert_dtuple_to_temp(
			b + extra_size, index, tuple->fields, tuple->n_fields);
		b += size;

		row_log_table_close(index, b, mrec_size, avail_size);
	}

	mem_heap_free(heap);
}

/******************************************************//**
Logs an insert or update to a table that is being rebuilt. */
static MY_ATTRIBUTE((nonnull(1,2,3)))
void
row_log_table_low(
/*==============*/
	const rec_t*	rec,	/*!< in: clustered index leaf page record,
				page X-latched */
	dict_index_t*	index,	/*!< in/out: clustered index, S-latched
				or X-latched */
	const ulint*	offsets,/*!< in: rec_get_offsets(rec,index) */
	bool		insert,	/*!< in: true if insert, false if update */
	const dtuple_t*	old_pk)	/*!< in: old PRIMARY KEY value (if !insert
				and a PRIMARY KEY is being created) */
{
	ulint			omit_size;
	ulint			old_pk_size;
	ulint			old_pk_extra_size;
	ulint			extra_size;
	ulint			mrec_size;
	ulint			avail_size;
	const dict_index_t*	new_index = dict_table_get_first_index(
		index->online_log->table);
	ut_ad(dict_index_is_clust(index));
	ut_ad(dict_index_is_clust(new_index));
	ut_ad(!dict_index_is_online_ddl(new_index));
	ut_ad(rec_offs_validate(rec, index, offsets));
	ut_ad(rec_offs_n_fields(offsets) == dict_index_get_n_fields(index));
	ut_ad(rec_offs_size(offsets) <= sizeof index->online_log->tail.buf);
#ifdef UNIV_SYNC_DEBUG
	ut_ad(rw_lock_own(&index->lock, RW_LOCK_SHARED)
	      || rw_lock_own(&index->lock, RW_LOCK_EX));
#endif /* UNIV_SYNC_DEBUG */
	ut_ad(fil_page_get_type(page_align(rec)) == FIL_PAGE_INDEX);
	ut_ad(page_is_leaf(page_align(rec)));
	ut_ad(!page_is_comp(page_align(rec)) == !rec_offs_comp(offsets));

	if (dict_index_is_corrupted(index)
	    || !dict_index_is_online_ddl(index)
	    || index->online_log->error != DB_SUCCESS) {
		return;
	}

	if (!rec_offs_comp(offsets)) {
		row_log_table_low_redundant(
			rec, index, insert, old_pk, new_index);
		return;
	}

	ut_ad(page_is_comp(page_align(rec)));
	ut_ad(rec_get_status(rec) == REC_STATUS_ORDINARY);

	omit_size = REC_N_NEW_EXTRA_BYTES;

	extra_size = rec_offs_extra_size(offsets) - omit_size;

	mrec_size = ROW_LOG_HEADER_SIZE
		+ (extra_size >= 0x80) + rec_offs_size(offsets) - omit_size;

	if (insert || index->online_log->same_pk) {
		ut_ad(!old_pk);
		old_pk_extra_size = old_pk_size = 0;
	} else {
		ut_ad(old_pk);
		ut_ad(old_pk->n_fields == 2 + old_pk->n_fields_cmp);
		ut_ad(DATA_TRX_ID_LEN == dtuple_get_nth_field(
			      old_pk, old_pk->n_fields - 2)->len);
		ut_ad(DATA_ROLL_PTR_LEN == dtuple_get_nth_field(
			      old_pk, old_pk->n_fields - 1)->len);

		old_pk_size = rec_get_converted_size_temp(
			new_index, old_pk->fields, old_pk->n_fields,
			&old_pk_extra_size);
		ut_ad(old_pk_extra_size < 0x100);
		mrec_size += 1/*old_pk_extra_size*/ + old_pk_size;
	}

	if (byte* b = row_log_table_open(index->online_log,
					 mrec_size, &avail_size)) {
		*b++ = insert ? ROW_T_INSERT : ROW_T_UPDATE;

		if (old_pk_size) {
			*b++ = static_cast<byte>(old_pk_extra_size);

			rec_convert_dtuple_to_temp(
				b + old_pk_extra_size, new_index,
				old_pk->fields, old_pk->n_fields);
			b += old_pk_size;
		}

		if (extra_size < 0x80) {
			*b++ = static_cast<byte>(extra_size);
		} else {
			ut_ad(extra_size < 0x8000);
			*b++ = static_cast<byte>(0x80 | (extra_size >> 8));
			*b++ = static_cast<byte>(extra_size);
		}

		memcpy(b, rec - rec_offs_extra_size(offsets), extra_size);
		b += extra_size;
		memcpy(b, rec, rec_offs_data_size(offsets));
		b += rec_offs_data_size(offsets);

		row_log_table_close(index, b, mrec_size, avail_size);
	}
}

/******************************************************//**
Logs an update to a table that is being rebuilt.
This will be merged in row_log_table_apply_update(). */
UNIV_INTERN
void
row_log_table_update(
/*=================*/
	const rec_t*	rec,	/*!< in: clustered index leaf page record,
				page X-latched */
	dict_index_t*	index,	/*!< in/out: clustered index, S-latched
				or X-latched */
	const ulint*	offsets,/*!< in: rec_get_offsets(rec,index) */
	const dtuple_t*	old_pk)	/*!< in: row_log_table_get_pk()
				before the update */
{
	row_log_table_low(rec, index, offsets, false, old_pk);
}

/** Gets the old table column of a PRIMARY KEY column.
@param table	old table (before ALTER TABLE)
@param col_map	mapping of old column numbers to new ones
@param col_no	column position in the new table
@return old table column, or NULL if this is an added column */
static
const dict_col_t*
row_log_table_get_pk_old_col(
/*=========================*/
	const dict_table_t*	table,
	const ulint*		col_map,
	ulint			col_no)
{
	for (ulint i = 0; i < table->n_cols; i++) {
		if (col_no == col_map[i]) {
			return(dict_table_get_nth_col(table, i));
		}
	}

	return(NULL);
}

/** Maps an old table column of a PRIMARY KEY column.
@param col	old table column (before ALTER TABLE)
@param ifield	clustered index field in the new table (after ALTER TABLE)
@param dfield	clustered index tuple field in the new table
@param heap	memory heap for allocating dfield contents
@param rec	clustered index leaf page record in the old table
@param offsets	rec_get_offsets(rec)
@param i	rec field corresponding to col
@param zip_size	compressed page size of the old table, or 0 for uncompressed
@param max_len	maximum length of dfield
@retval DB_INVALID_NULL if a NULL value is encountered
@retval DB_TOO_BIG_INDEX_COL if the maximum prefix length is exceeded */
static
dberr_t
row_log_table_get_pk_col(
/*=====================*/
	const dict_col_t*	col,
	const dict_field_t*	ifield,
	dfield_t*		dfield,
	mem_heap_t*		heap,
	const rec_t*		rec,
	const ulint*		offsets,
	ulint			i,
	ulint			zip_size,
	ulint			max_len)
{
	const byte*	field;
	ulint		len;

	ut_ad(ut_is_2pow(zip_size));

	field = rec_get_nth_field(rec, offsets, i, &len);

	if (len == UNIV_SQL_NULL) {
		return(DB_INVALID_NULL);
	}

	if (rec_offs_nth_extern(offsets, i)) {
		ulint	field_len = ifield->prefix_len;
		byte*	blob_field;

		if (!field_len) {
			field_len = ifield->fixed_len;
			if (!field_len) {
				field_len = max_len + 1;
			}
		}

		blob_field = static_cast<byte*>(
			mem_heap_alloc(heap, field_len));

		len = btr_copy_externally_stored_field_prefix(
			blob_field, field_len, zip_size, field, len);
		if (len >= max_len + 1) {
			return(DB_TOO_BIG_INDEX_COL);
		}

		dfield_set_data(dfield, blob_field, len);
	} else {
		dfield_set_data(dfield, mem_heap_dup(heap, field, len), len);
	}

	return(DB_SUCCESS);
}

/******************************************************//**
Constructs the old PRIMARY KEY and DB_TRX_ID,DB_ROLL_PTR
of a table that is being rebuilt.
@return tuple of PRIMARY KEY,DB_TRX_ID,DB_ROLL_PTR in the rebuilt table,
or NULL if the PRIMARY KEY definition does not change */
UNIV_INTERN
const dtuple_t*
row_log_table_get_pk(
/*=================*/
	const rec_t*	rec,	/*!< in: clustered index leaf page record,
				page X-latched */
	dict_index_t*	index,	/*!< in/out: clustered index, S-latched
				or X-latched */
	const ulint*	offsets,/*!< in: rec_get_offsets(rec,index) */
	byte*		sys,	/*!< out: DB_TRX_ID,DB_ROLL_PTR for
				row_log_table_delete(), or NULL */
	mem_heap_t**	heap)	/*!< in/out: memory heap where allocated */
{
	dtuple_t*	tuple	= NULL;
	row_log_t*	log	= index->online_log;

	ut_ad(dict_index_is_clust(index));
	ut_ad(dict_index_is_online_ddl(index));
	ut_ad(!offsets || rec_offs_validate(rec, index, offsets));
#ifdef UNIV_SYNC_DEBUG
	ut_ad(rw_lock_own(&index->lock, RW_LOCK_SHARED)
	      || rw_lock_own(&index->lock, RW_LOCK_EX));
#endif /* UNIV_SYNC_DEBUG */

	ut_ad(log);
	ut_ad(log->table);

	if (log->same_pk) {
		/* The PRIMARY KEY columns are unchanged. */
		if (sys) {
			/* Store the DB_TRX_ID,DB_ROLL_PTR. */
			ulint	trx_id_offs = index->trx_id_offset;

			if (!trx_id_offs) {
				ulint	pos = dict_index_get_sys_col_pos(
					index, DATA_TRX_ID);
				ulint	len;
				ut_ad(pos > 0);

				if (!offsets) {
					offsets = rec_get_offsets(
						rec, index, NULL, pos + 1,
						heap);
				}

				trx_id_offs = rec_get_nth_field_offs(
					offsets, pos, &len);
				ut_ad(len == DATA_TRX_ID_LEN);
			}

			memcpy(sys, rec + trx_id_offs,
			       DATA_TRX_ID_LEN + DATA_ROLL_PTR_LEN);
		}

		return(NULL);
	}

	mutex_enter(&log->mutex);

	/* log->error is protected by log->mutex. */
	if (log->error == DB_SUCCESS) {
		dict_table_t*	new_table	= log->table;
		dict_index_t*	new_index
			= dict_table_get_first_index(new_table);
		const ulint	new_n_uniq
			= dict_index_get_n_unique(new_index);

		if (!*heap) {
			ulint	size = 0;

			if (!offsets) {
				size += (1 + REC_OFFS_HEADER_SIZE
					 + index->n_fields)
					* sizeof *offsets;
			}

			for (ulint i = 0; i < new_n_uniq; i++) {
				size += dict_col_get_min_size(
					dict_index_get_nth_col(new_index, i));
			}

			*heap = mem_heap_create(
				DTUPLE_EST_ALLOC(new_n_uniq + 2) + size);
		}

		if (!offsets) {
			offsets = rec_get_offsets(rec, index, NULL,
						  ULINT_UNDEFINED, heap);
		}

		tuple = dtuple_create(*heap, new_n_uniq + 2);
		dict_index_copy_types(tuple, new_index, tuple->n_fields);
		dtuple_set_n_fields_cmp(tuple, new_n_uniq);

		const ulint max_len = DICT_MAX_FIELD_LEN_BY_FORMAT(new_table);
		const ulint zip_size = dict_table_zip_size(index->table);

		for (ulint new_i = 0; new_i < new_n_uniq; new_i++) {
			dict_field_t*	ifield;
			dfield_t*	dfield;
			ulint		prtype;
			ulint		mbminlen, mbmaxlen;

			ifield = dict_index_get_nth_field(new_index, new_i);
			dfield = dtuple_get_nth_field(tuple, new_i);

			const ulint	col_no
				= dict_field_get_col(ifield)->ind;

			if (const dict_col_t* col
			    = row_log_table_get_pk_old_col(
				    index->table, log->col_map, col_no)) {
				ulint	i = dict_col_get_clust_pos(col, index);

				if (i == ULINT_UNDEFINED) {
					ut_ad(0);
					log->error = DB_CORRUPTION;
					goto err_exit;
				}

				log->error = row_log_table_get_pk_col(
					col, ifield, dfield, *heap,
					rec, offsets, i, zip_size, max_len);

				if (log->error != DB_SUCCESS) {
err_exit:
					tuple = NULL;
					goto func_exit;
				}

				mbminlen = col->mbminlen;
				mbmaxlen = col->mbmaxlen;
				prtype = col->prtype;
			} else {
				/* No matching column was found in the old
				table, so this must be an added column.
				Copy the default value. */
				ut_ad(log->add_cols);

				dfield_copy(dfield, dtuple_get_nth_field(
						    log->add_cols, col_no));
				mbminlen = dfield->type.mbminlen;
				mbmaxlen = dfield->type.mbmaxlen;
				prtype = dfield->type.prtype;
			}

			ut_ad(!dfield_is_ext(dfield));
			ut_ad(!dfield_is_null(dfield));

			if (ifield->prefix_len) {
				ulint	len = dtype_get_at_most_n_mbchars(
					prtype, mbminlen, mbmaxlen,
					ifield->prefix_len,
					dfield_get_len(dfield),
					static_cast<const char*>(
						dfield_get_data(dfield)));

				ut_ad(len <= dfield_get_len(dfield));
				dfield_set_len(dfield, len);
			}
		}

		const byte* trx_roll = rec
			+ row_get_trx_id_offset(index, offsets);

		/* Copy the fields, because the fields will be updated
		or the record may be moved somewhere else in the B-tree
		as part of the upcoming operation. */
		if (sys) {
			memcpy(sys, trx_roll,
			       DATA_TRX_ID_LEN + DATA_ROLL_PTR_LEN);
			trx_roll = sys;
		} else {
			trx_roll = static_cast<const byte*>(
				mem_heap_dup(
					*heap, trx_roll,
					DATA_TRX_ID_LEN + DATA_ROLL_PTR_LEN));
		}

		dfield_set_data(dtuple_get_nth_field(tuple, new_n_uniq),
				trx_roll, DATA_TRX_ID_LEN);
		dfield_set_data(dtuple_get_nth_field(tuple, new_n_uniq + 1),
				trx_roll + DATA_TRX_ID_LEN, DATA_ROLL_PTR_LEN);
	}

func_exit:
	mutex_exit(&log->mutex);
	return(tuple);
}

/******************************************************//**
Logs an insert to a table that is being rebuilt.
This will be merged in row_log_table_apply_insert(). */
UNIV_INTERN
void
row_log_table_insert(
/*=================*/
	const rec_t*	rec,	/*!< in: clustered index leaf page record,
				page X-latched */
	dict_index_t*	index,	/*!< in/out: clustered index, S-latched
				or X-latched */
	const ulint*	offsets)/*!< in: rec_get_offsets(rec,index) */
{
	row_log_table_low(rec, index, offsets, true, NULL);
}

/******************************************************//**
Notes that a BLOB is being freed during online ALTER TABLE. */
UNIV_INTERN
void
row_log_table_blob_free(
/*====================*/
	dict_index_t*	index,	/*!< in/out: clustered index, X-latched */
	ulint		page_no)/*!< in: starting page number of the BLOB */
{
	ut_ad(dict_index_is_clust(index));
	ut_ad(dict_index_is_online_ddl(index));
#ifdef UNIV_SYNC_DEBUG
	ut_ad(rw_lock_own(&index->lock, RW_LOCK_EX));
#endif /* UNIV_SYNC_DEBUG */
	ut_ad(page_no != FIL_NULL);

	if (index->online_log->error != DB_SUCCESS) {
		return;
	}

	page_no_map*	blobs	= index->online_log->blobs;

	if (!blobs) {
		index->online_log->blobs = blobs = new page_no_map();
	}

#ifdef UNIV_DEBUG
	const ulonglong	log_pos = index->online_log->tail.total;
#else
# define log_pos /* empty */
#endif /* UNIV_DEBUG */

	const page_no_map::value_type v(page_no,
					row_log_table_blob_t(log_pos));

	std::pair<page_no_map::iterator,bool> p = blobs->insert(v);

	if (!p.second) {
		/* Update the existing mapping. */
		ut_ad(p.first->first == page_no);
		p.first->second.blob_free(log_pos);
	}
#undef log_pos
}

/******************************************************//**
Notes that a BLOB is being allocated during online ALTER TABLE. */
UNIV_INTERN
void
row_log_table_blob_alloc(
/*=====================*/
	dict_index_t*	index,	/*!< in/out: clustered index, X-latched */
	ulint		page_no)/*!< in: starting page number of the BLOB */
{
	ut_ad(dict_index_is_clust(index));
	ut_ad(dict_index_is_online_ddl(index));
#ifdef UNIV_SYNC_DEBUG
	ut_ad(rw_lock_own(&index->lock, RW_LOCK_EX));
#endif /* UNIV_SYNC_DEBUG */
	ut_ad(page_no != FIL_NULL);

	if (index->online_log->error != DB_SUCCESS) {
		return;
	}

	/* Only track allocations if the same page has been freed
	earlier. Double allocation without a free is not allowed. */
	if (page_no_map* blobs = index->online_log->blobs) {
		page_no_map::iterator p = blobs->find(page_no);

		if (p != blobs->end()) {
			ut_ad(p->first == page_no);
			p->second.blob_alloc(index->online_log->tail.total);
		}
	}
}

/******************************************************//**
Converts a log record to a table row.
@return converted row, or NULL if the conversion fails */
static MY_ATTRIBUTE((nonnull, warn_unused_result))
const dtuple_t*
row_log_table_apply_convert_mrec(
/*=============================*/
	const mrec_t*		mrec,		/*!< in: merge record */
	dict_index_t*		index,		/*!< in: index of mrec */
	const ulint*		offsets,	/*!< in: offsets of mrec */
	const row_log_t*	log,		/*!< in: rebuild context */
	mem_heap_t*		heap,		/*!< in/out: memory heap */
	trx_id_t		trx_id,		/*!< in: DB_TRX_ID of mrec */
	dberr_t*		error)		/*!< out: DB_SUCCESS or
						DB_MISSING_HISTORY or
						reason of failure */
{
	dtuple_t*	row;

	*error = DB_SUCCESS;

	/* This is based on row_build(). */
	if (log->add_cols) {
		row = dtuple_copy(log->add_cols, heap);
		/* dict_table_copy_types() would set the fields to NULL */
		for (ulint i = 0; i < dict_table_get_n_cols(log->table); i++) {
			dict_col_copy_type(
				dict_table_get_nth_col(log->table, i),
				dfield_get_type(dtuple_get_nth_field(row, i)));
		}
	} else {
		row = dtuple_create(heap, dict_table_get_n_cols(log->table));
		dict_table_copy_types(row, log->table);
	}

	for (ulint i = 0; i < rec_offs_n_fields(offsets); i++) {
		const dict_field_t*	ind_field
			= dict_index_get_nth_field(index, i);

		if (ind_field->prefix_len) {
			/* Column prefixes can only occur in key
			fields, which cannot be stored externally. For
			a column prefix, there should also be the full
			field in the clustered index tuple. The row
			tuple comprises full fields, not prefixes. */
			ut_ad(!rec_offs_nth_extern(offsets, i));
			continue;
		}

		const dict_col_t*	col
			= dict_field_get_col(ind_field);
		ulint			col_no
			= log->col_map[dict_col_get_no(col)];

		if (col_no == ULINT_UNDEFINED) {
			/* dropped column */
			continue;
		}

		dfield_t*		dfield
			= dtuple_get_nth_field(row, col_no);
		ulint			len;
		const byte*		data;

		if (rec_offs_nth_extern(offsets, i)) {
			ut_ad(rec_offs_any_extern(offsets));
			rw_lock_x_lock(dict_index_get_lock(index));

			if (const page_no_map* blobs = log->blobs) {
				data = rec_get_nth_field(
					mrec, offsets, i, &len);
				ut_ad(len >= BTR_EXTERN_FIELD_REF_SIZE);

				ulint	page_no = mach_read_from_4(
					data + len - (BTR_EXTERN_FIELD_REF_SIZE
						      - BTR_EXTERN_PAGE_NO));
				page_no_map::const_iterator p = blobs->find(
					page_no);
				if (p != blobs->end()
				    && p->second.is_freed(log->head.total)) {
					/* This BLOB has been freed.
					We must not access the row. */
					*error = DB_MISSING_HISTORY;
					dfield_set_data(dfield, data, len);
					dfield_set_ext(dfield);
					goto blob_done;
				}
			}

			data = btr_rec_copy_externally_stored_field(
				mrec, offsets,
				dict_table_zip_size(index->table),
				i, &len, heap);
			ut_a(data);
			dfield_set_data(dfield, data, len);
blob_done:
			rw_lock_x_unlock(dict_index_get_lock(index));
		} else {
			data = rec_get_nth_field(mrec, offsets, i, &len);
			dfield_set_data(dfield, data, len);
		}

		if (len != UNIV_SQL_NULL && col->mtype == DATA_MYSQL
		    && col->len != len && !dict_table_is_comp(log->table)) {

			ut_ad(col->len >= len);
			if (dict_table_is_comp(index->table)) {
				byte*	buf = (byte*) mem_heap_alloc(heap,
								     col->len);
				memcpy(buf, dfield->data, len);
				memset(buf + len, 0x20, col->len - len);

				dfield_set_data(dfield, buf, col->len);
			} else {
				/* field length mismatch should not happen
				when rebuilding the redundant row format
				table. */
				ut_ad(0);
				*error = DB_CORRUPTION;
				return(NULL);
			}
		}

		/* See if any columns were changed to NULL or NOT NULL. */
		const dict_col_t*	new_col
			= dict_table_get_nth_col(log->table, col_no);
		ut_ad(new_col->mtype == col->mtype);

		/* Assert that prtype matches except for nullability. */
		ut_ad(!((new_col->prtype ^ col->prtype) & ~DATA_NOT_NULL));
		ut_ad(!((new_col->prtype ^ dfield_get_type(dfield)->prtype)
			& ~DATA_NOT_NULL));

		if (new_col->prtype == col->prtype) {
			continue;
		}

		if ((new_col->prtype & DATA_NOT_NULL)
		    && dfield_is_null(dfield)) {
			/* We got a NULL value for a NOT NULL column. */
			*error = DB_INVALID_NULL;
			return(NULL);
		}

		/* Adjust the DATA_NOT_NULL flag in the parsed row. */
		dfield_get_type(dfield)->prtype = new_col->prtype;

		ut_ad(dict_col_type_assert_equal(new_col,
						 dfield_get_type(dfield)));
	}

	return(row);
}

/******************************************************//**
Replays an insert operation on a table that was rebuilt.
@return DB_SUCCESS or error code */
static MY_ATTRIBUTE((nonnull, warn_unused_result))
dberr_t
row_log_table_apply_insert_low(
/*===========================*/
	que_thr_t*		thr,		/*!< in: query graph */
	const dtuple_t*		row,		/*!< in: table row
						in the old table definition */
	trx_id_t		trx_id,		/*!< in: trx_id of the row */
	mem_heap_t*		offsets_heap,	/*!< in/out: memory heap
						that can be emptied */
	mem_heap_t*		heap,		/*!< in/out: memory heap */
	row_merge_dup_t*	dup)		/*!< in/out: for reporting
						duplicate key errors */
{
	dberr_t		error;
	dtuple_t*	entry;
	const row_log_t*log	= dup->index->online_log;
	dict_index_t*	index	= dict_table_get_first_index(log->table);
	ulint		n_index = 0;

	ut_ad(dtuple_validate(row));
	ut_ad(trx_id);

#ifdef ROW_LOG_APPLY_PRINT
	if (row_log_apply_print) {
		fprintf(stderr, "table apply insert "
			IB_ID_FMT " " IB_ID_FMT "\n",
			index->table->id, index->id);
		dtuple_print(stderr, row);
	}
#endif /* ROW_LOG_APPLY_PRINT */

	static const ulint	flags
		= (BTR_CREATE_FLAG
		   | BTR_NO_LOCKING_FLAG
		   | BTR_NO_UNDO_LOG_FLAG
		   | BTR_KEEP_SYS_FLAG);

	entry = row_build_index_entry(row, NULL, index, heap);

	error = row_ins_clust_index_entry_low(
		flags, BTR_MODIFY_TREE, index, index->n_uniq, entry, 0, thr);

	switch (error) {
	case DB_SUCCESS:
		break;
	case DB_SUCCESS_LOCKED_REC:
		/* The row had already been copied to the table. */
		return(DB_SUCCESS);
	default:
		return(error);
	}

	ut_ad(dict_index_is_clust(index));

	for (n_index += index->type != DICT_CLUSTERED;
	     (index = dict_table_get_next_index(index)); n_index++) {
		if (index->type & DICT_FTS) {
			continue;
		}

		entry = row_build_index_entry(row, NULL, index, heap);
		error = row_ins_sec_index_entry_low(
			flags, BTR_MODIFY_TREE,
			index, offsets_heap, heap, entry, trx_id, thr);

		if (error != DB_SUCCESS) {
			if (error == DB_DUPLICATE_KEY) {
				thr_get_trx(thr)->error_key_num = n_index;
			}
			break;
		}
	}

	return(error);
}

/******************************************************//**
Replays an insert operation on a table that was rebuilt.
@return DB_SUCCESS or error code */
static MY_ATTRIBUTE((nonnull, warn_unused_result))
dberr_t
row_log_table_apply_insert(
/*=======================*/
	que_thr_t*		thr,		/*!< in: query graph */
	const mrec_t*		mrec,		/*!< in: record to insert */
	const ulint*		offsets,	/*!< in: offsets of mrec */
	mem_heap_t*		offsets_heap,	/*!< in/out: memory heap
						that can be emptied */
	mem_heap_t*		heap,		/*!< in/out: memory heap */
	row_merge_dup_t*	dup,		/*!< in/out: for reporting
						duplicate key errors */
	trx_id_t		trx_id)		/*!< in: DB_TRX_ID of mrec */
{
	const row_log_t*log	= dup->index->online_log;
	dberr_t		error;
	const dtuple_t*	row	= row_log_table_apply_convert_mrec(
		mrec, dup->index, offsets, log, heap, trx_id, &error);

	switch (error) {
	case DB_MISSING_HISTORY:
		ut_ad(log->blobs);
		/* Because some BLOBs are missing, we know that the
		transaction was rolled back later (a rollback of
		an insert can free BLOBs).
		We can simply skip the insert: the subsequent
		ROW_T_DELETE will be ignored, or a ROW_T_UPDATE will
		be interpreted as ROW_T_INSERT. */
		return(DB_SUCCESS);
	case DB_SUCCESS:
		ut_ad(row != NULL);
		break;
	default:
		ut_ad(0);
	case DB_INVALID_NULL:
		ut_ad(row == NULL);
		return(error);
	}

	error = row_log_table_apply_insert_low(
		thr, row, trx_id, offsets_heap, heap, dup);
	if (error != DB_SUCCESS) {
		/* Report the erroneous row using the new
		version of the table. */
		innobase_row_to_mysql(dup->table, log->table, row);
	}
	return(error);
}

/******************************************************//**
Deletes a record from a table that is being rebuilt.
@return DB_SUCCESS or error code */
static MY_ATTRIBUTE((nonnull, warn_unused_result))
dberr_t
row_log_table_apply_delete_low(
/*===========================*/
	btr_pcur_t*		pcur,		/*!< in/out: B-tree cursor,
						will be trashed */
	const ulint*		offsets,	/*!< in: offsets on pcur */
	mem_heap_t*		heap,		/*!< in/out: memory heap */
	mtr_t*			mtr)		/*!< in/out: mini-transaction,
						will be committed */
{
	dberr_t		error;
	row_ext_t*	ext;
	dtuple_t*	row;
	dict_index_t*	index	= btr_pcur_get_btr_cur(pcur)->index;

	ut_ad(dict_index_is_clust(index));

#ifdef ROW_LOG_APPLY_PRINT
	if (row_log_apply_print) {
		fprintf(stderr, "table apply delete "
			IB_ID_FMT " " IB_ID_FMT "\n",
			index->table->id, index->id);
		rec_print_new(stderr, btr_pcur_get_rec(pcur), offsets);
	}
#endif /* ROW_LOG_APPLY_PRINT */
	if (dict_table_get_next_index(index)) {
		/* Build a row template for purging secondary index entries. */
		row = row_build(
			ROW_COPY_DATA, index, btr_pcur_get_rec(pcur),
			offsets, NULL, NULL, NULL, &ext, heap);
	} else {
		row = NULL;
	}

	btr_cur_pessimistic_delete(&error, FALSE, btr_pcur_get_btr_cur(pcur),
				   BTR_CREATE_FLAG, RB_NONE, mtr);
	mtr_commit(mtr);

	if (error != DB_SUCCESS) {
		return(error);
	}

	while ((index = dict_table_get_next_index(index)) != NULL) {
		if (index->type & DICT_FTS) {
			continue;
		}

		const dtuple_t*	entry = row_build_index_entry(
			row, ext, index, heap);
		mtr_start(mtr);
		btr_pcur_open(index, entry, PAGE_CUR_LE,
			      BTR_MODIFY_TREE, pcur, mtr);
#ifdef UNIV_DEBUG
		switch (btr_pcur_get_btr_cur(pcur)->flag) {
		case BTR_CUR_DELETE_REF:
		case BTR_CUR_DEL_MARK_IBUF:
		case BTR_CUR_DELETE_IBUF:
		case BTR_CUR_INSERT_TO_IBUF:
			/* We did not request buffering. */
			break;
		case BTR_CUR_HASH:
		case BTR_CUR_HASH_FAIL:
		case BTR_CUR_BINARY:
			goto flag_ok;
		}
		ut_ad(0);
flag_ok:
#endif /* UNIV_DEBUG */

		if (page_rec_is_infimum(btr_pcur_get_rec(pcur))
		    || btr_pcur_get_low_match(pcur) < index->n_uniq) {
			/* All secondary index entries should be
			found, because new_table is being modified by
			this thread only, and all indexes should be
			updated in sync. */
			mtr_commit(mtr);
			return(DB_INDEX_CORRUPT);
		}

		btr_cur_pessimistic_delete(&error, FALSE,
					   btr_pcur_get_btr_cur(pcur),
					   BTR_CREATE_FLAG, RB_NONE, mtr);
		mtr_commit(mtr);
	}

	return(error);
}

/******************************************************//**
Replays a delete operation on a table that was rebuilt.
@return DB_SUCCESS or error code */
static MY_ATTRIBUTE((nonnull, warn_unused_result))
dberr_t
row_log_table_apply_delete(
/*=======================*/
	ulint			trx_id_col,	/*!< in: position of
						DB_TRX_ID in the new
						clustered index */
	const mrec_t*		mrec,		/*!< in: merge record */
	const ulint*		moffsets,	/*!< in: offsets of mrec */
	mem_heap_t*		offsets_heap,	/*!< in/out: memory heap
						that can be emptied */
	mem_heap_t*		heap,		/*!< in/out: memory heap */
	const row_log_t*	log)		/*!< in: online log */
{
	dict_table_t*	new_table = log->table;
	dict_index_t*	index = dict_table_get_first_index(new_table);
	dtuple_t*	old_pk;
	mtr_t		mtr;
	btr_pcur_t	pcur;
	ulint*		offsets;

	ut_ad(rec_offs_n_fields(moffsets)
	      == dict_index_get_n_unique(index) + 2);
	ut_ad(!rec_offs_any_extern(moffsets));

	/* Convert the row to a search tuple. */
	old_pk = dtuple_create(heap, index->n_uniq);
	dict_index_copy_types(old_pk, index, index->n_uniq);

	for (ulint i = 0; i < index->n_uniq; i++) {
		ulint		len;
		const void*	field;
		field = rec_get_nth_field(mrec, moffsets, i, &len);
		ut_ad(len != UNIV_SQL_NULL);
		dfield_set_data(dtuple_get_nth_field(old_pk, i),
				field, len);
	}

	mtr_start(&mtr);
	btr_pcur_open(index, old_pk, PAGE_CUR_LE,
		      BTR_MODIFY_TREE, &pcur, &mtr);
#ifdef UNIV_DEBUG
	switch (btr_pcur_get_btr_cur(&pcur)->flag) {
	case BTR_CUR_DELETE_REF:
	case BTR_CUR_DEL_MARK_IBUF:
	case BTR_CUR_DELETE_IBUF:
	case BTR_CUR_INSERT_TO_IBUF:
		/* We did not request buffering. */
		break;
	case BTR_CUR_HASH:
	case BTR_CUR_HASH_FAIL:
	case BTR_CUR_BINARY:
		goto flag_ok;
	}
	ut_ad(0);
flag_ok:
#endif /* UNIV_DEBUG */

	if (page_rec_is_infimum(btr_pcur_get_rec(&pcur))
	    || btr_pcur_get_low_match(&pcur) < index->n_uniq) {
all_done:
		mtr_commit(&mtr);
		/* The record was not found. All done. */
		/* This should only happen when an earlier
		ROW_T_INSERT was skipped or
		ROW_T_UPDATE was interpreted as ROW_T_DELETE
		due to BLOBs having been freed by rollback. */
		return(DB_SUCCESS);
	}

	offsets = rec_get_offsets(btr_pcur_get_rec(&pcur), index, NULL,
				  ULINT_UNDEFINED, &offsets_heap);
#if defined UNIV_DEBUG || defined UNIV_BLOB_LIGHT_DEBUG
	ut_a(!rec_offs_any_null_extern(btr_pcur_get_rec(&pcur), offsets));
#endif /* UNIV_DEBUG || UNIV_BLOB_LIGHT_DEBUG */

	/* Only remove the record if DB_TRX_ID,DB_ROLL_PTR match. */

	{
		ulint		len;
		const byte*	mrec_trx_id
			= rec_get_nth_field(mrec, moffsets, trx_id_col, &len);
		ut_ad(len == DATA_TRX_ID_LEN);
		const byte*	rec_trx_id
			= rec_get_nth_field(btr_pcur_get_rec(&pcur), offsets,
					    trx_id_col, &len);
		ut_ad(len == DATA_TRX_ID_LEN);

		ut_ad(rec_get_nth_field(mrec, moffsets, trx_id_col + 1, &len)
		      == mrec_trx_id + DATA_TRX_ID_LEN);
		ut_ad(len == DATA_ROLL_PTR_LEN);
		ut_ad(rec_get_nth_field(btr_pcur_get_rec(&pcur), offsets,
					trx_id_col + 1, &len)
		      == rec_trx_id + DATA_TRX_ID_LEN);
		ut_ad(len == DATA_ROLL_PTR_LEN);

		if (memcmp(mrec_trx_id, rec_trx_id,
			   DATA_TRX_ID_LEN + DATA_ROLL_PTR_LEN)) {
			/* The ROW_T_DELETE was logged for a different
			PRIMARY KEY,DB_TRX_ID,DB_ROLL_PTR.
			This is possible if a ROW_T_INSERT was skipped
			or a ROW_T_UPDATE was interpreted as ROW_T_DELETE
			because some BLOBs were missing due to
			(1) rolling back the initial insert, or
			(2) purging the BLOB for a later ROW_T_DELETE
			(3) purging 'old values' for a later ROW_T_UPDATE
			or ROW_T_DELETE. */
			ut_ad(!log->same_pk);
			goto all_done;
		}
	}

	return row_log_table_apply_delete_low(&pcur, offsets, heap, &mtr);
}

/******************************************************//**
Replays an update operation on a table that was rebuilt.
@return DB_SUCCESS or error code */
static MY_ATTRIBUTE((nonnull, warn_unused_result))
dberr_t
row_log_table_apply_update(
/*=======================*/
	que_thr_t*		thr,		/*!< in: query graph */
	ulint			new_trx_id_col,	/*!< in: position of
						DB_TRX_ID in the new
						clustered index */
	const mrec_t*		mrec,		/*!< in: new value */
	const ulint*		offsets,	/*!< in: offsets of mrec */
	mem_heap_t*		offsets_heap,	/*!< in/out: memory heap
						that can be emptied */
	mem_heap_t*		heap,		/*!< in/out: memory heap */
	row_merge_dup_t*	dup,		/*!< in/out: for reporting
						duplicate key errors */
	trx_id_t		trx_id,		/*!< in: DB_TRX_ID of mrec */
	const dtuple_t*		old_pk)		/*!< in: PRIMARY KEY and
						DB_TRX_ID,DB_ROLL_PTR
						of the old value,
						or PRIMARY KEY if same_pk */
{
	const row_log_t*log	= dup->index->online_log;
	const dtuple_t*	row;
	dict_index_t*	index	= dict_table_get_first_index(log->table);
	mtr_t		mtr;
	btr_pcur_t	pcur;
	dberr_t		error;
	ulint		n_index = 0;

	ut_ad(dtuple_get_n_fields_cmp(old_pk)
	      == dict_index_get_n_unique(index));
	ut_ad(dtuple_get_n_fields(old_pk)
	      == dict_index_get_n_unique(index)
	      + (log->same_pk ? 0 : 2));

	row = row_log_table_apply_convert_mrec(
		mrec, dup->index, offsets, log, heap, trx_id, &error);

	switch (error) {
	case DB_MISSING_HISTORY:
		/* The record contained BLOBs that are now missing. */
		ut_ad(log->blobs);
		/* Whether or not we are updating the PRIMARY KEY, we
		know that there should be a subsequent
		ROW_T_DELETE for rolling back a preceding ROW_T_INSERT,
		overriding this ROW_T_UPDATE record. (*1)

		This allows us to interpret this ROW_T_UPDATE
		as ROW_T_DELETE.

		When applying the subsequent ROW_T_DELETE, no matching
		record will be found. */
		/* fall through */
	case DB_SUCCESS:
		ut_ad(row != NULL);
		break;
	default:
		ut_ad(0);
	case DB_INVALID_NULL:
		ut_ad(row == NULL);
		return(error);
	}

	mtr_start(&mtr);
	btr_pcur_open(index, old_pk, PAGE_CUR_LE,
		      BTR_MODIFY_TREE, &pcur, &mtr);
#ifdef UNIV_DEBUG
	switch (btr_pcur_get_btr_cur(&pcur)->flag) {
	case BTR_CUR_DELETE_REF:
	case BTR_CUR_DEL_MARK_IBUF:
	case BTR_CUR_DELETE_IBUF:
	case BTR_CUR_INSERT_TO_IBUF:
		ut_ad(0);/* We did not request buffering. */
	case BTR_CUR_HASH:
	case BTR_CUR_HASH_FAIL:
	case BTR_CUR_BINARY:
		break;
	}
#endif /* UNIV_DEBUG */

	if (page_rec_is_infimum(btr_pcur_get_rec(&pcur))
	    || btr_pcur_get_low_match(&pcur) < index->n_uniq) {
		/* The record was not found. This should only happen
		when an earlier ROW_T_INSERT or ROW_T_UPDATE was
		diverted because BLOBs were freed when the insert was
		later rolled back. */

		ut_ad(log->blobs);

		if (error == DB_SUCCESS) {
			/* An earlier ROW_T_INSERT could have been
			skipped because of a missing BLOB, like this:

			BEGIN;
			INSERT INTO t SET blob_col='blob value';
			UPDATE t SET blob_col='';
			ROLLBACK;

			This would generate the following records:
			ROW_T_INSERT (referring to 'blob value')
			ROW_T_UPDATE
			ROW_T_UPDATE (referring to 'blob value')
			ROW_T_DELETE
			[ROLLBACK removes the 'blob value']

			The ROW_T_INSERT would have been skipped
			because of a missing BLOB. Now we are
			executing the first ROW_T_UPDATE.
			The second ROW_T_UPDATE (for the ROLLBACK)
			would be interpreted as ROW_T_DELETE, because
			the BLOB would be missing.

			We could probably assume that the transaction
			has been rolled back and simply skip the
			'insert' part of this ROW_T_UPDATE record.
			However, there might be some complex scenario
			that could interfere with such a shortcut.
			So, we will insert the row (and risk
			introducing a bogus duplicate key error
			for the ALTER TABLE), and a subsequent
			ROW_T_UPDATE or ROW_T_DELETE will delete it. */
			mtr_commit(&mtr);
			error = row_log_table_apply_insert_low(
				thr, row, trx_id, offsets_heap, heap, dup);
		} else {
			/* Some BLOBs are missing, so we are interpreting
			this ROW_T_UPDATE as ROW_T_DELETE (see *1).
			Because the record was not found, we do nothing. */
			ut_ad(error == DB_MISSING_HISTORY);
			error = DB_SUCCESS;
func_exit:
			mtr_commit(&mtr);
		}
func_exit_committed:
		ut_ad(mtr.state == MTR_COMMITTED);

		if (error != DB_SUCCESS) {
			/* Report the erroneous row using the new
			version of the table. */
			innobase_row_to_mysql(dup->table, log->table, row);
		}

		return(error);
	}

	/* Prepare to update (or delete) the record. */
	ulint*		cur_offsets	= rec_get_offsets(
		btr_pcur_get_rec(&pcur),
		index, NULL, ULINT_UNDEFINED, &offsets_heap);

	if (!log->same_pk) {
		/* Only update the record if DB_TRX_ID,DB_ROLL_PTR match what
		was buffered. */
		ulint		len;
		const void*	rec_trx_id
			= rec_get_nth_field(btr_pcur_get_rec(&pcur),
					    cur_offsets, index->n_uniq, &len);
		ut_ad(len == DATA_TRX_ID_LEN);
		ut_ad(dtuple_get_nth_field(old_pk, index->n_uniq)->len
		      == DATA_TRX_ID_LEN);
		ut_ad(dtuple_get_nth_field(old_pk, index->n_uniq + 1)->len
		      == DATA_ROLL_PTR_LEN);
		ut_ad(DATA_TRX_ID_LEN + static_cast<const char*>(
			      dtuple_get_nth_field(old_pk,
						   index->n_uniq)->data)
		      == dtuple_get_nth_field(old_pk,
					      index->n_uniq + 1)->data);
		if (memcmp(rec_trx_id,
			   dtuple_get_nth_field(old_pk, index->n_uniq)->data,
			   DATA_TRX_ID_LEN + DATA_ROLL_PTR_LEN)) {
			/* The ROW_T_UPDATE was logged for a different
			DB_TRX_ID,DB_ROLL_PTR. This is possible if an
			earlier ROW_T_INSERT or ROW_T_UPDATE was diverted
			because some BLOBs were missing due to rolling
			back the initial insert or due to purging
			the old BLOB values of an update. */
			ut_ad(log->blobs);
			if (error != DB_SUCCESS) {
				ut_ad(error == DB_MISSING_HISTORY);
				/* Some BLOBs are missing, so we are
				interpreting this ROW_T_UPDATE as
				ROW_T_DELETE (see *1).
				Because this is a different row,
				we will do nothing. */
				error = DB_SUCCESS;
			} else {
				/* Because the user record is missing due to
				BLOBs that were missing when processing
				an earlier log record, we should
				interpret the ROW_T_UPDATE as ROW_T_INSERT.
				However, there is a different user record
				with the same PRIMARY KEY value already. */
				error = DB_DUPLICATE_KEY;
			}

			goto func_exit;
		}
	}

	if (error != DB_SUCCESS) {
		ut_ad(error == DB_MISSING_HISTORY);
		ut_ad(log->blobs);
		/* Some BLOBs are missing, so we are interpreting
		this ROW_T_UPDATE as ROW_T_DELETE (see *1). */
		error = row_log_table_apply_delete_low(
			&pcur, cur_offsets, heap, &mtr);
		goto func_exit_committed;
	}

	dtuple_t*	entry	= row_build_index_entry(
		row, NULL, index, heap);
	const upd_t*	update	= row_upd_build_difference_binary(
		index, entry, btr_pcur_get_rec(&pcur), cur_offsets,
		false, NULL, heap);

	if (!update->n_fields) {
		/* Nothing to do. */
		goto func_exit;
	}

	const bool	pk_updated
		= upd_get_nth_field(update, 0)->field_no < new_trx_id_col;

	if (pk_updated || rec_offs_any_extern(cur_offsets)) {
		/* If the record contains any externally stored
		columns, perform the update by delete and insert,
		because we will not write any undo log that would
		allow purge to free any orphaned externally stored
		columns. */

		if (pk_updated && log->same_pk) {
			/* The ROW_T_UPDATE log record should only be
			written when the PRIMARY KEY fields of the
			record did not change in the old table.  We
			can only get a change of PRIMARY KEY columns
			in the rebuilt table if the PRIMARY KEY was
			redefined (!same_pk). */
			ut_ad(0);
			error = DB_CORRUPTION;
			goto func_exit;
		}

		error = row_log_table_apply_delete_low(
			&pcur, cur_offsets, heap, &mtr);
		ut_ad(mtr.state == MTR_COMMITTED);

		if (error == DB_SUCCESS) {
			error = row_log_table_apply_insert_low(
				thr, row, trx_id, offsets_heap, heap, dup);
		}

		goto func_exit_committed;
	}

	dtuple_t*	old_row;
	row_ext_t*	old_ext;

	if (dict_table_get_next_index(index)) {
		/* Construct the row corresponding to the old value of
		the record. */
		old_row = row_build(
			ROW_COPY_DATA, index, btr_pcur_get_rec(&pcur),
			cur_offsets, NULL, NULL, NULL, &old_ext, heap);
		ut_ad(old_row);
#ifdef ROW_LOG_APPLY_PRINT
		if (row_log_apply_print) {
			fprintf(stderr, "table apply update "
				IB_ID_FMT " " IB_ID_FMT "\n",
				index->table->id, index->id);
			dtuple_print(stderr, old_row);
			dtuple_print(stderr, row);
		}
#endif /* ROW_LOG_APPLY_PRINT */
	} else {
		old_row = NULL;
		old_ext = NULL;
	}

	big_rec_t*	big_rec;

	error = btr_cur_pessimistic_update(
		BTR_CREATE_FLAG | BTR_NO_LOCKING_FLAG
		| BTR_NO_UNDO_LOG_FLAG | BTR_KEEP_SYS_FLAG
		| BTR_KEEP_POS_FLAG,
		btr_pcur_get_btr_cur(&pcur),
		&cur_offsets, &offsets_heap, heap, &big_rec,
		update, 0, thr, 0, &mtr);

	if (big_rec) {
		if (error == DB_SUCCESS) {
			error = btr_store_big_rec_extern_fields(
				index, btr_pcur_get_block(&pcur),
				btr_pcur_get_rec(&pcur), cur_offsets,
				big_rec, &mtr, BTR_STORE_UPDATE);
		}

		dtuple_big_rec_free(big_rec);
	}

	for (n_index += index->type != DICT_CLUSTERED;
	     (index = dict_table_get_next_index(index)); n_index++) {
		if (index->type & DICT_FTS) {
			continue;
		}

		if (error != DB_SUCCESS) {
			break;
		}

		if (!row_upd_changes_ord_field_binary(
			    index, update, thr, old_row, NULL)) {
			continue;
		}

		mtr_commit(&mtr);

		entry = row_build_index_entry(old_row, old_ext, index, heap);
		if (!entry) {
			ut_ad(0);
			return(DB_CORRUPTION);
		}

		mtr_start(&mtr);

		if (ROW_FOUND != row_search_index_entry(
			    index, entry, BTR_MODIFY_TREE, &pcur, &mtr)) {
			ut_ad(0);
			error = DB_CORRUPTION;
			break;
		}

		btr_cur_pessimistic_delete(
			&error, FALSE, btr_pcur_get_btr_cur(&pcur),
			BTR_CREATE_FLAG, RB_NONE, &mtr);

		if (error != DB_SUCCESS) {
			break;
		}

		mtr_commit(&mtr);

		entry = row_build_index_entry(row, NULL, index, heap);
		error = row_ins_sec_index_entry_low(
			BTR_CREATE_FLAG | BTR_NO_LOCKING_FLAG
			| BTR_NO_UNDO_LOG_FLAG | BTR_KEEP_SYS_FLAG,
			BTR_MODIFY_TREE, index, offsets_heap, heap,
			entry, trx_id, thr);

		/* Report correct index name for duplicate key error. */
		if (error == DB_DUPLICATE_KEY) {
			thr_get_trx(thr)->error_key_num = n_index;
		}

		mtr_start(&mtr);
	}

	goto func_exit;
}

/******************************************************//**
Applies an operation to a table that was rebuilt.
@return NULL on failure (mrec corruption) or when out of data;
pointer to next record on success */
static MY_ATTRIBUTE((nonnull, warn_unused_result))
const mrec_t*
row_log_table_apply_op(
/*===================*/
	que_thr_t*		thr,		/*!< in: query graph */
	ulint			trx_id_col,	/*!< in: position of
						DB_TRX_ID in old index */
	ulint			new_trx_id_col,	/*!< in: position of
						DB_TRX_ID in new index */
	row_merge_dup_t*	dup,		/*!< in/out: for reporting
						duplicate key errors */
	dberr_t*		error,		/*!< out: DB_SUCCESS
						or error code */
	mem_heap_t*		offsets_heap,	/*!< in/out: memory heap
						that can be emptied */
	mem_heap_t*		heap,		/*!< in/out: memory heap */
	const mrec_t*		mrec,		/*!< in: merge record */
	const mrec_t*		mrec_end,	/*!< in: end of buffer */
	ulint*			offsets)	/*!< in/out: work area
						for parsing mrec */
{
	row_log_t*	log	= dup->index->online_log;
	dict_index_t*	new_index = dict_table_get_first_index(log->table);
	ulint		extra_size;
	const mrec_t*	next_mrec;
	dtuple_t*	old_pk;

	ut_ad(dict_index_is_clust(dup->index));
	ut_ad(dup->index->table != log->table);
	ut_ad(log->head.total <= log->tail.total);

	*error = DB_SUCCESS;

	/* 3 = 1 (op type) + 1 (extra_size) + at least 1 byte payload */
	if (mrec + 3 >= mrec_end) {
		return(NULL);
	}

	const mrec_t* const mrec_start = mrec;

	switch (*mrec++) {
	default:
		ut_ad(0);
		*error = DB_CORRUPTION;
		return(NULL);
	case ROW_T_INSERT:
		extra_size = *mrec++;

		if (extra_size >= 0x80) {
			/* Read another byte of extra_size. */

			extra_size = (extra_size & 0x7f) << 8;
			extra_size |= *mrec++;
		}

		mrec += extra_size;

		if (mrec > mrec_end) {
			return(NULL);
		}

		rec_offs_set_n_fields(offsets, dup->index->n_fields);
		rec_init_offsets_temp(mrec, dup->index, offsets);

		next_mrec = mrec + rec_offs_data_size(offsets);

		if (next_mrec > mrec_end) {
			return(NULL);
		} else {
			log->head.total += next_mrec - mrec_start;

			ulint		len;
			const byte*	db_trx_id
				= rec_get_nth_field(
					mrec, offsets, trx_id_col, &len);
			ut_ad(len == DATA_TRX_ID_LEN);
			*error = row_log_table_apply_insert(
				thr, mrec, offsets, offsets_heap,
				heap, dup, trx_read_trx_id(db_trx_id));
		}
		break;

	case ROW_T_DELETE:
		/* 1 (extra_size) + at least 1 (payload) */
		if (mrec + 2 >= mrec_end) {
			return(NULL);
		}

		extra_size = *mrec++;
		ut_ad(mrec < mrec_end);

		/* We assume extra_size < 0x100 for the PRIMARY KEY prefix.
		For fixed-length PRIMARY key columns, it is 0. */
		mrec += extra_size;

		rec_offs_set_n_fields(offsets, new_index->n_uniq + 2);
		rec_init_offsets_temp(mrec, new_index, offsets);
		next_mrec = mrec + rec_offs_data_size(offsets);
		if (next_mrec > mrec_end) {
			return(NULL);
		}

		log->head.total += next_mrec - mrec_start;

		*error = row_log_table_apply_delete(
			new_trx_id_col,
			mrec, offsets, offsets_heap, heap, log);
		break;

	case ROW_T_UPDATE:
		/* Logically, the log entry consists of the
		(PRIMARY KEY,DB_TRX_ID) of the old value (converted
		to the new primary key definition) followed by
		the new value in the old table definition. If the
		definition of the columns belonging to PRIMARY KEY
		is not changed, the log will only contain
		DB_TRX_ID,new_row. */

		if (dup->index->online_log->same_pk) {
			ut_ad(new_index->n_uniq == dup->index->n_uniq);

			extra_size = *mrec++;

			if (extra_size >= 0x80) {
				/* Read another byte of extra_size. */

				extra_size = (extra_size & 0x7f) << 8;
				extra_size |= *mrec++;
			}

			mrec += extra_size;

			if (mrec > mrec_end) {
				return(NULL);
			}

			rec_offs_set_n_fields(offsets, dup->index->n_fields);
			rec_init_offsets_temp(mrec, dup->index, offsets);

			next_mrec = mrec + rec_offs_data_size(offsets);

			if (next_mrec > mrec_end) {
				return(NULL);
			}

			old_pk = dtuple_create(heap, new_index->n_uniq);
			dict_index_copy_types(
				old_pk, new_index, old_pk->n_fields);

			/* Copy the PRIMARY KEY fields from mrec to old_pk. */
			for (ulint i = 0; i < new_index->n_uniq; i++) {
				const void*	field;
				ulint		len;
				dfield_t*	dfield;

				ut_ad(!rec_offs_nth_extern(offsets, i));

				field = rec_get_nth_field(
					mrec, offsets, i, &len);
				ut_ad(len != UNIV_SQL_NULL);

				dfield = dtuple_get_nth_field(old_pk, i);
				dfield_set_data(dfield, field, len);
			}
		} else {
			/* We assume extra_size < 0x100
			for the PRIMARY KEY prefix. */
			mrec += *mrec + 1;

			if (mrec > mrec_end) {
				return(NULL);
			}

			/* Get offsets for PRIMARY KEY,
			DB_TRX_ID, DB_ROLL_PTR. */
			rec_offs_set_n_fields(offsets, new_index->n_uniq + 2);
			rec_init_offsets_temp(mrec, new_index, offsets);

			next_mrec = mrec + rec_offs_data_size(offsets);
			if (next_mrec + 2 > mrec_end) {
				return(NULL);
			}

			/* Copy the PRIMARY KEY fields and
			DB_TRX_ID, DB_ROLL_PTR from mrec to old_pk. */
			old_pk = dtuple_create(heap, new_index->n_uniq + 2);
			dict_index_copy_types(old_pk, new_index,
					      old_pk->n_fields);

			for (ulint i = 0;
			     i < dict_index_get_n_unique(new_index) + 2;
			     i++) {
				const void*	field;
				ulint		len;
				dfield_t*	dfield;

				ut_ad(!rec_offs_nth_extern(offsets, i));

				field = rec_get_nth_field(
					mrec, offsets, i, &len);
				ut_ad(len != UNIV_SQL_NULL);

				dfield = dtuple_get_nth_field(old_pk, i);
				dfield_set_data(dfield, field, len);
			}

			mrec = next_mrec;

			/* Fetch the new value of the row as it was
			in the old table definition. */
			extra_size = *mrec++;

			if (extra_size >= 0x80) {
				/* Read another byte of extra_size. */

				extra_size = (extra_size & 0x7f) << 8;
				extra_size |= *mrec++;
			}

			mrec += extra_size;

			if (mrec > mrec_end) {
				return(NULL);
			}

			rec_offs_set_n_fields(offsets, dup->index->n_fields);
			rec_init_offsets_temp(mrec, dup->index, offsets);

			next_mrec = mrec + rec_offs_data_size(offsets);

			if (next_mrec > mrec_end) {
				return(NULL);
			}
		}

		ut_ad(next_mrec <= mrec_end);
		log->head.total += next_mrec - mrec_start;
		dtuple_set_n_fields_cmp(old_pk, new_index->n_uniq);

		{
			ulint		len;
			const byte*	db_trx_id
				= rec_get_nth_field(
					mrec, offsets, trx_id_col, &len);
			ut_ad(len == DATA_TRX_ID_LEN);
			*error = row_log_table_apply_update(
				thr, new_trx_id_col,
				mrec, offsets, offsets_heap,
				heap, dup, trx_read_trx_id(db_trx_id), old_pk);
		}

		break;
	}

	ut_ad(log->head.total <= log->tail.total);
	mem_heap_empty(offsets_heap);
	mem_heap_empty(heap);
	return(next_mrec);
}

/******************************************************//**
Applies operations to a table was rebuilt.
@return DB_SUCCESS, or error code on failure */
static MY_ATTRIBUTE((nonnull, warn_unused_result))
dberr_t
row_log_table_apply_ops(
/*====================*/
	que_thr_t*	thr,	/*!< in: query graph */
	row_merge_dup_t*dup)	/*!< in/out: for reporting duplicate key
				errors */
{
	dberr_t		error;
	const mrec_t*	mrec		= NULL;
	const mrec_t*	next_mrec;
	const mrec_t*	mrec_end	= NULL; /* silence bogus warning */
	const mrec_t*	next_mrec_end;
	mem_heap_t*	heap;
	mem_heap_t*	offsets_heap;
	ulint*		offsets;
	bool		has_index_lock;
	dict_index_t*	index		= const_cast<dict_index_t*>(
		dup->index);
	dict_table_t*	new_table	= index->online_log->table;
	dict_index_t*	new_index	= dict_table_get_first_index(
		new_table);
	const ulint	i		= 1 + REC_OFFS_HEADER_SIZE
		+ ut_max(dict_index_get_n_fields(index),
			 dict_index_get_n_unique(new_index) + 2);
	const ulint	trx_id_col	= dict_col_get_clust_pos(
		dict_table_get_sys_col(index->table, DATA_TRX_ID), index);
	const ulint	new_trx_id_col	= dict_col_get_clust_pos(
		dict_table_get_sys_col(new_table, DATA_TRX_ID), new_index);
	trx_t*		trx		= thr_get_trx(thr);

	ut_ad(dict_index_is_clust(index));
	ut_ad(dict_index_is_online_ddl(index));
	ut_ad(trx->mysql_thd);
#ifdef UNIV_SYNC_DEBUG
	ut_ad(rw_lock_own(dict_index_get_lock(index), RW_LOCK_EX));
#endif /* UNIV_SYNC_DEBUG */
	ut_ad(!dict_index_is_online_ddl(new_index));
	ut_ad(trx_id_col > 0);
	ut_ad(trx_id_col != ULINT_UNDEFINED);
	ut_ad(new_trx_id_col > 0);
	ut_ad(new_trx_id_col != ULINT_UNDEFINED);

	UNIV_MEM_INVALID(&mrec_end, sizeof mrec_end);

	offsets = static_cast<ulint*>(ut_malloc(i * sizeof *offsets));
	offsets[0] = i;
	offsets[1] = dict_index_get_n_fields(index);

	heap = mem_heap_create(UNIV_PAGE_SIZE);
	offsets_heap = mem_heap_create(UNIV_PAGE_SIZE);
	has_index_lock = true;

next_block:
	ut_ad(has_index_lock);
#ifdef UNIV_SYNC_DEBUG
	ut_ad(rw_lock_own(dict_index_get_lock(index), RW_LOCK_EX));
#endif /* UNIV_SYNC_DEBUG */
	ut_ad(index->online_log->head.bytes == 0);

	if (trx_is_interrupted(trx)) {
		goto interrupted;
	}

	if (dict_index_is_corrupted(index)) {
		error = DB_INDEX_CORRUPT;
		goto func_exit;
	}

	ut_ad(dict_index_is_online_ddl(index));

	error = index->online_log->error;

	if (error != DB_SUCCESS) {
		goto func_exit;
	}

	if (UNIV_UNLIKELY(index->online_log->head.blocks
			  > index->online_log->tail.blocks)) {
unexpected_eof:
		fprintf(stderr, "InnoDB: unexpected end of temporary file"
			" for table %s\n", index->table_name);
corruption:
		error = DB_CORRUPTION;
		goto func_exit;
	}

	if (index->online_log->head.blocks
	    == index->online_log->tail.blocks) {
		if (index->online_log->head.blocks) {
#ifdef HAVE_FTRUNCATE
			/* Truncate the file in order to save space. */
			if (index->online_log->fd != -1
			    && ftruncate(index->online_log->fd, 0) == -1) {
				perror("ftruncate");
			}
#endif /* HAVE_FTRUNCATE */
			index->online_log->head.blocks
				= index->online_log->tail.blocks = 0;
		}

		next_mrec = index->online_log->tail.block;
		next_mrec_end = next_mrec + index->online_log->tail.bytes;

		if (next_mrec_end == next_mrec) {
			/* End of log reached. */
all_done:
			ut_ad(has_index_lock);
			ut_ad(index->online_log->head.blocks == 0);
			ut_ad(index->online_log->tail.blocks == 0);
			index->online_log->head.bytes = 0;
			index->online_log->tail.bytes = 0;
			error = DB_SUCCESS;
			goto func_exit;
		}
	} else {
		os_offset_t	ofs;
		ibool		success;

		ofs = (os_offset_t) index->online_log->head.blocks
			* srv_sort_buf_size;

		ut_ad(has_index_lock);
		has_index_lock = false;
		rw_lock_x_unlock(dict_index_get_lock(index));

		log_free_check();

		ut_ad(dict_index_is_online_ddl(index));

		if (!row_log_block_allocate(index->online_log->head)) {
			error = DB_OUT_OF_MEMORY;
			goto func_exit;
		}

		byte * buf = index->online_log->head.block;

		success = os_file_read_no_error_handling_int_fd(
			index->online_log->fd,
			buf, ofs,
			srv_sort_buf_size);

		/* If encryption is enabled decrypt buffer after reading it
		from file system. */
		if (success && log_tmp_is_encrypted()) {
			if (!log_tmp_block_decrypt(buf,
						   srv_sort_buf_size,
						   index->online_log->crypt_head,
						   ofs,
						   index->table->space)) {
				error = DB_DECRYPTION_FAILED;
				goto func_exit;
			}

			srv_stats.n_rowlog_blocks_decrypted.inc();
			memcpy(buf, index->online_log->crypt_head, srv_sort_buf_size);
		}

		if (!success) {
			fprintf(stderr, "InnoDB: unable to read temporary file"
				" for table %s\n", index->table_name);
			goto corruption;
		}

#ifdef POSIX_FADV_DONTNEED
		/* Each block is read exactly once.  Free up the file cache. */
		posix_fadvise(index->online_log->fd,
			      ofs, srv_sort_buf_size, POSIX_FADV_DONTNEED);
#endif /* POSIX_FADV_DONTNEED */
#if 0 //def FALLOC_FL_PUNCH_HOLE
		/* Try to deallocate the space for the file on disk.
		This should work on ext4 on Linux 2.6.39 and later,
		and be ignored when the operation is unsupported. */
		fallocate(index->online_log->fd,
			  FALLOC_FL_PUNCH_HOLE | FALLOC_FL_KEEP_SIZE,
			  ofs, srv_sort_buf_size);
#endif /* FALLOC_FL_PUNCH_HOLE */

		next_mrec = index->online_log->head.block;
		next_mrec_end = next_mrec + srv_sort_buf_size;
	}

	/* This read is not protected by index->online_log->mutex for
	performance reasons. We will eventually notice any error that
	was flagged by a DML thread. */
	error = index->online_log->error;

	if (error != DB_SUCCESS) {
		goto func_exit;
	}

	if (mrec) {
		/* A partial record was read from the previous block.
		Copy the temporary buffer full, as we do not know the
		length of the record. Parse subsequent records from
		the bigger buffer index->online_log->head.block
		or index->online_log->tail.block. */

		ut_ad(mrec == index->online_log->head.buf);
		ut_ad(mrec_end > mrec);
		ut_ad(mrec_end < (&index->online_log->head.buf)[1]);

		memcpy((mrec_t*) mrec_end, next_mrec,
		       (&index->online_log->head.buf)[1] - mrec_end);
		mrec = row_log_table_apply_op(
			thr, trx_id_col, new_trx_id_col,
			dup, &error, offsets_heap, heap,
			index->online_log->head.buf,
			(&index->online_log->head.buf)[1], offsets);
		if (error != DB_SUCCESS) {
			goto func_exit;
		} else if (UNIV_UNLIKELY(mrec == NULL)) {
			/* The record was not reassembled properly. */
			goto corruption;
		}
		/* The record was previously found out to be
		truncated. Now that the parse buffer was extended,
		it should proceed beyond the old end of the buffer. */
		ut_a(mrec > mrec_end);

		index->online_log->head.bytes = mrec - mrec_end;
		next_mrec += index->online_log->head.bytes;
	}

	ut_ad(next_mrec <= next_mrec_end);
	/* The following loop must not be parsing the temporary
	buffer, but head.block or tail.block. */

	/* mrec!=NULL means that the next record starts from the
	middle of the block */
	ut_ad((mrec == NULL) == (index->online_log->head.bytes == 0));

#ifdef UNIV_DEBUG
	if (next_mrec_end == index->online_log->head.block
	    + srv_sort_buf_size) {
		/* If tail.bytes == 0, next_mrec_end can also be at
		the end of tail.block. */
		if (index->online_log->tail.bytes == 0) {
			ut_ad(next_mrec == next_mrec_end);
			ut_ad(index->online_log->tail.blocks == 0);
			ut_ad(index->online_log->head.blocks == 0);
			ut_ad(index->online_log->head.bytes == 0);
		} else {
			ut_ad(next_mrec == index->online_log->head.block
			      + index->online_log->head.bytes);
			ut_ad(index->online_log->tail.blocks
			      > index->online_log->head.blocks);
		}
	} else if (next_mrec_end == index->online_log->tail.block
		   + index->online_log->tail.bytes) {
		ut_ad(next_mrec == index->online_log->tail.block
		      + index->online_log->head.bytes);
		ut_ad(index->online_log->tail.blocks == 0);
		ut_ad(index->online_log->head.blocks == 0);
		ut_ad(index->online_log->head.bytes
		      <= index->online_log->tail.bytes);
	} else {
		ut_error;
	}
#endif /* UNIV_DEBUG */

	mrec_end = next_mrec_end;

	while (!trx_is_interrupted(trx)) {
		mrec = next_mrec;
		ut_ad(mrec < mrec_end);

		if (!has_index_lock) {
			/* We are applying operations from a different
			block than the one that is being written to.
			We do not hold index->lock in order to
			allow other threads to concurrently buffer
			modifications. */
			ut_ad(mrec >= index->online_log->head.block);
			ut_ad(mrec_end == index->online_log->head.block
			      + srv_sort_buf_size);
			ut_ad(index->online_log->head.bytes
			      < srv_sort_buf_size);

			/* Take the opportunity to do a redo log
			checkpoint if needed. */
			log_free_check();
		} else {
			/* We are applying operations from the last block.
			Do not allow other threads to buffer anything,
			so that we can finally catch up and synchronize. */
			ut_ad(index->online_log->head.blocks == 0);
			ut_ad(index->online_log->tail.blocks == 0);
			ut_ad(mrec_end == index->online_log->tail.block
			      + index->online_log->tail.bytes);
			ut_ad(mrec >= index->online_log->tail.block);
		}

		/* This read is not protected by index->online_log->mutex
		for performance reasons. We will eventually notice any
		error that was flagged by a DML thread. */
		error = index->online_log->error;

		if (error != DB_SUCCESS) {
			goto func_exit;
		}

		next_mrec = row_log_table_apply_op(
			thr, trx_id_col, new_trx_id_col,
			dup, &error, offsets_heap, heap,
			mrec, mrec_end, offsets);

		if (error != DB_SUCCESS) {
			goto func_exit;
		} else if (next_mrec == next_mrec_end) {
			/* The record happened to end on a block boundary.
			Do we have more blocks left? */
			if (has_index_lock) {
				/* The index will be locked while
				applying the last block. */
				goto all_done;
			}

			mrec = NULL;
process_next_block:
			rw_lock_x_lock(dict_index_get_lock(index));
			has_index_lock = true;

			index->online_log->head.bytes = 0;
			index->online_log->head.blocks++;
			goto next_block;
		} else if (next_mrec != NULL) {
			ut_ad(next_mrec < next_mrec_end);
			index->online_log->head.bytes += next_mrec - mrec;
		} else if (has_index_lock) {
			/* When mrec is within tail.block, it should
			be a complete record, because we are holding
			index->lock and thus excluding the writer. */
			ut_ad(index->online_log->tail.blocks == 0);
			ut_ad(mrec_end == index->online_log->tail.block
			      + index->online_log->tail.bytes);
			ut_ad(0);
			goto unexpected_eof;
		} else {
			memcpy(index->online_log->head.buf, mrec,
			       mrec_end - mrec);
			mrec_end += index->online_log->head.buf - mrec;
			mrec = index->online_log->head.buf;
			goto process_next_block;
		}
	}

interrupted:
	error = DB_INTERRUPTED;
func_exit:
	if (!has_index_lock) {
		rw_lock_x_lock(dict_index_get_lock(index));
	}

	mem_heap_free(offsets_heap);
	mem_heap_free(heap);
	row_log_block_free(index->online_log->head);
	ut_free(offsets);
	return(error);
}

/******************************************************//**
Apply the row_log_table log to a table upon completing rebuild.
@return DB_SUCCESS, or error code on failure */
UNIV_INTERN
dberr_t
row_log_table_apply(
/*================*/
	que_thr_t*	thr,	/*!< in: query graph */
	dict_table_t*	old_table,
				/*!< in: old table */
	struct TABLE*	table)	/*!< in/out: MySQL table
				(for reporting duplicates) */
{
	dberr_t		error;
	dict_index_t*	clust_index;

	thr_get_trx(thr)->error_key_num = 0;

#ifdef UNIV_SYNC_DEBUG
	ut_ad(!rw_lock_own(&dict_operation_lock, RW_LOCK_SHARED));
#endif /* UNIV_SYNC_DEBUG */
	clust_index = dict_table_get_first_index(old_table);

	rw_lock_x_lock(dict_index_get_lock(clust_index));

	if (!clust_index->online_log) {
		ut_ad(dict_index_get_online_status(clust_index)
		      == ONLINE_INDEX_COMPLETE);
		/* This function should not be called unless
		rebuilding a table online. Build in some fault
		tolerance. */
		ut_ad(0);
		error = DB_ERROR;
	} else {
		row_merge_dup_t	dup = {
			clust_index, table,
			clust_index->online_log->col_map, 0
		};

		error = row_log_table_apply_ops(thr, &dup);

		ut_ad(error != DB_SUCCESS
		      || clust_index->online_log->head.total
		      == clust_index->online_log->tail.total);
	}

	rw_lock_x_unlock(dict_index_get_lock(clust_index));
	return(error);
}

/******************************************************//**
Allocate the row log for an index and flag the index
for online creation.
@retval true if success, false if not */
UNIV_INTERN
bool
row_log_allocate(
/*=============*/
	dict_index_t*	index,	/*!< in/out: index */
	dict_table_t*	table,	/*!< in/out: new table being rebuilt,
				or NULL when creating a secondary index */
	bool		same_pk,/*!< in: whether the definition of the
				PRIMARY KEY has remained the same */
	const dtuple_t*	add_cols,
				/*!< in: default values of
				added columns, or NULL */
	const ulint*	col_map,/*!< in: mapping of old column
				numbers to new ones, or NULL if !table */
	const char*	path)	/*!< in: where to create temporary file */
{
	row_log_t*	log;
	DBUG_ENTER("row_log_allocate");

	ut_ad(!dict_index_is_online_ddl(index));
	ut_ad(dict_index_is_clust(index) == !!table);
	ut_ad(!table || index->table != table);
	ut_ad(same_pk || table);
	ut_ad(!table || col_map);
	ut_ad(!add_cols || col_map);
#ifdef UNIV_SYNC_DEBUG
	ut_ad(rw_lock_own(dict_index_get_lock(index), RW_LOCK_EX));
#endif /* UNIV_SYNC_DEBUG */
	log = (row_log_t*) ut_malloc(sizeof *log);
	if (!log) {
		DBUG_RETURN(false);
	}

	log->fd = -1;
	mutex_create(index_online_log_key, &log->mutex,
		     SYNC_INDEX_ONLINE_LOG);
	log->blobs = NULL;
	log->table = table;
	log->same_pk = same_pk;
	log->add_cols = add_cols;
	log->col_map = col_map;
	log->error = DB_SUCCESS;
	log->max_trx = 0;
	log->tail.blocks = log->tail.bytes = 0;
	log->tail.total = 0;
	log->tail.block = log->head.block = NULL;
	log->head.blocks = log->head.bytes = 0;
	log->head.total = 0;
	log->path = path;
	log->crypt_tail = log->crypt_head = NULL;
	dict_index_set_online_status(index, ONLINE_INDEX_CREATION);
	index->online_log = log;

	if (log_tmp_is_encrypted()) {
		ulint size = srv_sort_buf_size;
		log->crypt_head = static_cast<byte *>(os_mem_alloc_large(&size));
		log->crypt_tail = static_cast<byte *>(os_mem_alloc_large(&size));

		if (!log->crypt_head || !log->crypt_tail) {
			row_log_free(log);
			DBUG_RETURN(false);
		}
	}

	/* While we might be holding an exclusive data dictionary lock
	here, in row_log_abort_sec() we will not always be holding it. Use
	atomic operations in both cases. */
	MONITOR_ATOMIC_INC(MONITOR_ONLINE_CREATE_INDEX);

	DBUG_RETURN(true);
}

/******************************************************//**
Free the row log for an index that was being created online. */
UNIV_INTERN
void
row_log_free(
/*=========*/
	row_log_t*&	log)	/*!< in,own: row log */
{
	MONITOR_ATOMIC_DEC(MONITOR_ONLINE_CREATE_INDEX);

	delete log->blobs;
	row_log_block_free(log->tail);
	row_log_block_free(log->head);
	row_merge_file_destroy_low(log->fd);

	if (log->crypt_head) {
		os_mem_free_large(log->crypt_head, srv_sort_buf_size);
	}

	if (log->crypt_tail) {
		os_mem_free_large(log->crypt_tail, srv_sort_buf_size);
	}

	mutex_free(&log->mutex);
	ut_free(log);
	log = 0;
}

/******************************************************//**
Get the latest transaction ID that has invoked row_log_online_op()
during online creation.
@return latest transaction ID, or 0 if nothing was logged */
UNIV_INTERN
trx_id_t
row_log_get_max_trx(
/*================*/
	dict_index_t*	index)	/*!< in: index, must be locked */
{
	ut_ad(dict_index_get_online_status(index) == ONLINE_INDEX_CREATION);
#ifdef UNIV_SYNC_DEBUG
	ut_ad((rw_lock_own(dict_index_get_lock(index), RW_LOCK_SHARED)
	       && mutex_own(&index->online_log->mutex))
	      || rw_lock_own(dict_index_get_lock(index), RW_LOCK_EX));
#endif /* UNIV_SYNC_DEBUG */
	return(index->online_log->max_trx);
}

/******************************************************//**
Applies an operation to a secondary index that was being created. */
static MY_ATTRIBUTE((nonnull))
void
row_log_apply_op_low(
/*=================*/
	dict_index_t*	index,		/*!< in/out: index */
	row_merge_dup_t*dup,		/*!< in/out: for reporting
					duplicate key errors */
	dberr_t*	error,		/*!< out: DB_SUCCESS or error code */
	mem_heap_t*	offsets_heap,	/*!< in/out: memory heap for
					allocating offsets; can be emptied */
	bool		has_index_lock, /*!< in: true if holding index->lock
					in exclusive mode */
	enum row_op	op,		/*!< in: operation being applied */
	trx_id_t	trx_id,		/*!< in: transaction identifier */
	const dtuple_t*	entry)		/*!< in: row */
{
	mtr_t		mtr;
	btr_cur_t	cursor;
	ulint*		offsets = NULL;

	ut_ad(!dict_index_is_clust(index));
#ifdef UNIV_SYNC_DEBUG
	ut_ad(rw_lock_own(dict_index_get_lock(index), RW_LOCK_EX)
	      == has_index_lock);
#endif /* UNIV_SYNC_DEBUG */
	ut_ad(!dict_index_is_corrupted(index));
	ut_ad(trx_id != 0 || op == ROW_OP_DELETE);

	mtr_start(&mtr);

	/* We perform the pessimistic variant of the operations if we
	already hold index->lock exclusively. First, search the
	record. The operation may already have been performed,
	depending on when the row in the clustered index was
	scanned. */
	btr_cur_search_to_nth_level(index, 0, entry, PAGE_CUR_LE,
				    has_index_lock
				    ? BTR_MODIFY_TREE
				    : BTR_MODIFY_LEAF,
				    &cursor, 0, __FILE__, __LINE__,
				    &mtr);

	ut_ad(dict_index_get_n_unique(index) > 0);
	/* This test is somewhat similar to row_ins_must_modify_rec(),
	but not identical for unique secondary indexes. */
	if (cursor.low_match >= dict_index_get_n_unique(index)
	    && !page_rec_is_infimum(btr_cur_get_rec(&cursor))) {
		/* We have a matching record. */
		bool	exists	= (cursor.low_match
				   == dict_index_get_n_fields(index));
#ifdef UNIV_DEBUG
		rec_t*	rec	= btr_cur_get_rec(&cursor);
		ut_ad(page_rec_is_user_rec(rec));
		ut_ad(!rec_get_deleted_flag(rec, page_rec_is_comp(rec)));
#endif /* UNIV_DEBUG */

		ut_ad(exists || dict_index_is_unique(index));

		switch (op) {
		case ROW_OP_DELETE:
			if (!exists) {
				/* The existing record matches the
				unique secondary index key, but the
				PRIMARY KEY columns differ. So, this
				exact record does not exist. For
				example, we could detect a duplicate
				key error in some old index before
				logging an ROW_OP_INSERT for our
				index. This ROW_OP_DELETE could have
				been logged for rolling back
				TRX_UNDO_INSERT_REC. */
				goto func_exit;
			}

			if (btr_cur_optimistic_delete(
				    &cursor, BTR_CREATE_FLAG, &mtr)) {
				*error = DB_SUCCESS;
				break;
			}

			if (!has_index_lock) {
				/* This needs a pessimistic operation.
				Lock the index tree exclusively. */
				mtr_commit(&mtr);
				mtr_start(&mtr);
				btr_cur_search_to_nth_level(
					index, 0, entry, PAGE_CUR_LE,
					BTR_MODIFY_TREE, &cursor, 0,
					__FILE__, __LINE__, &mtr);

				/* No other thread than the current one
				is allowed to modify the index tree.
				Thus, the record should still exist. */
				ut_ad(cursor.low_match
				      >= dict_index_get_n_fields(index));
				ut_ad(page_rec_is_user_rec(
					      btr_cur_get_rec(&cursor)));
			}

			/* As there are no externally stored fields in
			a secondary index record, the parameter
			rb_ctx = RB_NONE will be ignored. */

			btr_cur_pessimistic_delete(
				error, FALSE, &cursor,
				BTR_CREATE_FLAG, RB_NONE, &mtr);
			break;
		case ROW_OP_INSERT:
			if (exists) {
				/* The record already exists. There
				is nothing to be inserted.
				This could happen when processing
				TRX_UNDO_DEL_MARK_REC in statement
				rollback:

				UPDATE of PRIMARY KEY can lead to
				statement rollback if the updated
				value of the PRIMARY KEY already
				exists. In this case, the UPDATE would
				be mapped to DELETE;INSERT, and we
				only wrote undo log for the DELETE
				part. The duplicate key error would be
				triggered before logging the INSERT
				part.

				Theoretically, we could also get a
				similar situation when a DELETE operation
				is blocked by a FOREIGN KEY constraint. */
				goto func_exit;
			}

			if (dtuple_contains_null(entry)) {
				/* The UNIQUE KEY columns match, but
				there is a NULL value in the key, and
				NULL!=NULL. */
				goto insert_the_rec;
			}

			goto duplicate;
		}
	} else {
		switch (op) {
			rec_t*		rec;
			big_rec_t*	big_rec;
		case ROW_OP_DELETE:
			/* The record does not exist. For example, we
			could detect a duplicate key error in some old
			index before logging an ROW_OP_INSERT for our
			index. This ROW_OP_DELETE could be logged for
			rolling back TRX_UNDO_INSERT_REC. */
			goto func_exit;
		case ROW_OP_INSERT:
			if (dict_index_is_unique(index)
			    && (cursor.up_match
				>= dict_index_get_n_unique(index)
				|| cursor.low_match
				>= dict_index_get_n_unique(index))
			    && (!index->n_nullable
				|| !dtuple_contains_null(entry))) {
duplicate:
				/* Duplicate key */
				ut_ad(dict_index_is_unique(index));
				row_merge_dup_report(dup, entry->fields);
				*error = DB_DUPLICATE_KEY;
				goto func_exit;
			}
insert_the_rec:
			/* Insert the record. As we are inserting into
			a secondary index, there cannot be externally
			stored columns (!big_rec). */
			*error = btr_cur_optimistic_insert(
				BTR_NO_UNDO_LOG_FLAG
				| BTR_NO_LOCKING_FLAG
				| BTR_CREATE_FLAG,
				&cursor, &offsets, &offsets_heap,
				const_cast<dtuple_t*>(entry),
				&rec, &big_rec, 0, NULL, &mtr);
			ut_ad(!big_rec);
			if (*error != DB_FAIL) {
				break;
			}

			if (!has_index_lock) {
				/* This needs a pessimistic operation.
				Lock the index tree exclusively. */
				mtr_commit(&mtr);
				mtr_start(&mtr);
				btr_cur_search_to_nth_level(
					index, 0, entry, PAGE_CUR_LE,
					BTR_MODIFY_TREE, &cursor, 0,
					__FILE__, __LINE__, &mtr);
			}

			/* We already determined that the
			record did not exist. No other thread
			than the current one is allowed to
			modify the index tree. Thus, the
			record should still not exist. */

			*error = btr_cur_pessimistic_insert(
				BTR_NO_UNDO_LOG_FLAG
				| BTR_NO_LOCKING_FLAG
				| BTR_CREATE_FLAG,
				&cursor, &offsets, &offsets_heap,
				const_cast<dtuple_t*>(entry),
				&rec, &big_rec,
				0, NULL, &mtr);
			ut_ad(!big_rec);
			break;
		}
		mem_heap_empty(offsets_heap);
	}

	if (*error == DB_SUCCESS && trx_id) {
		page_update_max_trx_id(btr_cur_get_block(&cursor),
				       btr_cur_get_page_zip(&cursor),
				       trx_id, &mtr);
	}

func_exit:
	mtr_commit(&mtr);
}

/******************************************************//**
Applies an operation to a secondary index that was being created.
@return NULL on failure (mrec corruption) or when out of data;
pointer to next record on success */
static MY_ATTRIBUTE((nonnull, warn_unused_result))
const mrec_t*
row_log_apply_op(
/*=============*/
	dict_index_t*	index,		/*!< in/out: index */
	row_merge_dup_t*dup,		/*!< in/out: for reporting
					duplicate key errors */
	dberr_t*	error,		/*!< out: DB_SUCCESS or error code */
	mem_heap_t*	offsets_heap,	/*!< in/out: memory heap for
					allocating offsets; can be emptied */
	mem_heap_t*	heap,		/*!< in/out: memory heap for
					allocating data tuples */
	bool		has_index_lock, /*!< in: true if holding index->lock
					in exclusive mode */
	const mrec_t*	mrec,		/*!< in: merge record */
	const mrec_t*	mrec_end,	/*!< in: end of buffer */
	ulint*		offsets)	/*!< in/out: work area for
					rec_init_offsets_temp() */

{
	enum row_op	op;
	ulint		extra_size;
	ulint		data_size;
	ulint		n_ext;
	dtuple_t*	entry;
	trx_id_t	trx_id;

	/* Online index creation is only used for secondary indexes. */
	ut_ad(!dict_index_is_clust(index));
#ifdef UNIV_SYNC_DEBUG
	ut_ad(rw_lock_own(dict_index_get_lock(index), RW_LOCK_EX)
	      == has_index_lock);
#endif /* UNIV_SYNC_DEBUG */

	if (dict_index_is_corrupted(index)) {
		*error = DB_INDEX_CORRUPT;
		return(NULL);
	}

	*error = DB_SUCCESS;

	if (mrec + ROW_LOG_HEADER_SIZE >= mrec_end) {
		return(NULL);
	}

	switch (*mrec) {
	case ROW_OP_INSERT:
		if (ROW_LOG_HEADER_SIZE + DATA_TRX_ID_LEN + mrec >= mrec_end) {
			return(NULL);
		}

		op = static_cast<enum row_op>(*mrec++);
		trx_id = trx_read_trx_id(mrec);
		mrec += DATA_TRX_ID_LEN;
		break;
	case ROW_OP_DELETE:
		op = static_cast<enum row_op>(*mrec++);
		trx_id = 0;
		break;
	default:
corrupted:
		ut_ad(0);
		*error = DB_CORRUPTION;
		return(NULL);
	}

	extra_size = *mrec++;

	ut_ad(mrec < mrec_end);

	if (extra_size >= 0x80) {
		/* Read another byte of extra_size. */

		extra_size = (extra_size & 0x7f) << 8;
		extra_size |= *mrec++;
	}

	mrec += extra_size;

	if (mrec > mrec_end) {
		return(NULL);
	}

	rec_init_offsets_temp(mrec, index, offsets);

	if (rec_offs_any_extern(offsets)) {
		/* There should never be any externally stored fields
		in a secondary index, which is what online index
		creation is used for. Therefore, the log file must be
		corrupted. */
		goto corrupted;
	}

	data_size = rec_offs_data_size(offsets);

	mrec += data_size;

	if (mrec > mrec_end) {
		return(NULL);
	}

	entry = row_rec_to_index_entry_low(
		mrec - data_size, index, offsets, &n_ext, heap);
	/* Online index creation is only implemented for secondary
	indexes, which never contain off-page columns. */
	ut_ad(n_ext == 0);
#ifdef ROW_LOG_APPLY_PRINT
	if (row_log_apply_print) {
		fprintf(stderr, "apply " IB_ID_FMT " " TRX_ID_FMT " %u %u ",
			index->id, trx_id,
			unsigned (op), unsigned (has_index_lock));
		for (const byte* m = mrec - data_size; m < mrec; m++) {
			fprintf(stderr, "%02x", *m);
		}
		putc('\n', stderr);
	}
#endif /* ROW_LOG_APPLY_PRINT */
	row_log_apply_op_low(index, dup, error, offsets_heap,
			     has_index_lock, op, trx_id, entry);
	return(mrec);
}

/******************************************************//**
Applies operations to a secondary index that was being created.
@return DB_SUCCESS, or error code on failure */
static MY_ATTRIBUTE((nonnull))
dberr_t
row_log_apply_ops(
/*==============*/
	trx_t*		trx,	/*!< in: transaction (for checking if
				the operation was interrupted) */
	dict_index_t*	index,	/*!< in/out: index */
	row_merge_dup_t*dup)	/*!< in/out: for reporting duplicate key
				errors */
{
	dberr_t		error;
	const mrec_t*	mrec	= NULL;
	const mrec_t*	next_mrec;
	const mrec_t*	mrec_end= NULL; /* silence bogus warning */
	const mrec_t*	next_mrec_end;
	mem_heap_t*	offsets_heap;
	mem_heap_t*	heap;
	ulint*		offsets;
	bool		has_index_lock;
	const ulint	i	= 1 + REC_OFFS_HEADER_SIZE
		+ dict_index_get_n_fields(index);

	ut_ad(dict_index_is_online_ddl(index));
	ut_ad(*index->name == TEMP_INDEX_PREFIX);
#ifdef UNIV_SYNC_DEBUG
	ut_ad(rw_lock_own(dict_index_get_lock(index), RW_LOCK_EX));
#endif /* UNIV_SYNC_DEBUG */
	ut_ad(index->online_log);
	UNIV_MEM_INVALID(&mrec_end, sizeof mrec_end);

	offsets = static_cast<ulint*>(ut_malloc(i * sizeof *offsets));
	offsets[0] = i;
	offsets[1] = dict_index_get_n_fields(index);

	offsets_heap = mem_heap_create(UNIV_PAGE_SIZE);
	heap = mem_heap_create(UNIV_PAGE_SIZE);
	has_index_lock = true;

next_block:
	ut_ad(has_index_lock);
#ifdef UNIV_SYNC_DEBUG
	ut_ad(rw_lock_own(dict_index_get_lock(index), RW_LOCK_EX));
#endif /* UNIV_SYNC_DEBUG */
	ut_ad(index->online_log->head.bytes == 0);

	if (trx_is_interrupted(trx)) {
		goto interrupted;
	}

	error = index->online_log->error;
	if (error != DB_SUCCESS) {
		goto func_exit;
	}

	if (dict_index_is_corrupted(index)) {
		error = DB_INDEX_CORRUPT;
		goto func_exit;
	}

	if (UNIV_UNLIKELY(index->online_log->head.blocks
			  > index->online_log->tail.blocks)) {
unexpected_eof:
		fprintf(stderr, "InnoDB: unexpected end of temporary file"
			" for index %s\n", index->name + 1);
corruption:
		error = DB_CORRUPTION;
		goto func_exit;
	}

	if (index->online_log->head.blocks
	    == index->online_log->tail.blocks) {
		if (index->online_log->head.blocks) {
#ifdef HAVE_FTRUNCATE
			/* Truncate the file in order to save space. */
			if (index->online_log->fd != -1
			    && ftruncate(index->online_log->fd, 0) == -1) {
				perror("ftruncate");
			}
#endif /* HAVE_FTRUNCATE */
			index->online_log->head.blocks
				= index->online_log->tail.blocks = 0;
		}

		next_mrec = index->online_log->tail.block;
		next_mrec_end = next_mrec + index->online_log->tail.bytes;

		if (next_mrec_end == next_mrec) {
			/* End of log reached. */
all_done:
			ut_ad(has_index_lock);
			ut_ad(index->online_log->head.blocks == 0);
			ut_ad(index->online_log->tail.blocks == 0);
			error = DB_SUCCESS;
			goto func_exit;
		}
	} else {
		os_offset_t	ofs;
		ibool		success;

		ofs = (os_offset_t) index->online_log->head.blocks
			* srv_sort_buf_size;

		ut_ad(has_index_lock);
		has_index_lock = false;
		rw_lock_x_unlock(dict_index_get_lock(index));

		log_free_check();

		if (!row_log_block_allocate(index->online_log->head)) {
			error = DB_OUT_OF_MEMORY;
			goto func_exit;
		}

		byte* buf = index->online_log->head.block;

		success = os_file_read_no_error_handling_int_fd(
			index->online_log->fd,
			buf, ofs,
			srv_sort_buf_size);

		/* If encryption is enabled decrypt buffer after reading it
		from file system. */
		if (success && log_tmp_is_encrypted()) {
			if (!log_tmp_block_decrypt(buf,
						   srv_sort_buf_size,
						   index->online_log->crypt_head,
						   ofs,
						   index->table->space)) {
				error = DB_DECRYPTION_FAILED;
				goto func_exit;
			}

			srv_stats.n_rowlog_blocks_decrypted.inc();
			memcpy(buf, index->online_log->crypt_head, srv_sort_buf_size);
		}

		if (!success) {
			fprintf(stderr, "InnoDB: unable to read temporary file"
				" for index %s\n", index->name + 1);
			goto corruption;
		}

#ifdef POSIX_FADV_DONTNEED
		/* Each block is read exactly once.  Free up the file cache. */
		posix_fadvise(index->online_log->fd,
			      ofs, srv_sort_buf_size, POSIX_FADV_DONTNEED);
#endif /* POSIX_FADV_DONTNEED */
#if 0 //def FALLOC_FL_PUNCH_HOLE
		/* Try to deallocate the space for the file on disk.
		This should work on ext4 on Linux 2.6.39 and later,
		and be ignored when the operation is unsupported. */
		fallocate(index->online_log->fd,
			  FALLOC_FL_PUNCH_HOLE | FALLOC_FL_KEEP_SIZE,
			  ofs, srv_sort_buf_size);
#endif /* FALLOC_FL_PUNCH_HOLE */

		next_mrec = index->online_log->head.block;
		next_mrec_end = next_mrec + srv_sort_buf_size;
	}

	if (mrec) {
		/* A partial record was read from the previous block.
		Copy the temporary buffer full, as we do not know the
		length of the record. Parse subsequent records from
		the bigger buffer index->online_log->head.block
		or index->online_log->tail.block. */

		ut_ad(mrec == index->online_log->head.buf);
		ut_ad(mrec_end > mrec);
		ut_ad(mrec_end < (&index->online_log->head.buf)[1]);

		memcpy((mrec_t*) mrec_end, next_mrec,
		       (&index->online_log->head.buf)[1] - mrec_end);
		mrec = row_log_apply_op(
			index, dup, &error, offsets_heap, heap,
			has_index_lock, index->online_log->head.buf,
			(&index->online_log->head.buf)[1], offsets);
		if (error != DB_SUCCESS) {
			goto func_exit;
		} else if (UNIV_UNLIKELY(mrec == NULL)) {
			/* The record was not reassembled properly. */
			goto corruption;
		}
		/* The record was previously found out to be
		truncated. Now that the parse buffer was extended,
		it should proceed beyond the old end of the buffer. */
		ut_a(mrec > mrec_end);

		index->online_log->head.bytes = mrec - mrec_end;
		next_mrec += index->online_log->head.bytes;
	}

	ut_ad(next_mrec <= next_mrec_end);
	/* The following loop must not be parsing the temporary
	buffer, but head.block or tail.block. */

	/* mrec!=NULL means that the next record starts from the
	middle of the block */
	ut_ad((mrec == NULL) == (index->online_log->head.bytes == 0));

#ifdef UNIV_DEBUG
	if (next_mrec_end == index->online_log->head.block
	    + srv_sort_buf_size) {
		/* If tail.bytes == 0, next_mrec_end can also be at
		the end of tail.block. */
		if (index->online_log->tail.bytes == 0) {
			ut_ad(next_mrec == next_mrec_end);
			ut_ad(index->online_log->tail.blocks == 0);
			ut_ad(index->online_log->head.blocks == 0);
			ut_ad(index->online_log->head.bytes == 0);
		} else {
			ut_ad(next_mrec == index->online_log->head.block
			      + index->online_log->head.bytes);
			ut_ad(index->online_log->tail.blocks
			      > index->online_log->head.blocks);
		}
	} else if (next_mrec_end == index->online_log->tail.block
		   + index->online_log->tail.bytes) {
		ut_ad(next_mrec == index->online_log->tail.block
		      + index->online_log->head.bytes);
		ut_ad(index->online_log->tail.blocks == 0);
		ut_ad(index->online_log->head.blocks == 0);
		ut_ad(index->online_log->head.bytes
		      <= index->online_log->tail.bytes);
	} else {
		ut_error;
	}
#endif /* UNIV_DEBUG */

	mrec_end = next_mrec_end;

	while (!trx_is_interrupted(trx)) {
		mrec = next_mrec;
		ut_ad(mrec < mrec_end);

		if (!has_index_lock) {
			/* We are applying operations from a different
			block than the one that is being written to.
			We do not hold index->lock in order to
			allow other threads to concurrently buffer
			modifications. */
			ut_ad(mrec >= index->online_log->head.block);
			ut_ad(mrec_end == index->online_log->head.block
			      + srv_sort_buf_size);
			ut_ad(index->online_log->head.bytes
			      < srv_sort_buf_size);

			/* Take the opportunity to do a redo log
			checkpoint if needed. */
			log_free_check();
		} else {
			/* We are applying operations from the last block.
			Do not allow other threads to buffer anything,
			so that we can finally catch up and synchronize. */
			ut_ad(index->online_log->head.blocks == 0);
			ut_ad(index->online_log->tail.blocks == 0);
			ut_ad(mrec_end == index->online_log->tail.block
			      + index->online_log->tail.bytes);
			ut_ad(mrec >= index->online_log->tail.block);
		}

		next_mrec = row_log_apply_op(
			index, dup, &error, offsets_heap, heap,
			has_index_lock, mrec, mrec_end, offsets);

		if (error != DB_SUCCESS) {
			goto func_exit;
		} else if (next_mrec == next_mrec_end) {
			/* The record happened to end on a block boundary.
			Do we have more blocks left? */
			if (has_index_lock) {
				/* The index will be locked while
				applying the last block. */
				goto all_done;
			}

			mrec = NULL;
process_next_block:
			rw_lock_x_lock(dict_index_get_lock(index));
			has_index_lock = true;

			index->online_log->head.bytes = 0;
			index->online_log->head.blocks++;
			goto next_block;
		} else if (next_mrec != NULL) {
			ut_ad(next_mrec < next_mrec_end);
			index->online_log->head.bytes += next_mrec - mrec;
		} else if (has_index_lock) {
			/* When mrec is within tail.block, it should
			be a complete record, because we are holding
			index->lock and thus excluding the writer. */
			ut_ad(index->online_log->tail.blocks == 0);
			ut_ad(mrec_end == index->online_log->tail.block
			      + index->online_log->tail.bytes);
			ut_ad(0);
			goto unexpected_eof;
		} else {
			memcpy(index->online_log->head.buf, mrec,
			       mrec_end - mrec);
			mrec_end += index->online_log->head.buf - mrec;
			mrec = index->online_log->head.buf;
			goto process_next_block;
		}
	}

interrupted:
	error = DB_INTERRUPTED;
func_exit:
	if (!has_index_lock) {
		rw_lock_x_lock(dict_index_get_lock(index));
	}

	switch (error) {
	case DB_SUCCESS:
		break;
	case DB_INDEX_CORRUPT:
		if (((os_offset_t) index->online_log->tail.blocks + 1)
		    * srv_sort_buf_size >= srv_online_max_size) {
			/* The log file grew too big. */
			error = DB_ONLINE_LOG_TOO_BIG;
		}
		/* fall through */
	default:
		/* We set the flag directly instead of invoking
		dict_set_corrupted_index_cache_only(index) here,
		because the index is not "public" yet. */
		index->type |= DICT_CORRUPT;
	}

	mem_heap_free(heap);
	mem_heap_free(offsets_heap);
	row_log_block_free(index->online_log->head);
	ut_free(offsets);
	return(error);
}

/******************************************************//**
Apply the row log to the index upon completing index creation.
@return DB_SUCCESS, or error code on failure */
UNIV_INTERN
dberr_t
row_log_apply(
/*==========*/
	trx_t*		trx,	/*!< in: transaction (for checking if
				the operation was interrupted) */
	dict_index_t*	index,	/*!< in/out: secondary index */
	struct TABLE*	table)	/*!< in/out: MySQL table
				(for reporting duplicates) */
{
	dberr_t		error;
	row_log_t*	log;
	row_merge_dup_t	dup = { index, table, NULL, 0 };
	DBUG_ENTER("row_log_apply");

	ut_ad(dict_index_is_online_ddl(index));
	ut_ad(!dict_index_is_clust(index));

	log_free_check();

	rw_lock_x_lock(dict_index_get_lock(index));

	if (!index->table->corrupted) {
		error = row_log_apply_ops(trx, index, &dup);
	} else {
		error = DB_SUCCESS;
	}

	if (error != DB_SUCCESS) {
		ut_a(!dict_table_is_discarded(index->table));
		/* We set the flag directly instead of invoking
		dict_set_corrupted_index_cache_only(index) here,
		because the index is not "public" yet. */
		index->type |= DICT_CORRUPT;
		index->table->drop_aborted = TRUE;

		dict_index_set_online_status(index, ONLINE_INDEX_ABORTED);
	} else {
		ut_ad(dup.n_dup == 0);
		dict_index_set_online_status(index, ONLINE_INDEX_COMPLETE);
	}

	log = index->online_log;
	index->online_log = NULL;
	/* We could remove the TEMP_INDEX_PREFIX and update the data
	dictionary to say that this index is complete, if we had
	access to the .frm file here.  If the server crashes before
	all requested indexes have been created, this completed index
	will be dropped. */
	rw_lock_x_unlock(dict_index_get_lock(index));

	row_log_free(log);

	DBUG_RETURN(error);
}<|MERGE_RESOLUTION|>--- conflicted
+++ resolved
@@ -684,39 +684,7 @@
 
 		b += old_pk_size;
 
-<<<<<<< HEAD
-		if (ext_size) {
-			ulint	cur_ext_size = sizeof(*ext)
-				+ (ext->n_ext - 1) * sizeof ext->len;
-
-			memcpy(b, ext, cur_ext_size);
-			b += cur_ext_size;
-
-			/* Check if we need to col_map to adjust the column
-			number. If columns were added/removed/reordered,
-			adjust the column number. */
-			if (const ulint* col_map =
-				index->online_log->col_map) {
-				for (ulint i = 0; i < ext->n_ext; i++) {
-					const_cast<ulint&>(ext->ext[i]) =
-						col_map[ext->ext[i]];
-				}
-			}
-
-			memcpy(b, ext->ext, ext->n_ext * sizeof(*ext->ext));
-			b += ext->n_ext * sizeof(*ext->ext);
-
-			ext_size -= cur_ext_size
-				 + ext->n_ext * sizeof(*ext->ext);
-			memcpy(b, ext->buf, ext_size);
-			b += ext_size;
-		}
-
 		row_log_table_close(index, b, mrec_size, avail_size);
-=======
-		row_log_table_close(
-			index->online_log, b, mrec_size, avail_size);
->>>>>>> 3c07ed14
 	}
 
 func_exit:
