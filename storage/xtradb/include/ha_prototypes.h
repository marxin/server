/*****************************************************************************

Copyright (c) 2006, 2013, Oracle and/or its affiliates. All Rights Reserved.

This program is free software; you can redistribute it and/or modify it under
the terms of the GNU General Public License as published by the Free Software
Foundation; version 2 of the License.

This program is distributed in the hope that it will be useful, but WITHOUT
ANY WARRANTY; without even the implied warranty of MERCHANTABILITY or FITNESS
FOR A PARTICULAR PURPOSE. See the GNU General Public License for more details.

You should have received a copy of the GNU General Public License along with
this program; if not, write to the Free Software Foundation, Inc.,
51 Franklin Street, Suite 500, Boston, MA 02110-1335 USA

*****************************************************************************/

/*******************************************************************//**
@file include/ha_prototypes.h
Prototypes for global functions in ha_innodb.cc that are called by
InnoDB C code

Created 5/11/2006 Osku Salerma
************************************************************************/

#ifndef HA_INNODB_PROTOTYPES_H
#define HA_INNODB_PROTOTYPES_H

#include "my_dbug.h"
#include "mysqld_error.h"
#include "my_compare.h"
#include "my_sys.h"
#include "m_string.h"
#include "debug_sync.h"
#include "my_base.h"

#include "trx0types.h"
#include "m_ctype.h" /* CHARSET_INFO */

// Forward declarations
class Field;
struct fts_string_t;

/*********************************************************************//**
Wrapper around MySQL's copy_and_convert function.
@return	number of bytes copied to 'to' */
UNIV_INTERN
ulint
innobase_convert_string(
/*====================*/
	void*		to,		/*!< out: converted string */
	ulint		to_length,	/*!< in: number of bytes reserved
					for the converted string */
	CHARSET_INFO*	to_cs,		/*!< in: character set to convert to */
	const void*	from,		/*!< in: string to convert */
	ulint		from_length,	/*!< in: number of bytes to convert */
	CHARSET_INFO*	from_cs,	/*!< in: character set to convert
					from */
	uint*		errors);	/*!< out: number of errors encountered
					during the conversion */

/*******************************************************************//**
Formats the raw data in "data" (in InnoDB on-disk format) that is of
type DATA_(CHAR|VARCHAR|MYSQL|VARMYSQL) using "charset_coll" and writes
the result to "buf". The result is converted to "system_charset_info".
Not more than "buf_size" bytes are written to "buf".
The result is always NUL-terminated (provided buf_size > 0) and the
number of bytes that were written to "buf" is returned (including the
terminating NUL).
@return	number of bytes that were written */
UNIV_INTERN
ulint
innobase_raw_format(
/*================*/
	const char*	data,		/*!< in: raw data */
	ulint		data_len,	/*!< in: raw data length
					in bytes */
	ulint		charset_coll,	/*!< in: charset collation */
	char*		buf,		/*!< out: output buffer */
	ulint		buf_size);	/*!< in: output buffer size
					in bytes */

/*****************************************************************//**
Invalidates the MySQL query cache for the table. */
UNIV_INTERN
void
innobase_invalidate_query_cache(
/*============================*/
	trx_t*		trx,		/*!< in: transaction which
					modifies the table */
	const char*	full_name,	/*!< in: concatenation of
					database name, null char NUL,
					table name, null char NUL;
					NOTE that in Windows this is
					always in LOWER CASE! */
	ulint		full_name_len);	/*!< in: full name length where
					also the null chars count */

/*****************************************************************//**
Convert a table or index name to the MySQL system_charset_info (UTF-8)
and quote it if needed.
@return	pointer to the end of buf */
UNIV_INTERN
char*
innobase_convert_name(
/*==================*/
	char*		buf,	/*!< out: buffer for converted identifier */
	ulint		buflen,	/*!< in: length of buf, in bytes */
	const char*	id,	/*!< in: identifier to convert */
	ulint		idlen,	/*!< in: length of id, in bytes */
	THD*		thd,	/*!< in: MySQL connection thread, or NULL */
	ibool		table_id);/*!< in: TRUE=id is a table or database name;
				FALSE=id is an index name */

/******************************************************************//**
Returns true if the thread is the replication thread on the slave
server. Used in srv_conc_enter_innodb() to determine if the thread
should be allowed to enter InnoDB - the replication thread is treated
differently than other threads. Also used in
srv_conc_force_exit_innodb().
@return	true if thd is the replication thread */
UNIV_INTERN
ibool
thd_is_replication_slave_thread(
/*============================*/
	THD*	thd);	/*!< in: thread handle */

/******************************************************************//**
Gets information on the durability property requested by thread.
Used when writing either a prepare or commit record to the log
buffer.
@return the durability property. */
UNIV_INTERN
enum durability_properties
thd_requested_durability(
/*=====================*/
	const THD* thd)	/*!< in: thread handle */
	__attribute__((nonnull, warn_unused_result));

/******************************************************************//**
Returns true if the transaction this thread is processing has edited
non-transactional tables. Used by the deadlock detector when deciding
which transaction to rollback in case of a deadlock - we try to avoid
rolling back transactions that have edited non-transactional tables.
@return	true if non-transactional tables have been edited */
UNIV_INTERN
ibool
thd_has_edited_nontrans_tables(
/*===========================*/
	THD*	thd);	/*!< in: thread handle */

/*************************************************************//**
Prints info of a THD object (== user session thread) to the given file. */
UNIV_INTERN
void
innobase_mysql_print_thd(
/*=====================*/
	FILE*	f,		/*!< in: output stream */
	THD*	thd,		/*!< in: pointer to a MySQL THD object */
	uint	max_query_len);	/*!< in: max query length to print, or 0 to
				   use the default max length */

/*****************************************************************//**
Log code calls this whenever log has been written and/or flushed up
to a new position. We use this to notify upper layer of a new commit
checkpoint when necessary.*/
UNIV_INTERN
void
innobase_mysql_log_notify(
/*===============*/
	ib_uint64_t	write_lsn,	/*!< in: LSN written to log file */
	ib_uint64_t	flush_lsn);	/*!< in: LSN flushed to disk */

/*************************************************************//**
InnoDB uses this function to compare two data fields for which the data type
is such that we must use MySQL code to compare them.
@return	1, 0, -1, if a is greater, equal, less than b, respectively */
UNIV_INTERN
int
innobase_mysql_cmp(
/*===============*/
	int		mysql_type,	/*!< in: MySQL type */
	uint		charset_number,	/*!< in: number of the charset */
	const unsigned char* a,		/*!< in: data field */
	unsigned int	a_length,	/*!< in: data field length,
					not UNIV_SQL_NULL */
	const unsigned char* b,		/*!< in: data field */
	unsigned int	b_length)	/*!< in: data field length,
					not UNIV_SQL_NULL */
	__attribute__((nonnull, warn_unused_result));
/**************************************************************//**
Converts a MySQL type to an InnoDB type. Note that this function returns
the 'mtype' of InnoDB. InnoDB differentiates between MySQL's old <= 4.1
VARCHAR and the new true VARCHAR in >= 5.0.3 by the 'prtype'.
@return	DATA_BINARY, DATA_VARCHAR, ... */
UNIV_INTERN
ulint
get_innobase_type_from_mysql_type(
/*==============================*/
	ulint*		unsigned_flag,	/*!< out: DATA_UNSIGNED if an
					'unsigned type';
					at least ENUM and SET,
					and unsigned integer
					types are 'unsigned types' */
	const void*	field)		/*!< in: MySQL Field */
	__attribute__((nonnull));

/******************************************************************//**
Get the variable length bounds of the given character set. */
UNIV_INTERN
void
innobase_get_cset_width(
/*====================*/
	ulint	cset,		/*!< in: MySQL charset-collation code */
	ulint*	mbminlen,	/*!< out: minimum length of a char (in bytes) */
	ulint*	mbmaxlen);	/*!< out: maximum length of a char (in bytes) */

/******************************************************************//**
Compares NUL-terminated UTF-8 strings case insensitively.
@return	0 if a=b, <0 if a<b, >1 if a>b */
UNIV_INTERN
int
innobase_strcasecmp(
/*================*/
	const char*	a,	/*!< in: first string to compare */
	const char*	b);	/*!< in: second string to compare */

/******************************************************************//**
Compares NUL-terminated UTF-8 strings case insensitively. The
second string contains wildcards.
@return 0 if a match is found, 1 if not */
UNIV_INTERN
int
innobase_wildcasecmp(
/*=================*/
	const char*	a,	/*!< in: string to compare */
	const char*	b);	/*!< in: wildcard string to compare */

/******************************************************************//**
Strip dir name from a full path name and return only its file name.
@return file name or "null" if no file name */
UNIV_INTERN
const char*
innobase_basename(
/*==============*/
	const char*	path_name);	/*!< in: full path name */

/******************************************************************//**
Returns true if the thread is executing a SELECT statement.
@return	true if thd is executing SELECT */
UNIV_INTERN
ibool
thd_is_select(
/*==========*/
	const THD*	thd);	/*!< in: thread handle */

/******************************************************************//**
Converts an identifier to a table name. */
UNIV_INTERN
void
innobase_convert_from_table_id(
/*===========================*/
	struct charset_info_st*	cs,	/*!< in: the 'from' character set */
	char*			to,	/*!< out: converted identifier */
	const char*		from,	/*!< in: identifier to convert */
	ulint			len);	/*!< in: length of 'to', in bytes; should
					be at least 5 * strlen(to) + 1 */
/******************************************************************//**
Converts an identifier to UTF-8. */
UNIV_INTERN
void
innobase_convert_from_id(
/*=====================*/
	struct charset_info_st*	cs,	/*!< in: the 'from' character set */
	char*			to,	/*!< out: converted identifier */
	const char*		from,	/*!< in: identifier to convert */
	ulint			len);	/*!< in: length of 'to', in bytes;
					should be at least 3 * strlen(to) + 1 */
/******************************************************************//**
Makes all characters in a NUL-terminated UTF-8 string lower case. */
UNIV_INTERN
void
innobase_casedn_str(
/*================*/
	char*	a);	/*!< in/out: string to put in lower case */

#ifdef WITH_WSREP
UNIV_INTERN
int
wsrep_innobase_kill_one_trx(void *thd_ptr,
                            const trx_t *bf_trx, trx_t *victim_trx, ibool signal);
<<<<<<< HEAD
extern "C" int wsrep_thd_is_brute_force(void *thd_ptr);
=======
my_bool wsrep_thd_is_BF(void *thd_ptr, my_bool sync);
>>>>>>> c5f74866
int wsrep_trx_order_before(void *thd1, void *thd2);
void wsrep_innobase_mysql_sort(int mysql_type, uint charset_number,
			       unsigned char* str, unsigned int str_length);
int 
wsrep_on(void *thd_ptr);
extern "C" int wsrep_is_wsrep_xid(const void*);
#endif /* WITH_WSREP */
/**********************************************************************//**
Determines the connection character set.
@return	connection character set */
UNIV_INTERN
struct charset_info_st*
innobase_get_charset(
/*=================*/
	THD*	thd);	/*!< in: MySQL thread handle */
/**********************************************************************//**
Determines the current SQL statement.
@return	SQL statement string */
UNIV_INTERN
const char*
innobase_get_stmt(
/*==============*/
	THD*	thd,		/*!< in: MySQL thread handle */
	size_t*	length)		/*!< out: length of the SQL statement */
	__attribute__((nonnull));
/******************************************************************//**
This function is used to find the storage length in bytes of the first n
characters for prefix indexes using a multibyte character set. The function
finds charset information and returns length of prefix_len characters in the
index field in bytes.
@return	number of bytes occupied by the first n characters */
UNIV_INTERN
ulint
innobase_get_at_most_n_mbchars(
/*===========================*/
	ulint charset_id,	/*!< in: character set id */
	ulint prefix_len,	/*!< in: prefix length in bytes of the index
				(this has to be divided by mbmaxlen to get the
				number of CHARACTERS n in the prefix) */
	ulint data_len,		/*!< in: length of the string in bytes */
	const char* str);	/*!< in: character string */

/*************************************************************//**
InnoDB index push-down condition check
@return ICP_NO_MATCH, ICP_MATCH, or ICP_OUT_OF_RANGE */
UNIV_INTERN
enum icp_result
innobase_index_cond(
/*================*/
	void*	file)	/*!< in/out: pointer to ha_innobase */
	__attribute__((nonnull, warn_unused_result));
/******************************************************************//**
Returns true if the thread supports XA,
global value of innodb_supports_xa if thd is NULL.
@return	true if thd supports XA */
UNIV_INTERN
ibool
thd_supports_xa(
/*============*/
	THD*	thd);	/*!< in: thread handle, or NULL to query
			the global innodb_supports_xa */

/******************************************************************//**
Returns the lock wait timeout for the current connection.
@return	the lock wait timeout, in seconds */
UNIV_INTERN
ulong
thd_lock_wait_timeout(
/*==================*/
	THD*	thd);	/*!< in: thread handle, or NULL to query
			the global innodb_lock_wait_timeout */
/******************************************************************//**
Add up the time waited for the lock for the current query. */
UNIV_INTERN
void
thd_set_lock_wait_time(
/*===================*/
	THD*	thd,	/*!< in/out: thread handle */
	ulint	value);	/*!< in: time waited for the lock */

/**********************************************************************//**
Get the current setting of the table_cache_size global parameter. We do
a dirty read because for one there is no synchronization object and
secondly there is little harm in doing so even if we get a torn read.
@return	SQL statement string */
UNIV_INTERN
ulint
innobase_get_table_cache_size(void);
/*===============================*/

/******************************************************************//**
								     */
ulong
thd_flush_log_at_trx_commit(
/*================================*/
	void*	thd);

/**********************************************************************//**
Get the current setting of the lower_case_table_names global parameter from
mysqld.cc. We do a dirty read because for one there is no synchronization
object and secondly there is little harm in doing so even if we get a torn
read.
@return	value of lower_case_table_names */
UNIV_INTERN
ulint
innobase_get_lower_case_table_names(void);
/*=====================================*/

/*****************************************************************//**
Frees a possible InnoDB trx object associated with the current THD.
@return 0 or error number */
UNIV_INTERN
int
innobase_close_thd(
/*===============*/
	THD*	thd);		/*!< in: MySQL thread handle for
				which to close the connection */
/*************************************************************//**
Get the next token from the given string and store it in *token. */
UNIV_INTERN
ulint
innobase_mysql_fts_get_token(
/*=========================*/
	CHARSET_INFO*	charset,	/*!< in: Character set */
	const byte*	start,		/*!< in: start of text */
	const byte*	end,		/*!< in: one character past end of
					text */
	fts_string_t*	token,		/*!< out: token's text */
	ulint*		offset);	/*!< out: offset to token,
					measured as characters from
					'start' */

/******************************************************************//**
compare two character string case insensitively according to their charset. */
UNIV_INTERN
int
innobase_fts_text_case_cmp(
/*=======================*/
	const void*	cs,		/*!< in: Character set */
	const void*	p1,		/*!< in: key */
	const void*	p2);		/*!< in: node */

/******************************************************************//**
compare two character string according to their charset. */
UNIV_INTERN
int
innobase_fts_string_cmp(
/*====================*/
	const void*	cs,		/*!< in: Character set */
	const void*	p1,		/*!< in: key */
	const void*	p2);		/*!< in: node */

/****************************************************************//**
Get FTS field charset info from the field's prtype
@return charset info */
UNIV_INTERN
CHARSET_INFO*
innobase_get_fts_charset(
/*=====================*/
	int		mysql_type,	/*!< in: MySQL type */
	uint		charset_number);/*!< in: number of the charset */
/******************************************************************//**
Returns true if transaction should be flagged as read-only.
@return	true if the thd is marked as read-only */
UNIV_INTERN
ibool
thd_trx_is_read_only(
/*=================*/
	THD*	thd);	/*!< in/out: thread handle */

/******************************************************************//**
Check if the transaction is an auto-commit transaction. TRUE also
implies that it is a SELECT (read-only) transaction.
@return	true if the transaction is an auto commit read-only transaction. */
UNIV_INTERN
ibool
thd_trx_is_auto_commit(
/*===================*/
	THD*	thd);	/*!< in: thread handle, or NULL */

/*****************************************************************//**
A wrapper function of innobase_convert_name(), convert a table or
index name to the MySQL system_charset_info (UTF-8) and quote it if needed.
@return	pointer to the end of buf */
UNIV_INTERN
void
innobase_format_name(
/*==================*/
	char*		buf,		/*!< out: buffer for converted
					identifier */
	ulint		buflen,		/*!< in: length of buf, in bytes */
	const char*	name,		/*!< in: index or table name
					to format */
	ibool		is_index_name)	/*!< in: index name */
	__attribute__((nonnull));

/** Corresponds to Sql_condition:enum_warning_level. */
enum ib_log_level_t {
	IB_LOG_LEVEL_INFO,
	IB_LOG_LEVEL_WARN,
	IB_LOG_LEVEL_ERROR,
	IB_LOG_LEVEL_FATAL
};

/******************************************************************//**
Use this when the args are first converted to a formatted string and then
passed to the format string from errmsg-utf8.txt. The error message format
must be: "Some string ... %s".

Push a warning message to the client, it is a wrapper around:

void push_warning_printf(
	THD *thd, Sql_condition::enum_warning_level level,
	uint code, const char *format, ...);
*/
UNIV_INTERN
void
ib_errf(
/*====*/
	THD*		thd,		/*!< in/out: session */
	ib_log_level_t	level,		/*!< in: warning level */
	ib_uint32_t	code,		/*!< MySQL error code */
	const char*	format,		/*!< printf format */
	...)				/*!< Args */
	__attribute__((format(printf, 4, 5)));

/******************************************************************//**
Use this when the args are passed to the format string from
errmsg-utf8.txt directly as is.

Push a warning message to the client, it is a wrapper around:

void push_warning_printf(
	THD *thd, Sql_condition::enum_warning_level level,
	uint code, const char *format, ...);
*/
UNIV_INTERN
void
ib_senderrf(
/*========*/
	THD*		thd,		/*!< in/out: session */
	ib_log_level_t	level,		/*!< in: warning level */
	ib_uint32_t	code,		/*!< MySQL error code */
	...);				/*!< Args */

/******************************************************************//**
Write a message to the MySQL log, prefixed with "InnoDB: ".
Wrapper around sql_print_information() */
UNIV_INTERN
void
ib_logf(
/*====*/
	ib_log_level_t	level,		/*!< in: warning level */
	const char*	format,		/*!< printf format */
	...)				/*!< Args */
	__attribute__((format(printf, 2, 3)));

/******************************************************************//**
Returns the NUL terminated value of glob_hostname.
@return	pointer to glob_hostname. */
UNIV_INTERN
const char*
server_get_hostname();
/*=================*/

/******************************************************************//**
Get the error message format string.
@return the format string or 0 if not found. */
UNIV_INTERN
const char*
innobase_get_err_msg(
/*=================*/
	int	error_code);	/*!< in: MySQL error code */

/*********************************************************************//**
Compute the next autoinc value.

For MySQL replication the autoincrement values can be partitioned among
the nodes. The offset is the start or origin of the autoincrement value
for a particular node. For n nodes the increment will be n and the offset
will be in the interval [1, n]. The formula tries to allocate the next
value for a particular node.

Note: This function is also called with increment set to the number of
values we want to reserve for multi-value inserts e.g.,

	INSERT INTO T VALUES(), (), ();

innobase_next_autoinc() will be called with increment set to 3 where
autoinc_lock_mode != TRADITIONAL because we want to reserve 3 values for
the multi-value INSERT above.
@return	the next value */
UNIV_INTERN
ulonglong
innobase_next_autoinc(
/*==================*/
	ulonglong	current,	/*!< in: Current value */
	ulonglong	need,		/*!< in: count of values needed */
	ulonglong	step,		/*!< in: AUTOINC increment step */
	ulonglong	offset,		/*!< in: AUTOINC offset */
	ulonglong	max_value)	/*!< in: max value for type */
	__attribute__((pure, warn_unused_result));

/********************************************************************//**
Get the upper limit of the MySQL integral and floating-point type.
@return maximum allowed value for the field */
UNIV_INTERN
ulonglong
innobase_get_int_col_max_value(
/*===========================*/
	const Field*	field)	/*!< in: MySQL field */
	__attribute__((nonnull, pure, warn_unused_result));

/**********************************************************************
Check if the length of the identifier exceeds the maximum allowed.
The input to this function is an identifier in charset my_charset_filename.
return true when length of identifier is too long. */
UNIV_INTERN
my_bool
innobase_check_identifier_length(
/*=============================*/
	const char*	id);	/* in: identifier to check.  it must belong
				to charset my_charset_filename */

/**********************************************************************
Converts an identifier from my_charset_filename to UTF-8 charset. */
uint
innobase_convert_to_system_charset(
/*===============================*/
	char*           to,		/* out: converted identifier */
	const char*     from,		/* in: identifier to convert */
	ulint           len,		/* in: length of 'to', in bytes */
	uint*		errors);	/* out: error return */

/**********************************************************************
Converts an identifier from my_charset_filename to UTF-8 charset. */
uint
innobase_convert_to_filename_charset(
/*=================================*/
	char*           to,     /* out: converted identifier */
	const char*     from,   /* in: identifier to convert */
	ulint           len);   /* in: length of 'to', in bytes */


#endif /* HA_INNODB_PROTOTYPES_H */<|MERGE_RESOLUTION|>--- conflicted
+++ resolved
@@ -290,11 +290,7 @@
 int
 wsrep_innobase_kill_one_trx(void *thd_ptr,
                             const trx_t *bf_trx, trx_t *victim_trx, ibool signal);
-<<<<<<< HEAD
-extern "C" int wsrep_thd_is_brute_force(void *thd_ptr);
-=======
 my_bool wsrep_thd_is_BF(void *thd_ptr, my_bool sync);
->>>>>>> c5f74866
 int wsrep_trx_order_before(void *thd1, void *thd2);
 void wsrep_innobase_mysql_sort(int mysql_type, uint charset_number,
 			       unsigned char* str, unsigned int str_length);
