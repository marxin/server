/*****************************************************************************

Copyright (c) 2005, 2018, Oracle and/or its affiliates. All Rights Reserved.
Copyright (c) 2013, 2019, MariaDB Corporation.

This program is free software; you can redistribute it and/or modify it under
the terms of the GNU General Public License as published by the Free Software
Foundation; version 2 of the License.

This program is distributed in the hope that it will be useful, but WITHOUT
ANY WARRANTY; without even the implied warranty of MERCHANTABILITY or FITNESS
FOR A PARTICULAR PURPOSE. See the GNU General Public License for more details.

You should have received a copy of the GNU General Public License along with
this program; if not, write to the Free Software Foundation, Inc.,
51 Franklin Street, Suite 500, Boston, MA 02110-1335 USA

*****************************************************************************/

/**************************************************//**
@file handler/handler0alter.cc
Smart ALTER TABLE
*******************************************************/

/* Include necessary SQL headers */
#include "univ.i"
#include <debug_sync.h>
#include <log.h>
#include <sql_lex.h>
#include <sql_class.h>
#include <sql_table.h>
#include <mysql/plugin.h>

/* Include necessary InnoDB headers */
#include "btr0sea.h"
#include "dict0crea.h"
#include "dict0dict.h"
#include "dict0priv.h"
#include "dict0stats.h"
#include "dict0stats_bg.h"
#include "log0log.h"
#include "rem0types.h"
#include "row0log.h"
#include "row0merge.h"
#include "row0ins.h"
#include "row0row.h"
#include "row0upd.h"
#include "trx0trx.h"
#include "trx0roll.h"
#include "handler0alter.h"
#include "srv0mon.h"
#include "srv0srv.h"
#include "fts0priv.h"
#include "fts0plugin.h"
#include "pars0pars.h"
#include "row0sel.h"
#include "ha_innodb.h"
#include "ut0stage.h"

static const char *MSG_UNSUPPORTED_ALTER_ONLINE_ON_VIRTUAL_COLUMN=
			"INPLACE ADD or DROP of virtual columns cannot be "
			"combined with other ALTER TABLE actions";

/** Operations for creating secondary indexes (no rebuild needed) */
static const alter_table_operations INNOBASE_ONLINE_CREATE
	= ALTER_ADD_NON_UNIQUE_NON_PRIM_INDEX
	| ALTER_ADD_UNIQUE_INDEX;

/** Operations that require filling in default values for columns */
static const alter_table_operations INNOBASE_DEFAULTS
	= ALTER_COLUMN_NOT_NULLABLE
	| ALTER_ADD_STORED_BASE_COLUMN;


/** Operations that require knowledge about row_start, row_end values */
static const alter_table_operations INNOBASE_ALTER_VERSIONED_REBUILD
	= ALTER_ADD_SYSTEM_VERSIONING
	| ALTER_DROP_SYSTEM_VERSIONING;

/** Operations for rebuilding a table in place */
static const alter_table_operations INNOBASE_ALTER_REBUILD
	= ALTER_ADD_PK_INDEX
	| ALTER_DROP_PK_INDEX
	| ALTER_OPTIONS
	/* ALTER_OPTIONS needs to check alter_options_need_rebuild() */
	| ALTER_COLUMN_NULLABLE
	| INNOBASE_DEFAULTS
	| ALTER_STORED_COLUMN_ORDER
	| ALTER_DROP_STORED_COLUMN
	| ALTER_RECREATE_TABLE
	/*
	| ALTER_STORED_COLUMN_TYPE
	*/
	| INNOBASE_ALTER_VERSIONED_REBUILD
	;

/** Operations that require changes to data */
static const alter_table_operations INNOBASE_ALTER_DATA
	= INNOBASE_ONLINE_CREATE | INNOBASE_ALTER_REBUILD;

/** Operations for altering a table that InnoDB does not care about */
static const alter_table_operations INNOBASE_INPLACE_IGNORE
	= ALTER_COLUMN_DEFAULT
	| ALTER_PARTITIONED
	| ALTER_COLUMN_COLUMN_FORMAT
	| ALTER_COLUMN_STORAGE_TYPE
	| ALTER_VIRTUAL_GCOL_EXPR
	| ALTER_DROP_CHECK_CONSTRAINT
	| ALTER_RENAME
	| ALTER_COLUMN_INDEX_LENGTH;

/** Operations on foreign key definitions (changing the schema only) */
static const alter_table_operations INNOBASE_FOREIGN_OPERATIONS
	= ALTER_DROP_FOREIGN_KEY
	| ALTER_ADD_FOREIGN_KEY;

/** Operations that InnoDB cares about and can perform without creating data */
static const alter_table_operations INNOBASE_ALTER_NOCREATE
	= ALTER_DROP_NON_UNIQUE_NON_PRIM_INDEX
	| ALTER_DROP_UNIQUE_INDEX;

/** Operations that InnoDB cares about and can perform without rebuild */
static const alter_table_operations INNOBASE_ALTER_NOREBUILD
	= INNOBASE_ONLINE_CREATE
	| INNOBASE_ALTER_NOCREATE;

/** Operations that can be performed instantly, without inplace_alter_table() */
static const alter_table_operations INNOBASE_ALTER_INSTANT
	= ALTER_VIRTUAL_COLUMN_ORDER
	| ALTER_COLUMN_NAME
#ifdef MYSQL_RENAME_INDEX
	| ALTER_RENAME_INDEX
#endif
	| ALTER_ADD_VIRTUAL_COLUMN
	| INNOBASE_FOREIGN_OPERATIONS
	| ALTER_COLUMN_EQUAL_PACK_LENGTH
	| ALTER_COLUMN_UNVERSIONED
	| ALTER_DROP_VIRTUAL_COLUMN;

struct ha_innobase_inplace_ctx : public inplace_alter_handler_ctx
{
	/** Dummy query graph */
	que_thr_t*	thr;
	/** The prebuilt struct of the creating instance */
	row_prebuilt_t*&	prebuilt;
	/** InnoDB indexes being created */
	dict_index_t**	add_index;
	/** MySQL key numbers for the InnoDB indexes that are being created */
	const ulint*	add_key_numbers;
	/** number of InnoDB indexes being created */
	ulint		num_to_add_index;
	/** InnoDB indexes being dropped */
	dict_index_t**	drop_index;
	/** number of InnoDB indexes being dropped */
	const ulint	num_to_drop_index;
	/** InnoDB indexes being renamed */
	dict_index_t**	rename;
	/** number of InnoDB indexes being renamed */
	const ulint	num_to_rename;
	/** InnoDB foreign key constraints being dropped */
	dict_foreign_t** drop_fk;
	/** number of InnoDB foreign key constraints being dropped */
	const ulint	num_to_drop_fk;
	/** InnoDB foreign key constraints being added */
	dict_foreign_t** add_fk;
	/** number of InnoDB foreign key constraints being dropped */
	const ulint	num_to_add_fk;
	/** whether to create the indexes online */
	bool		online;
	/** memory heap */
	mem_heap_t*	heap;
	/** dictionary transaction */
	trx_t*		trx;
	/** original table (if rebuilt, differs from indexed_table) */
	dict_table_t*	old_table;
	/** table where the indexes are being created or dropped */
	dict_table_t*	new_table;
	/** table definition for instant ADD COLUMN */
	dict_table_t*	instant_table;
	/** mapping of old column numbers to new ones, or NULL */
	const ulint*	col_map;
	/** new column names, or NULL if nothing was renamed */
	const char**	col_names;
	/** added AUTO_INCREMENT column position, or ULINT_UNDEFINED */
	const ulint	add_autoinc;
	/** default values of ADD and CHANGE COLUMN, or NULL */
	const dtuple_t*	defaults;
	/** autoinc sequence to use */
	ib_sequence_t	sequence;
	/** temporary table name to use for old table when renaming tables */
	const char*	tmp_name;
	/** whether the order of the clustered index is unchanged */
	bool		skip_pk_sort;
	/** number of virtual columns to be added */
	ulint		num_to_add_vcol;
	/** virtual columns to be added */
	dict_v_col_t*	add_vcol;
	const char**	add_vcol_name;
	/** number of virtual columns to be dropped */
	ulint		num_to_drop_vcol;
	/** virtual columns to be dropped */
	dict_v_col_t*	drop_vcol;
	const char**	drop_vcol_name;
	/** ALTER TABLE stage progress recorder */
	ut_stage_alter_t* m_stage;
	/** original number of user columns in the table */
	const unsigned	old_n_cols;
	/** original columns of the table */
	dict_col_t* const old_cols;
	/** original column names of the table */
	const char* const old_col_names;

	/** Allow non-null conversion.
	(1) Alter ignore should allow the conversion
	irrespective of sql mode.
	(2) Don't allow the conversion in strict mode
	(3) Allow the conversion only in non-strict mode. */
	const bool	allow_not_null;

	/** The page_compression_level attribute, or 0 */
	const uint	page_compression_level;

	ha_innobase_inplace_ctx(row_prebuilt_t*& prebuilt_arg,
				dict_index_t** drop_arg,
				ulint num_to_drop_arg,
				dict_index_t** rename_arg,
				ulint num_to_rename_arg,
				dict_foreign_t** drop_fk_arg,
				ulint num_to_drop_fk_arg,
				dict_foreign_t** add_fk_arg,
				ulint num_to_add_fk_arg,
				bool online_arg,
				mem_heap_t* heap_arg,
				dict_table_t* new_table_arg,
				const char** col_names_arg,
				ulint add_autoinc_arg,
				ulonglong autoinc_col_min_value_arg,
				ulonglong autoinc_col_max_value_arg,
				bool allow_not_null_flag,
				bool page_compressed,
				ulonglong page_compression_level_arg) :
		inplace_alter_handler_ctx(),
		prebuilt (prebuilt_arg),
		add_index (0), add_key_numbers (0), num_to_add_index (0),
		drop_index (drop_arg), num_to_drop_index (num_to_drop_arg),
		rename (rename_arg), num_to_rename (num_to_rename_arg),
		drop_fk (drop_fk_arg), num_to_drop_fk (num_to_drop_fk_arg),
		add_fk (add_fk_arg), num_to_add_fk (num_to_add_fk_arg),
		online (online_arg), heap (heap_arg), trx (0),
		old_table (prebuilt_arg->table),
		new_table (new_table_arg), instant_table (0),
		col_map (0), col_names (col_names_arg),
		add_autoinc (add_autoinc_arg),
		defaults (0),
		sequence(prebuilt->trx->mysql_thd,
			 autoinc_col_min_value_arg, autoinc_col_max_value_arg),
		tmp_name (0),
		skip_pk_sort(false),
		num_to_add_vcol(0),
		add_vcol(0),
		add_vcol_name(0),
		num_to_drop_vcol(0),
		drop_vcol(0),
		drop_vcol_name(0),
		m_stage(NULL),
		old_n_cols(prebuilt_arg->table->n_cols),
		old_cols(prebuilt_arg->table->cols),
		old_col_names(prebuilt_arg->table->col_names),
		allow_not_null(allow_not_null_flag),
		page_compression_level(page_compressed
				       ? (page_compression_level_arg
					  ? uint(page_compression_level_arg)
					  : page_zip_level)
				       : 0)
	{
		ut_ad(old_n_cols >= DATA_N_SYS_COLS);
		ut_ad(page_compression_level <= 9);
#ifdef UNIV_DEBUG
		for (ulint i = 0; i < num_to_add_index; i++) {
			ut_ad(!add_index[i]->to_be_dropped);
		}
		for (ulint i = 0; i < num_to_drop_index; i++) {
			ut_ad(drop_index[i]->to_be_dropped);
		}
#endif /* UNIV_DEBUG */

		thr = pars_complete_graph_for_exec(NULL, prebuilt->trx, heap,
			prebuilt);
	}

	~ha_innobase_inplace_ctx()
	{
		UT_DELETE(m_stage);
		if (instant_table) {
			while (dict_index_t* index
			       = UT_LIST_GET_LAST(instant_table->indexes)) {
				UT_LIST_REMOVE(instant_table->indexes, index);
				rw_lock_free(&index->lock);
				dict_mem_index_free(index);
			}
			dict_mem_table_free(instant_table);
		}
		mem_heap_free(heap);
	}

	/** Determine if the table will be rebuilt.
	@return whether the table will be rebuilt */
	bool need_rebuild () const { return(old_table != new_table); }

	/** Clear uncommmitted added indexes after a failed operation. */
	void clear_added_indexes()
	{
		for (ulint i = 0; i < num_to_add_index; i++) {
			if (!add_index[i]->is_committed()) {
				add_index[i]->detach_columns();
			}
		}
	}

	/** Convert table-rebuilding ALTER to instant ALTER. */
	void prepare_instant()
	{
		DBUG_ASSERT(need_rebuild());
		DBUG_ASSERT(!is_instant());
		DBUG_ASSERT(old_table->n_cols == old_table->n_def);
		DBUG_ASSERT(new_table->n_cols == new_table->n_def);
		DBUG_ASSERT(old_table->n_cols == old_n_cols);
		DBUG_ASSERT(new_table->n_cols > old_table->n_cols);
		instant_table = new_table;

		new_table = old_table;
		export_vars.innodb_instant_alter_column++;
	}

	/** Revert prepare_instant() if the transaction is rolled back. */
	void rollback_instant()
	{
		if (!is_instant()) return;
		old_table->rollback_instant(old_n_cols,
					    old_cols, old_col_names);
	}

	/** @return whether this is instant ALTER TABLE */
	bool is_instant() const
	{
		DBUG_ASSERT(!instant_table || !instant_table->can_be_evicted);
		return instant_table;
	}

private:
	// Disable copying
	ha_innobase_inplace_ctx(const ha_innobase_inplace_ctx&);
	ha_innobase_inplace_ctx& operator=(const ha_innobase_inplace_ctx&);
};

/********************************************************************//**
Get the upper limit of the MySQL integral and floating-point type.
@return maximum allowed value for the field */
UNIV_INTERN
ulonglong
innobase_get_int_col_max_value(
/*===========================*/
	const Field*	field);	/*!< in: MySQL field */

/* Report an InnoDB error to the client by invoking my_error(). */
static ATTRIBUTE_COLD __attribute__((nonnull))
void
my_error_innodb(
/*============*/
	dberr_t		error,	/*!< in: InnoDB error code */
	const char*	table,	/*!< in: table name */
	ulint		flags)	/*!< in: table flags */
{
	switch (error) {
	case DB_MISSING_HISTORY:
		my_error(ER_TABLE_DEF_CHANGED, MYF(0));
		break;
	case DB_RECORD_NOT_FOUND:
		my_error(ER_KEY_NOT_FOUND, MYF(0), table);
		break;
	case DB_DEADLOCK:
		my_error(ER_LOCK_DEADLOCK, MYF(0));
		break;
	case DB_LOCK_WAIT_TIMEOUT:
		my_error(ER_LOCK_WAIT_TIMEOUT, MYF(0));
		break;
	case DB_INTERRUPTED:
		my_error(ER_QUERY_INTERRUPTED, MYF(0));
		break;
	case DB_OUT_OF_MEMORY:
		my_error(ER_OUT_OF_RESOURCES, MYF(0));
		break;
	case DB_OUT_OF_FILE_SPACE:
		my_error(ER_RECORD_FILE_FULL, MYF(0), table);
		break;
	case DB_TEMP_FILE_WRITE_FAIL:
		my_error(ER_TEMP_FILE_WRITE_FAILURE, MYF(0));
		break;
	case DB_TOO_BIG_INDEX_COL:
		my_error(ER_INDEX_COLUMN_TOO_LONG, MYF(0),
			 (ulong) DICT_MAX_FIELD_LEN_BY_FORMAT_FLAG(flags));
		break;
	case DB_TOO_MANY_CONCURRENT_TRXS:
		my_error(ER_TOO_MANY_CONCURRENT_TRXS, MYF(0));
		break;
	case DB_LOCK_TABLE_FULL:
		my_error(ER_LOCK_TABLE_FULL, MYF(0));
		break;
	case DB_UNDO_RECORD_TOO_BIG:
		my_error(ER_UNDO_RECORD_TOO_BIG, MYF(0));
		break;
	case DB_CORRUPTION:
		my_error(ER_NOT_KEYFILE, MYF(0), table);
		break;
	case DB_TOO_BIG_RECORD: {
		/* Note that in page0zip.ic page_zip_rec_needs_ext() rec_size
		is limited to COMPRESSED_REC_MAX_DATA_SIZE (16K) or
		REDUNDANT_REC_MAX_DATA_SIZE (16K-1). */
		bool comp = !!(flags & DICT_TF_COMPACT);
		ulint free_space = page_get_free_space_of_empty(comp) / 2;

		if (free_space >= ulint(comp ? COMPRESSED_REC_MAX_DATA_SIZE :
					  REDUNDANT_REC_MAX_DATA_SIZE)) {
			free_space = (comp ? COMPRESSED_REC_MAX_DATA_SIZE :
				REDUNDANT_REC_MAX_DATA_SIZE) - 1;
		}

		my_error(ER_TOO_BIG_ROWSIZE, MYF(0), free_space);
		break;
	}
	case DB_INVALID_NULL:
		/* TODO: report the row, as we do for DB_DUPLICATE_KEY */
		my_error(ER_INVALID_USE_OF_NULL, MYF(0));
		break;
	case DB_CANT_CREATE_GEOMETRY_OBJECT:
		my_error(ER_CANT_CREATE_GEOMETRY_OBJECT, MYF(0));
		break;
	case DB_TABLESPACE_EXISTS:
		my_error(ER_TABLESPACE_EXISTS, MYF(0), table);
		break;

#ifdef UNIV_DEBUG
	case DB_SUCCESS:
	case DB_DUPLICATE_KEY:
	case DB_ONLINE_LOG_TOO_BIG:
		/* These codes should not be passed here. */
		ut_error;
#endif /* UNIV_DEBUG */
	default:
		my_error(ER_GET_ERRNO, MYF(0), error, "InnoDB");
		break;
	}
}

/** Determine if fulltext indexes exist in a given table.
@param table MySQL table
@return number of fulltext indexes */
static uint innobase_fulltext_exist(const TABLE* table)
{
	uint count = 0;

	for (uint i = 0; i < table->s->keys; i++) {
		if (table->key_info[i].flags & HA_FULLTEXT) {
			count++;
		}
	}

	return count;
}

/** Determine whether indexed virtual columns exist in a table.
@param[in]	table	table definition
@return	whether indexes exist on virtual columns */
static bool innobase_indexed_virtual_exist(const TABLE* table)
{
	const KEY* const end = &table->key_info[table->s->keys];

	for (const KEY* key = table->key_info; key < end; key++) {
		const KEY_PART_INFO* const key_part_end = key->key_part
			+ key->user_defined_key_parts;
		for (const KEY_PART_INFO* key_part = key->key_part;
		     key_part < key_part_end; key_part++) {
			if (!key_part->field->stored_in_db())
				return true;
		}
	}

	return false;
}

/** Determine if spatial indexes exist in a given table.
@param table MySQL table
@return whether spatial indexes exist on the table */
static
bool
innobase_spatial_exist(
/*===================*/
	const   TABLE*  table)
{
	for (uint i = 0; i < table->s->keys; i++) {
	       if (table->key_info[i].flags & HA_SPATIAL) {
		       return(true);
	       }
	}

	return(false);
}

/** Determine if ALTER_OPTIONS requires rebuilding the table.
@param[in] ha_alter_info	the ALTER TABLE operation
@param[in] table		metadata before ALTER TABLE
@return whether it is mandatory to rebuild the table */
static bool alter_options_need_rebuild(
	const Alter_inplace_info*	ha_alter_info,
	const TABLE*			table)
{
	DBUG_ASSERT(ha_alter_info->handler_flags & ALTER_OPTIONS);

	if (ha_alter_info->create_info->used_fields
	    & (HA_CREATE_USED_ROW_FORMAT
	       | HA_CREATE_USED_KEY_BLOCK_SIZE)) {
		/* Specifying ROW_FORMAT or KEY_BLOCK_SIZE requires
		rebuilding the table. (These attributes in the .frm
		file may disagree with the InnoDB data dictionary, and
		the interpretation of thse attributes depends on
		InnoDB parameters. That is why we for now always
		require a rebuild when these attributes are specified.) */
		return true;
	}

	const ha_table_option_struct& alt_opt=
			*ha_alter_info->create_info->option_struct;
	const ha_table_option_struct& opt= *table->s->option_struct;

	/* Allow an instant change to enable page_compressed,
	and any change of page_compression_level. */
	if ((!alt_opt.page_compressed && opt.page_compressed)
	    || alt_opt.encryption != opt.encryption
	    || alt_opt.encryption_key_id != opt.encryption_key_id) {
		return(true);
	}

	return false;
}

/** Determine if ALTER TABLE needs to rebuild the table
(or perform instant operation).
@param[in] ha_alter_info	the ALTER TABLE operation
@param[in] table		metadata before ALTER TABLE
@return whether it is necessary to rebuild the table or to alter columns */
static MY_ATTRIBUTE((nonnull, warn_unused_result))
bool
innobase_need_rebuild(
	const Alter_inplace_info*	ha_alter_info,
	const TABLE*			table)
{
	if ((ha_alter_info->handler_flags & ~(INNOBASE_INPLACE_IGNORE
					      | INNOBASE_ALTER_NOREBUILD
					      | INNOBASE_ALTER_INSTANT))
	    == ALTER_OPTIONS) {
		return alter_options_need_rebuild(ha_alter_info, table);
	}

	return !!(ha_alter_info->handler_flags & INNOBASE_ALTER_REBUILD);
}

/** Check if virtual column in old and new table are in order, excluding
those dropped column. This is needed because when we drop a virtual column,
ALTER_VIRTUAL_COLUMN_ORDER is also turned on, so we can't decide if this
is a real ORDER change or just DROP COLUMN
@param[in]	table		old TABLE
@param[in]	altered_table	new TABLE
@param[in]	ha_alter_info	Structure describing changes to be done
by ALTER TABLE and holding data used during in-place alter.
@return	true is all columns in order, false otherwise. */
static
bool
check_v_col_in_order(
	const TABLE*		table,
	const TABLE*		altered_table,
	Alter_inplace_info*	ha_alter_info)
{
	ulint	j = 0;

	/* We don't support any adding new virtual column before
	existed virtual column. */
	if (ha_alter_info->handler_flags
              & ALTER_ADD_VIRTUAL_COLUMN) {
		bool			has_new = false;

		List_iterator_fast<Create_field> cf_it(
			ha_alter_info->alter_info->create_list);

		cf_it.rewind();

		while (const Create_field* new_field = cf_it++) {
			if (!innobase_is_v_fld(new_field)) {
				continue;
			}

			/* Found a new added virtual column. */
			if (!new_field->field) {
				has_new = true;
				continue;
			}

			/* If there's any old virtual column
			after the new added virtual column,
			order must be changed. */
			if (has_new) {
				return(false);
			}
		}
	}

	/* directly return true if ALTER_VIRTUAL_COLUMN_ORDER is not on */
	if (!(ha_alter_info->handler_flags
              & ALTER_VIRTUAL_COLUMN_ORDER)) {
		return(true);
	}

	for (ulint i = 0; i < table->s->fields; i++) {
		Field*		field = table->field[i];

		if (field->stored_in_db()) {
			continue;
		}

		ut_ad(innobase_is_v_fld(field));

		if (field->flags & FIELD_IS_DROPPED) {
			continue;
		}

		/* Now check if the next virtual column in altered table
		matches this column */
		while (j < altered_table->s->fields) {
			 Field*  new_field = altered_table->s->field[j];

			if (new_field->stored_in_db()) {
				j++;
				continue;
			}

			if (my_strcasecmp(system_charset_info,
					  field->field_name.str,
					  new_field->field_name.str) != 0) {
				/* different column */
				return(false);
			} else {
				j++;
				break;
			}
		}

		if (j > altered_table->s->fields) {
			/* there should not be less column in new table
			without them being in drop list */
			ut_ad(0);
			return(false);
		}
	}

	return(true);
}

/** Determine if an instant operation is possible for altering columns.
@param[in]	ha_alter_info	the ALTER TABLE operation
@param[in]	table		table definition before ALTER TABLE */
static
bool
instant_alter_column_possible(
	const Alter_inplace_info*	ha_alter_info,
	const TABLE*			table)
{
	// Making table system-versioned instantly is not implemented yet.
	if (ha_alter_info->handler_flags & ALTER_ADD_SYSTEM_VERSIONING) {
		return false;
	}

	if (~ha_alter_info->handler_flags & ALTER_ADD_STORED_BASE_COLUMN) {
		return false;
	}

	/* At the moment, we disallow ADD [UNIQUE] INDEX together with
	instant ADD COLUMN.

	The main reason is that the work of instant ADD must be done
	in commit_inplace_alter_table().  For the rollback_instant()
	to work, we must add the columns to dict_table_t beforehand,
	and roll back those changes in case the transaction is rolled
	back.

	If we added the columns to the dictionary cache already in the
	prepare_inplace_alter_table(), we would have to deal with
	column number mismatch in ha_innobase::open(), write_row() and
	other functions. */

	/* FIXME: allow instant ADD COLUMN together with
	INNOBASE_ONLINE_CREATE (ADD [UNIQUE] INDEX) on pre-existing
	columns. */
	if (ha_alter_info->handler_flags
	    & ((INNOBASE_ALTER_REBUILD | INNOBASE_ONLINE_CREATE)
	       & ~ALTER_ADD_STORED_BASE_COLUMN & ~ALTER_OPTIONS)) {
		return false;
	}

	return !(ha_alter_info->handler_flags & ALTER_OPTIONS)
		|| !alter_options_need_rebuild(ha_alter_info, table);
}

/** Check whether the non-const default value for the field
@param[in]	field	field which could be added or changed
@return true if the non-const default is present. */
static bool is_non_const_value(Field* field)
{
	return field->default_value
		&& field->default_value->flags
		& uint(~(VCOL_SESSION_FUNC | VCOL_TIME_FUNC));
}

/** Set default value for the field.
@param[in]	field	field which could be added or changed
@return true if the default value is set. */
static bool set_default_value(Field* field)
{
	/* The added/changed NOT NULL column lacks a DEFAULT value,
	   or the DEFAULT is the same for all rows.
	   (Time functions, such as CURRENT_TIMESTAMP(),
	   are evaluated from a timestamp that is assigned
	   at the start of the statement. Session
	   functions, such as USER(), always evaluate the
	   same within a statement.) */

	ut_ad(!is_non_const_value(field));

	/* Compute the DEFAULT values of non-constant columns
	   (VCOL_SESSION_FUNC | VCOL_TIME_FUNC). */
	switch (field->set_default()) {
	case 0: /* OK */
	case 3: /* DATETIME to TIME or DATE conversion */
		return true;
	case -1: /* OOM, or GEOMETRY type mismatch */
	case 1:  /* A number adjusted to the min/max value */
	case 2:  /* String truncation, or conversion problem */
		break;
	}

	return false;
}

/** Check whether the table has the FTS_DOC_ID column
@param[in]	table		InnoDB table with fulltext index
@param[in]	altered_table	MySQL table with fulltext index
@param[out]	fts_doc_col_no	The column number for Doc ID,
				or ULINT_UNDEFINED if it is of wrong type
@param[out]	num_v		Number of virtual column
@param[in]	check_only	check only whether fts doc id exist.
@return whether there exists an FTS_DOC_ID column */
static
bool
innobase_fts_check_doc_id_col(
	const dict_table_t*	table,
	const TABLE*		altered_table,
	ulint*			fts_doc_col_no,
	ulint*			num_v,
	bool			check_only=false)
{
	*fts_doc_col_no = ULINT_UNDEFINED;

	const uint n_cols = altered_table->s->fields;
	ulint	i;
	int	err = 0;
	*num_v = 0;

	for (i = 0; i < n_cols; i++) {
		const Field*	field = altered_table->field[i];

		if (innobase_is_v_fld(field)) {
			(*num_v)++;
		}

		if (my_strcasecmp(system_charset_info,
				  field->field_name.str, FTS_DOC_ID_COL_NAME)) {
			continue;
		}

		if (strcmp(field->field_name.str, FTS_DOC_ID_COL_NAME)) {
			err = ER_WRONG_COLUMN_NAME;
		} else if (field->type() != MYSQL_TYPE_LONGLONG
			   || field->pack_length() != 8
			   || field->real_maybe_null()
			   || !(field->flags & UNSIGNED_FLAG)
			   || innobase_is_v_fld(field)) {
			err = ER_INNODB_FT_WRONG_DOCID_COLUMN;
		} else {
			*fts_doc_col_no = i - *num_v;
		}

		if (err && !check_only) {
			my_error(err, MYF(0), field->field_name.str);
		}

		return(true);
	}

	if (!table) {
		return(false);
	}

	/* Not to count the virtual columns */
	i -= *num_v;

	for (; i + DATA_N_SYS_COLS < (uint) table->n_cols; i++) {
		const char*     name = dict_table_get_col_name(table, i);

		if (strcmp(name, FTS_DOC_ID_COL_NAME) == 0) {
#ifdef UNIV_DEBUG
			const dict_col_t*       col;

			col = dict_table_get_nth_col(table, i);

			/* Because the FTS_DOC_ID does not exist in
			the MySQL data dictionary, this must be the
			internally created FTS_DOC_ID column. */
			ut_ad(col->mtype == DATA_INT);
			ut_ad(col->len == 8);
			ut_ad(col->prtype & DATA_NOT_NULL);
			ut_ad(col->prtype & DATA_UNSIGNED);
#endif /* UNIV_DEBUG */
			*fts_doc_col_no = i;
			return(true);
		}
	}

	return(false);
}

/** Check if InnoDB supports a particular alter table in-place
@param altered_table TABLE object for new version of table.
@param ha_alter_info Structure describing changes to be done
by ALTER TABLE and holding data used during in-place alter.

@retval HA_ALTER_INPLACE_NOT_SUPPORTED Not supported
@retval HA_ALTER_INPLACE_INSTANT
MDL_EXCLUSIVE is needed for executing prepare_inplace_alter_table()
and commit_inplace_alter_table(). inplace_alter_table() will not be called.
@retval HA_ALTER_INPLACE_COPY_NO_LOCK
MDL_EXCLUSIVE in prepare_inplace_alter_table(), which can be downgraded to
LOCK=NONE for rebuilding the table in inplace_alter_table()
@retval HA_ALTER_INPLACE_COPY_LOCK
MDL_EXCLUSIVE in prepare_inplace_alter_table(), which can be downgraded to
LOCK=SHARED for rebuilding the table in inplace_alter_table()
@retval HA_ALTER_INPLACE_NOCOPY_NO_LOCK
MDL_EXCLUSIVE in prepare_inplace_alter_table(), which can be downgraded to
LOCK=NONE for inplace_alter_table() which will not rebuild the table
@retval HA_ALTER_INPLACE_NOCOPY_LOCK
MDL_EXCLUSIVE in prepare_inplace_alter_table(), which can be downgraded to
LOCK=SHARED for inplace_alter_table() which will not rebuild the table
*/

enum_alter_inplace_result
ha_innobase::check_if_supported_inplace_alter(
	TABLE*			altered_table,
	Alter_inplace_info*	ha_alter_info)
{
	DBUG_ENTER("check_if_supported_inplace_alter");

	if ((ha_alter_info->handler_flags
	     & INNOBASE_ALTER_VERSIONED_REBUILD)
	    && altered_table->versioned(VERS_TIMESTAMP)) {
		ha_alter_info->unsupported_reason =
			"Not implemented for system-versioned timestamp tables";
		DBUG_RETURN(HA_ALTER_INPLACE_NOT_SUPPORTED);
	}

	/* Before 10.2.2 information about virtual columns was not stored in
	system tables. We need to do a full alter to rebuild proper 10.2.2+
	metadata with the information about virtual columns */
	if (table->s->mysql_version < 100202 && table->s->virtual_fields) {
		DBUG_RETURN(HA_ALTER_INPLACE_NOT_SUPPORTED);
	}

	if (high_level_read_only) {
		ha_alter_info->unsupported_reason =
			my_get_err_msg(ER_READ_ONLY_MODE);

		DBUG_RETURN(HA_ALTER_INPLACE_NOT_SUPPORTED);
	}

	if (altered_table->s->fields > REC_MAX_N_USER_FIELDS) {
		/* Deny the inplace ALTER TABLE. MySQL will try to
		re-create the table and ha_innobase::create() will
		return an error too. This is how we effectively
		deny adding too many columns to a table. */
		ha_alter_info->unsupported_reason =
			my_get_err_msg(ER_TOO_MANY_FIELDS);
		DBUG_RETURN(HA_ALTER_INPLACE_NOT_SUPPORTED);
	}

	update_thd();

	if (ha_alter_info->handler_flags
	    & ~(INNOBASE_INPLACE_IGNORE
		| INNOBASE_ALTER_INSTANT
		| INNOBASE_ALTER_NOREBUILD
		| INNOBASE_ALTER_REBUILD)) {

		if (ha_alter_info->handler_flags
		    & ALTER_STORED_COLUMN_TYPE) {
			ha_alter_info->unsupported_reason = my_get_err_msg(
				ER_ALTER_OPERATION_NOT_SUPPORTED_REASON_COLUMN_TYPE);
		}

		DBUG_RETURN(HA_ALTER_INPLACE_NOT_SUPPORTED);
	}

	/* Only support online add foreign key constraint when
	check_foreigns is turned off */
	if ((ha_alter_info->handler_flags & ALTER_ADD_FOREIGN_KEY)
	    && m_prebuilt->trx->check_foreigns) {
		ha_alter_info->unsupported_reason = my_get_err_msg(
			ER_ALTER_OPERATION_NOT_SUPPORTED_REASON_FK_CHECK);
		DBUG_RETURN(HA_ALTER_INPLACE_NOT_SUPPORTED);
	}

	const char* reason_rebuild = NULL;

	switch (ha_alter_info->handler_flags & ~INNOBASE_INPLACE_IGNORE) {
	case ALTER_OPTIONS:
		if (alter_options_need_rebuild(ha_alter_info, table)) {
			reason_rebuild = my_get_err_msg(
				ER_ALTER_OPERATION_TABLE_OPTIONS_NEED_REBUILD);
			ha_alter_info->unsupported_reason = reason_rebuild;
			break;
		}
		/* fall through */
	case 0:
		DBUG_RETURN(HA_ALTER_INPLACE_INSTANT);
	}

	/* InnoDB cannot IGNORE when creating unique indexes. IGNORE
	should silently delete some duplicate rows. Our inplace_alter
	code will not delete anything from existing indexes. */
	if (ha_alter_info->ignore
	    && (ha_alter_info->handler_flags
		& (ALTER_ADD_PK_INDEX | ALTER_ADD_UNIQUE_INDEX))) {
		ha_alter_info->unsupported_reason = my_get_err_msg(
			ER_ALTER_OPERATION_NOT_SUPPORTED_REASON_IGNORE);
		DBUG_RETURN(HA_ALTER_INPLACE_NOT_SUPPORTED);
	}

	/* DROP PRIMARY KEY is only allowed in combination with ADD
	PRIMARY KEY. */
	if ((ha_alter_info->handler_flags
	     & (ALTER_ADD_PK_INDEX | ALTER_DROP_PK_INDEX))
	    == ALTER_DROP_PK_INDEX) {
		ha_alter_info->unsupported_reason = my_get_err_msg(
			ER_ALTER_OPERATION_NOT_SUPPORTED_REASON_NOPK);
		DBUG_RETURN(HA_ALTER_INPLACE_NOT_SUPPORTED);
	}

	if (ha_alter_info->handler_flags & ALTER_COLUMN_NULLABLE) {
		/* If a NOT NULL attribute is going to be removed and
		a UNIQUE INDEX on the column had been promoted to an
		implicit PRIMARY KEY, the table should be rebuilt by
		ALGORITHM=COPY. (Theoretically, we could support
		rebuilding by ALGORITHM=INPLACE if a PRIMARY KEY is
		going to be added, either explicitly or by promoting
		another UNIQUE KEY.) */
		const uint my_primary_key = altered_table->s->primary_key;

		if (UNIV_UNLIKELY(my_primary_key >= MAX_KEY)
		    && !dict_index_is_auto_gen_clust(
			    dict_table_get_first_index(m_prebuilt->table))) {
			ha_alter_info->unsupported_reason = my_get_err_msg(
				ER_PRIMARY_CANT_HAVE_NULL);
			DBUG_RETURN(HA_ALTER_INPLACE_NOT_SUPPORTED);
		}
	}

	/*
	  InnoDB in different MariaDB versions was generating different mtype
	  codes for certain types. In some cases the signed/unsigned bit was
	  generated differently too.

	  Inplace ALTER would change the mtype/unsigned_flag (to what the
	  current code generates) without changing the underlying data
	  represenation, and it might result in data corruption.

	  Don't do inplace ALTER if mtype/unsigned_flag are wrong.
	*/
	for (ulint i = 0, icol= 0; i < table->s->fields; i++) {
		const Field*		field = table->field[i];
		const dict_col_t*	col = dict_table_get_nth_col(
			m_prebuilt->table, icol);
		ulint			unsigned_flag;

		if (!field->stored_in_db()) {
			continue;
		}

		icol++;

		if (col->mtype != get_innobase_type_from_mysql_type(
			    &unsigned_flag, field)) {

			DBUG_RETURN(HA_ALTER_INPLACE_NOT_SUPPORTED);
		}

		if ((col->prtype & DATA_UNSIGNED) != unsigned_flag) {

			DBUG_RETURN(HA_ALTER_INPLACE_NOT_SUPPORTED);
		}
	}

	ulint n_indexes = UT_LIST_GET_LEN((m_prebuilt->table)->indexes);

	/* If InnoDB dictionary and MySQL frm file are not consistent
	use "Copy" method. */
	if (m_prebuilt->table->dict_frm_mismatch) {

		ha_alter_info->unsupported_reason = my_get_err_msg(
			ER_NO_SUCH_INDEX);
		ib_push_frm_error(m_user_thd, m_prebuilt->table, altered_table,
			n_indexes, true);

		DBUG_RETURN(HA_ALTER_INPLACE_NOT_SUPPORTED);
	}

	bool	add_drop_v_cols = false;

	/* If there is add or drop virtual columns, we will support operations
	with these 2 options alone with inplace interface for now */

	if (ha_alter_info->handler_flags
	    & (ALTER_ADD_VIRTUAL_COLUMN
	       | ALTER_DROP_VIRTUAL_COLUMN
	       | ALTER_VIRTUAL_COLUMN_ORDER)) {
		ulonglong flags = ha_alter_info->handler_flags;

		/* TODO: uncomment the flags below, once we start to
		support them */

		flags &= ~(ALTER_ADD_VIRTUAL_COLUMN
			   | ALTER_DROP_VIRTUAL_COLUMN
			   | ALTER_VIRTUAL_COLUMN_ORDER
		           | ALTER_VIRTUAL_GCOL_EXPR
		           | ALTER_COLUMN_VCOL
		/*
			   | ALTER_ADD_STORED_BASE_COLUMN
			   | ALTER_DROP_STORED_COLUMN
			   | ALTER_STORED_COLUMN_ORDER
			   | ALTER_ADD_UNIQUE_INDEX
		*/
			   | ALTER_ADD_NON_UNIQUE_NON_PRIM_INDEX
			   | ALTER_DROP_NON_UNIQUE_NON_PRIM_INDEX);

		if (flags != 0
		    || IF_PARTITIONING((altered_table->s->partition_info_str
			&& altered_table->s->partition_info_str_len), 0)
		    || (!check_v_col_in_order(
			this->table, altered_table, ha_alter_info))) {
			ha_alter_info->unsupported_reason =
				MSG_UNSUPPORTED_ALTER_ONLINE_ON_VIRTUAL_COLUMN;
			DBUG_RETURN(HA_ALTER_INPLACE_NOT_SUPPORTED);
		}

		add_drop_v_cols = true;
	}

	/* We should be able to do the operation in-place.
	See if we can do it online (LOCK=NONE) or without rebuild. */
	bool online = true, need_rebuild = false;
	const uint fulltext_indexes = innobase_fulltext_exist(altered_table);

	List_iterator_fast<Create_field> cf_it(
		ha_alter_info->alter_info->create_list);

	/* Fix the key parts. */
	for (KEY* new_key = ha_alter_info->key_info_buffer;
	     new_key < ha_alter_info->key_info_buffer
		     + ha_alter_info->key_count;
	     new_key++) {

		/* Do not support adding/droping a virtual column, while
		there is a table rebuild caused by adding a new FTS_DOC_ID */
		if ((new_key->flags & HA_FULLTEXT) && add_drop_v_cols
		    && !DICT_TF2_FLAG_IS_SET(m_prebuilt->table,
					     DICT_TF2_FTS_HAS_DOC_ID)) {
			ha_alter_info->unsupported_reason =
				MSG_UNSUPPORTED_ALTER_ONLINE_ON_VIRTUAL_COLUMN;
			DBUG_RETURN(HA_ALTER_INPLACE_NOT_SUPPORTED);
		}

		for (KEY_PART_INFO* key_part = new_key->key_part;
		     key_part < (new_key->key_part
				 + new_key->user_defined_key_parts);
		     key_part++) {
			const Create_field*	new_field;

			DBUG_ASSERT(key_part->fieldnr
				    < altered_table->s->fields);

			cf_it.rewind();
			for (uint fieldnr = 0; (new_field = cf_it++);
			     fieldnr++) {
				if (fieldnr == key_part->fieldnr) {
					break;
				}
			}

			DBUG_ASSERT(new_field);

			key_part->field = altered_table->field[
				key_part->fieldnr];

			/* In some special cases InnoDB emits "false"
			duplicate key errors with NULL key values. Let
			us play safe and ensure that we can correctly
			print key values even in such cases. */
			key_part->null_offset = key_part->field->null_offset();
			key_part->null_bit = key_part->field->null_bit;

			if (new_field->field) {
				/* This is an existing column. */
				continue;
			}

			/* This is an added column. */
			DBUG_ASSERT(ha_alter_info->handler_flags
				    & ALTER_ADD_COLUMN);

			/* We cannot replace a hidden FTS_DOC_ID
			with a user-visible FTS_DOC_ID. */
			if (fulltext_indexes && m_prebuilt->table->fts
			    && !my_strcasecmp(
				    system_charset_info,
				    key_part->field->field_name.str,
				    FTS_DOC_ID_COL_NAME)) {
				ha_alter_info->unsupported_reason = my_get_err_msg(
					ER_ALTER_OPERATION_NOT_SUPPORTED_REASON_HIDDEN_FTS);
				DBUG_RETURN(HA_ALTER_INPLACE_NOT_SUPPORTED);
			}

			DBUG_ASSERT((MTYP_TYPENR(key_part->field->unireg_check)
				     == Field::NEXT_NUMBER)
				    == !!(key_part->field->flags
					  & AUTO_INCREMENT_FLAG));

			if (key_part->field->flags & AUTO_INCREMENT_FLAG) {
				/* We cannot assign AUTO_INCREMENT values
				during online or instant ALTER. */
				DBUG_ASSERT(key_part->field == altered_table
					    -> found_next_number_field);

				if (ha_alter_info->online) {
					ha_alter_info->unsupported_reason = my_get_err_msg(
						ER_ALTER_OPERATION_NOT_SUPPORTED_REASON_AUTOINC);
				}

				online = false;
				need_rebuild = true;
			}

			if (innobase_is_v_fld(key_part->field)) {
				/* Do not support adding index on newly added
				virtual column, while there is also a drop
				virtual column in the same clause */
				if (ha_alter_info->handler_flags
				    & ALTER_DROP_VIRTUAL_COLUMN) {
					ha_alter_info->unsupported_reason =
						MSG_UNSUPPORTED_ALTER_ONLINE_ON_VIRTUAL_COLUMN;

					DBUG_RETURN(HA_ALTER_INPLACE_NOT_SUPPORTED);
				}

				if (ha_alter_info->online
				    && !ha_alter_info->unsupported_reason) {
					ha_alter_info->unsupported_reason =
						MSG_UNSUPPORTED_ALTER_ONLINE_ON_VIRTUAL_COLUMN;
				}

				online = false;
			}
		}
	}

	DBUG_ASSERT(!m_prebuilt->table->fts
		    || (m_prebuilt->table->fts->doc_col <= table->s->fields));

	DBUG_ASSERT(!m_prebuilt->table->fts
		    || (m_prebuilt->table->fts->doc_col
		        < dict_table_get_n_user_cols(m_prebuilt->table)));

	if (fulltext_indexes && m_prebuilt->table->fts) {
		/* FULLTEXT indexes are supposed to remain. */
		/* Disallow DROP INDEX FTS_DOC_ID_INDEX */

		for (uint i = 0; i < ha_alter_info->index_drop_count; i++) {
			if (!my_strcasecmp(
				    system_charset_info,
				    ha_alter_info->index_drop_buffer[i]->name.str,
				    FTS_DOC_ID_INDEX_NAME)) {
				ha_alter_info->unsupported_reason = my_get_err_msg(
					ER_ALTER_OPERATION_NOT_SUPPORTED_REASON_CHANGE_FTS);
				DBUG_RETURN(HA_ALTER_INPLACE_NOT_SUPPORTED);
			}
		}

		/* InnoDB can have a hidden FTS_DOC_ID_INDEX on a
		visible FTS_DOC_ID column as well. Prevent dropping or
		renaming the FTS_DOC_ID. */

		for (Field** fp = table->field; *fp; fp++) {
			if (!((*fp)->flags
			      & (FIELD_IS_RENAMED | FIELD_IS_DROPPED))) {
				continue;
			}

			if (!my_strcasecmp(
				    system_charset_info,
				    (*fp)->field_name.str,
				    FTS_DOC_ID_COL_NAME)) {
				ha_alter_info->unsupported_reason = my_get_err_msg(
					ER_ALTER_OPERATION_NOT_SUPPORTED_REASON_CHANGE_FTS);
				DBUG_RETURN(HA_ALTER_INPLACE_NOT_SUPPORTED);
			}
		}
	}

	m_prebuilt->trx->will_lock++;

	/* When changing a NULL column to NOT NULL and specifying a
	DEFAULT value, ensure that the DEFAULT expression is a constant.
	Also, in ADD COLUMN, for now we only support a
	constant DEFAULT expression. */
	cf_it.rewind();
	Field **af = altered_table->field;
	bool add_column_not_last = false;
	uint n_stored_cols = 0, n_add_cols = 0;

	while (Create_field* cf = cf_it++) {
		DBUG_ASSERT(cf->field
			    || (ha_alter_info->handler_flags
				& ALTER_ADD_COLUMN));

		if (const Field* f = cf->field) {
			if (!f->real_maybe_null() || (*af)->real_maybe_null())
				goto next_column;
			/* We are changing an existing column
			from NULL to NOT NULL. */
			DBUG_ASSERT(ha_alter_info->handler_flags
				    & ALTER_COLUMN_NOT_NULLABLE);
			/* Virtual columns are never NOT NULL. */
			DBUG_ASSERT(f->stored_in_db());

			switch ((*af)->type()) {
			case MYSQL_TYPE_TIMESTAMP:
			case MYSQL_TYPE_TIMESTAMP2:
				/* Inserting NULL into a TIMESTAMP column
				would cause the DEFAULT value to be
				replaced. Ensure that the DEFAULT
				expression is not changing during
				ALTER TABLE. */
				if (!(*af)->default_value
				    && (*af)->is_real_null()) {
					/* No DEFAULT value is
					specified. We can report
					errors for any NULL values for
					the TIMESTAMP. */
					goto next_column;
				}
				break;
			default:
				/* For any other data type, NULL
				values are not converted.
				(An AUTO_INCREMENT attribute cannot
				be introduced to a column with
				ALGORITHM=INPLACE.) */
				ut_ad((MTYP_TYPENR((*af)->unireg_check)
				       == Field::NEXT_NUMBER)
				      == (MTYP_TYPENR(f->unireg_check)
					  == Field::NEXT_NUMBER));
				goto next_column;
			}

			ha_alter_info->unsupported_reason = my_get_err_msg(
				ER_ALTER_OPERATION_NOT_SUPPORTED_REASON_NOT_NULL);
		} else if (!is_non_const_value(*af)) {

			n_add_cols++;

			if (af < &altered_table->field[table_share->fields]) {
				add_column_not_last = true;
			}

			if (set_default_value(*af)) {
				goto next_column;
			}
		}

		DBUG_RETURN(HA_ALTER_INPLACE_NOT_SUPPORTED);

next_column:
		n_stored_cols += (*af++)->stored_in_db();
	}

	if (!add_column_not_last
	    && uint(m_prebuilt->table->n_cols) - DATA_N_SYS_COLS + n_add_cols
	    == n_stored_cols
	    && m_prebuilt->table->supports_instant()
	    && instant_alter_column_possible(ha_alter_info, table)) {

		DBUG_RETURN(HA_ALTER_INPLACE_INSTANT);
	}

	if (!(ha_alter_info->handler_flags & ~(INNOBASE_ALTER_INSTANT
					       | INNOBASE_INPLACE_IGNORE))) {
		DBUG_RETURN(HA_ALTER_INPLACE_INSTANT);
	}

	bool fts_need_rebuild = false;
	need_rebuild = need_rebuild
		|| innobase_need_rebuild(ha_alter_info, table);

	if (need_rebuild
	    && (fulltext_indexes
		|| innobase_spatial_exist(altered_table)
		|| innobase_indexed_virtual_exist(altered_table))) {
		/* If the table already contains fulltext indexes,
		refuse to rebuild the table natively altogether. */
		if (fulltext_indexes > 1) {
cannot_create_many_fulltext_index:
			ha_alter_info->unsupported_reason =
				my_get_err_msg(ER_INNODB_FT_LIMIT);
			DBUG_RETURN(HA_ALTER_INPLACE_NOT_SUPPORTED);
		}

		if (!online || !ha_alter_info->online
		    || ha_alter_info->unsupported_reason != reason_rebuild) {
			/* Either LOCK=NONE was not requested, or we already
			gave specific reason to refuse it. */
		} else if (fulltext_indexes) {
			ha_alter_info->unsupported_reason = my_get_err_msg(
				ER_ALTER_OPERATION_NOT_SUPPORTED_REASON_FTS);
		} else if (innobase_spatial_exist(altered_table)) {
			ha_alter_info->unsupported_reason = my_get_err_msg(
				ER_ALTER_OPERATION_NOT_SUPPORTED_REASON_GIS);
		} else {
			/* MDEV-14341 FIXME: Remove this limitation. */
			ha_alter_info->unsupported_reason =
				"online rebuild with indexed virtual columns";
		}

		online = false;
	}

	if (ha_alter_info->handler_flags
		& ALTER_ADD_NON_UNIQUE_NON_PRIM_INDEX) {
		/* ADD FULLTEXT|SPATIAL INDEX requires a lock.

		We could do ADD FULLTEXT INDEX without a lock if the
		table already contains an FTS_DOC_ID column, but in
		that case we would have to apply the modification log
		to the full-text indexes.

		We could also do ADD SPATIAL INDEX by implementing
		row_log_apply() for it. */
		bool add_fulltext = false;

		for (uint i = 0; i < ha_alter_info->index_add_count; i++) {
			const KEY* key =
				&ha_alter_info->key_info_buffer[
					ha_alter_info->index_add_buffer[i]];
			if (key->flags & HA_FULLTEXT) {
				DBUG_ASSERT(!(key->flags & HA_KEYFLAG_MASK
					      & ~(HA_FULLTEXT
						  | HA_PACK_KEY
						  | HA_GENERATED_KEY
						  | HA_BINARY_PACK_KEY)));
				if (add_fulltext) {
					goto cannot_create_many_fulltext_index;
				}

				add_fulltext = true;
				if (ha_alter_info->online
				    && !ha_alter_info->unsupported_reason) {
					ha_alter_info->unsupported_reason = my_get_err_msg(
						ER_ALTER_OPERATION_NOT_SUPPORTED_REASON_FTS);
				}

				online = false;

				/* Full text search index exists, check
				whether the table already has DOC ID column.
				If not, InnoDB have to rebuild the table to
				add a Doc ID hidden column and change
				primary index. */
				ulint	fts_doc_col_no;
				ulint	num_v = 0;

				fts_need_rebuild =
					!innobase_fts_check_doc_id_col(
						m_prebuilt->table,
						altered_table,
						&fts_doc_col_no, &num_v, true);
			}

			if (online && (key->flags & HA_SPATIAL)) {

				if (ha_alter_info->online) {
					ha_alter_info->unsupported_reason = my_get_err_msg(
						ER_ALTER_OPERATION_NOT_SUPPORTED_REASON_GIS);
				}

				online = false;
			}
		}
	}

	// FIXME: implement Online DDL for system-versioned operations
	if (ha_alter_info->handler_flags & INNOBASE_ALTER_VERSIONED_REBUILD) {

		if (ha_alter_info->online) {
			ha_alter_info->unsupported_reason =
				"Not implemented for system-versioned operations";
		}

		online = false;
	}

	if (need_rebuild || fts_need_rebuild) {
		DBUG_RETURN(online
			    ? HA_ALTER_INPLACE_COPY_NO_LOCK
			    : HA_ALTER_INPLACE_COPY_LOCK);
	}

	if (ha_alter_info->unsupported_reason) {
	} else if (ha_alter_info->handler_flags & INNOBASE_ONLINE_CREATE) {
		ha_alter_info->unsupported_reason = "ADD INDEX";
	} else {
		ha_alter_info->unsupported_reason = "DROP INDEX";
	}

	DBUG_RETURN(online
		    ? HA_ALTER_INPLACE_NOCOPY_NO_LOCK
		    : HA_ALTER_INPLACE_NOCOPY_LOCK);
}

/*************************************************************//**
Initialize the dict_foreign_t structure with supplied info
@return true if added, false if duplicate foreign->id */
static MY_ATTRIBUTE((nonnull(1,3,5,7)))
bool
innobase_init_foreign(
/*==================*/
	dict_foreign_t*	foreign,		/*!< in/out: structure to
						initialize */
	const char*	constraint_name,	/*!< in/out: constraint name if
						exists */
	dict_table_t*	table,			/*!< in: foreign table */
	dict_index_t*	index,			/*!< in: foreign key index */
	const char**	column_names,		/*!< in: foreign key column
						names */
	ulint		num_field,		/*!< in: number of columns */
	const char*	referenced_table_name,	/*!< in: referenced table
						name */
	dict_table_t*	referenced_table,	/*!< in: referenced table */
	dict_index_t*	referenced_index,	/*!< in: referenced index */
	const char**	referenced_column_names,/*!< in: referenced column
						names */
	ulint		referenced_num_field)	/*!< in: number of referenced
						columns */
{
	ut_ad(mutex_own(&dict_sys->mutex));

        if (constraint_name) {
                ulint   db_len;

                /* Catenate 'databasename/' to the constraint name specified
                by the user: we conceive the constraint as belonging to the
                same MySQL 'database' as the table itself. We store the name
                to foreign->id. */

                db_len = dict_get_db_name_len(table->name.m_name);

                foreign->id = static_cast<char*>(mem_heap_alloc(
                        foreign->heap, db_len + strlen(constraint_name) + 2));

                ut_memcpy(foreign->id, table->name.m_name, db_len);
                foreign->id[db_len] = '/';
                strcpy(foreign->id + db_len + 1, constraint_name);

		/* Check if any existing foreign key has the same id,
		this is needed only if user supplies the constraint name */

		if (table->foreign_set.find(foreign)
		    != table->foreign_set.end()) {
			return(false);
		}
        }

        foreign->foreign_table = table;
        foreign->foreign_table_name = mem_heap_strdup(
                foreign->heap, table->name.m_name);
        dict_mem_foreign_table_name_lookup_set(foreign, TRUE);

        foreign->foreign_index = index;
        foreign->n_fields = (unsigned int) num_field;

        foreign->foreign_col_names = static_cast<const char**>(
                mem_heap_alloc(foreign->heap, num_field * sizeof(void*)));

        for (ulint i = 0; i < foreign->n_fields; i++) {
                foreign->foreign_col_names[i] = mem_heap_strdup(
                        foreign->heap, column_names[i]);
        }

	foreign->referenced_index = referenced_index;
	foreign->referenced_table = referenced_table;

	foreign->referenced_table_name = mem_heap_strdup(
		foreign->heap, referenced_table_name);
        dict_mem_referenced_table_name_lookup_set(foreign, TRUE);

        foreign->referenced_col_names = static_cast<const char**>(
                mem_heap_alloc(foreign->heap,
			       referenced_num_field * sizeof(void*)));

        for (ulint i = 0; i < foreign->n_fields; i++) {
                foreign->referenced_col_names[i]
                        = mem_heap_strdup(foreign->heap,
					  referenced_column_names[i]);
        }

	return(true);
}

/*************************************************************//**
Check whether the foreign key options is legit
@return true if it is */
static MY_ATTRIBUTE((nonnull, warn_unused_result))
bool
innobase_check_fk_option(
/*=====================*/
	const dict_foreign_t*	foreign)	/*!< in: foreign key */
{
	if (!foreign->foreign_index) {
		return(true);
	}

	if (foreign->type & (DICT_FOREIGN_ON_UPDATE_SET_NULL
			     | DICT_FOREIGN_ON_DELETE_SET_NULL)) {

		for (ulint j = 0; j < foreign->n_fields; j++) {
			if ((dict_index_get_nth_col(
				     foreign->foreign_index, j)->prtype)
			    & DATA_NOT_NULL) {

				/* It is not sensible to define
				SET NULL if the column is not
				allowed to be NULL! */
				return(false);
			}
		}
	}

	return(true);
}

/*************************************************************//**
Set foreign key options
@return true if successfully set */
static MY_ATTRIBUTE((nonnull, warn_unused_result))
bool
innobase_set_foreign_key_option(
/*============================*/
	dict_foreign_t*	foreign,	/*!< in:InnoDB Foreign key */
	Foreign_key*	fk_key)		/*!< in: Foreign key info from
					MySQL */
{
	ut_ad(!foreign->type);

	switch (fk_key->delete_opt) {
	case FK_OPTION_NO_ACTION:
	case FK_OPTION_RESTRICT:
	case FK_OPTION_SET_DEFAULT:
		foreign->type = DICT_FOREIGN_ON_DELETE_NO_ACTION;
		break;
	case FK_OPTION_CASCADE:
		foreign->type = DICT_FOREIGN_ON_DELETE_CASCADE;
		break;
	case FK_OPTION_SET_NULL:
		foreign->type = DICT_FOREIGN_ON_DELETE_SET_NULL;
		break;
	case FK_OPTION_UNDEF:
		break;
	}

	switch (fk_key->update_opt) {
	case FK_OPTION_NO_ACTION:
	case FK_OPTION_RESTRICT:
	case FK_OPTION_SET_DEFAULT:
		foreign->type |= DICT_FOREIGN_ON_UPDATE_NO_ACTION;
		break;
	case FK_OPTION_CASCADE:
		foreign->type |= DICT_FOREIGN_ON_UPDATE_CASCADE;
		break;
	case FK_OPTION_SET_NULL:
		foreign->type |= DICT_FOREIGN_ON_UPDATE_SET_NULL;
		break;
	case FK_OPTION_UNDEF:
		break;
	}

	return(innobase_check_fk_option(foreign));
}

/*******************************************************************//**
Check if a foreign key constraint can make use of an index
that is being created.
@return useable index, or NULL if none found */
static MY_ATTRIBUTE((nonnull, warn_unused_result))
const KEY*
innobase_find_equiv_index(
/*======================*/
	const char*const*	col_names,
					/*!< in: column names */
	uint			n_cols,	/*!< in: number of columns */
	const KEY*		keys,	/*!< in: index information */
	const uint*		add,	/*!< in: indexes being created */
	uint			n_add)	/*!< in: number of indexes to create */
{
	for (uint i = 0; i < n_add; i++) {
		const KEY*	key = &keys[add[i]];

		if (key->user_defined_key_parts < n_cols
		    || key->flags & HA_SPATIAL) {
no_match:
			continue;
		}

		for (uint j = 0; j < n_cols; j++) {
			const KEY_PART_INFO&	key_part = key->key_part[j];
			uint32			col_len
				= key_part.field->pack_length();

			/* Any index on virtual columns cannot be used
			for reference constaint */
			if (innobase_is_v_fld(key_part.field)) {
				goto no_match;
			}

			/* The MySQL pack length contains 1 or 2 bytes
			length field for a true VARCHAR. */

			if (key_part.field->type() == MYSQL_TYPE_VARCHAR) {
				col_len -= static_cast<const Field_varstring*>(
					key_part.field)->length_bytes;
			}

			if (key_part.length < col_len) {

				/* Column prefix indexes cannot be
				used for FOREIGN KEY constraints. */
				goto no_match;
			}

			if (innobase_strcasecmp(col_names[j],
						key_part.field->field_name.str)) {
				/* Name mismatch */
				goto no_match;
			}
		}

		return(key);
	}

	return(NULL);
}

/*************************************************************//**
Find an index whose first fields are the columns in the array
in the same order and is not marked for deletion
@return matching index, NULL if not found */
static MY_ATTRIBUTE((nonnull(1,5), warn_unused_result))
dict_index_t*
innobase_find_fk_index(
/*===================*/
	dict_table_t*		table,	/*!< in: table */
	const char**		col_names,
					/*!< in: column names, or NULL
					to use table->col_names */
	dict_index_t**		drop_index,
					/*!< in: indexes to be dropped */
	ulint			n_drop_index,
					/*!< in: size of drop_index[] */
	const char**		columns,/*!< in: array of column names */
	ulint			n_cols) /*!< in: number of columns */
{
	dict_index_t*	index;

	index = dict_table_get_first_index(table);

	while (index != NULL) {
		if (dict_foreign_qualify_index(
			    table, col_names, columns, n_cols,
			    index, NULL, true, 0,
			    NULL, NULL, NULL)) {
			for (ulint i = 0; i < n_drop_index; i++) {
				if (index == drop_index[i]) {
					/* Skip to-be-dropped indexes. */
					goto next_rec;
				}
			}

			return(index);
		}

next_rec:
		index = dict_table_get_next_index(index);
	}

	return(NULL);
}

/** Check whether given column is a base of stored column.
@param[in]	col_name	column name
@param[in]	table		table
@param[in]	s_cols		list of stored columns
@return true if the given column is a base of stored column,else false. */
static
bool
innobase_col_check_fk(
	const char*		col_name,
	const dict_table_t*	table,
	dict_s_col_list*	s_cols)
{
	dict_s_col_list::const_iterator	it;

	for (it = s_cols->begin();
	     it != s_cols->end(); ++it) {
		dict_s_col_t	s_col = *it;

		for (ulint j = 0; j < s_col.num_base; j++) {
			if (strcmp(col_name, dict_table_get_col_name(
						table,
						s_col.base_col[j]->ind)) == 0) {
				return(true);
			}
		}
	}

	return(false);
}

/** Check whether the foreign key constraint is on base of any stored columns.
@param[in]	foreign	Foriegn key constraing information
@param[in]	table	table to which the foreign key objects
to be added
@param[in]	s_cols	list of stored column information in the table.
@return true if yes, otherwise false. */
static
bool
innobase_check_fk_stored(
	const dict_foreign_t*	foreign,
	const dict_table_t*	table,
	dict_s_col_list*	s_cols)
{
	ulint	type = foreign->type;

	type &= ~(DICT_FOREIGN_ON_DELETE_NO_ACTION
		  | DICT_FOREIGN_ON_UPDATE_NO_ACTION);

	if (type == 0 || s_cols == NULL) {
		return(false);
	}

	for (ulint i = 0; i < foreign->n_fields; i++) {
		if (innobase_col_check_fk(
			foreign->foreign_col_names[i], table, s_cols)) {
			return(true);
		}
	}

	return(false);
}

/** Create InnoDB foreign key structure from MySQL alter_info
@param[in]	ha_alter_info	alter table info
@param[in]	table_share	TABLE_SHARE
@param[in]	table		table object
@param[in]	col_names	column names, or NULL to use
table->col_names
@param[in]	drop_index	indexes to be dropped
@param[in]	n_drop_index	size of drop_index
@param[out]	add_fk		foreign constraint added
@param[out]	n_add_fk	number of foreign constraints
added
@param[in]	trx		user transaction
@param[in]	s_cols		list of stored column information
@retval true if successful
@retval false on error (will call my_error()) */
static MY_ATTRIBUTE((nonnull(1,2,3,7,8), warn_unused_result))
bool
innobase_get_foreign_key_info(
	Alter_inplace_info*
			ha_alter_info,
	const TABLE_SHARE*
			table_share,
	dict_table_t*	table,
	const char**	col_names,
	dict_index_t**	drop_index,
	ulint		n_drop_index,
	dict_foreign_t**add_fk,
	ulint*		n_add_fk,
	const trx_t*	trx,
	dict_s_col_list*s_cols)
{
	Key*		key;
	Foreign_key*	fk_key;
	dict_table_t*	referenced_table = NULL;
	char*		referenced_table_name = NULL;
	ulint		num_fk = 0;
	Alter_info*	alter_info = ha_alter_info->alter_info;

	DBUG_ENTER("innobase_get_foreign_key_info");

	*n_add_fk = 0;

	List_iterator<Key> key_iterator(alter_info->key_list);

	while ((key=key_iterator++)) {
		if (key->type != Key::FOREIGN_KEY) {
			continue;
		}

		const char*	column_names[MAX_NUM_FK_COLUMNS];
		dict_index_t*	index = NULL;
		const char*	referenced_column_names[MAX_NUM_FK_COLUMNS];
		dict_index_t*	referenced_index = NULL;
		ulint		num_col = 0;
		ulint		referenced_num_col = 0;
		bool		correct_option;
		char*		db_namep = NULL;
		char*		tbl_namep = NULL;
		ulint		db_name_len = 0;
		ulint		tbl_name_len = 0;
		char		db_name[MAX_DATABASE_NAME_LEN];
		char		tbl_name[MAX_TABLE_NAME_LEN];

		fk_key = static_cast<Foreign_key*>(key);

		if (fk_key->columns.elements > 0) {
			ulint	i = 0;
			Key_part_spec* column;
			List_iterator<Key_part_spec> key_part_iterator(
				fk_key->columns);

			/* Get all the foreign key column info for the
			current table */
			while ((column = key_part_iterator++)) {
				column_names[i] = column->field_name.str;
				ut_ad(i < MAX_NUM_FK_COLUMNS);
				i++;
			}

			index = innobase_find_fk_index(
				table, col_names,
				drop_index, n_drop_index,
				column_names, i);

			/* MySQL would add a index in the creation
			list if no such index for foreign table,
			so we have to use DBUG_EXECUTE_IF to simulate
			the scenario */
			DBUG_EXECUTE_IF("innodb_test_no_foreign_idx",
					index = NULL;);

			/* Check whether there exist such
			index in the the index create clause */
			if (!index && !innobase_find_equiv_index(
				    column_names, static_cast<uint>(i),
				    ha_alter_info->key_info_buffer,
				    ha_alter_info->index_add_buffer,
				    ha_alter_info->index_add_count)) {
				my_error(
					ER_FK_NO_INDEX_CHILD,
					MYF(0),
					fk_key->name.str
					? fk_key->name.str : "",
					table_share->table_name.str);
				goto err_exit;
			}

			num_col = i;
		}

		add_fk[num_fk] = dict_mem_foreign_create();

#ifndef _WIN32
		if (fk_key->ref_db.str) {
			tablename_to_filename(fk_key->ref_db.str, db_name,
					      MAX_DATABASE_NAME_LEN);
			db_namep = db_name;
			db_name_len = strlen(db_name);
		}
		if (fk_key->ref_table.str) {
			tablename_to_filename(fk_key->ref_table.str, tbl_name,
					      MAX_TABLE_NAME_LEN);
			tbl_namep = tbl_name;
			tbl_name_len = strlen(tbl_name);
		}
#else
		ut_ad(fk_key->ref_table.str);
		tablename_to_filename(fk_key->ref_table.str, tbl_name,
				      MAX_TABLE_NAME_LEN);
		innobase_casedn_str(tbl_name);
		tbl_name_len = strlen(tbl_name);
		tbl_namep = &tbl_name[0];

		if (fk_key->ref_db.str != NULL) {
			tablename_to_filename(fk_key->ref_db.str, db_name,
					      MAX_DATABASE_NAME_LEN);
			innobase_casedn_str(db_name);
			db_name_len = strlen(db_name);
			db_namep = &db_name[0];
		}
#endif
		mutex_enter(&dict_sys->mutex);

		referenced_table_name = dict_get_referenced_table(
			table->name.m_name,
			db_namep,
			db_name_len,
			tbl_namep,
			tbl_name_len,
			&referenced_table,
			add_fk[num_fk]->heap);

		/* Test the case when referenced_table failed to
		open, if trx->check_foreigns is not set, we should
		still be able to add the foreign key */
		DBUG_EXECUTE_IF("innodb_test_open_ref_fail",
				referenced_table = NULL;);

		if (!referenced_table && trx->check_foreigns) {
			mutex_exit(&dict_sys->mutex);
			my_error(ER_FK_CANNOT_OPEN_PARENT,
				 MYF(0), tbl_namep);

			goto err_exit;
		}

		if (fk_key->ref_columns.elements > 0) {
			ulint	i = 0;
			Key_part_spec* column;
			List_iterator<Key_part_spec> key_part_iterator(
				fk_key->ref_columns);

			while ((column = key_part_iterator++)) {
				referenced_column_names[i] =
					column->field_name.str;
				ut_ad(i < MAX_NUM_FK_COLUMNS);
				i++;
			}

			if (referenced_table) {
				referenced_index =
					dict_foreign_find_index(
						referenced_table, 0,
						referenced_column_names,
						i, index,
						TRUE, FALSE,
						NULL, NULL, NULL);

				DBUG_EXECUTE_IF(
					"innodb_test_no_reference_idx",
					referenced_index = NULL;);

				/* Check whether there exist such
				index in the the index create clause */
				if (!referenced_index) {
					mutex_exit(&dict_sys->mutex);
					my_error(ER_FK_NO_INDEX_PARENT, MYF(0),
						 fk_key->name.str
						 ? fk_key->name.str : "",
						 tbl_namep);
					goto err_exit;
				}
			} else {
				ut_a(!trx->check_foreigns);
			}

			referenced_num_col = i;
		} else {
			/* Not possible to add a foreign key without a
			referenced column */
			mutex_exit(&dict_sys->mutex);
			my_error(ER_CANNOT_ADD_FOREIGN, MYF(0), tbl_namep);
			goto err_exit;
		}

		if (!innobase_init_foreign(
			    add_fk[num_fk], fk_key->name.str,
			    table, index, column_names,
			    num_col, referenced_table_name,
			    referenced_table, referenced_index,
			    referenced_column_names, referenced_num_col)) {
			mutex_exit(&dict_sys->mutex);
			my_error(
				ER_DUP_CONSTRAINT_NAME,
				MYF(0),
                                "FOREIGN KEY", add_fk[num_fk]->id);
			goto err_exit;
		}

		mutex_exit(&dict_sys->mutex);

		correct_option = innobase_set_foreign_key_option(
			add_fk[num_fk], fk_key);

		DBUG_EXECUTE_IF("innodb_test_wrong_fk_option",
				correct_option = false;);

		if (!correct_option) {
			my_error(ER_FK_INCORRECT_OPTION,
				 MYF(0),
				 table_share->table_name.str,
				 add_fk[num_fk]->id);
			goto err_exit;
		}

		if (innobase_check_fk_stored(
			add_fk[num_fk], table, s_cols)) {
			my_printf_error(
				HA_ERR_UNSUPPORTED,
				"Cannot add foreign key on the base column "
				"of stored column", MYF(0));
			goto err_exit;
		}

		num_fk++;
	}

	*n_add_fk = num_fk;

	DBUG_RETURN(true);
err_exit:
	for (ulint i = 0; i <= num_fk; i++) {
		if (add_fk[i]) {
			dict_foreign_free(add_fk[i]);
		}
	}

	DBUG_RETURN(false);
}

/*************************************************************//**
Copies an InnoDB column to a MySQL field.  This function is
adapted from row_sel_field_store_in_mysql_format(). */
static
void
innobase_col_to_mysql(
/*==================*/
	const dict_col_t*	col,	/*!< in: InnoDB column */
	const uchar*		data,	/*!< in: InnoDB column data */
	ulint			len,	/*!< in: length of data, in bytes */
	Field*			field)	/*!< in/out: MySQL field */
{
	uchar*	ptr;
	uchar*	dest	= field->ptr;
	ulint	flen	= field->pack_length();

	switch (col->mtype) {
	case DATA_INT:
		ut_ad(len == flen);

		/* Convert integer data from Innobase to little-endian
		format, sign bit restored to normal */

		for (ptr = dest + len; ptr != dest; ) {
			*--ptr = *data++;
		}

		if (!(col->prtype & DATA_UNSIGNED)) {
			((byte*) dest)[len - 1] ^= 0x80;
		}

		break;

	case DATA_VARCHAR:
	case DATA_VARMYSQL:
	case DATA_BINARY:
		field->reset();

		if (field->type() == MYSQL_TYPE_VARCHAR) {
			/* This is a >= 5.0.3 type true VARCHAR. Store the
			length of the data to the first byte or the first
			two bytes of dest. */

			dest = row_mysql_store_true_var_len(
				dest, len, flen - field->key_length());
		}

		/* Copy the actual data */
		memcpy(dest, data, len);
		break;

	case DATA_GEOMETRY:
	case DATA_BLOB:
		/* Skip MySQL BLOBs when reporting an erroneous row
		during index creation or table rebuild. */
		field->set_null();
		break;

#ifdef UNIV_DEBUG
	case DATA_MYSQL:
		ut_ad(flen >= len);
		ut_ad(col->mbmaxlen >= col->mbminlen);
		memcpy(dest, data, len);
		break;

	default:
	case DATA_SYS_CHILD:
	case DATA_SYS:
		/* These column types should never be shipped to MySQL. */
		ut_ad(0);

	case DATA_FLOAT:
	case DATA_DOUBLE:
	case DATA_DECIMAL:
		/* Above are the valid column types for MySQL data. */
		ut_ad(flen == len);
		/* fall through */
	case DATA_FIXBINARY:
	case DATA_CHAR:
		/* We may have flen > len when there is a shorter
		prefix on the CHAR and BINARY column. */
		ut_ad(flen >= len);
#else /* UNIV_DEBUG */
	default:
#endif /* UNIV_DEBUG */
		memcpy(dest, data, len);
	}
}

/*************************************************************//**
Copies an InnoDB record to table->record[0]. */
void
innobase_rec_to_mysql(
/*==================*/
	struct TABLE*		table,	/*!< in/out: MySQL table */
	const rec_t*		rec,	/*!< in: record */
	const dict_index_t*	index,	/*!< in: index */
	const ulint*		offsets)/*!< in: rec_get_offsets(
					rec, index, ...) */
{
	uint	n_fields	= table->s->fields;

	ut_ad(n_fields == dict_table_get_n_user_cols(index->table)
	      - !!(DICT_TF2_FLAG_IS_SET(index->table,
					DICT_TF2_FTS_HAS_DOC_ID)));

	for (uint i = 0; i < n_fields; i++) {
		Field*		field	= table->field[i];
		ulint		ipos;
		ulint		ilen;
		const uchar*	ifield;
		ulint prefix_col;

		field->reset();

		ipos = dict_index_get_nth_col_or_prefix_pos(
			index, i, true, false, &prefix_col);

		if (ipos == ULINT_UNDEFINED
		    || rec_offs_nth_extern(offsets, ipos)) {
null_field:
			field->set_null();
			continue;
		}

		ifield = rec_get_nth_cfield(rec, index, offsets, ipos, &ilen);

		/* Assign the NULL flag */
		if (ilen == UNIV_SQL_NULL) {
			ut_ad(field->real_maybe_null());
			goto null_field;
		}

		field->set_notnull();

		innobase_col_to_mysql(
			dict_field_get_col(
				dict_index_get_nth_field(index, ipos)),
			ifield, ilen, field);
	}
}

/*************************************************************//**
Copies an InnoDB index entry to table->record[0].
This is used in preparation for print_keydup_error() from
inline add index */
void
innobase_fields_to_mysql(
/*=====================*/
	struct TABLE*		table,	/*!< in/out: MySQL table */
	const dict_index_t*	index,	/*!< in: InnoDB index */
	const dfield_t*		fields)	/*!< in: InnoDB index fields */
{
	uint	n_fields	= table->s->fields;
	ulint	num_v 		= 0;

	ut_ad(n_fields == dict_table_get_n_user_cols(index->table)
	      + dict_table_get_n_v_cols(index->table)
	      - !!(DICT_TF2_FLAG_IS_SET(index->table,
					DICT_TF2_FTS_HAS_DOC_ID)));

	for (uint i = 0; i < n_fields; i++) {
		Field*		field	= table->field[i];
		ulint		ipos;
		ulint		col_n;
		ulint		prefix_col;

		field->reset();

		if (innobase_is_v_fld(field)) {
			col_n = num_v;
			num_v++;
		} else {
			col_n = i - num_v;
		}

		ipos = dict_index_get_nth_col_or_prefix_pos(
			index, col_n, true, innobase_is_v_fld(field),
			&prefix_col);

		if (ipos == ULINT_UNDEFINED
		    || dfield_is_ext(&fields[ipos])
		    || dfield_is_null(&fields[ipos])) {

			field->set_null();
		} else {
			field->set_notnull();

			const dfield_t*	df	= &fields[ipos];

			innobase_col_to_mysql(
				dict_field_get_col(
					dict_index_get_nth_field(index, ipos)),
				static_cast<const uchar*>(dfield_get_data(df)),
				dfield_get_len(df), field);
		}
	}
}

/*************************************************************//**
Copies an InnoDB row to table->record[0].
This is used in preparation for print_keydup_error() from
row_log_table_apply() */
void
innobase_row_to_mysql(
/*==================*/
	struct TABLE*		table,	/*!< in/out: MySQL table */
	const dict_table_t*	itab,	/*!< in: InnoDB table */
	const dtuple_t*		row)	/*!< in: InnoDB row */
{
	uint	n_fields = table->s->fields;
	ulint	num_v = 0;

	/* The InnoDB row may contain an extra FTS_DOC_ID column at the end. */
	ut_ad(row->n_fields == dict_table_get_n_cols(itab));
	ut_ad(n_fields == row->n_fields - DATA_N_SYS_COLS
	      + dict_table_get_n_v_cols(itab)
	      - !!(DICT_TF2_FLAG_IS_SET(itab, DICT_TF2_FTS_HAS_DOC_ID)));

	for (uint i = 0; i < n_fields; i++) {
		Field*		field	= table->field[i];

		field->reset();

		if (innobase_is_v_fld(field)) {
			/* Virtual column are not stored in InnoDB table, so
			skip it */
			num_v++;
			continue;
		}

		const dfield_t*	df	= dtuple_get_nth_field(row, i - num_v);

		if (dfield_is_ext(df) || dfield_is_null(df)) {
			field->set_null();
		} else {
			field->set_notnull();

			innobase_col_to_mysql(
				dict_table_get_nth_col(itab, i - num_v),
				static_cast<const uchar*>(dfield_get_data(df)),
				dfield_get_len(df), field);
		}
	}
	if (table->vfield) {
		my_bitmap_map*	old_vcol_set = tmp_use_all_columns(table, table->vcol_set);
		table->update_virtual_fields(table->file, VCOL_UPDATE_FOR_READ);
		tmp_restore_column_map(table->vcol_set, old_vcol_set);
	}
}

/*******************************************************************//**
This function checks that index keys are sensible.
@return 0 or error number */
static MY_ATTRIBUTE((nonnull, warn_unused_result))
int
innobase_check_index_keys(
/*======================*/
	const Alter_inplace_info*	info,
				/*!< in: indexes to be created or dropped */
	const dict_table_t*		innodb_table)
				/*!< in: Existing indexes */
{
	for (uint key_num = 0; key_num < info->index_add_count;
	     key_num++) {
		const KEY&	key = info->key_info_buffer[
			info->index_add_buffer[key_num]];

		/* Check that the same index name does not appear
		twice in indexes to be created. */

		for (ulint i = 0; i < key_num; i++) {
			const KEY&	key2 = info->key_info_buffer[
				info->index_add_buffer[i]];

			if (0 == strcmp(key.name.str, key2.name.str)) {
				my_error(ER_WRONG_NAME_FOR_INDEX, MYF(0),
					 key.name.str);

				return(ER_WRONG_NAME_FOR_INDEX);
			}
		}

		/* Check that the same index name does not already exist. */

		const dict_index_t* index;

		for (index = dict_table_get_first_index(innodb_table);
		     index; index = dict_table_get_next_index(index)) {

			if (index->is_committed()
			    && !strcmp(key.name.str, index->name)) {
				break;
			}
		}

		/* Now we are in a situation where we have "ADD INDEX x"
		and an index by the same name already exists. We have 4
		possible cases:
		1. No further clauses for an index x are given. Should reject
		the operation.
		2. "DROP INDEX x" is given. Should allow the operation.
		3. "RENAME INDEX x TO y" is given. Should allow the operation.
		4. "DROP INDEX x, RENAME INDEX x TO y" is given. Should allow
		the operation, since no name clash occurs. In this particular
		case MySQL cancels the operation without calling InnoDB
		methods. */

		if (index) {
			/* If a key by the same name is being created and
			dropped, the name clash is OK. */
			for (uint i = 0; i < info->index_drop_count;
			     i++) {
				const KEY*	drop_key
					= info->index_drop_buffer[i];

				if (0 == strcmp(key.name.str,
                                                drop_key->name.str)) {
					goto name_ok;
				}
			}

#ifdef MYSQL_RENAME_INDEX
			/* If a key by the same name is being created and
			renamed, the name clash is OK. E.g.
			ALTER TABLE t ADD INDEX i (col), RENAME INDEX i TO x
			where the index "i" exists prior to the ALTER command.
			In this case we:
			1. rename the existing index from "i" to "x"
			2. add the new index "i" */
			for (uint i = 0; i < info->index_rename_count; i++) {
				const KEY_PAIR*	pair
					= &info->index_rename_buffer[i];

				if (0 == strcmp(key.name, pair->old_key->name)) {
					goto name_ok;
				}
			}
#endif /* MYSQL_RENAME_INDEX */

			my_error(ER_WRONG_NAME_FOR_INDEX, MYF(0),
                                 key.name.str);
			return(ER_WRONG_NAME_FOR_INDEX);
		}

name_ok:
		for (ulint i = 0; i < key.user_defined_key_parts; i++) {
			const KEY_PART_INFO&	key_part1
				= key.key_part[i];
			const Field*		field
				= key_part1.field;
			ibool			is_unsigned;

			switch (get_innobase_type_from_mysql_type(
					&is_unsigned, field)) {
			default:
				break;
			case DATA_INT:
			case DATA_FLOAT:
			case DATA_DOUBLE:
			case DATA_DECIMAL:
				/* Check that MySQL does not try to
				create a column prefix index field on
				an inappropriate data type. */

				if (field->type() == MYSQL_TYPE_VARCHAR) {
					if (key_part1.length
					    >= field->pack_length()
					    - ((Field_varstring*) field)
					    ->length_bytes) {
						break;
					}
				} else {
					if (key_part1.length
					    >= field->pack_length()) {
						break;
					}
				}

				my_error(ER_WRONG_KEY_COLUMN, MYF(0), "InnoDB",
					 field->field_name.str);
				return(ER_WRONG_KEY_COLUMN);
			}

			/* Check that the same column does not appear
			twice in the index. */

			for (ulint j = 0; j < i; j++) {
				const KEY_PART_INFO&	key_part2
					= key.key_part[j];

				if (key_part1.fieldnr != key_part2.fieldnr) {
					continue;
				}

				my_error(ER_WRONG_KEY_COLUMN, MYF(0), "InnoDB",
					 field->field_name.str);
				return(ER_WRONG_KEY_COLUMN);
			}
		}
	}

	return(0);
}

/** Create index field definition for key part
@param[in]	new_clustered	true if alter is generating a new clustered
index
@param[in]	altered_table	MySQL table that is being altered
@param[in]	key_part	MySQL key definition
@param[out]	index_field	index field defition for key_part */
static MY_ATTRIBUTE((nonnull(2,3)))
void
innobase_create_index_field_def(
	bool			new_clustered,
	const TABLE*		altered_table,
	const KEY_PART_INFO*	key_part,
	index_field_t*		index_field)
{
	const Field*	field;
	ibool		is_unsigned;
	ulint		col_type;
	ulint		num_v = 0;

	DBUG_ENTER("innobase_create_index_field_def");

	ut_ad(key_part);
	ut_ad(index_field);
	ut_ad(altered_table);

	field = new_clustered
		? altered_table->field[key_part->fieldnr]
		: key_part->field;

	for (ulint i = 0; i < key_part->fieldnr; i++) {
		if (innobase_is_v_fld(altered_table->field[i])) {
			num_v++;
		}
	}

	col_type = get_innobase_type_from_mysql_type(
		&is_unsigned, field);

	if (innobase_is_v_fld(field)) {
		index_field->is_v_col = true;
		index_field->col_no = num_v;
	} else {
		index_field->is_v_col = false;
		index_field->col_no = key_part->fieldnr - num_v;
	}

	if (DATA_LARGE_MTYPE(col_type)
	    || (key_part->length < field->pack_length()
		&& field->type() != MYSQL_TYPE_VARCHAR)
	    || (field->type() == MYSQL_TYPE_VARCHAR
		&& key_part->length < field->pack_length()
			- ((Field_varstring*) field)->length_bytes)) {

		index_field->prefix_len = key_part->length;
	} else {
		index_field->prefix_len = 0;
	}

	DBUG_VOID_RETURN;
}

/** Create index definition for key
@param[in]	altered_table		MySQL table that is being altered
@param[in]	keys			key definitions
@param[in]	key_number		MySQL key number
@param[in]	new_clustered		true if generating a new clustered
index on the table
@param[in]	key_clustered		true if this is the new clustered index
@param[out]	index			index definition
@param[in]	heap			heap where memory is allocated */
static MY_ATTRIBUTE((nonnull))
void
innobase_create_index_def(
	const TABLE*		altered_table,
	const KEY*		keys,
	ulint			key_number,
	bool			new_clustered,
	bool			key_clustered,
	index_def_t*		index,
	mem_heap_t*		heap)
{
	const KEY*	key = &keys[key_number];
	ulint		i;
	ulint		n_fields = key->user_defined_key_parts;

	DBUG_ENTER("innobase_create_index_def");
	DBUG_ASSERT(!key_clustered || new_clustered);

	ut_ad(altered_table);

	index->fields = static_cast<index_field_t*>(
		mem_heap_alloc(heap, n_fields * sizeof *index->fields));

	index->parser = NULL;
	index->key_number = key_number;
	index->n_fields = n_fields;
	index->name = mem_heap_strdup(heap, key->name.str);
	index->rebuild = new_clustered;

	if (key_clustered) {
		DBUG_ASSERT(!(key->flags & (HA_FULLTEXT | HA_SPATIAL)));
		DBUG_ASSERT(key->flags & HA_NOSAME);
		index->ind_type = DICT_CLUSTERED | DICT_UNIQUE;
	} else if (key->flags & HA_FULLTEXT) {
		DBUG_ASSERT(!(key->flags & (HA_SPATIAL | HA_NOSAME)));
		DBUG_ASSERT(!(key->flags & HA_KEYFLAG_MASK
			      & ~(HA_FULLTEXT
				  | HA_PACK_KEY
				  | HA_BINARY_PACK_KEY)));
		index->ind_type = DICT_FTS;

		/* Note: key->parser is only parser name,
			 we need to get parser from altered_table instead */

		if (key->flags & HA_USES_PARSER) {
			for (ulint j = 0; j < altered_table->s->keys; j++) {
				if (ut_strcmp(altered_table->key_info[j].name.str,
					      key->name.str) == 0) {
					ut_ad(altered_table->key_info[j].flags
					      & HA_USES_PARSER);

					plugin_ref	parser =
						altered_table->key_info[j].parser;
					index->parser =
						static_cast<st_mysql_ftparser*>(
						plugin_decl(parser)->info);

					break;
				}
			}

			DBUG_EXECUTE_IF("fts_instrument_use_default_parser",
				index->parser = &fts_default_parser;);
			ut_ad(index->parser);
		}
	} else if (key->flags & HA_SPATIAL) {
		DBUG_ASSERT(!(key->flags & HA_NOSAME));
		index->ind_type = DICT_SPATIAL;
		ut_ad(n_fields == 1);
		ulint	num_v = 0;

		/* Need to count the virtual fields before this spatial
		indexed field */
		for (ulint i = 0; i < key->key_part->fieldnr; i++) {
			if (innobase_is_v_fld(altered_table->field[i])) {
				num_v++;
			}
		}
		index->fields[0].col_no = key->key_part[0].fieldnr - num_v;
		index->fields[0].prefix_len = 0;
		index->fields[0].is_v_col = false;

		if (innobase_is_v_fld(key->key_part[0].field)) {

			/* Currently, the spatial index cannot be created
			on virtual columns. It is blocked in server
			layer */
			ut_ad(0);
			index->fields[0].is_v_col = true;
		} else {
			index->fields[0].is_v_col = false;
		}
	} else {
		index->ind_type = (key->flags & HA_NOSAME) ? DICT_UNIQUE : 0;
	}

	if (!(key->flags & HA_SPATIAL)) {
		for (i = 0; i < n_fields; i++) {
			innobase_create_index_field_def(
				new_clustered, altered_table,
				&key->key_part[i], &index->fields[i]);

			if (index->fields[i].is_v_col) {
				index->ind_type |= DICT_VIRTUAL;
			}
		}
	}

	DBUG_VOID_RETURN;
}

/*******************************************************************//**
Check whether the table has a unique index with FTS_DOC_ID_INDEX_NAME
on the Doc ID column.
@return the status of the FTS_DOC_ID index */
enum fts_doc_id_index_enum
innobase_fts_check_doc_id_index(
/*============================*/
	const dict_table_t*	table,		/*!< in: table definition */
	const TABLE*		altered_table,	/*!< in: MySQL table
						that is being altered */
	ulint*			fts_doc_col_no)	/*!< out: The column number for
						Doc ID, or ULINT_UNDEFINED
						if it is being created in
						ha_alter_info */
{
	const dict_index_t*	index;
	const dict_field_t*	field;

	if (altered_table) {
		/* Check if a unique index with the name of
		FTS_DOC_ID_INDEX_NAME is being created. */

		for (uint i = 0; i < altered_table->s->keys; i++) {
			const KEY& key = altered_table->key_info[i];

			if (innobase_strcasecmp(
				    key.name.str, FTS_DOC_ID_INDEX_NAME)) {
				continue;
			}

			if ((key.flags & HA_NOSAME)
			    && key.user_defined_key_parts == 1
			    && !strcmp(key.name.str, FTS_DOC_ID_INDEX_NAME)
			    && !strcmp(key.key_part[0].field->field_name.str,
				       FTS_DOC_ID_COL_NAME)) {
				if (fts_doc_col_no) {
					*fts_doc_col_no = ULINT_UNDEFINED;
				}
				return(FTS_EXIST_DOC_ID_INDEX);
			} else {
				return(FTS_INCORRECT_DOC_ID_INDEX);
			}
		}
	}

	if (!table) {
		return(FTS_NOT_EXIST_DOC_ID_INDEX);
	}

	for (index = dict_table_get_first_index(table);
	     index; index = dict_table_get_next_index(index)) {

		/* Check if there exists a unique index with the name of
		FTS_DOC_ID_INDEX_NAME */
		if (innobase_strcasecmp(index->name, FTS_DOC_ID_INDEX_NAME)) {
			continue;
		}

		if (!dict_index_is_unique(index)
		    || dict_index_get_n_unique(index) > 1
		    || strcmp(index->name, FTS_DOC_ID_INDEX_NAME)) {
			return(FTS_INCORRECT_DOC_ID_INDEX);
		}

		/* Check whether the index has FTS_DOC_ID as its
		first column */
		field = dict_index_get_nth_field(index, 0);

		/* The column would be of a BIGINT data type */
		if (strcmp(field->name, FTS_DOC_ID_COL_NAME) == 0
		    && field->col->mtype == DATA_INT
		    && field->col->len == 8
		    && field->col->prtype & DATA_NOT_NULL
		    && !field->col->is_virtual()) {
			if (fts_doc_col_no) {
				*fts_doc_col_no = dict_col_get_no(field->col);
			}
			return(FTS_EXIST_DOC_ID_INDEX);
		} else {
			return(FTS_INCORRECT_DOC_ID_INDEX);
		}
	}


	/* Not found */
	return(FTS_NOT_EXIST_DOC_ID_INDEX);
}
/*******************************************************************//**
Check whether the table has a unique index with FTS_DOC_ID_INDEX_NAME
on the Doc ID column in MySQL create index definition.
@return FTS_EXIST_DOC_ID_INDEX if there exists the FTS_DOC_ID index,
FTS_INCORRECT_DOC_ID_INDEX if the FTS_DOC_ID index is of wrong format */
enum fts_doc_id_index_enum
innobase_fts_check_doc_id_index_in_def(
/*===================================*/
	ulint		n_key,		/*!< in: Number of keys */
	const KEY*	key_info)	/*!< in: Key definition */
{
	/* Check whether there is a "FTS_DOC_ID_INDEX" in the to be built index
	list */
	for (ulint j = 0; j < n_key; j++) {
		const KEY*	key = &key_info[j];

		if (innobase_strcasecmp(key->name.str, FTS_DOC_ID_INDEX_NAME)) {
			continue;
		}

		/* Do a check on FTS DOC ID_INDEX, it must be unique,
		named as "FTS_DOC_ID_INDEX" and on column "FTS_DOC_ID" */
		if (!(key->flags & HA_NOSAME)
		    || key->user_defined_key_parts != 1
		    || strcmp(key->name.str, FTS_DOC_ID_INDEX_NAME)
		    || strcmp(key->key_part[0].field->field_name.str,
			      FTS_DOC_ID_COL_NAME)) {
			return(FTS_INCORRECT_DOC_ID_INDEX);
		}

		return(FTS_EXIST_DOC_ID_INDEX);
	}

	return(FTS_NOT_EXIST_DOC_ID_INDEX);
}

/*******************************************************************//**
Create an index table where indexes are ordered as follows:

IF a new primary key is defined for the table THEN

	1) New primary key
	2) The remaining keys in key_info

ELSE

	1) All new indexes in the order they arrive from MySQL

ENDIF

@return key definitions */
static MY_ATTRIBUTE((nonnull, warn_unused_result, malloc))
index_def_t*
innobase_create_key_defs(
/*=====================*/
	mem_heap_t*			heap,
			/*!< in/out: memory heap where space for key
			definitions are allocated */
	const Alter_inplace_info*	ha_alter_info,
			/*!< in: alter operation */
	const TABLE*			altered_table,
			/*!< in: MySQL table that is being altered */
	ulint&				n_add,
			/*!< in/out: number of indexes to be created */
	ulint&				n_fts_add,
			/*!< out: number of FTS indexes to be created */
	bool				got_default_clust,
			/*!< in: whether the table lacks a primary key */
	ulint&				fts_doc_id_col,
			/*!< in: The column number for Doc ID */
	bool&				add_fts_doc_id,
			/*!< in: whether we need to add new DOC ID
			column for FTS index */
	bool&				add_fts_doc_idx,
			/*!< in: whether we need to add new DOC ID
			index for FTS index */
	const TABLE*			table)
			/*!< in: MySQL table that is being altered */
{
	index_def_t*		indexdef;
	index_def_t*		indexdefs;
	bool			new_primary;
	const uint*const	add
		= ha_alter_info->index_add_buffer;
	const KEY*const		key_info
		= ha_alter_info->key_info_buffer;

	DBUG_ENTER("innobase_create_key_defs");
	DBUG_ASSERT(!add_fts_doc_id || add_fts_doc_idx);
	DBUG_ASSERT(ha_alter_info->index_add_count == n_add);

	/* If there is a primary key, it is always the first index
	defined for the innodb_table. */

	new_primary = n_add > 0
		&& !my_strcasecmp(system_charset_info,
				  key_info[*add].name.str, "PRIMARY");
	n_fts_add = 0;

	/* If there is a UNIQUE INDEX consisting entirely of NOT NULL
	columns and if the index does not contain column prefix(es)
	(only prefix/part of the column is indexed), MySQL will treat the
	index as a PRIMARY KEY unless the table already has one. */

	ut_ad(altered_table->s->primary_key == 0
	      || altered_table->s->primary_key == MAX_KEY);

	if (got_default_clust && !new_primary) {
		new_primary = (altered_table->s->primary_key != MAX_KEY);
	}

	const bool rebuild = new_primary || add_fts_doc_id
		|| innobase_need_rebuild(ha_alter_info, table);

	/* Reserve one more space if new_primary is true, and we might
	need to add the FTS_DOC_ID_INDEX */
	indexdef = indexdefs = static_cast<index_def_t*>(
		mem_heap_alloc(
			heap, sizeof *indexdef
			* (ha_alter_info->key_count
			   + rebuild
			   + got_default_clust)));

	if (rebuild) {
		ulint	primary_key_number;

		if (new_primary) {
			DBUG_ASSERT(n_add || got_default_clust);
			DBUG_ASSERT(n_add || !altered_table->s->primary_key);
			primary_key_number = altered_table->s->primary_key;
		} else if (got_default_clust) {
			/* Create the GEN_CLUST_INDEX */
			index_def_t*	index = indexdef++;

			index->fields = NULL;
			index->n_fields = 0;
			index->ind_type = DICT_CLUSTERED;
			index->name = innobase_index_reserve_name;
			index->rebuild = true;
			index->key_number = ~0U;
			primary_key_number = ULINT_UNDEFINED;
			goto created_clustered;
		} else {
			primary_key_number = 0;
		}

		/* Create the PRIMARY key index definition */
		innobase_create_index_def(
			altered_table, key_info, primary_key_number,
			true, true, indexdef++, heap);

created_clustered:
		n_add = 1;

		for (ulint i = 0; i < ha_alter_info->key_count; i++) {
			if (i == primary_key_number) {
				continue;
			}
			/* Copy the index definitions. */
			innobase_create_index_def(
				altered_table, key_info, i, true,
				false, indexdef, heap);

			if (indexdef->ind_type & DICT_FTS) {
				n_fts_add++;
			}

			indexdef++;
			n_add++;
		}

		if (n_fts_add > 0) {
			ulint	num_v = 0;

			if (!add_fts_doc_id
			    && !innobase_fts_check_doc_id_col(
				    NULL, altered_table,
				    &fts_doc_id_col, &num_v)) {
				fts_doc_id_col = altered_table->s->fields - num_v;
				add_fts_doc_id = true;
			}

			if (!add_fts_doc_idx) {
				fts_doc_id_index_enum	ret;
				ulint			doc_col_no;

				ret = innobase_fts_check_doc_id_index(
					NULL, altered_table, &doc_col_no);

				/* This should have been checked before */
				ut_ad(ret != FTS_INCORRECT_DOC_ID_INDEX);

				if (ret == FTS_NOT_EXIST_DOC_ID_INDEX) {
					add_fts_doc_idx = true;
				} else {
					ut_ad(ret == FTS_EXIST_DOC_ID_INDEX);
					ut_ad(doc_col_no == ULINT_UNDEFINED
					      || doc_col_no == fts_doc_id_col);
				}
			}
		}
	} else {
		/* Create definitions for added secondary indexes. */

		for (ulint i = 0; i < n_add; i++) {
			innobase_create_index_def(
				altered_table, key_info, add[i],
				false, false, indexdef, heap);

			if (indexdef->ind_type & DICT_FTS) {
				n_fts_add++;
			}

			indexdef++;
		}
	}

	DBUG_ASSERT(indexdefs + n_add == indexdef);

	if (add_fts_doc_idx) {
		index_def_t*	index = indexdef++;

		index->fields = static_cast<index_field_t*>(
			mem_heap_alloc(heap, sizeof *index->fields));
		index->n_fields = 1;
		index->fields->col_no = fts_doc_id_col;
		index->fields->prefix_len = 0;
		index->fields->is_v_col = false;
		index->ind_type = DICT_UNIQUE;
		ut_ad(!rebuild
		      || !add_fts_doc_id
		      || fts_doc_id_col <= altered_table->s->fields);

		index->name = FTS_DOC_ID_INDEX_NAME;
		index->rebuild = rebuild;

		/* TODO: assign a real MySQL key number for this */
		index->key_number = ULINT_UNDEFINED;
		n_add++;
	}

	DBUG_ASSERT(indexdef > indexdefs);
	DBUG_ASSERT((ulint) (indexdef - indexdefs)
		    <= ha_alter_info->key_count
		    + add_fts_doc_idx + got_default_clust);
	DBUG_ASSERT(ha_alter_info->index_add_count <= n_add);
	DBUG_RETURN(indexdefs);
}

/*******************************************************************//**
Check each index column size, make sure they do not exceed the max limit
@return true if index column size exceeds limit */
static MY_ATTRIBUTE((nonnull, warn_unused_result))
bool
innobase_check_column_length(
/*=========================*/
	ulint		max_col_len,	/*!< in: maximum column length */
	const KEY*	key_info)	/*!< in: Indexes to be created */
{
	for (ulint key_part = 0; key_part < key_info->user_defined_key_parts; key_part++) {
		if (key_info->key_part[key_part].length > max_col_len) {
			return(true);
		}
	}
	return(false);
}

/********************************************************************//**
Drop any indexes that we were not able to free previously due to
open table handles. */
static
void
online_retry_drop_indexes_low(
/*==========================*/
	dict_table_t*	table,	/*!< in/out: table */
	trx_t*		trx)	/*!< in/out: transaction */
{
	ut_ad(mutex_own(&dict_sys->mutex));
	ut_ad(trx->dict_operation_lock_mode == RW_X_LATCH);
	ut_ad(trx_get_dict_operation(trx) == TRX_DICT_OP_INDEX);

	/* We can have table->n_ref_count > 1, because other threads
	may have prebuilt->table pointing to the table. However, these
	other threads should be between statements, waiting for the
	next statement to execute, or for a meta-data lock. */
	ut_ad(table->get_ref_count() >= 1);

	if (table->drop_aborted) {
		row_merge_drop_indexes(trx, table, TRUE);
	}
}

/********************************************************************//**
Drop any indexes that we were not able to free previously due to
open table handles. */
static MY_ATTRIBUTE((nonnull))
void
online_retry_drop_indexes(
/*======================*/
	dict_table_t*	table,		/*!< in/out: table */
	THD*		user_thd)	/*!< in/out: MySQL connection */
{
	if (table->drop_aborted) {
		trx_t*	trx = innobase_trx_allocate(user_thd);

		trx_start_for_ddl(trx, TRX_DICT_OP_INDEX);

		row_mysql_lock_data_dictionary(trx);
		online_retry_drop_indexes_low(table, trx);
		trx_commit_for_mysql(trx);
		row_mysql_unlock_data_dictionary(trx);
		trx_free(trx);
	}

	ut_d(mutex_enter(&dict_sys->mutex));
	ut_d(dict_table_check_for_dup_indexes(table, CHECK_ALL_COMPLETE));
	ut_d(mutex_exit(&dict_sys->mutex));
	ut_ad(!table->drop_aborted);
}

/********************************************************************//**
Commit a dictionary transaction and drop any indexes that we were not
able to free previously due to open table handles. */
static MY_ATTRIBUTE((nonnull))
void
online_retry_drop_indexes_with_trx(
/*===============================*/
	dict_table_t*	table,	/*!< in/out: table */
	trx_t*		trx)	/*!< in/out: transaction */
{
	ut_ad(trx_state_eq(trx, TRX_STATE_NOT_STARTED));

	ut_ad(trx->dict_operation_lock_mode == RW_X_LATCH);

	/* Now that the dictionary is being locked, check if we can
	drop any incompletely created indexes that may have been left
	behind in rollback_inplace_alter_table() earlier. */
	if (table->drop_aborted) {

		trx->table_id = 0;

		trx_start_for_ddl(trx, TRX_DICT_OP_INDEX);

		online_retry_drop_indexes_low(table, trx);
		trx_commit_for_mysql(trx);
	}
}

/** Determines if InnoDB is dropping a foreign key constraint.
@param foreign the constraint
@param drop_fk constraints being dropped
@param n_drop_fk number of constraints that are being dropped
@return whether the constraint is being dropped */
MY_ATTRIBUTE((pure, nonnull(1), warn_unused_result))
inline
bool
innobase_dropping_foreign(
	const dict_foreign_t*	foreign,
	dict_foreign_t**	drop_fk,
	ulint			n_drop_fk)
{
	while (n_drop_fk--) {
		if (*drop_fk++ == foreign) {
			return(true);
		}
	}

	return(false);
}

/** Determines if an InnoDB FOREIGN KEY constraint depends on a
column that is being dropped or modified to NOT NULL.
@param user_table InnoDB table as it is before the ALTER operation
@param col_name Name of the column being altered
@param drop_fk constraints being dropped
@param n_drop_fk number of constraints that are being dropped
@param drop true=drop column, false=set NOT NULL
@retval true Not allowed (will call my_error())
@retval false Allowed
*/
MY_ATTRIBUTE((pure, nonnull(1,4), warn_unused_result))
static
bool
innobase_check_foreigns_low(
	const dict_table_t*	user_table,
	dict_foreign_t**	drop_fk,
	ulint			n_drop_fk,
	const char*		col_name,
	bool			drop)
{
	dict_foreign_t*	foreign;
	ut_ad(mutex_own(&dict_sys->mutex));

	/* Check if any FOREIGN KEY constraints are defined on this
	column. */

	for (dict_foreign_set::const_iterator it = user_table->foreign_set.begin();
	     it != user_table->foreign_set.end();
	     ++it) {

		foreign = *it;

		if (!drop && !(foreign->type
			       & (DICT_FOREIGN_ON_DELETE_SET_NULL
				  | DICT_FOREIGN_ON_UPDATE_SET_NULL))) {
			continue;
		}

		if (innobase_dropping_foreign(foreign, drop_fk, n_drop_fk)) {
			continue;
		}

		for (unsigned f = 0; f < foreign->n_fields; f++) {
			if (!strcmp(foreign->foreign_col_names[f],
				    col_name)) {
				my_error(drop
					 ? ER_FK_COLUMN_CANNOT_DROP
					 : ER_FK_COLUMN_NOT_NULL, MYF(0),
					 col_name, foreign->id);
				return(true);
			}
		}
	}

	if (!drop) {
		/* SET NULL clauses on foreign key constraints of
		child tables affect the child tables, not the parent table.
		The column can be NOT NULL in the parent table. */
		return(false);
	}

	/* Check if any FOREIGN KEY constraints in other tables are
	referring to the column that is being dropped. */
	for (dict_foreign_set::const_iterator it
		= user_table->referenced_set.begin();
	     it != user_table->referenced_set.end();
	     ++it) {

		foreign = *it;

		if (innobase_dropping_foreign(foreign, drop_fk, n_drop_fk)) {
			continue;
		}

		for (unsigned f = 0; f < foreign->n_fields; f++) {
			char display_name[FN_REFLEN];

			if (strcmp(foreign->referenced_col_names[f],
				   col_name)) {
				continue;
			}

			char* buf_end = innobase_convert_name(
				display_name, (sizeof display_name) - 1,
				foreign->foreign_table_name,
				strlen(foreign->foreign_table_name),
				NULL);
			*buf_end = '\0';
			my_error(ER_FK_COLUMN_CANNOT_DROP_CHILD,
				 MYF(0), col_name, foreign->id,
				 display_name);

			return(true);
		}
	}

	return(false);
}

/** Determines if an InnoDB FOREIGN KEY constraint depends on a
column that is being dropped or modified to NOT NULL.
@param ha_alter_info Data used during in-place alter
@param altered_table MySQL table that is being altered
@param old_table MySQL table as it is before the ALTER operation
@param user_table InnoDB table as it is before the ALTER operation
@param drop_fk constraints being dropped
@param n_drop_fk number of constraints that are being dropped
@retval true Not allowed (will call my_error())
@retval false Allowed
*/
MY_ATTRIBUTE((pure, nonnull(1,2,3), warn_unused_result))
static
bool
innobase_check_foreigns(
	Alter_inplace_info*	ha_alter_info,
	const TABLE*		old_table,
	const dict_table_t*	user_table,
	dict_foreign_t**	drop_fk,
	ulint			n_drop_fk)
{
	List_iterator_fast<Create_field> cf_it(
		ha_alter_info->alter_info->create_list);

	for (Field** fp = old_table->field; *fp; fp++) {
		cf_it.rewind();
		const Create_field* new_field;

		ut_ad(!(*fp)->real_maybe_null()
		      == !!((*fp)->flags & NOT_NULL_FLAG));

		while ((new_field = cf_it++)) {
			if (new_field->field == *fp) {
				break;
			}
		}

		if (!new_field || (new_field->flags & NOT_NULL_FLAG)) {
			if (innobase_check_foreigns_low(
				    user_table, drop_fk, n_drop_fk,
				    (*fp)->field_name.str, !new_field)) {
				return(true);
			}
		}
	}

	return(false);
}

/** Convert a default value for ADD COLUMN.
@param[in,out]	heap		Memory heap where allocated
@param[out]	dfield		InnoDB data field to copy to
@param[in]	field		MySQL value for the column
@param[in]	old_field	Old field or NULL if new col is added	
@param[in]	comp		nonzero if in compact format. */
static void innobase_build_col_map_add(
	mem_heap_t*	heap,
	dfield_t*	dfield,
	const Field*	field,
	const Field*	old_field,
	ulint		comp)
{
	if (old_field && old_field->real_maybe_null()
	    && field->real_maybe_null()) {
		return;
	}

	if (field->is_real_null()) {
		dfield_set_null(dfield);
		return;
	}

	ulint	size	= field->pack_length();

	byte*	buf	= static_cast<byte*>(mem_heap_alloc(heap, size));

	const byte*	mysql_data = old_field ? old_field->ptr : field->ptr;

	row_mysql_store_col_in_innobase_format(
		dfield, buf, true, mysql_data, size, comp);
}

/** Construct the translation table for reordering, dropping or
adding columns.

@param ha_alter_info Data used during in-place alter
@param altered_table MySQL table that is being altered
@param table MySQL table as it is before the ALTER operation
@param new_table InnoDB table corresponding to MySQL altered_table
@param old_table InnoDB table corresponding to MYSQL table
@param defaults Default values for ADD COLUMN, or NULL if no ADD COLUMN
@param heap Memory heap where allocated
@return array of integers, mapping column numbers in the table
to column numbers in altered_table */
static MY_ATTRIBUTE((nonnull(1,2,3,4,5,7), warn_unused_result))
const ulint*
innobase_build_col_map(
/*===================*/
	Alter_inplace_info*	ha_alter_info,
	const TABLE*		altered_table,
	const TABLE*		table,
	const dict_table_t*	new_table,
	const dict_table_t*	old_table,
	dtuple_t*		defaults,
	mem_heap_t*		heap)
{
	DBUG_ENTER("innobase_build_col_map");
	DBUG_ASSERT(altered_table != table);
	DBUG_ASSERT(new_table != old_table);
	DBUG_ASSERT(dict_table_get_n_cols(new_table)
		    + dict_table_get_n_v_cols(new_table)
		    >= altered_table->s->fields + DATA_N_SYS_COLS);
	DBUG_ASSERT(dict_table_get_n_cols(old_table)
		    + dict_table_get_n_v_cols(old_table)
		    >= table->s->fields + DATA_N_SYS_COLS);
	DBUG_ASSERT(!!defaults == !!(ha_alter_info->handler_flags
				     & INNOBASE_DEFAULTS));
	DBUG_ASSERT(!defaults || dtuple_get_n_fields(defaults)
		    == dict_table_get_n_cols(new_table));

	ulint*	col_map = static_cast<ulint*>(
		mem_heap_alloc(
			heap, unsigned(old_table->n_cols + old_table->n_v_cols)
			* sizeof *col_map));

	List_iterator_fast<Create_field> cf_it(
		ha_alter_info->alter_info->create_list);
	uint	i = 0;
	uint	num_v = 0;

	/* Any dropped columns will map to ULINT_UNDEFINED. */
	for (uint old_i = 0; old_i + DATA_N_SYS_COLS < old_table->n_cols;
	     old_i++) {
		col_map[old_i] = ULINT_UNDEFINED;
	}

	for (uint old_i = 0; old_i < old_table->n_v_cols; old_i++) {
		col_map[old_i + old_table->n_cols] = ULINT_UNDEFINED;
	}

	while (const Create_field* new_field = cf_it++) {
		bool	is_v = innobase_is_v_fld(new_field);

		ulint	num_old_v = 0;

		for (uint old_i = 0; table->field[old_i]; old_i++) {
			const Field* field = table->field[old_i];
			if (innobase_is_v_fld(field)) {
				if (is_v && new_field->field == field) {
					col_map[old_table->n_cols + num_v]
						= num_old_v;
					num_old_v++;
					goto found_col;
				}
				num_old_v++;
				continue;
			}

			if (new_field->field == field) {

				const Field* altered_field =
					altered_table->field[i + num_v];

				if (defaults) {
					innobase_build_col_map_add(
						heap,
						dtuple_get_nth_field(
							defaults, i),
						altered_field,
						field,
						dict_table_is_comp(
							new_table));
				}

				col_map[old_i - num_old_v] = i;
				goto found_col;
			}
		}

		ut_ad(!is_v);
		innobase_build_col_map_add(
			heap, dtuple_get_nth_field(defaults, i),
			altered_table->field[i + num_v],
			NULL,
			dict_table_is_comp(new_table));
found_col:
		if (is_v) {
			num_v++;
		} else {
			i++;
		}
	}

	DBUG_ASSERT(i == altered_table->s->fields - num_v);

	i = table->s->fields - old_table->n_v_cols;

	/* Add the InnoDB hidden FTS_DOC_ID column, if any. */
	if (i + DATA_N_SYS_COLS < old_table->n_cols) {
		/* There should be exactly one extra field,
		the FTS_DOC_ID. */
		DBUG_ASSERT(DICT_TF2_FLAG_IS_SET(old_table,
						 DICT_TF2_FTS_HAS_DOC_ID));
		DBUG_ASSERT(i + DATA_N_SYS_COLS + 1 == old_table->n_cols);
		DBUG_ASSERT(!strcmp(dict_table_get_col_name(
					    old_table, i),
				    FTS_DOC_ID_COL_NAME));
		if (altered_table->s->fields + DATA_N_SYS_COLS
		    - new_table->n_v_cols
		    < new_table->n_cols) {
			DBUG_ASSERT(DICT_TF2_FLAG_IS_SET(
					    new_table,
					    DICT_TF2_FTS_HAS_DOC_ID));
			DBUG_ASSERT(altered_table->s->fields
				    + DATA_N_SYS_COLS + 1
				    == static_cast<ulint>(
					new_table->n_cols
					+ new_table->n_v_cols));
			col_map[i] = altered_table->s->fields
				     - new_table->n_v_cols;
		} else {
			DBUG_ASSERT(!DICT_TF2_FLAG_IS_SET(
					    new_table,
					    DICT_TF2_FTS_HAS_DOC_ID));
			col_map[i] = ULINT_UNDEFINED;
		}

		i++;
	} else {
		DBUG_ASSERT(!DICT_TF2_FLAG_IS_SET(
				    old_table,
				    DICT_TF2_FTS_HAS_DOC_ID));
	}

	for (; i < old_table->n_cols; i++) {
		col_map[i] = i + new_table->n_cols - old_table->n_cols;
	}

	DBUG_RETURN(col_map);
}

/** Drop newly create FTS index related auxiliary table during
FIC create index process, before fts_add_index is called
@param table table that was being rebuilt online
@param trx transaction
@return DB_SUCCESS if successful, otherwise last error code
*/
static
dberr_t
innobase_drop_fts_index_table(
/*==========================*/
        dict_table_t*   table,
	trx_t*		trx)
{
	dberr_t		ret_err = DB_SUCCESS;

	for (dict_index_t* index = dict_table_get_first_index(table);
	     index != NULL;
	     index = dict_table_get_next_index(index)) {
		if (index->type & DICT_FTS) {
			dberr_t	err;

			err = fts_drop_index_tables(trx, index);

			if (err != DB_SUCCESS) {
				ret_err = err;
			}
		}
	}

	return(ret_err);
}

/** Get the new non-virtual column names if any columns were renamed
@param ha_alter_info	Data used during in-place alter
@param altered_table	MySQL table that is being altered
@param table		MySQL table as it is before the ALTER operation
@param user_table	InnoDB table as it is before the ALTER operation
@param heap		Memory heap for the allocation
@return array of new column names in rebuilt_table, or NULL if not renamed */
static MY_ATTRIBUTE((nonnull, warn_unused_result))
const char**
innobase_get_col_names(
	Alter_inplace_info*	ha_alter_info,
	const TABLE*		altered_table,
	const TABLE*		table,
	const dict_table_t*	user_table,
	mem_heap_t*		heap)
{
	const char**		cols;
	uint			i;

	DBUG_ENTER("innobase_get_col_names");
	DBUG_ASSERT(user_table->n_t_def > table->s->fields);
	DBUG_ASSERT(ha_alter_info->handler_flags
		    & ALTER_COLUMN_NAME);

	cols = static_cast<const char**>(
		mem_heap_zalloc(heap, user_table->n_def * sizeof *cols));

	i = 0;
	List_iterator_fast<Create_field> cf_it(
		ha_alter_info->alter_info->create_list);
	while (const Create_field* new_field = cf_it++) {
		ulint	num_v = 0;
		DBUG_ASSERT(i < altered_table->s->fields);

		if (innobase_is_v_fld(new_field)) {
			continue;
		}

		for (uint old_i = 0; table->field[old_i]; old_i++) {
			if (innobase_is_v_fld(table->field[old_i])) {
				num_v++;
			}

			if (new_field->field == table->field[old_i]) {
				cols[old_i - num_v] = new_field->field_name.str;
				break;
			}
		}

		i++;
	}

	/* Copy the internal column names. */
	i = table->s->fields - user_table->n_v_def;
	cols[i] = dict_table_get_col_name(user_table, i);

	while (++i < user_table->n_def) {
		cols[i] = cols[i - 1] + strlen(cols[i - 1]) + 1;
	}

	DBUG_RETURN(cols);
}

/** Check whether the column prefix is increased, decreased, or unchanged.
@param[in]	new_prefix_len	new prefix length
@param[in]	old_prefix_len	new prefix length
@retval	1	prefix is increased
@retval	0	prefix is unchanged
@retval	-1	prefix is decreased */
static inline
lint
innobase_pk_col_prefix_compare(
	ulint	new_prefix_len,
	ulint	old_prefix_len)
{
	ut_ad(new_prefix_len < COMPRESSED_REC_MAX_DATA_SIZE);
	ut_ad(old_prefix_len < COMPRESSED_REC_MAX_DATA_SIZE);

	if (new_prefix_len == old_prefix_len) {
		return(0);
	}

	if (new_prefix_len == 0) {
		new_prefix_len = ULINT_MAX;
	}

	if (old_prefix_len == 0) {
		old_prefix_len = ULINT_MAX;
	}

	if (new_prefix_len > old_prefix_len) {
		return(1);
	} else {
		return(-1);
	}
}

/** Check whether the column is existing in old table.
@param[in]	new_col_no	new column no
@param[in]	col_map		mapping of old column numbers to new ones
@param[in]	col_map_size	the column map size
@return true if the column is existing, otherwise false. */
static inline
bool
innobase_pk_col_is_existing(
	const ulint	new_col_no,
	const ulint*	col_map,
	const ulint	col_map_size)
{
	for (ulint i = 0; i < col_map_size; i++) {
		if (col_map[i] == new_col_no) {
			return(true);
		}
	}

	return(false);
}

/** Determine whether both the indexes have same set of primary key
fields arranged in the same order.

Rules when we cannot skip sorting:
(1) Removing existing PK columns somewhere else than at the end of the PK;
(2) Adding existing columns to the PK, except at the end of the PK when no
columns are removed from the PK;
(3) Changing the order of existing PK columns;
(4) Decreasing the prefix length just like removing existing PK columns
follows rule(1), Increasing the prefix length just like adding existing
PK columns follows rule(2).
@param[in]	col_map		mapping of old column numbers to new ones
@param[in]	ha_alter_info	Data used during in-place alter
@param[in]	old_clust_index	index to be compared
@param[in]	new_clust_index index to be compared
@retval true if both indexes have same order.
@retval false. */
static MY_ATTRIBUTE((warn_unused_result))
bool
innobase_pk_order_preserved(
	const ulint*		col_map,
	const dict_index_t*	old_clust_index,
	const dict_index_t*	new_clust_index)
{
	ulint	old_n_uniq
		= dict_index_get_n_ordering_defined_by_user(
			old_clust_index);
	ulint	new_n_uniq
		= dict_index_get_n_ordering_defined_by_user(
			new_clust_index);

	ut_ad(dict_index_is_clust(old_clust_index));
	ut_ad(dict_index_is_clust(new_clust_index));
	ut_ad(old_clust_index->table != new_clust_index->table);
	ut_ad(col_map != NULL);

	if (old_n_uniq == 0) {
		/* There was no PRIMARY KEY in the table.
		If there is no PRIMARY KEY after the ALTER either,
		no sorting is needed. */
		return(new_n_uniq == old_n_uniq);
	}

	/* DROP PRIMARY KEY is only allowed in combination with
	ADD PRIMARY KEY. */
	ut_ad(new_n_uniq > 0);

	/* The order of the last processed new_clust_index key field,
	not counting ADD COLUMN, which are constant. */
	lint	last_field_order = -1;
	ulint	existing_field_count = 0;
	ulint	old_n_cols = dict_table_get_n_cols(old_clust_index->table);
	for (ulint new_field = 0; new_field < new_n_uniq; new_field++) {
		ulint	new_col_no =
			new_clust_index->fields[new_field].col->ind;

		/* Check if there is a match in old primary key. */
		ulint	old_field = 0;
		while (old_field < old_n_uniq) {
			ulint	old_col_no =
				old_clust_index->fields[old_field].col->ind;

			if (col_map[old_col_no] == new_col_no) {
				break;
			}

			old_field++;
		}

		/* The order of key field in the new primary key.
		1. old PK column:      idx in old primary key
		2. existing column:    old_n_uniq + sequence no
		3. newly added column: no order */
		lint		new_field_order;
		const bool	old_pk_column = old_field < old_n_uniq;

		if (old_pk_column) {
			new_field_order = lint(old_field);
		} else if (innobase_pk_col_is_existing(new_col_no, col_map,
						       old_n_cols)) {
			new_field_order = lint(old_n_uniq
					       + existing_field_count++);
		} else {
			/* Skip newly added column. */
			continue;
		}

		if (last_field_order + 1 != new_field_order) {
			/* Old PK order is not kept, or existing column
			is not added at the end of old PK. */
			return(false);
		}

		last_field_order = new_field_order;

		if (!old_pk_column) {
			continue;
		}

		/* Check prefix length change. */
		const lint	prefix_change = innobase_pk_col_prefix_compare(
			new_clust_index->fields[new_field].prefix_len,
			old_clust_index->fields[old_field].prefix_len);

		if (prefix_change < 0) {
			/* If a column's prefix length is decreased, it should
			be the last old PK column in new PK.
			Note: we set last_field_order to -2, so that if	there
			are any old PK colmns or existing columns after it in
			new PK, the comparison to new_field_order will fail in
			the next round.*/
			last_field_order = -2;
		} else if (prefix_change > 0) {
			/* If a column's prefix length is increased, it	should
			be the last PK column in old PK. */
			if (old_field != old_n_uniq - 1) {
				return(false);
			}
		}
	}

	return(true);
}

/** Update the mtype from DATA_BLOB to DATA_GEOMETRY for a specified
GIS column of a table. This is used when we want to create spatial index
on legacy GIS columns coming from 5.6, where we store GIS data as DATA_BLOB
in innodb layer.
@param[in]	table_id	table id
@param[in]	col_name	column name
@param[in]	trx		data dictionary transaction
@retval true Failure
@retval false Success */
static
bool
innobase_update_gis_column_type(
	table_id_t	table_id,
	const char*	col_name,
	trx_t*		trx)
{
	pars_info_t*	info;
	dberr_t		error;

	DBUG_ENTER("innobase_update_gis_column_type");

	DBUG_ASSERT(trx_get_dict_operation(trx) == TRX_DICT_OP_INDEX);
	ut_ad(trx->dict_operation_lock_mode == RW_X_LATCH);
	ut_ad(mutex_own(&dict_sys->mutex));
	ut_ad(rw_lock_own(dict_operation_lock, RW_LOCK_X));

	info = pars_info_create();

	pars_info_add_ull_literal(info, "tableid", table_id);
	pars_info_add_str_literal(info, "name", col_name);
	pars_info_add_int4_literal(info, "mtype", DATA_GEOMETRY);

	trx->op_info = "update column type to DATA_GEOMETRY";

	error = que_eval_sql(
		info,
		"PROCEDURE UPDATE_SYS_COLUMNS_PROC () IS\n"
		"BEGIN\n"
		"UPDATE SYS_COLUMNS SET MTYPE=:mtype\n"
		"WHERE TABLE_ID=:tableid AND NAME=:name;\n"
		"END;\n",
		false, trx);

	trx->error_state = DB_SUCCESS;
	trx->op_info = "";

	DBUG_RETURN(error != DB_SUCCESS);
}

/** Check if we are creating spatial indexes on GIS columns, which are
legacy columns from earlier MySQL, such as 5.6. If so, we have to update
the mtypes of the old GIS columns to DATA_GEOMETRY.
In 5.6, we store GIS columns as DATA_BLOB in InnoDB layer, it will introduce
confusion when we run latest server on older data. That's why we need to
do the upgrade.
@param[in] ha_alter_info	Data used during in-place alter
@param[in] table		Table on which we want to add indexes
@param[in] trx			Transaction
@return DB_SUCCESS if update successfully or no columns need to be updated,
otherwise DB_ERROR, which means we can't update the mtype for some
column, and creating spatial index on it should be dangerous */
static
dberr_t
innobase_check_gis_columns(
	Alter_inplace_info*	ha_alter_info,
	dict_table_t*		table,
	trx_t*			trx)
{
	DBUG_ENTER("innobase_check_gis_columns");

	for (uint key_num = 0;
	     key_num < ha_alter_info->index_add_count;
	     key_num++) {

		const KEY&	key = ha_alter_info->key_info_buffer[
			ha_alter_info->index_add_buffer[key_num]];

		if (!(key.flags & HA_SPATIAL)) {
			continue;
		}

		ut_ad(key.user_defined_key_parts == 1);
		const KEY_PART_INFO&    key_part = key.key_part[0];

		/* Does not support spatial index on virtual columns */
		if (innobase_is_v_fld(key_part.field)) {
			DBUG_RETURN(DB_UNSUPPORTED);
		}

		ulint col_nr = dict_table_has_column(
			table,
			key_part.field->field_name.str,
			key_part.fieldnr);
		ut_ad(col_nr != table->n_def);
		dict_col_t*	col = &table->cols[col_nr];

		if (col->mtype != DATA_BLOB) {
			ut_ad(DATA_GEOMETRY_MTYPE(col->mtype));
			continue;
		}

		const char* col_name = dict_table_get_col_name(
			table, col_nr);

		if (innobase_update_gis_column_type(
			table->id, col_name, trx)) {

			DBUG_RETURN(DB_ERROR);
		} else {
			col->mtype = DATA_GEOMETRY;

			ib::info() << "Updated mtype of column" << col_name
				<< " in table " << table->name
				<< ", whose id is " << table->id
				<< " to DATA_GEOMETRY";
		}
	}

	DBUG_RETURN(DB_SUCCESS);
}

/** Collect virtual column info for its addition
@param[in] ha_alter_info	Data used during in-place alter
@param[in] altered_table	MySQL table that is being altered to
@param[in] table		MySQL table as it is before the ALTER operation
@retval true Failure
@retval false Success */
static
bool
prepare_inplace_add_virtual(
	Alter_inplace_info*	ha_alter_info,
	const TABLE*		altered_table,
	const TABLE*		table)
{
	ha_innobase_inplace_ctx*	ctx;
	ulint				i = 0;
	ulint				j = 0;
	const Create_field*		new_field;

	ctx = static_cast<ha_innobase_inplace_ctx*>
		(ha_alter_info->handler_ctx);

	ctx->num_to_add_vcol = altered_table->s->fields
			       + ctx->num_to_drop_vcol - table->s->fields;

	ctx->add_vcol = static_cast<dict_v_col_t*>(
		 mem_heap_zalloc(ctx->heap, ctx->num_to_add_vcol
				 * sizeof *ctx->add_vcol));
	ctx->add_vcol_name = static_cast<const char**>(
		 mem_heap_alloc(ctx->heap, ctx->num_to_add_vcol
				* sizeof *ctx->add_vcol_name));

	List_iterator_fast<Create_field> cf_it(
		ha_alter_info->alter_info->create_list);

	while ((new_field = (cf_it++)) != NULL) {
		const Field* field = new_field->field;
		ulint	old_i;

		for (old_i = 0; table->field[old_i]; old_i++) {
			const Field* n_field = table->field[old_i];
			if (field == n_field) {
				break;
			}
		}

		i++;

		if (table->field[old_i]) {
			continue;
		}

		ut_ad(!field);

		ulint	col_len;
		ulint	is_unsigned;
		ulint	field_type;
		ulint	charset_no;

		field =  altered_table->field[i - 1];

		ulint	col_type
				= get_innobase_type_from_mysql_type(
					&is_unsigned, field);


		if (!innobase_is_v_fld(field)) {
			continue;
		}

		col_len = field->pack_length();
		field_type = (ulint) field->type();

		if (!field->real_maybe_null()) {
			field_type |= DATA_NOT_NULL;
		}

		if (field->binary()) {
			field_type |= DATA_BINARY_TYPE;
		}

		if (is_unsigned) {
			field_type |= DATA_UNSIGNED;
		}

		if (dtype_is_string_type(col_type)) {
			charset_no = (ulint) field->charset()->number;

			DBUG_EXECUTE_IF(
				"ib_alter_add_virtual_fail",
				charset_no += MAX_CHAR_COLL_NUM;);

			if (charset_no > MAX_CHAR_COLL_NUM) {
				my_error(ER_WRONG_KEY_COLUMN, MYF(0), "InnoDB",
					 field->field_name.str);
				return(true);
			}
		} else {
			charset_no = 0;
		}

		if (field->type() == MYSQL_TYPE_VARCHAR) {
			uint32  length_bytes
				= static_cast<const Field_varstring*>(
					field)->length_bytes;

			col_len -= length_bytes;

			if (length_bytes == 2) {
				field_type |= DATA_LONG_TRUE_VARCHAR;
			}
		}


		ctx->add_vcol[j].m_col.prtype = dtype_form_prtype(
						field_type, charset_no);

		ctx->add_vcol[j].m_col.prtype |= DATA_VIRTUAL;

		ctx->add_vcol[j].m_col.mtype = col_type;

		ctx->add_vcol[j].m_col.len = col_len;

		ctx->add_vcol[j].m_col.ind = i - 1;
		ctx->add_vcol[j].num_base = 0;
		ctx->add_vcol_name[j] = field->field_name.str;
		ctx->add_vcol[j].base_col = NULL;
		ctx->add_vcol[j].v_pos = ctx->old_table->n_v_cols
					 - ctx->num_to_drop_vcol + j;

		/* No need to track the list */
		ctx->add_vcol[j].v_indexes = NULL;
		innodb_base_col_setup(ctx->old_table, field, &ctx->add_vcol[j]);
		j++;
	}

	return(false);
}

/** Collect virtual column info for its addition
@param[in] ha_alter_info	Data used during in-place alter
@param[in] table		MySQL table as it is before the ALTER operation
@retval true Failure
@retval false Success */
static
bool
prepare_inplace_drop_virtual(
	Alter_inplace_info*	ha_alter_info,
	const TABLE*		table)
{
	ha_innobase_inplace_ctx*	ctx;
	ulint				i = 0;
	ulint				j = 0;

	ctx = static_cast<ha_innobase_inplace_ctx*>
		(ha_alter_info->handler_ctx);

	ctx->num_to_drop_vcol = 0;
	for (i = 0; table->field[i]; i++) {
		const Field* field = table->field[i];
		if (field->flags & FIELD_IS_DROPPED && !field->stored_in_db()) {
			ctx->num_to_drop_vcol++;
		}
	}

	ctx->drop_vcol = static_cast<dict_v_col_t*>(
		 mem_heap_alloc(ctx->heap, ctx->num_to_drop_vcol
				* sizeof *ctx->drop_vcol));
	ctx->drop_vcol_name = static_cast<const char**>(
		 mem_heap_alloc(ctx->heap, ctx->num_to_drop_vcol
				* sizeof *ctx->drop_vcol_name));

	for (i = 0; table->field[i]; i++) {
		Field *field =  table->field[i];
		if (!(field->flags & FIELD_IS_DROPPED) || field->stored_in_db()) {
			continue;
		}

		ulint	col_len;
		ulint	is_unsigned;
		ulint	field_type;
		ulint	charset_no;

		ulint           col_type
                                = get_innobase_type_from_mysql_type(
                                        &is_unsigned, field);

		col_len = field->pack_length();
		field_type = (ulint) field->type();

		if (!field->real_maybe_null()) {
			field_type |= DATA_NOT_NULL;
		}

		if (field->binary()) {
			field_type |= DATA_BINARY_TYPE;
		}

		if (is_unsigned) {
			field_type |= DATA_UNSIGNED;
		}

		if (dtype_is_string_type(col_type)) {
			charset_no = (ulint) field->charset()->number;

			DBUG_EXECUTE_IF(
				"ib_alter_add_virtual_fail",
				charset_no += MAX_CHAR_COLL_NUM;);

			if (charset_no > MAX_CHAR_COLL_NUM) {
				my_error(ER_WRONG_KEY_COLUMN, MYF(0), "InnoDB",
					 field->field_name.str);
				return(true);
			}
		} else {
			charset_no = 0;
		}

		if (field->type() == MYSQL_TYPE_VARCHAR) {
			uint32  length_bytes
				= static_cast<const Field_varstring*>(
					field)->length_bytes;

			col_len -= length_bytes;

			if (length_bytes == 2) {
				field_type |= DATA_LONG_TRUE_VARCHAR;
			}
		}


		ctx->drop_vcol[j].m_col.prtype = dtype_form_prtype(
						field_type, charset_no);

		ctx->drop_vcol[j].m_col.prtype |= DATA_VIRTUAL;

		ctx->drop_vcol[j].m_col.mtype = col_type;

		ctx->drop_vcol[j].m_col.len = col_len;

		ctx->drop_vcol[j].m_col.ind = i;

		ctx->drop_vcol_name[j] = field->field_name.str;

		dict_v_col_t*	v_col = dict_table_get_nth_v_col_mysql(
					ctx->old_table, i);
		ctx->drop_vcol[j].v_pos = v_col->v_pos;
		j++;
	}

	return(false);
}

/** Insert a new record to INNODB SYS_VIRTUAL
@param[in] table	InnoDB table
@param[in] pos		virtual column column no
@param[in] base_pos	base column pos
@param[in] trx		transaction
@return DB_SUCCESS if successful, otherwise error code */
static
dberr_t
innobase_insert_sys_virtual(
	const dict_table_t*	table,
	ulint			pos,
	ulint			base_pos,
	trx_t*			trx)
{
	pars_info_t*    info = pars_info_create();

	pars_info_add_ull_literal(info, "id", table->id);

	pars_info_add_int4_literal(info, "pos", pos);

	pars_info_add_int4_literal(info, "base_pos", base_pos);

	dberr_t error = que_eval_sql(
			info,
			"PROCEDURE P () IS\n"
			"BEGIN\n"
			"INSERT INTO SYS_VIRTUAL VALUES"
			"(:id, :pos, :base_pos);\n"
			"END;\n",
			FALSE, trx);

	return(error);
}

/** Update INNODB SYS_COLUMNS on new virtual columns
@param[in] table	InnoDB table
@param[in] col_name	column name
@param[in] vcol		virtual column
@param[in] trx		transaction
@return DB_SUCCESS if successful, otherwise error code */
static
dberr_t
innobase_add_one_virtual(
	const dict_table_t*	table,
	const char*		col_name,
	dict_v_col_t*		vcol,
	trx_t*			trx)
{
	ulint		pos = dict_create_v_col_pos(vcol->v_pos,
						    vcol->m_col.ind);
	ulint		mtype =	vcol->m_col.mtype;
	ulint		prtype = vcol->m_col.prtype;
	ulint		len = vcol->m_col.len;
	pars_info_t*    info = pars_info_create();

	pars_info_add_ull_literal(info, "id", table->id);

	pars_info_add_int4_literal(info, "pos", pos);

	pars_info_add_str_literal(info, "name", col_name);
	pars_info_add_int4_literal(info, "mtype", mtype);
	pars_info_add_int4_literal(info, "prtype", prtype);
	pars_info_add_int4_literal(info, "len", len);
	pars_info_add_int4_literal(info, "prec", vcol->num_base);

	dberr_t error = que_eval_sql(
			info,
			"PROCEDURE P () IS\n"
			"BEGIN\n"
			"INSERT INTO SYS_COLUMNS VALUES"
			"(:id, :pos, :name, :mtype, :prtype, :len, :prec);\n"
			"END;\n",
			FALSE, trx);

	if (error != DB_SUCCESS) {
		return(error);
	}

	for (ulint i = 0; i < vcol->num_base; i++) {
		error = innobase_insert_sys_virtual(
			table, pos, vcol->base_col[i]->ind, trx);
		if (error != DB_SUCCESS) {
			return(error);
		}
	}

	return(error);
}

/** Update SYS_TABLES.N_COLS in the data dictionary.
@param[in] user_table	InnoDB table
@param[in] n_cols	the new value of SYS_TABLES.N_COLS
@param[in] trx		transaction
@return whether the operation failed */
static
bool
innodb_update_n_cols(const dict_table_t* table, ulint n_cols, trx_t* trx)
{
	pars_info_t*    info = pars_info_create();

	pars_info_add_int4_literal(info, "n", n_cols);
	pars_info_add_ull_literal(info, "id", table->id);

	dberr_t err = que_eval_sql(info,
				   "PROCEDURE UPDATE_N_COLS () IS\n"
				   "BEGIN\n"
				   "UPDATE SYS_TABLES SET N_COLS = :n"
				   " WHERE ID = :id;\n"
				   "END;\n", FALSE, trx);

	if (err != DB_SUCCESS) {
		my_error(ER_INTERNAL_ERROR, MYF(0),
			 "InnoDB: Updating SYS_TABLES.N_COLS failed");
		return true;
	}

	return false;
}

/** Update system table for adding virtual column(s)
@param[in]	ha_alter_info	Data used during in-place alter
@param[in]	user_table	InnoDB table
@param[in]	trx		transaction
@retval true Failure
@retval false Success */
static
bool
innobase_add_virtual_try(
	Alter_inplace_info*	ha_alter_info,
	const dict_table_t*     user_table,
	trx_t*			trx)
{
	ha_innobase_inplace_ctx*	ctx;
	dberr_t				err = DB_SUCCESS;

	ctx = static_cast<ha_innobase_inplace_ctx*>(
		ha_alter_info->handler_ctx);

	for (ulint i = 0; i < ctx->num_to_add_vcol; i++) {

		err = innobase_add_one_virtual(
			user_table, ctx->add_vcol_name[i],
			&ctx->add_vcol[i], trx);

		if (err != DB_SUCCESS) {
			my_error(ER_INTERNAL_ERROR, MYF(0),
				 "InnoDB: ADD COLUMN...VIRTUAL");
			return(true);
		}
	}


	ulint	n_col = unsigned(user_table->n_cols) - DATA_N_SYS_COLS;
	ulint	n_v_col = unsigned(user_table->n_v_cols)
		+ ctx->num_to_add_vcol - ctx->num_to_drop_vcol;
	ulint	new_n = dict_table_encode_n_col(n_col, n_v_col)
		+ (unsigned(user_table->flags & DICT_TF_COMPACT) << 31);

	return innodb_update_n_cols(user_table, new_n, trx);
}

/** Insert into SYS_COLUMNS and insert/update the hidden metadata record
for instant ADD COLUMN.
@param[in,out]	ctx		ALTER TABLE context for the current partition
@param[in]	altered_table	MySQL table that is being altered
@param[in]	table		MySQL table as it is before the ALTER operation
@param[in,out]	trx		dictionary transaction
@retval	true	failure
@retval	false	success */
static
bool
innobase_add_instant_try(
	ha_innobase_inplace_ctx*ctx,
	const TABLE*		altered_table,
	const TABLE*		table,
	trx_t*			trx)
{
	DBUG_ASSERT(!ctx->need_rebuild());

	if (!ctx->is_instant()) return false;

	DBUG_ASSERT(altered_table->s->fields > table->s->fields);
	DBUG_ASSERT(ctx->old_table->n_cols == ctx->old_n_cols);

	dict_table_t* user_table = ctx->old_table;
	user_table->instant_add_column(*ctx->instant_table);
	dict_index_t* index = dict_table_get_first_index(user_table);
	/* The table may have been emptied and may have lost its
	'instant-add-ness' during this instant ADD COLUMN. */

	/* Construct a table row of default values for the stored columns. */
	dtuple_t* row = dtuple_create(ctx->heap, user_table->n_cols);
	dict_table_copy_types(row, user_table);
	Field** af = altered_table->field;
	Field** const end = altered_table->field + altered_table->s->fields;

	for (uint i = 0; af < end; af++) {
		if (!(*af)->stored_in_db()) {
			continue;
		}

		dict_col_t* col = dict_table_get_nth_col(user_table, i);
		DBUG_ASSERT(!strcmp((*af)->field_name.str,
				    dict_table_get_col_name(user_table, i)));

		dfield_t* d = dtuple_get_nth_field(row, i);

		if (col->is_instant()) {
			dfield_set_data(d, col->def_val.data,
					col->def_val.len);
		} else if ((*af)->real_maybe_null()) {
			/* Store NULL for nullable 'core' columns. */
			dfield_set_null(d);
		} else {
			switch ((*af)->type()) {
			case MYSQL_TYPE_VARCHAR:
			case MYSQL_TYPE_GEOMETRY:
			case MYSQL_TYPE_TINY_BLOB:
			case MYSQL_TYPE_MEDIUM_BLOB:
			case MYSQL_TYPE_BLOB:
			case MYSQL_TYPE_LONG_BLOB:
				/* Store the empty string for 'core'
				variable-length NOT NULL columns. */
				dfield_set_data(d, field_ref_zero, 0);
				break;
			default:
				/* For fixed-length NOT NULL 'core' columns,
				get a dummy default value from SQL. Note that
				we will preserve the old values of these
				columns when updating the metadata
				record, to avoid unnecessary updates. */
				ulint len = (*af)->pack_length();
				DBUG_ASSERT(d->type.mtype != DATA_INT
					    || len <= 8);
				row_mysql_store_col_in_innobase_format(
					d, d->type.mtype == DATA_INT
					? static_cast<byte*>(
						mem_heap_alloc(ctx->heap, len))
					: NULL, true, (*af)->ptr, len,
					dict_table_is_comp(user_table));
			}
		}

		if (i + DATA_N_SYS_COLS < ctx->old_n_cols) {
			i++;
			continue;
		}

		pars_info_t*    info = pars_info_create();
		pars_info_add_ull_literal(info, "id", user_table->id);
		pars_info_add_int4_literal(info, "pos", i);
		pars_info_add_str_literal(info, "name", (*af)->field_name.str);
		pars_info_add_int4_literal(info, "mtype", d->type.mtype);
		pars_info_add_int4_literal(info, "prtype", d->type.prtype);
		pars_info_add_int4_literal(info, "len", d->type.len);

		dberr_t err = que_eval_sql(
			info,
			"PROCEDURE ADD_COL () IS\n"
			"BEGIN\n"
			"INSERT INTO SYS_COLUMNS VALUES"
			"(:id,:pos,:name,:mtype,:prtype,:len,0);\n"
			"END;\n", FALSE, trx);
		if (err != DB_SUCCESS) {
			my_error(ER_INTERNAL_ERROR, MYF(0),
				 "InnoDB: Insert into SYS_COLUMNS failed");
			return(true);
		}

		i++;
	}

	if (innodb_update_n_cols(user_table, dict_table_encode_n_col(
					 unsigned(user_table->n_cols)
					 - DATA_N_SYS_COLS,
					 user_table->n_v_cols)
				 | (user_table->flags & DICT_TF_COMPACT) << 31,
				 trx)) {
		return true;
	}

	unsigned i = unsigned(user_table->n_cols) - DATA_N_SYS_COLS;
	byte trx_id[DATA_TRX_ID_LEN], roll_ptr[DATA_ROLL_PTR_LEN];
	dfield_set_data(dtuple_get_nth_field(row, i++), field_ref_zero,
			DATA_ROW_ID_LEN);
	dfield_set_data(dtuple_get_nth_field(row, i++), trx_id, sizeof trx_id);
	dfield_set_data(dtuple_get_nth_field(row, i),roll_ptr,sizeof roll_ptr);
	DBUG_ASSERT(i + 1 == user_table->n_cols);

	trx_write_trx_id(trx_id, trx->id);
	/* The DB_ROLL_PTR will be assigned later, when allocating undo log.
	Silence a Valgrind warning in dtuple_validate() when
	row_ins_clust_index_entry_low() searches for the insert position. */
	memset(roll_ptr, 0, sizeof roll_ptr);

	dtuple_t* entry = row_build_index_entry(row, NULL, index, ctx->heap);
	entry->info_bits = REC_INFO_METADATA;

	mtr_t mtr;
	mtr.start();
	index->set_modified(mtr);
	btr_pcur_t pcur;
	btr_pcur_open_at_index_side(true, index, BTR_MODIFY_TREE, &pcur, true,
				    0, &mtr);
	ut_ad(btr_pcur_is_before_first_on_page(&pcur));
	btr_pcur_move_to_next_on_page(&pcur);

	buf_block_t* block = btr_pcur_get_block(&pcur);
	ut_ad(page_is_leaf(block->frame));
	ut_ad(!page_has_prev(block->frame));
	ut_ad(!buf_block_get_page_zip(block));
	const rec_t* rec = btr_pcur_get_rec(&pcur);
	que_thr_t* thr = pars_complete_graph_for_exec(
		NULL, trx, ctx->heap, NULL);

	dberr_t err;
	if (rec_is_metadata(rec, index)) {
		ut_ad(page_rec_is_user_rec(rec));
		if (!page_has_next(block->frame)
		    && page_rec_is_last(rec, block->frame)) {
			goto empty_table;
		}
		/* Extend the record with the instantly added columns. */
		const unsigned n = user_table->n_cols - ctx->old_n_cols;
		/* Reserve room for DB_TRX_ID,DB_ROLL_PTR and any
		non-updated off-page columns in case they are moved off
		page as a result of the update. */
		upd_t* update = upd_create(index->n_fields, ctx->heap);
		update->n_fields = n;
		update->info_bits = REC_INFO_METADATA;
		/* Add the default values for instantly added columns */
		for (unsigned i = 0; i < n; i++) {
			upd_field_t* uf = upd_get_nth_field(update, i);
			unsigned f = index->n_fields - n + i;
			uf->field_no = f;
			uf->new_val = entry->fields[f];
		}
		ulint* offsets = NULL;
		mem_heap_t* offsets_heap = NULL;
		big_rec_t* big_rec;
		err = btr_cur_pessimistic_update(
			BTR_NO_LOCKING_FLAG | BTR_KEEP_POS_FLAG,
			btr_pcur_get_btr_cur(&pcur),
			&offsets, &offsets_heap, ctx->heap,
			&big_rec, update, UPD_NODE_NO_ORD_CHANGE,
			thr, trx->id, &mtr);
		if (big_rec) {
			if (err == DB_SUCCESS) {
				err = btr_store_big_rec_extern_fields(
					&pcur, offsets, big_rec, &mtr,
					BTR_STORE_UPDATE);
			}

			dtuple_big_rec_free(big_rec);
		}
		if (offsets_heap) {
			mem_heap_free(offsets_heap);
		}
		btr_pcur_close(&pcur);
		goto func_exit;
	} else if (page_rec_is_supremum(rec)) {
empty_table:
		/* The table is empty. */
		ut_ad(page_is_root(block->frame));
		btr_page_empty(block, NULL, index, 0, &mtr);
		index->remove_instant();
		err = DB_SUCCESS;
		goto func_exit;
	}

	/* Convert the table to the instant ADD COLUMN format. */
	ut_ad(user_table->is_instant());
	mtr.commit();
	mtr.start();
	index->set_modified(mtr);
	if (page_t* root = btr_root_get(index, &mtr)) {
		if (fil_page_get_type(root) != FIL_PAGE_INDEX) {
			DBUG_ASSERT(!"wrong page type");
			goto err_exit;
		}

		DBUG_ASSERT(!page_is_comp(root) || !page_get_instant(root));
		mlog_write_ulint(root + FIL_PAGE_TYPE,
				 FIL_PAGE_TYPE_INSTANT, MLOG_2BYTES,
				 &mtr);
		page_set_instant(root, index->n_core_fields, &mtr);
		mtr.commit();
		mtr.start();
		index->set_modified(mtr);
		err = row_ins_clust_index_entry_low(
			BTR_NO_LOCKING_FLAG, BTR_MODIFY_TREE, index,
			index->n_uniq, entry, 0, thr, false);
	} else {
err_exit:
		err = DB_CORRUPTION;
	}

func_exit:
	mtr.commit();

	if (err != DB_SUCCESS) {
		my_error_innodb(err, table->s->table_name.str,
				user_table->flags);
		return true;
	}

	return false;
}

/** Update INNODB SYS_COLUMNS on new virtual column's position
@param[in]	table	InnoDB table
@param[in]	old_pos	old position
@param[in]	new_pos	new position
@param[in]	trx	transaction
@return DB_SUCCESS if successful, otherwise error code */
static
dberr_t
innobase_update_v_pos_sys_columns(
	const dict_table_t*	table,
	ulint			old_pos,
	ulint			new_pos,
	trx_t*			trx)
{
	pars_info_t*    info = pars_info_create();

	pars_info_add_int4_literal(info, "pos", old_pos);
	pars_info_add_int4_literal(info, "val", new_pos);
	pars_info_add_ull_literal(info, "id", table->id);

	dberr_t error = que_eval_sql(
			info,
			"PROCEDURE P () IS\n"
			"BEGIN\n"
			"UPDATE SYS_COLUMNS\n"
			"SET POS = :val\n"
			"WHERE POS = :pos\n"
			"AND TABLE_ID = :id;\n"
			"END;\n",
			FALSE, trx);

	return(error);
}

/** Update INNODB SYS_VIRTUAL table with new virtual column position
@param[in]	table		InnoDB table
@param[in]	old_pos		old position
@param[in]	new_pos		new position
@param[in]	trx		transaction
@return DB_SUCCESS if successful, otherwise error code */
static
dberr_t
innobase_update_v_pos_sys_virtual(
	const dict_table_t*	table,
	ulint			old_pos,
	ulint			new_pos,
	trx_t*			trx)
{
	pars_info_t*    info = pars_info_create();

	pars_info_add_int4_literal(info, "pos", old_pos);
	pars_info_add_int4_literal(info, "val", new_pos);
	pars_info_add_ull_literal(info, "id", table->id);

	dberr_t error = que_eval_sql(
			info,
			"PROCEDURE P () IS\n"
			"BEGIN\n"
			"UPDATE SYS_VIRTUAL\n"
			"SET POS = :val\n"
			"WHERE POS = :pos\n"
			"AND TABLE_ID = :id;\n"
			"END;\n",
			FALSE, trx);

	return(error);
}

/** Update InnoDB system tables on dropping a virtual column
@param[in]	table		InnoDB table
@param[in]	col_name	column name of the dropping column
@param[in]	drop_col	col information for the dropping column
@param[in]	n_prev_dropped	number of previously dropped columns in the
				same alter clause
@param[in]	trx		transaction
@return DB_SUCCESS if successful, otherwise error code */
static
dberr_t
innobase_drop_one_virtual_sys_columns(
	const dict_table_t*	table,
	const char*		col_name,
	dict_col_t*		drop_col,
	ulint			n_prev_dropped,
	trx_t*			trx)
{
	pars_info_t*    info = pars_info_create();
	pars_info_add_ull_literal(info, "id", table->id);

	pars_info_add_str_literal(info, "name", col_name);

	dberr_t error = que_eval_sql(
			info,
			"PROCEDURE P () IS\n"
			"BEGIN\n"
			"DELETE FROM SYS_COLUMNS\n"
			"WHERE TABLE_ID = :id\n"
			"AND NAME = :name;\n"
			"END;\n",
			FALSE, trx);

	if (error != DB_SUCCESS) {
		return(error);
	}

	dict_v_col_t*	v_col = dict_table_get_nth_v_col_mysql(
				table, drop_col->ind);

	/* Adjust column positions for all subsequent columns */
	for (ulint i = v_col->v_pos + 1; i < table->n_v_cols; i++) {
		dict_v_col_t*   t_col = dict_table_get_nth_v_col(table, i);
		ulint		old_p = dict_create_v_col_pos(
			t_col->v_pos - n_prev_dropped,
			t_col->m_col.ind - n_prev_dropped);
		ulint		new_p = dict_create_v_col_pos(
			t_col->v_pos - 1 - n_prev_dropped,
			ulint(t_col->m_col.ind) - 1 - n_prev_dropped);

		error = innobase_update_v_pos_sys_columns(
			table, old_p, new_p, trx);
		if (error != DB_SUCCESS) {
			return(error);
		}
		error = innobase_update_v_pos_sys_virtual(
			table, old_p, new_p, trx);
		if (error != DB_SUCCESS) {
			return(error);
		}
	}

	return(error);
}

/** Delete virtual column's info from INNODB SYS_VIRTUAL
@param[in]	table	InnoDB table
@param[in]	pos	position of the virtual column to be deleted
@param[in]	trx	transaction
@return DB_SUCCESS if successful, otherwise error code */
static
dberr_t
innobase_drop_one_virtual_sys_virtual(
	const dict_table_t*	table,
	ulint			pos,
	trx_t*			trx)
{
	pars_info_t*    info = pars_info_create();
	pars_info_add_ull_literal(info, "id", table->id);

	pars_info_add_int4_literal(info, "pos", pos);

	dberr_t error = que_eval_sql(
			info,
			"PROCEDURE P () IS\n"
			"BEGIN\n"
			"DELETE FROM SYS_VIRTUAL\n"
			"WHERE TABLE_ID = :id\n"
			"AND POS = :pos;\n"
			"END;\n",
			FALSE, trx);

	return(error);
}

/** Update system table for dropping virtual column(s)
@param[in]	ha_alter_info	Data used during in-place alter
@param[in]	user_table	InnoDB table
@param[in]	trx		transaction
@retval true Failure
@retval false Success */
static
bool
innobase_drop_virtual_try(
	Alter_inplace_info*	ha_alter_info,
	const dict_table_t*     user_table,
	trx_t*			trx)
{
	ha_innobase_inplace_ctx*	ctx;
	dberr_t				err = DB_SUCCESS;

	ctx = static_cast<ha_innobase_inplace_ctx*>
		(ha_alter_info->handler_ctx);

	for (ulint i = 0; i < ctx->num_to_drop_vcol; i++) {

		ulint	pos = dict_create_v_col_pos(
			ctx->drop_vcol[i].v_pos - i,
			ctx->drop_vcol[i].m_col.ind - i);
		err = innobase_drop_one_virtual_sys_virtual(
			user_table, pos, trx);

		if (err != DB_SUCCESS) {
			my_error(ER_INTERNAL_ERROR, MYF(0),
				 "InnoDB: DROP COLUMN...VIRTUAL");
			return(true);
		}

		err = innobase_drop_one_virtual_sys_columns(
			user_table, ctx->drop_vcol_name[i],
			&(ctx->drop_vcol[i].m_col), i, trx);

		if (err != DB_SUCCESS) {
			my_error(ER_INTERNAL_ERROR, MYF(0),
				 "InnoDB: DROP COLUMN...VIRTUAL");
			return(true);
		}
	}


	ulint	n_col = unsigned(user_table->n_cols) - DATA_N_SYS_COLS;
	ulint	n_v_col = unsigned(user_table->n_v_cols)
		- ctx->num_to_drop_vcol;
	ulint	new_n = dict_table_encode_n_col(n_col, n_v_col)
		| ((user_table->flags & DICT_TF_COMPACT) << 31);

	return innodb_update_n_cols(user_table, new_n, trx);
}

/** Adjust the create index column number from "New table" to
"old InnoDB table" while we are doing dropping virtual column. Since we do
not create separate new table for the dropping/adding virtual columns.
To correctly find the indexed column, we will need to find its col_no
in the "Old Table", not the "New table".
@param[in]	ha_alter_info	Data used during in-place alter
@param[in]	old_table	MySQL table as it is before the ALTER operation
@param[in]	num_v_dropped	number of virtual column dropped
@param[in,out]	index_def	index definition */
static
void
innodb_v_adjust_idx_col(
	const Alter_inplace_info*	ha_alter_info,
	const TABLE*			old_table,
	ulint				num_v_dropped,
	index_def_t*			index_def)
{
	List_iterator_fast<Create_field> cf_it(
		ha_alter_info->alter_info->create_list);
	for (ulint i = 0; i < index_def->n_fields; i++) {
#ifdef UNIV_DEBUG
		bool	col_found = false;
#endif /* UNIV_DEBUG */
		ulint	num_v = 0;

		index_field_t*	index_field = &index_def->fields[i];

		/* Only adjust virtual column col_no, since non-virtual
		column position (in non-vcol list) won't change unless
		table rebuild */
		if (!index_field->is_v_col) {
			continue;
		}

		const Field*	field = NULL;

		cf_it.rewind();

		/* Found the field in the new table */
		while (const Create_field* new_field = cf_it++) {
			if (!innobase_is_v_fld(new_field)) {
				continue;
			}

			field = new_field->field;

			if (num_v == index_field->col_no) {
				break;
			}
			num_v++;
		}

		if (!field) {
			/* this means the field is a newly added field, this
			should have been blocked when we drop virtual column
			at the same time */
			ut_ad(num_v_dropped > 0);
			ut_a(0);
		}

		ut_ad(innobase_is_v_fld(field));

		num_v = 0;

		/* Look for its position in old table */
		for (uint old_i = 0; old_table->field[old_i]; old_i++) {
			if (old_table->field[old_i] == field) {
				/* Found it, adjust its col_no to its position
				in old table */
				index_def->fields[i].col_no = num_v;
				ut_d(col_found = true);
				break;
			}

			if (innobase_is_v_fld(old_table->field[old_i])) {
				num_v++;
			}
		}

		ut_ad(col_found);
	}
}

/** Create index metadata in the data dictionary.
@param[in,out]	trx	dictionary transaction
@param[in,out]	index	index being created
@param[in]	add_v	virtual columns that are being added, or NULL
@return the created index */
MY_ATTRIBUTE((nonnull(1,2), warn_unused_result))
static
dict_index_t*
create_index_dict(
	trx_t*			trx,
	dict_index_t*		index,
	const dict_add_v_col_t* add_v)
{
	DBUG_ENTER("create_index_dict");

	mem_heap_t* heap = mem_heap_create(512);
	ind_node_t* node = ind_create_graph_create(
		index, index->table->name.m_name, heap, add_v);
	que_thr_t* thr = pars_complete_graph_for_exec(node, trx, heap, NULL);

	que_fork_start_command(
		static_cast<que_fork_t*>(que_node_get_parent(thr)));

	que_run_threads(thr);

	index = node->index;

	que_graph_free((que_t*) que_node_get_parent(thr));

	DBUG_RETURN(trx->error_state == DB_SUCCESS ? index : NULL);
}

/** Update internal structures with concurrent writes blocked,
while preparing ALTER TABLE.

@param ha_alter_info Data used during in-place alter
@param altered_table MySQL table that is being altered
@param old_table MySQL table as it is before the ALTER operation
@param table_name Table name in MySQL
@param flags Table and tablespace flags
@param flags2 Additional table flags
@param fts_doc_id_col The column number of FTS_DOC_ID
@param add_fts_doc_id Flag: add column FTS_DOC_ID?
@param add_fts_doc_id_idx Flag: add index FTS_DOC_ID_INDEX (FTS_DOC_ID)?

@retval true Failure
@retval false Success
*/
static MY_ATTRIBUTE((warn_unused_result, nonnull(1,2,3,4)))
bool
prepare_inplace_alter_table_dict(
/*=============================*/
	Alter_inplace_info*	ha_alter_info,
	const TABLE*		altered_table,
	const TABLE*		old_table,
	const char*		table_name,
	ulint			flags,
	ulint			flags2,
	ulint			fts_doc_id_col,
	bool			add_fts_doc_id,
	bool			add_fts_doc_id_idx)
{
	bool			dict_locked	= false;
	ulint*			add_key_nums;	/* MySQL key numbers */
	index_def_t*		index_defs;	/* index definitions */
	dict_table_t*		user_table;
	dict_index_t*		fts_index	= NULL;
	bool			new_clustered	= false;
	dberr_t			error;
	ulint			num_fts_index;
	dict_add_v_col_t*	add_v = NULL;
	ha_innobase_inplace_ctx*ctx;

	DBUG_ENTER("prepare_inplace_alter_table_dict");

	ctx = static_cast<ha_innobase_inplace_ctx*>
		(ha_alter_info->handler_ctx);

	DBUG_ASSERT((ctx->add_autoinc != ULINT_UNDEFINED)
		    == (ctx->sequence.m_max_value > 0));
	DBUG_ASSERT(!ctx->num_to_drop_index == !ctx->drop_index);
	DBUG_ASSERT(!ctx->num_to_drop_fk == !ctx->drop_fk);
	DBUG_ASSERT(!add_fts_doc_id || add_fts_doc_id_idx);
	DBUG_ASSERT(!add_fts_doc_id_idx
		    || innobase_fulltext_exist(altered_table));
	DBUG_ASSERT(!ctx->defaults);
	DBUG_ASSERT(!ctx->add_index);
	DBUG_ASSERT(!ctx->add_key_numbers);
	DBUG_ASSERT(!ctx->num_to_add_index);

	user_table = ctx->new_table;

	trx_start_if_not_started_xa(ctx->prebuilt->trx, true);

	if (ha_alter_info->handler_flags
	    & ALTER_DROP_VIRTUAL_COLUMN) {
		if (prepare_inplace_drop_virtual(ha_alter_info, old_table)) {
			DBUG_RETURN(true);
		}
	}

	if (ha_alter_info->handler_flags
	    & ALTER_ADD_VIRTUAL_COLUMN) {
		if (prepare_inplace_add_virtual(
			    ha_alter_info, altered_table, old_table)) {
			DBUG_RETURN(true);
		}

		/* Need information for newly added virtual columns
		for create index */

		if (ha_alter_info->handler_flags
		    & ALTER_ADD_NON_UNIQUE_NON_PRIM_INDEX) {
			for (ulint i = 0; i < ctx->num_to_add_vcol; i++) {
				/* Set mbminmax for newly added column */
				dict_col_t& col = ctx->add_vcol[i].m_col;
				ulint mbminlen, mbmaxlen;
				dtype_get_mblen(col.mtype, col.prtype,
						&mbminlen, &mbmaxlen);
				col.mbminlen = mbminlen;
				col.mbmaxlen = mbmaxlen;
			}
			add_v = static_cast<dict_add_v_col_t*>(
				mem_heap_alloc(ctx->heap, sizeof *add_v));
			add_v->n_v_col = ctx->num_to_add_vcol;
			add_v->v_col = ctx->add_vcol;
			add_v->v_col_name = ctx->add_vcol_name;
		}
	}

	/* There should be no order change for virtual columns coming in
	here */
	ut_ad(check_v_col_in_order(old_table, altered_table, ha_alter_info));

	/* Create table containing all indexes to be built in this
	ALTER TABLE ADD INDEX so that they are in the correct order
	in the table. */

	ctx->num_to_add_index = ha_alter_info->index_add_count;

	ut_ad(ctx->prebuilt->trx->mysql_thd != NULL);
	const char*	path = thd_innodb_tmpdir(
		ctx->prebuilt->trx->mysql_thd);

	index_defs = innobase_create_key_defs(
		ctx->heap, ha_alter_info, altered_table, ctx->num_to_add_index,
		num_fts_index,
		dict_index_is_auto_gen_clust(dict_table_get_first_index(
						     ctx->new_table)),
		fts_doc_id_col, add_fts_doc_id, add_fts_doc_id_idx,
		old_table);

	new_clustered = (DICT_CLUSTERED & index_defs[0].ind_type) != 0;

	/* The primary index would be rebuilt if a FTS Doc ID
	column is to be added, and the primary index definition
	is just copied from old table and stored in indexdefs[0] */
	DBUG_ASSERT(!add_fts_doc_id || new_clustered);
	DBUG_ASSERT(!!new_clustered ==
		    (innobase_need_rebuild(ha_alter_info, old_table)
		     || add_fts_doc_id));

	/* Allocate memory for dictionary index definitions */

	ctx->add_index = static_cast<dict_index_t**>(
		mem_heap_zalloc(ctx->heap, ctx->num_to_add_index
			       * sizeof *ctx->add_index));
	ctx->add_key_numbers = add_key_nums = static_cast<ulint*>(
		mem_heap_alloc(ctx->heap, ctx->num_to_add_index
			       * sizeof *ctx->add_key_numbers));

	/* Acquire a lock on the table before creating any indexes. */

	if (ctx->online) {
		error = DB_SUCCESS;
	} else {
		error = row_merge_lock_table(
			ctx->prebuilt->trx, ctx->new_table, LOCK_S);

		if (error != DB_SUCCESS) {

			goto error_handling;
		}
	}

	/* Create a background transaction for the operations on
	the data dictionary tables. */
	ctx->trx = innobase_trx_allocate(ctx->prebuilt->trx->mysql_thd);

	trx_start_for_ddl(ctx->trx, TRX_DICT_OP_INDEX);

	/* Latch the InnoDB data dictionary exclusively so that no deadlocks
	or lock waits can happen in it during an index create operation. */

	row_mysql_lock_data_dictionary(ctx->trx);
	dict_locked = true;

	/* Wait for background stats processing to stop using the table that
	we are going to alter. We know bg stats will not start using it again
	until we are holding the data dict locked and we are holding it here
	at least until checking ut_ad(user_table->n_ref_count == 1) below.
	XXX what may happen if bg stats opens the table after we
	have unlocked data dictionary below? */
	dict_stats_wait_bg_to_stop_using_table(user_table, ctx->trx);

	online_retry_drop_indexes_low(ctx->new_table, ctx->trx);

	ut_d(dict_table_check_for_dup_indexes(
		     ctx->new_table, CHECK_ABORTED_OK));

	DBUG_EXECUTE_IF("innodb_OOM_prepare_inplace_alter",
			error = DB_OUT_OF_MEMORY;
			goto error_handling;);

	/* If a new clustered index is defined for the table we need
	to rebuild the table with a temporary name. */

	if (new_clustered) {
		if (innobase_check_foreigns(
			    ha_alter_info, old_table,
			    user_table, ctx->drop_fk, ctx->num_to_drop_fk)) {
new_clustered_failed:
			DBUG_ASSERT(ctx->trx != ctx->prebuilt->trx);
			trx_rollback_to_savepoint(ctx->trx, NULL);

			ut_ad(user_table->get_ref_count() == 1);

			online_retry_drop_indexes_with_trx(
				user_table, ctx->trx);

			if (ctx->need_rebuild()) {
				if (ctx->new_table) {
					ut_ad(!ctx->new_table->cached);
					dict_mem_table_free(ctx->new_table);
				}
				ctx->new_table = ctx->old_table;
			}

			while (ctx->num_to_add_index--) {
				if (dict_index_t*& i = ctx->add_index[
					    ctx->num_to_add_index]) {
					dict_mem_index_free(i);
					i = NULL;
				}
			}

			goto err_exit;
		}

		size_t	prefixlen= strlen(mysql_data_home);
                if (mysql_data_home[prefixlen-1] != FN_LIBCHAR)
                  prefixlen++;
		size_t	tablen = altered_table->s->path.length - prefixlen;
		const char* part = ctx->old_table->name.part();
		size_t	partlen = part ? strlen(part) : 0;
		char*	new_table_name = static_cast<char*>(
			mem_heap_alloc(ctx->heap, tablen + partlen + 1));
		memcpy(new_table_name,
		       altered_table->s->path.str + prefixlen, tablen);
#ifdef _WIN32
                {
                  char *sep= strchr(new_table_name, FN_LIBCHAR);
                  sep[0]= '/';
                }
#endif
		memcpy(new_table_name + tablen, part ? part : "", partlen + 1);
		ulint		n_cols = 0;
		ulint		n_v_cols = 0;
		dtuple_t*	defaults;
		ulint		z = 0;

		for (uint i = 0; i < altered_table->s->fields; i++) {
			const Field*	field = altered_table->field[i];

			if (innobase_is_v_fld(field)) {
				n_v_cols++;
			} else {
					n_cols++;
			}
		}

		ut_ad(n_cols + n_v_cols == altered_table->s->fields);

		if (add_fts_doc_id) {
			n_cols++;
			DBUG_ASSERT(flags2 & DICT_TF2_FTS);
			DBUG_ASSERT(add_fts_doc_id_idx);
			flags2 |= DICT_TF2_FTS_ADD_DOC_ID
				| DICT_TF2_FTS_HAS_DOC_ID
				| DICT_TF2_FTS;
		}

		DBUG_ASSERT(!add_fts_doc_id_idx || (flags2 & DICT_TF2_FTS));

		ctx->new_table = dict_mem_table_create(
			new_table_name, NULL, n_cols + n_v_cols, n_v_cols,
			flags, flags2);

		/* The rebuilt indexed_table will use the renamed
		column names. */
		ctx->col_names = NULL;

		if (DICT_TF_HAS_DATA_DIR(flags)) {
			ctx->new_table->data_dir_path =
				mem_heap_strdup(ctx->new_table->heap,
				user_table->data_dir_path);
		}

		for (uint i = 0; i < altered_table->s->fields; i++) {
			const Field*	field = altered_table->field[i];
			ulint		is_unsigned;
			ulint		field_type
				= (ulint) field->type();
			ulint		col_type
				= get_innobase_type_from_mysql_type(
					&is_unsigned, field);
			ulint		charset_no;
			ulint		col_len;
			bool		is_virtual = innobase_is_v_fld(field);

			/* we assume in dtype_form_prtype() that this
			fits in two bytes */
			ut_a(field_type <= MAX_CHAR_COLL_NUM);

			if (!field->real_maybe_null()) {
				field_type |= DATA_NOT_NULL;
			}

			if (field->binary()) {
				field_type |= DATA_BINARY_TYPE;
			}

			if (is_unsigned) {
				field_type |= DATA_UNSIGNED;
			}

			if (altered_table->versioned()) {
				if (i == altered_table->s->row_start_field) {
					field_type |= DATA_VERS_START;
				} else if (i ==
					   altered_table->s->row_end_field) {
					field_type |= DATA_VERS_END;
				} else if (!(field->flags
					     & VERS_UPDATE_UNVERSIONED_FLAG)) {
					field_type |= DATA_VERSIONED;
				}
			}

			if (dtype_is_string_type(col_type)) {
				charset_no = (ulint) field->charset()->number;

				if (charset_no > MAX_CHAR_COLL_NUM) {
					my_error(ER_WRONG_KEY_COLUMN, MYF(0), "InnoDB",
						 field->field_name.str);
					goto new_clustered_failed;
				}
			} else {
				charset_no = 0;
			}

			col_len = field->pack_length();

			/* The MySQL pack length contains 1 or 2 bytes
			length field for a true VARCHAR. Let us
			subtract that, so that the InnoDB column
			length in the InnoDB data dictionary is the
			real maximum byte length of the actual data. */

			if (field->type() == MYSQL_TYPE_VARCHAR) {
				uint32	length_bytes
					= static_cast<const Field_varstring*>(
						field)->length_bytes;

				col_len -= length_bytes;

				if (length_bytes == 2) {
					field_type |= DATA_LONG_TRUE_VARCHAR;
				}

			}

			if (dict_col_name_is_reserved(field->field_name.str)) {
				dict_mem_table_free(ctx->new_table);
				ctx->new_table = ctx->old_table;
				my_error(ER_WRONG_COLUMN_NAME, MYF(0),
					 field->field_name.str);
				goto new_clustered_failed;
			}

			if (is_virtual) {
				dict_mem_table_add_v_col(
					ctx->new_table, ctx->heap,
					field->field_name.str,
					col_type,
					dtype_form_prtype(
						field_type, charset_no)
					| DATA_VIRTUAL,
					col_len, i, 0);
			} else {
				dict_mem_table_add_col(
					ctx->new_table, ctx->heap,
					field->field_name.str,
					col_type,
					dtype_form_prtype(
						field_type, charset_no),
					col_len);
			}
		}

		if (n_v_cols) {
			for (uint i = 0; i < altered_table->s->fields; i++) {
				dict_v_col_t*	v_col;
				const Field*	field = altered_table->field[i];

				if (!innobase_is_v_fld(field)) {
					continue;
				}
				v_col = dict_table_get_nth_v_col(
					ctx->new_table, z);
				z++;
				innodb_base_col_setup(
					ctx->new_table, field, v_col);
			}
		}

		if (add_fts_doc_id) {
			fts_add_doc_id_column(ctx->new_table, ctx->heap);
			ctx->new_table->fts->doc_col = fts_doc_id_col;
			ut_ad(fts_doc_id_col
			      == altered_table->s->fields - n_v_cols);
		} else if (ctx->new_table->fts) {
			ctx->new_table->fts->doc_col = fts_doc_id_col;
		}

		dict_table_add_system_columns(ctx->new_table, ctx->heap);

		if (ha_alter_info->handler_flags & INNOBASE_DEFAULTS) {
			defaults = dtuple_create_with_vcol(
				ctx->heap,
				dict_table_get_n_cols(ctx->new_table),
				dict_table_get_n_v_cols(ctx->new_table));

			dict_table_copy_types(defaults, ctx->new_table);
		} else {
			defaults = NULL;
		}

		ctx->col_map = innobase_build_col_map(
			ha_alter_info, altered_table, old_table,
			ctx->new_table, user_table, defaults, ctx->heap);
		ctx->defaults = defaults;
	} else {
		DBUG_ASSERT(!innobase_need_rebuild(ha_alter_info, old_table));
		DBUG_ASSERT(old_table->s->primary_key
			    == altered_table->s->primary_key);

		for (dict_index_t* index
			     = dict_table_get_first_index(user_table);
		     index != NULL;
		     index = dict_table_get_next_index(index)) {
			if (!index->to_be_dropped && index->is_corrupted()) {
				my_error(ER_CHECK_NO_SUCH_TABLE, MYF(0));
				goto error_handled;
			}
		}

		for (dict_index_t* index
			     = dict_table_get_first_index(user_table);
		     index != NULL;
		     index = dict_table_get_next_index(index)) {
			if (!index->to_be_dropped && index->is_corrupted()) {
				my_error(ER_CHECK_NO_SUCH_TABLE, MYF(0));
				goto error_handled;
			}
		}

		if (!ctx->new_table->fts
		    && innobase_fulltext_exist(altered_table)) {
			ctx->new_table->fts = fts_create(
				ctx->new_table);
			ctx->new_table->fts->doc_col = fts_doc_id_col;
		}

		/* Check if we need to update mtypes of legacy GIS columns.
		This check is only needed when we don't have to rebuild
		the table, since rebuild would update all mtypes for GIS
		columns */
		error = innobase_check_gis_columns(
			ha_alter_info, ctx->new_table, ctx->trx);
		if (error != DB_SUCCESS) {
			ut_ad(error == DB_ERROR);
			error = DB_UNSUPPORTED;
			goto error_handling;
		}
	}

	ut_ad(new_clustered == ctx->need_rebuild());

	/* Create the index metadata. */
	for (ulint a = 0; a < ctx->num_to_add_index; a++) {
		if (index_defs[a].ind_type & DICT_VIRTUAL
		    && ctx->num_to_drop_vcol > 0 && !new_clustered) {
			innodb_v_adjust_idx_col(ha_alter_info, old_table,
						ctx->num_to_drop_vcol,
						&index_defs[a]);
		}

		ctx->add_index[a] = row_merge_create_index(
			ctx->new_table, &index_defs[a], add_v);

		add_key_nums[a] = index_defs[a].key_number;

		DBUG_ASSERT(ctx->add_index[a]->is_committed()
			    == !!new_clustered);
	}

	if (ctx->need_rebuild() && user_table->supports_instant()) {
		if (!instant_alter_column_possible(ha_alter_info, old_table)) {
			goto not_instant_add_column;
		}

		for (uint i = uint(ctx->old_table->n_cols) - DATA_N_SYS_COLS;
		     i--; ) {
			if (ctx->col_map[i] != i) {
				goto not_instant_add_column;
			}
		}

		DBUG_ASSERT(ctx->new_table->n_cols > ctx->old_table->n_cols);

		for (uint a = 0; a < ctx->num_to_add_index; a++) {
			ctx->add_index[a]->table = ctx->new_table;
			ctx->add_index[a] = dict_index_add_to_cache(
				ctx->add_index[a], FIL_NULL, false,
				&error, add_v);
			ut_a(error == DB_SUCCESS);
		}
		DBUG_ASSERT(ha_alter_info->key_count
			    /* hidden GEN_CLUST_INDEX in InnoDB */
			    + dict_index_is_auto_gen_clust(
				    dict_table_get_first_index(ctx->new_table))
			    /* hidden FTS_DOC_ID_INDEX in InnoDB */
			    + (ctx->old_table->fts_doc_id_index
			       && innobase_fts_check_doc_id_index_in_def(
				       altered_table->s->keys,
				       altered_table->key_info)
			       != FTS_EXIST_DOC_ID_INDEX)
			    == ctx->num_to_add_index);
		ctx->num_to_add_index = 0;
		ctx->add_index = NULL;

		uint i = 0; // index of stored columns ctx->new_table->cols[]
		Field **af = altered_table->field;

		List_iterator_fast<Create_field> cf_it(
			ha_alter_info->alter_info->create_list);

		while (const Create_field* new_field = cf_it++) {
			DBUG_ASSERT(!new_field->field
				    || std::find(old_table->field,
						 old_table->field
						 + old_table->s->fields,
						 new_field->field) !=
				    old_table->field + old_table->s->fields);
			DBUG_ASSERT(new_field->field
				    || !strcmp(new_field->field_name.str,
					       (*af)->field_name.str));

			if (!(*af)->stored_in_db()) {
				af++;
				continue;
			}

			dict_col_t* col = dict_table_get_nth_col(
				ctx->new_table, i);
			DBUG_ASSERT(!strcmp((*af)->field_name.str,
				    dict_table_get_col_name(ctx->new_table,
							    i)));
			DBUG_ASSERT(!col->is_instant());

			if (new_field->field) {
				ut_d(const dict_col_t* old_col
				     = dict_table_get_nth_col(user_table, i));
				ut_d(const dict_index_t* index
				     = user_table->indexes.start);
				DBUG_SLOW_ASSERT(col->mtype == old_col->mtype);
				ut_ad(col->prtype == old_col->prtype
				      || col->prtype
				      == (old_col->prtype & ~DATA_VERSIONED));
				DBUG_SLOW_ASSERT(col->mbminlen
					    == old_col->mbminlen);
				DBUG_SLOW_ASSERT(col->mbmaxlen
					    == old_col->mbmaxlen);
				DBUG_SLOW_ASSERT(col->len >= old_col->len);
				DBUG_SLOW_ASSERT(old_col->is_instant()
					    == (dict_col_get_clust_pos(
							old_col, index)
						>= index->n_core_fields));
			} else if ((*af)->is_real_null()) {
				/* DEFAULT NULL */
				col->def_val.len = UNIV_SQL_NULL;
			} else {
				switch ((*af)->type()) {
				case MYSQL_TYPE_VARCHAR:
					col->def_val.len = reinterpret_cast
						<const Field_varstring*>
						((*af))->get_length();
					col->def_val.data = reinterpret_cast
						<const Field_varstring*>
						((*af))->get_data();
					break;
				case MYSQL_TYPE_GEOMETRY:
				case MYSQL_TYPE_TINY_BLOB:
				case MYSQL_TYPE_MEDIUM_BLOB:
				case MYSQL_TYPE_BLOB:
				case MYSQL_TYPE_LONG_BLOB:
					col->def_val.len = reinterpret_cast
						<const Field_blob*>
						((*af))->get_length();
					col->def_val.data = reinterpret_cast
						<const Field_blob*>
						((*af))->get_ptr();
					break;
				default:
					dfield_t d;
					dict_col_copy_type(col, &d.type);
					ulint len = (*af)->pack_length();
					DBUG_ASSERT(len <= 8
						    || d.type.mtype
						    != DATA_INT);
					row_mysql_store_col_in_innobase_format(
						&d,
						d.type.mtype == DATA_INT
						? static_cast<byte*>(
							mem_heap_alloc(
								ctx->heap,
								len))
						: NULL,
						true, (*af)->ptr, len,
						dict_table_is_comp(
							user_table));
					col->def_val.len = d.len;
					col->def_val.data = d.data;
				}
			}

			i++;
			af++;
		}

		DBUG_ASSERT(af == altered_table->field
			    + altered_table->s->fields);
		/* There might exist a hidden FTS_DOC_ID column for
		FULLTEXT INDEX. If it exists, the columns should have
		been implicitly added by ADD FULLTEXT INDEX together
		with instant ADD COLUMN. (If a hidden FTS_DOC_ID pre-existed,
		then the ctx->col_map[] check should have prevented
		adding visible user columns after that.) */
		DBUG_ASSERT(DATA_N_SYS_COLS + i == ctx->new_table->n_cols
			    || (1 + DATA_N_SYS_COLS + i
				== ctx->new_table->n_cols
				&& !strcmp(dict_table_get_col_name(
						   ctx->new_table, i),
				   FTS_DOC_ID_COL_NAME)));

		ctx->prepare_instant();
	}

<<<<<<< HEAD
	if (ctx->need_rebuild()) {
not_instant_add_column:
		DBUG_ASSERT(ctx->need_rebuild());
		DBUG_ASSERT(!ctx->is_instant());
		DBUG_ASSERT(num_fts_index <= 1);
		DBUG_ASSERT(!ctx->online || num_fts_index == 0);
		DBUG_ASSERT(!ctx->online
			    || ctx->add_autoinc == ULINT_UNDEFINED);
		DBUG_ASSERT(!ctx->online
			    || !innobase_need_rebuild(ha_alter_info, old_table)
			    || !innobase_fulltext_exist(altered_table));

		uint32_t		key_id	= FIL_DEFAULT_ENCRYPTION_KEY;
		fil_encryption_t	mode	= FIL_ENCRYPTION_DEFAULT;

		if (fil_space_t* s = user_table->space) {
			if (const fil_space_crypt_t* c = s->crypt_data) {
				key_id = c->key_id;
				mode = c->encryption;
			}
		}

		if (ha_alter_info->handler_flags & ALTER_OPTIONS) {
			const ha_table_option_struct& alt_opt=
				*ha_alter_info->create_info->option_struct;
			const ha_table_option_struct& opt=
				*old_table->s->option_struct;
			if (alt_opt.encryption != opt.encryption
			    || alt_opt.encryption_key_id
			    != opt.encryption_key_id) {
				key_id = uint32_t(alt_opt.encryption_key_id);
				mode = fil_encryption_t(alt_opt.encryption);
			}
		}
=======
	for (ulint a = 0; a < ctx->num_to_add_index; a++) {
		if (index_defs[a].ind_type & DICT_VIRTUAL
		    && ctx->num_to_drop_vcol > 0 && !new_clustered) {
			innodb_v_adjust_idx_col(ha_alter_info, old_table,
						ctx->num_to_drop_vcol,
						&index_defs[a]);
		}

		DBUG_EXECUTE_IF(
			"create_index_metadata_fail",
			if (a + 1 == ctx->num_to_add_index) {
				ctx->trx->error_state = DB_OUT_OF_FILE_SPACE;
				ctx->add_index[a] = NULL;
				goto index_created;
			});
		ctx->add_index[a] = row_merge_create_index(
			ctx->trx, ctx->new_table, &index_defs[a], add_v);
#ifndef DBUG_OFF
index_created:
#endif
		add_key_nums[a] = index_defs[a].key_number;
>>>>>>> bf71d263

		if (dict_table_get_low(ctx->new_table->name.m_name)) {
			my_error(ER_TABLE_EXISTS_ERROR, MYF(0),
				 ctx->new_table->name.m_name);
			goto new_clustered_failed;
		}

		/* Create the table. */
		trx_set_dict_operation(ctx->trx, TRX_DICT_OP_TABLE);

		error = row_create_table_for_mysql(
			ctx->new_table, ctx->trx, mode, key_id);

		switch (error) {
			dict_table_t*	temp_table;
		case DB_SUCCESS:
			/* We need to bump up the table ref count and
			before we can use it we need to open the
			table. The new_table must be in the data
			dictionary cache, because we are still holding
			the dict_sys->mutex. */
			ut_ad(mutex_own(&dict_sys->mutex));
			temp_table = dict_table_open_on_name(
				ctx->new_table->name.m_name, TRUE, FALSE,
				DICT_ERR_IGNORE_NONE);
			ut_a(ctx->new_table == temp_table);
			/* n_ref_count must be 1, because purge cannot
			be executing on this very table as we are
			holding dict_operation_lock X-latch. */
			DBUG_ASSERT(ctx->new_table->get_ref_count() == 1);
			DBUG_ASSERT(ctx->new_table->id != 0);
			DBUG_ASSERT(ctx->new_table->id == ctx->trx->table_id);
			break;
		case DB_TABLESPACE_EXISTS:
			my_error(ER_TABLESPACE_EXISTS, MYF(0),
				 altered_table->s->table_name.str);
			goto new_table_failed;
		case DB_DUPLICATE_KEY:
			my_error(HA_ERR_TABLE_EXIST, MYF(0),
				 altered_table->s->table_name.str);
			goto new_table_failed;
		case DB_UNSUPPORTED:
			my_error(ER_UNSUPPORTED_EXTENSION, MYF(0),
				 altered_table->s->table_name.str);
			goto new_table_failed;
		default:
			my_error_innodb(error, table_name, flags);
new_table_failed:
			DBUG_ASSERT(ctx->trx != ctx->prebuilt->trx);
			ctx->new_table = NULL;
			goto new_clustered_failed;
		}

		for (ulint a = 0; a < ctx->num_to_add_index; a++) {
			dict_index_t*& index = ctx->add_index[a];
			const bool has_new_v_col = index->has_new_v_col;
			index = create_index_dict(ctx->trx, index, add_v);
			if (!index) {
				error = ctx->trx->error_state;
				ut_ad(error != DB_SUCCESS);
				while (++a < ctx->num_to_add_index) {
					dict_mem_index_free(ctx->add_index[a]);
				}
				goto error_handling;
			}

			index->parser = index_defs[a].parser;
			index->has_new_v_col = has_new_v_col;
			/* Note the id of the transaction that created this
			index, we use it to restrict readers from accessing
			this index, to ensure read consistency. */
			ut_ad(index->trx_id == ctx->trx->id);

			if (index->type & DICT_FTS) {
				DBUG_ASSERT(num_fts_index == 1);
				DBUG_ASSERT(!fts_index);
				DBUG_ASSERT(index->type == DICT_FTS);
				fts_index = ctx->add_index[a];
			}
		}

		dict_index_t*	clust_index = dict_table_get_first_index(
			user_table);
		dict_index_t*	new_clust_index = dict_table_get_first_index(
			ctx->new_table);
		ctx->skip_pk_sort = innobase_pk_order_preserved(
			ctx->col_map, clust_index, new_clust_index);

		DBUG_EXECUTE_IF("innodb_alter_table_pk_assert_no_sort",
			DBUG_ASSERT(ctx->skip_pk_sort););

		ut_ad(!new_clust_index->is_instant());
		/* row_merge_build_index() depends on the correct value */
		ut_ad(new_clust_index->n_core_null_bytes
		      == UT_BITS_IN_BYTES(new_clust_index->n_nullable));

		DBUG_ASSERT(!ctx->new_table->persistent_autoinc);
		if (const Field* ai = altered_table->found_next_number_field) {
			const unsigned	col_no = innodb_col_no(ai);

			ctx->new_table->persistent_autoinc = 1
				+ dict_table_get_nth_col_pos(
					ctx->new_table, col_no, NULL);

			/* Initialize the AUTO_INCREMENT sequence
			to the rebuilt table from the old one. */
			if (!old_table->found_next_number_field
			    || !user_table->space) {
			} else if (ib_uint64_t autoinc
				   = btr_read_autoinc(clust_index)) {
				btr_write_autoinc(new_clust_index, autoinc);
			}
		}

		if (ctx->online) {
			/* Allocate a log for online table rebuild. */
			rw_lock_x_lock(&clust_index->lock);
			bool ok = row_log_allocate(
				ctx->prebuilt->trx,
				clust_index, ctx->new_table,
				!(ha_alter_info->handler_flags
				  & ALTER_ADD_PK_INDEX),
				ctx->defaults, ctx->col_map, path,
				old_table,
				ctx->allow_not_null);
			rw_lock_x_unlock(&clust_index->lock);

			if (!ok) {
				error = DB_OUT_OF_MEMORY;
				goto error_handling;
			}
		}
	} else if (ctx->num_to_add_index) {
		ut_ad(!ctx->is_instant());
		ctx->trx->table_id = user_table->id;

		for (ulint a = 0; a < ctx->num_to_add_index; a++) {
			dict_index_t* index = ctx->add_index[a];
			const bool has_new_v_col = index->has_new_v_col;
			index = create_index_dict(ctx->trx, index, add_v);
			if (!index) {
				error = ctx->trx->error_state;
				ut_ad(error != DB_SUCCESS);
error_handling_drop_uncached:
				do {
					dict_mem_index_free(ctx->add_index[a]);
				} while (++a < ctx->num_to_add_index);
				goto error_handling;
			}
			ctx->add_index[a]= index;

			index->parser = index_defs[a].parser;
			index->has_new_v_col = has_new_v_col;
			/* Note the id of the transaction that created this
			index, we use it to restrict readers from accessing
			this index, to ensure read consistency. */
			ut_ad(index->trx_id == ctx->trx->id);

			/* If ADD INDEX with LOCK=NONE has been
			requested, allocate a modification log. */
			if (index->type & DICT_FTS) {
				DBUG_ASSERT(num_fts_index == 1);
				DBUG_ASSERT(!fts_index);
				DBUG_ASSERT(index->type == DICT_FTS);
				fts_index = ctx->add_index[a];
				/* Fulltext indexes are not covered
				by a modification log. */
			} else if (!ctx->online
				   || !user_table->is_readable()
				   || !user_table->space) {
				/* No need to allocate a modification log. */
				DBUG_ASSERT(!index->online_log);
			} else {
				DBUG_EXECUTE_IF(
					"innodb_OOM_prepare_inplace_alter",
					error = DB_OUT_OF_MEMORY;
					goto error_handling_drop_uncached;);
				rw_lock_x_lock(&ctx->add_index[a]->lock);

				bool ok = row_log_allocate(
					ctx->prebuilt->trx,
					index,
					NULL, true, NULL, NULL,
					path, old_table,
					ctx->allow_not_null);

				rw_lock_x_unlock(&index->lock);

				if (!ok) {
					error = DB_OUT_OF_MEMORY;
					goto error_handling_drop_uncached;
				}
			}
		}
	}

	if (ctx->online && ctx->num_to_add_index) {
		/* Assign a consistent read view for
		row_merge_read_clustered_index(). */
		ctx->prebuilt->trx->read_view.open(ctx->prebuilt->trx);
	}

	if (fts_index) {
		/* Ensure that the dictionary operation mode will
		not change while creating the auxiliary tables. */
		trx_dict_op_t	op = trx_get_dict_operation(ctx->trx);

#ifdef UNIV_DEBUG
		switch (op) {
		case TRX_DICT_OP_NONE:
			break;
		case TRX_DICT_OP_TABLE:
		case TRX_DICT_OP_INDEX:
			goto op_ok;
		}
		ut_error;
op_ok:
#endif /* UNIV_DEBUG */
		ut_ad(ctx->trx->dict_operation_lock_mode == RW_X_LATCH);
		ut_ad(mutex_own(&dict_sys->mutex));
		ut_ad(rw_lock_own(dict_operation_lock, RW_LOCK_X));

		DICT_TF2_FLAG_SET(ctx->new_table, DICT_TF2_FTS);
		if (ctx->need_rebuild()) {
			/* For !ctx->need_rebuild(), this will be set at
			commit_cache_norebuild(). */
			ctx->new_table->fts_doc_id_index
				= dict_table_get_index_on_name(
					ctx->new_table, FTS_DOC_ID_INDEX_NAME);
			DBUG_ASSERT(ctx->new_table->fts_doc_id_index != NULL);
		}

		error = fts_create_index_tables(ctx->trx, fts_index,
						ctx->new_table->id);

		DBUG_EXECUTE_IF("innodb_test_fail_after_fts_index_table",
				error = DB_LOCK_WAIT_TIMEOUT;
				goto error_handling;);

		if (error != DB_SUCCESS) {
			goto error_handling;
		}

		trx_commit(ctx->trx);
		trx_start_for_ddl(ctx->trx, op);

		if (!ctx->new_table->fts
		    || ib_vector_size(ctx->new_table->fts->indexes) == 0) {
			error = fts_create_common_tables(
				ctx->trx, ctx->new_table, true);

			DBUG_EXECUTE_IF(
				"innodb_test_fail_after_fts_common_table",
				error = DB_LOCK_WAIT_TIMEOUT;);

			if (error != DB_SUCCESS) {
				goto error_handling;
			}

			ctx->new_table->fts->fts_status
				|= TABLE_DICT_LOCKED;

			error = innobase_fts_load_stopword(
				ctx->new_table, ctx->trx,
				ctx->prebuilt->trx->mysql_thd)
				? DB_SUCCESS : DB_ERROR;
			ctx->new_table->fts->fts_status
				&= ulint(~TABLE_DICT_LOCKED);

			if (error != DB_SUCCESS) {
				goto error_handling;
			}
		}

		ut_ad(trx_get_dict_operation(ctx->trx) == op);
	}

	DBUG_ASSERT(error == DB_SUCCESS);

	/* Commit the data dictionary transaction in order to release
	the table locks on the system tables.  This means that if
	MySQL crashes while creating a new primary key inside
	row_merge_build_indexes(), ctx->new_table will not be dropped
	by trx_rollback_active().  It will have to be recovered or
	dropped by the database administrator. */
	trx_commit_for_mysql(ctx->trx);

	row_mysql_unlock_data_dictionary(ctx->trx);
	dict_locked = false;

	ut_a(ctx->trx->lock.n_active_thrs == 0);

error_handling:
	/* After an error, remove all those index definitions from the
	dictionary which were defined. */

	switch (error) {
	case DB_SUCCESS:
		ut_a(!dict_locked);

		ut_d(mutex_enter(&dict_sys->mutex));
		ut_d(dict_table_check_for_dup_indexes(
			     user_table, CHECK_PARTIAL_OK));
		ut_d(mutex_exit(&dict_sys->mutex));
		DBUG_RETURN(false);
	case DB_TABLESPACE_EXISTS:
		my_error(ER_TABLESPACE_EXISTS, MYF(0), "(unknown)");
		break;
	case DB_DUPLICATE_KEY:
		my_error(ER_DUP_KEY, MYF(0), "SYS_INDEXES");
		break;
	case DB_UNSUPPORTED:
		my_error(ER_TABLE_CANT_HANDLE_SPKEYS, MYF(0), "SYS_COLUMNS");
		break;
	default:
		my_error_innodb(error, table_name, user_table->flags);
	}

error_handled:

	ctx->prebuilt->trx->error_info = NULL;

	if (!ctx->trx) {
		goto err_exit;
	}

	ctx->trx->error_state = DB_SUCCESS;

	if (!dict_locked) {
		row_mysql_lock_data_dictionary(ctx->trx);
	}

	if (new_clustered) {
		if (ctx->need_rebuild()) {

			if (DICT_TF2_FLAG_IS_SET(
				    ctx->new_table, DICT_TF2_FTS)) {
				innobase_drop_fts_index_table(
					ctx->new_table, ctx->trx);
			}

			dict_table_close_and_drop(ctx->trx, ctx->new_table);

			/* Free the log for online table rebuild, if
			one was allocated. */

			dict_index_t* clust_index = dict_table_get_first_index(
				user_table);

			rw_lock_x_lock(&clust_index->lock);

			if (clust_index->online_log) {
				ut_ad(ctx->online);
				row_log_abort_sec(clust_index);
				clust_index->online_status
					= ONLINE_INDEX_COMPLETE;
			}

			rw_lock_x_unlock(&clust_index->lock);
		}

		trx_commit_for_mysql(ctx->trx);
		/* n_ref_count must be 1, because purge cannot
		be executing on this very table as we are
		holding dict_operation_lock X-latch. */
		DBUG_ASSERT(user_table->get_ref_count() == 1 || ctx->online);

		online_retry_drop_indexes_with_trx(user_table, ctx->trx);
	} else {
		ut_ad(!ctx->need_rebuild());
		row_merge_drop_indexes(ctx->trx, user_table, TRUE);
		trx_commit_for_mysql(ctx->trx);
	}

	ut_d(dict_table_check_for_dup_indexes(user_table, CHECK_ALL_COMPLETE));
	ut_ad(!user_table->drop_aborted);

err_exit:
	/* Clear the to_be_dropped flag in the data dictionary cache. */
	for (ulint i = 0; i < ctx->num_to_drop_index; i++) {
		DBUG_ASSERT(ctx->drop_index[i]->is_committed());
		DBUG_ASSERT(ctx->drop_index[i]->to_be_dropped);
		ctx->drop_index[i]->to_be_dropped = 0;
	}

	if (ctx->trx) {
		row_mysql_unlock_data_dictionary(ctx->trx);

		trx_free(ctx->trx);
	}
	trx_commit_for_mysql(ctx->prebuilt->trx);

	delete ctx;
	ha_alter_info->handler_ctx = NULL;

	DBUG_RETURN(true);
}

/* Check whether an index is needed for the foreign key constraint.
If so, if it is dropped, is there an equivalent index can play its role.
@return true if the index is needed and can't be dropped */
static MY_ATTRIBUTE((nonnull(1,2,3,5), warn_unused_result))
bool
innobase_check_foreign_key_index(
/*=============================*/
	Alter_inplace_info*	ha_alter_info,	/*!< in: Structure describing
						changes to be done by ALTER
						TABLE */
	dict_index_t*		index,		/*!< in: index to check */
	dict_table_t*		indexed_table,	/*!< in: table that owns the
						foreign keys */
	const char**		col_names,	/*!< in: column names, or NULL
						for indexed_table->col_names */
	trx_t*			trx,		/*!< in/out: transaction */
	dict_foreign_t**	drop_fk,	/*!< in: Foreign key constraints
						to drop */
	ulint			n_drop_fk)	/*!< in: Number of foreign keys
						to drop */
{
	const dict_foreign_set*	fks = &indexed_table->referenced_set;

	/* Check for all FK references from other tables to the index. */
	for (dict_foreign_set::const_iterator it = fks->begin();
	     it != fks->end(); ++it) {

		dict_foreign_t*	foreign = *it;
		if (foreign->referenced_index != index) {
			continue;
		}
		ut_ad(indexed_table == foreign->referenced_table);

		if (NULL == dict_foreign_find_index(
			    indexed_table, col_names,
			    foreign->referenced_col_names,
			    foreign->n_fields, index,
			    /*check_charsets=*/TRUE,
			    /*check_null=*/FALSE,
			    NULL, NULL, NULL)
		    && NULL == innobase_find_equiv_index(
			    foreign->referenced_col_names,
			    foreign->n_fields,
			    ha_alter_info->key_info_buffer,
			    ha_alter_info->index_add_buffer,
			    ha_alter_info->index_add_count)) {

			/* Index cannot be dropped. */
			trx->error_info = index;
			return(true);
		}
	}

	fks = &indexed_table->foreign_set;

	/* Check for all FK references in current table using the index. */
	for (dict_foreign_set::const_iterator it = fks->begin();
	     it != fks->end(); ++it) {

		dict_foreign_t*	foreign = *it;
		if (foreign->foreign_index != index) {
			continue;
		}

		ut_ad(indexed_table == foreign->foreign_table);

		if (!innobase_dropping_foreign(
			    foreign, drop_fk, n_drop_fk)
		    && NULL == dict_foreign_find_index(
			    indexed_table, col_names,
			    foreign->foreign_col_names,
			    foreign->n_fields, index,
			    /*check_charsets=*/TRUE,
			    /*check_null=*/FALSE,
			    NULL, NULL, NULL)
		    && NULL == innobase_find_equiv_index(
			    foreign->foreign_col_names,
			    foreign->n_fields,
			    ha_alter_info->key_info_buffer,
			    ha_alter_info->index_add_buffer,
			    ha_alter_info->index_add_count)) {

			/* Index cannot be dropped. */
			trx->error_info = index;
			return(true);
		}
	}

	return(false);
}

#ifdef MYSQL_RENAME_INDEX
/**
Rename a given index in the InnoDB data dictionary.

@param index index to rename
@param new_name new name of the index
@param[in,out] trx dict transaction to use, not going to be committed here

@retval true Failure
@retval false Success */
static MY_ATTRIBUTE((warn_unused_result))
bool
rename_index_in_data_dictionary(
/*============================*/
	const dict_index_t*	index,
	const char*		new_name,
	trx_t*			trx)
{
	DBUG_ENTER("rename_index_in_data_dictionary");

	ut_ad(mutex_own(&dict_sys->mutex));
	ut_ad(rw_lock_own(dict_operation_lock, RW_LOCK_X));
	ut_ad(trx->dict_operation_lock_mode == RW_X_LATCH);

	pars_info_t*	pinfo;
	dberr_t		err;

	pinfo = pars_info_create();

	pars_info_add_ull_literal(pinfo, "table_id", index->table->id);
	pars_info_add_ull_literal(pinfo, "index_id", index->id);
	pars_info_add_str_literal(pinfo, "new_name", new_name);

	trx->op_info = "Renaming an index in SYS_INDEXES";

	DBUG_EXECUTE_IF(
		"ib_rename_index_fail1",
		DBUG_SET("+d,innodb_report_deadlock");
	);

	err = que_eval_sql(
		pinfo,
		"PROCEDURE RENAME_INDEX_IN_SYS_INDEXES () IS\n"
		"BEGIN\n"
		"UPDATE SYS_INDEXES SET\n"
		"NAME = :new_name\n"
		"WHERE\n"
		"ID = :index_id AND\n"
		"TABLE_ID = :table_id;\n"
		"END;\n",
		FALSE, trx); /* pinfo is freed by que_eval_sql() */

	DBUG_EXECUTE_IF(
		"ib_rename_index_fail1",
		DBUG_SET("-d,innodb_report_deadlock");
	);

	trx->op_info = "";

	if (err != DB_SUCCESS) {
		my_error_innodb(err, index->table->name.m_name, 0);
		DBUG_RETURN(true);
	}

	DBUG_RETURN(false);
}

/**
Rename all indexes in data dictionary of a given table that are
specified in ha_alter_info.

@param ctx alter context, used to fetch the list of indexes to
rename
@param ha_alter_info fetch the new names from here
@param[in,out] trx dict transaction to use, not going to be committed here

@retval true Failure
@retval false Success */
static MY_ATTRIBUTE((warn_unused_result))
bool
rename_indexes_in_data_dictionary(
/*==============================*/
	const ha_innobase_inplace_ctx*	ctx,
	const Alter_inplace_info*	ha_alter_info,
	trx_t*				trx)
{
	DBUG_ENTER("rename_indexes_in_data_dictionary");

	ut_ad(ctx->num_to_rename == ha_alter_info->index_rename_count);

	for (ulint i = 0; i < ctx->num_to_rename; i++) {

		KEY_PAIR*	pair = &ha_alter_info->index_rename_buffer[i];
		dict_index_t*	index;

		index = ctx->rename[i];

		ut_ad(strcmp(index->name, pair->old_key->name) == 0);

		if (rename_index_in_data_dictionary(index,
						    pair->new_key->name,
						    trx)) {
			/* failed */
			DBUG_RETURN(true);
		}
	}

	DBUG_RETURN(false);
}

/**
Rename a given index in the InnoDB data dictionary cache.

@param[in,out] index index to rename
@param new_name new index name
*/
static
void
rename_index_in_cache(
/*==================*/
	dict_index_t*	index,
	const char*	new_name)
{
	DBUG_ENTER("rename_index_in_cache");

	ut_ad(mutex_own(&dict_sys->mutex));
	ut_ad(rw_lock_own(dict_operation_lock, RW_LOCK_X));

	size_t	old_name_len = strlen(index->name);
	size_t	new_name_len = strlen(new_name);

	if (old_name_len >= new_name_len) {
		/* reuse the old buffer for the name if it is large enough */
		memcpy(const_cast<char*>(index->name()), new_name,
		       new_name_len + 1);
	} else {
		/* Free the old chunk of memory if it is at the topmost
		place in the heap, otherwise the old chunk will be freed
		when the index is evicted from the cache. This code will
		kick-in in a repeated ALTER sequences where the old name is
		alternately longer/shorter than the new name:
		1. ALTER TABLE t RENAME INDEX a TO aa;
		2. ALTER TABLE t RENAME INDEX aa TO a;
		3. go to 1. */
		index->name = mem_heap_strdup_replace(
			index->heap,
			/* Presumed topmost element of the heap: */
			index->name, old_name_len + 1,
			new_name);
	}

	DBUG_VOID_RETURN;
}

/**
Rename all indexes in data dictionary cache of a given table that are
specified in ha_alter_info.

@param ctx alter context, used to fetch the list of indexes to rename
@param ha_alter_info fetch the new names from here
*/
static
void
rename_indexes_in_cache(
/*====================*/
	const ha_innobase_inplace_ctx*	ctx,
	const Alter_inplace_info*	ha_alter_info)
{
	DBUG_ENTER("rename_indexes_in_cache");

	ut_ad(ctx->num_to_rename == ha_alter_info->index_rename_count);

	for (ulint i = 0; i < ctx->num_to_rename; i++) {
		KEY_PAIR*	pair = &ha_alter_info->index_rename_buffer[i];
		dict_index_t*	index;

		index = ctx->rename[i];

		ut_ad(strcmp(index->name, pair->old_key->name) == 0);

		rename_index_in_cache(index, pair->new_key->name);
	}

	DBUG_VOID_RETURN;
}
#endif /* MYSQL_RENAME_INDEX */

/** Fill the stored column information in s_cols list.
@param[in]	altered_table	mysql table object
@param[in]	table		innodb table object
@param[out]	s_cols		list of stored column
@param[out]	s_heap		heap for storing stored
column information. */
static
void
alter_fill_stored_column(
	const TABLE*		altered_table,
	dict_table_t*		table,
	dict_s_col_list**	s_cols,
	mem_heap_t**		s_heap)
{
	ulint	n_cols = altered_table->s->fields;
	ulint	stored_col_no = 0;

	for (ulint i = 0; i < n_cols; i++) {
		Field* field = altered_table->field[i];
		dict_s_col_t	s_col;

		if (!innobase_is_v_fld(field)) {
			stored_col_no++;
		}

		if (!innobase_is_s_fld(field)) {
			continue;
		}

		ulint	num_base = 0;
		dict_col_t*	col = dict_table_get_nth_col(table,
							     stored_col_no);

		s_col.m_col = col;
		s_col.s_pos = i;

		if (*s_cols == NULL) {
			*s_cols = UT_NEW_NOKEY(dict_s_col_list());
			*s_heap = mem_heap_create(1000);
		}

		if (num_base != 0) {
			s_col.base_col = static_cast<dict_col_t**>(mem_heap_zalloc(
						*s_heap, num_base * sizeof(dict_col_t*)));
		} else {
			s_col.base_col = NULL;
		}

		s_col.num_base = num_base;
		innodb_base_col_setup_for_stored(table, field, &s_col);
		(*s_cols)->push_back(s_col);
	}
}


/** Allows InnoDB to update internal structures with concurrent
writes blocked (provided that check_if_supported_inplace_alter()
did not return HA_ALTER_INPLACE_NO_LOCK).
This will be invoked before inplace_alter_table().

@param altered_table TABLE object for new version of table.
@param ha_alter_info Structure describing changes to be done
by ALTER TABLE and holding data used during in-place alter.

@retval true Failure
@retval false Success
*/

bool
ha_innobase::prepare_inplace_alter_table(
/*=====================================*/
	TABLE*			altered_table,
	Alter_inplace_info*	ha_alter_info)
{
	dict_index_t**	drop_index;	/*!< Index to be dropped */
	ulint		n_drop_index;	/*!< Number of indexes to drop */
	dict_index_t**	rename_index;	/*!< Indexes to be dropped */
	ulint		n_rename_index;	/*!< Number of indexes to rename */
	dict_foreign_t**drop_fk;	/*!< Foreign key constraints to drop */
	ulint		n_drop_fk;	/*!< Number of foreign keys to drop */
	dict_foreign_t**add_fk = NULL;	/*!< Foreign key constraints to drop */
	ulint		n_add_fk;	/*!< Number of foreign keys to drop */
	dict_table_t*	indexed_table;	/*!< Table where indexes are created */
	mem_heap_t*	heap;
	const char**	col_names;
	int		error;
	ulint		max_col_len;
	ulint		add_autoinc_col_no	= ULINT_UNDEFINED;
	ulonglong	autoinc_col_max_value	= 0;
	ulint		fts_doc_col_no		= ULINT_UNDEFINED;
	bool		add_fts_doc_id		= false;
	bool		add_fts_doc_id_idx	= false;
	bool		add_fts_idx		= false;
	dict_s_col_list*s_cols			= NULL;
	mem_heap_t*	s_heap			= NULL;

	DBUG_ENTER("prepare_inplace_alter_table");
	DBUG_ASSERT(!ha_alter_info->handler_ctx);
	DBUG_ASSERT(ha_alter_info->create_info);
	DBUG_ASSERT(!srv_read_only_mode);

	/* Init online ddl status variables */
	onlineddl_rowlog_rows = 0;
	onlineddl_rowlog_pct_used = 0;
	onlineddl_pct_progress = 0;

	MONITOR_ATOMIC_INC(MONITOR_PENDING_ALTER_TABLE);

#ifdef UNIV_DEBUG
	for (dict_index_t* index = dict_table_get_first_index(m_prebuilt->table);
	     index;
	     index = dict_table_get_next_index(index)) {
		ut_ad(!index->to_be_dropped);
	}
#endif /* UNIV_DEBUG */

	ut_d(mutex_enter(&dict_sys->mutex));
	ut_d(dict_table_check_for_dup_indexes(
		     m_prebuilt->table, CHECK_ABORTED_OK));
	ut_d(mutex_exit(&dict_sys->mutex));

	if (!(ha_alter_info->handler_flags & ~INNOBASE_INPLACE_IGNORE)) {
		/* Nothing to do */
		DBUG_ASSERT(m_prebuilt->trx->dict_operation_lock_mode == 0);
		if (ha_alter_info->handler_flags & ~INNOBASE_INPLACE_IGNORE) {

			online_retry_drop_indexes(
				m_prebuilt->table, m_user_thd);

		}
		DBUG_RETURN(false);
	}

	indexed_table = m_prebuilt->table;

	/* ALTER TABLE will not implicitly move a table from a single-table
	tablespace to the system tablespace when innodb_file_per_table=OFF.
	But it will implicitly move a table from the system tablespace to a
	single-table tablespace if innodb_file_per_table = ON. */

	create_table_info_t	info(m_user_thd,
				     altered_table,
				     ha_alter_info->create_info,
				     NULL,
				     NULL,
				     srv_file_per_table);

	info.set_tablespace_type(indexed_table->space != fil_system.sys_space);

	if (ha_alter_info->handler_flags & ALTER_ADD_NON_UNIQUE_NON_PRIM_INDEX) {
		if (info.gcols_in_fulltext_or_spatial()) {
			goto err_exit_no_heap;
		}
	}

	if (indexed_table->is_readable()) {
	} else {
		if (indexed_table->corrupted) {
			/* Handled below */
		} else {
			if (const fil_space_t* space = indexed_table->space) {
				String str;
				const char* engine= table_type();

				push_warning_printf(
					m_user_thd,
					Sql_condition::WARN_LEVEL_WARN,
					HA_ERR_DECRYPTION_FAILED,
					"Table %s in file %s is encrypted but encryption service or"
					" used key_id is not available. "
					" Can't continue reading table.",
					table_share->table_name.str,
					space->chain.start->name);

				my_error(ER_GET_ERRMSG, MYF(0), HA_ERR_DECRYPTION_FAILED, str.c_ptr(), engine);
				DBUG_RETURN(true);
			}
		}
	}

	if (indexed_table->corrupted
	    || dict_table_get_first_index(indexed_table) == NULL
	    || dict_table_get_first_index(indexed_table)->is_corrupted()) {
		/* The clustered index is corrupted. */
		my_error(ER_CHECK_NO_SUCH_TABLE, MYF(0));
		DBUG_RETURN(true);
	} else {
		const char* invalid_opt = info.create_options_are_invalid();

		/* Check engine specific table options */
		if (const char* invalid_tbopt = info.check_table_options()) {
			my_error(ER_ILLEGAL_HA_CREATE_OPTION, MYF(0),
				 table_type(), invalid_tbopt);
			goto err_exit_no_heap;
		}

		if (invalid_opt) {
			my_error(ER_ILLEGAL_HA_CREATE_OPTION, MYF(0),
				 table_type(), invalid_opt);
			goto err_exit_no_heap;
		}
	}

	/* Check if any index name is reserved. */
	if (innobase_index_name_is_reserved(
		    m_user_thd,
		    ha_alter_info->key_info_buffer,
		    ha_alter_info->key_count)) {
err_exit_no_heap:
		DBUG_ASSERT(m_prebuilt->trx->dict_operation_lock_mode == 0);
		if (ha_alter_info->handler_flags & ~INNOBASE_INPLACE_IGNORE) {

			online_retry_drop_indexes(
				m_prebuilt->table, m_user_thd);
		}
		DBUG_RETURN(true);
	}

	indexed_table = m_prebuilt->table;

	/* Check that index keys are sensible */
	error = innobase_check_index_keys(ha_alter_info, indexed_table);

	if (error) {
		goto err_exit_no_heap;
	}

	/* Prohibit renaming a column to something that the table
	already contains. */
	if (ha_alter_info->handler_flags
	    & ALTER_COLUMN_NAME) {
		List_iterator_fast<Create_field> cf_it(
			ha_alter_info->alter_info->create_list);

		for (Field** fp = table->field; *fp; fp++) {
			if (!((*fp)->flags & FIELD_IS_RENAMED)) {
				continue;
			}

			const char* name = 0;

			cf_it.rewind();
			while (Create_field* cf = cf_it++) {
				if (cf->field == *fp) {
					name = cf->field_name.str;
					goto check_if_ok_to_rename;
				}
			}

			ut_error;
check_if_ok_to_rename:
			/* Prohibit renaming a column from FTS_DOC_ID
			if full-text indexes exist. */
			if (!my_strcasecmp(system_charset_info,
					   (*fp)->field_name.str,
					   FTS_DOC_ID_COL_NAME)
			    && innobase_fulltext_exist(altered_table)) {
				my_error(ER_INNODB_FT_WRONG_DOCID_COLUMN,
					 MYF(0), name);
				goto err_exit_no_heap;
			}

			/* Prohibit renaming a column to an internal column. */
			const char*	s = m_prebuilt->table->col_names;
			unsigned j;
			/* Skip user columns.
			MySQL should have checked these already.
			We want to allow renaming of c1 to c2, c2 to c1. */
			for (j = 0; j < table->s->fields; j++) {
				if (!innobase_is_v_fld(table->field[j])) {
					s += strlen(s) + 1;
				}
			}

			for (; j < m_prebuilt->table->n_def; j++) {
				if (!my_strcasecmp(
					    system_charset_info, name, s)) {
					my_error(ER_WRONG_COLUMN_NAME, MYF(0),
						 s);
					goto err_exit_no_heap;
				}

				s += strlen(s) + 1;
			}
		}
	}

	if (!info.innobase_table_flags()) {
		goto err_exit_no_heap;
	}

	if (info.flags2() & DICT_TF2_USE_FILE_PER_TABLE) {
		/* Preserve the DATA DIRECTORY attribute, because it
		currently cannot be changed during ALTER TABLE. */
		info.flags_set(m_prebuilt->table->flags
			       & 1U << DICT_TF_POS_DATA_DIR);
	}

	max_col_len = DICT_MAX_FIELD_LEN_BY_FORMAT_FLAG(info.flags());

	/* Check each index's column length to make sure they do not
	exceed limit */
	for (ulint i = 0; i < ha_alter_info->key_count; i++) {
		const KEY* key = &ha_alter_info->key_info_buffer[i];

		if (key->flags & HA_FULLTEXT) {
			/* The column length does not matter for
			fulltext search indexes. But, UNIQUE
			fulltext indexes are not supported. */
			DBUG_ASSERT(!(key->flags & HA_NOSAME));
			DBUG_ASSERT(!(key->flags & HA_KEYFLAG_MASK
				      & ~(HA_FULLTEXT
					  | HA_PACK_KEY
					  | HA_BINARY_PACK_KEY)));
			add_fts_idx = true;
			continue;
		}

		if (innobase_check_column_length(max_col_len, key)) {
			my_error(ER_INDEX_COLUMN_TOO_LONG, MYF(0),
				 max_col_len);
			goto err_exit_no_heap;
		}
	}

	/* We won't be allowed to add fts index to a table with
	fts indexes already but without AUX_HEX_NAME set.
	This means the aux tables of the table failed to
	rename to hex format but new created aux tables
	shall be in hex format, which is contradictory. */
	if (!DICT_TF2_FLAG_IS_SET(indexed_table, DICT_TF2_FTS_AUX_HEX_NAME)
	    && indexed_table->fts != NULL && add_fts_idx) {
		my_error(ER_INNODB_FT_AUX_NOT_HEX_ID, MYF(0));
		goto err_exit_no_heap;
	}

	/* Check existing index definitions for too-long column
	prefixes as well, in case max_col_len shrunk. */
	for (const dict_index_t* index
		     = dict_table_get_first_index(indexed_table);
	     index;
	     index = dict_table_get_next_index(index)) {
		if (index->type & DICT_FTS) {
			DBUG_ASSERT(index->type == DICT_FTS
				    || (index->type & DICT_CORRUPT));

			/* We need to drop any corrupted fts indexes
			before we add a new fts index. */
			if (add_fts_idx && index->type & DICT_CORRUPT) {
				ib_errf(m_user_thd, IB_LOG_LEVEL_ERROR,
					ER_INNODB_INDEX_CORRUPT,
					"Fulltext index '%s' is corrupt. "
					"you should drop this index first.",
					index->name());

				goto err_exit_no_heap;
			}

			continue;
		}

		for (ulint i = 0; i < dict_index_get_n_fields(index); i++) {
			const dict_field_t* field
				= dict_index_get_nth_field(index, i);
			if (field->prefix_len > max_col_len) {
				my_error(ER_INDEX_COLUMN_TOO_LONG, MYF(0),
					 max_col_len);
				goto err_exit_no_heap;
			}
		}
	}

	n_drop_index = 0;
	n_drop_fk = 0;

	if (ha_alter_info->handler_flags
	    & (INNOBASE_ALTER_NOREBUILD | INNOBASE_ALTER_REBUILD
	       | INNOBASE_ALTER_INSTANT)) {
		heap = mem_heap_create(1024);

		if (ha_alter_info->handler_flags
		    & ALTER_COLUMN_NAME) {
			col_names = innobase_get_col_names(
				ha_alter_info, altered_table, table,
				indexed_table, heap);
		} else {
			col_names = NULL;
		}
	} else {
		heap = NULL;
		col_names = NULL;
	}

	if (ha_alter_info->handler_flags
	    & ALTER_DROP_FOREIGN_KEY) {
		DBUG_ASSERT(ha_alter_info->alter_info->drop_list.elements > 0);

		drop_fk = static_cast<dict_foreign_t**>(
			mem_heap_alloc(
				heap,
				ha_alter_info->alter_info->drop_list.elements
				* sizeof(dict_foreign_t*)));

		List_iterator<Alter_drop> drop_it(
			ha_alter_info->alter_info->drop_list);

		while (Alter_drop* drop = drop_it++) {
			if (drop->type != Alter_drop::FOREIGN_KEY) {
				continue;
			}

			dict_foreign_t* foreign;

			for (dict_foreign_set::iterator it
				= m_prebuilt->table->foreign_set.begin();
			     it != m_prebuilt->table->foreign_set.end();
			     ++it) {

				foreign = *it;
				const char* fid = strchr(foreign->id, '/');

				DBUG_ASSERT(fid);
				/* If no database/ prefix was present in
				the FOREIGN KEY constraint name, compare
				to the full constraint name. */
				fid = fid ? fid + 1 : foreign->id;

				if (!my_strcasecmp(system_charset_info,
						   fid, drop->name)) {
					goto found_fk;
				}
			}

			my_error(ER_CANT_DROP_FIELD_OR_KEY, MYF(0),
				drop->type_name(), drop->name);
			goto err_exit;
found_fk:
			for (ulint i = n_drop_fk; i--; ) {
				if (drop_fk[i] == foreign) {
					goto dup_fk;
				}
			}
			drop_fk[n_drop_fk++] = foreign;
dup_fk:
			continue;
		}

		DBUG_ASSERT(n_drop_fk > 0);

		DBUG_ASSERT(n_drop_fk
			    <= ha_alter_info->alter_info->drop_list.elements);
	} else {
		drop_fk = NULL;
	}

	if (ha_alter_info->index_drop_count) {
		dict_index_t*	drop_primary = NULL;

		DBUG_ASSERT(ha_alter_info->handler_flags
			    & (ALTER_DROP_NON_UNIQUE_NON_PRIM_INDEX
			       | ALTER_DROP_UNIQUE_INDEX
			       | ALTER_DROP_PK_INDEX));
		/* Check which indexes to drop. */
		drop_index = static_cast<dict_index_t**>(
			mem_heap_alloc(
				heap, (ha_alter_info->index_drop_count + 1)
				* sizeof *drop_index));

		for (uint i = 0; i < ha_alter_info->index_drop_count; i++) {
			const KEY*	key
				= ha_alter_info->index_drop_buffer[i];
			dict_index_t*	index
				= dict_table_get_index_on_name(
					indexed_table, key->name.str);

			if (!index) {
				push_warning_printf(
					m_user_thd,
					Sql_condition::WARN_LEVEL_WARN,
					HA_ERR_WRONG_INDEX,
					"InnoDB could not find key"
					" with name %s", key->name);
			} else {
				ut_ad(!index->to_be_dropped);
				if (!index->is_primary()) {
					drop_index[n_drop_index++] = index;
				} else {
					drop_primary = index;
				}
			}
		}

		/* If all FULLTEXT indexes were removed, drop an
		internal FTS_DOC_ID_INDEX as well, unless it exists in
		the table. */

		if (innobase_fulltext_exist(table)
		    && !innobase_fulltext_exist(altered_table)
		    && !DICT_TF2_FLAG_IS_SET(
			indexed_table, DICT_TF2_FTS_HAS_DOC_ID)) {
			dict_index_t*	fts_doc_index
				= indexed_table->fts_doc_id_index;
			ut_ad(fts_doc_index);

			// Add some fault tolerance for non-debug builds.
			if (fts_doc_index == NULL) {
				goto check_if_can_drop_indexes;
			}

			DBUG_ASSERT(!fts_doc_index->to_be_dropped);

			for (uint i = 0; i < table->s->keys; i++) {
				if (!my_strcasecmp(
					    system_charset_info,
					    FTS_DOC_ID_INDEX_NAME,
					    table->key_info[i].name.str)) {
					/* The index exists in the MySQL
					data dictionary. Do not drop it,
					even though it is no longer needed
					by InnoDB fulltext search. */
					goto check_if_can_drop_indexes;
				}
			}

			drop_index[n_drop_index++] = fts_doc_index;
		}

check_if_can_drop_indexes:
		/* Check if the indexes can be dropped. */

		/* Prevent a race condition between DROP INDEX and
		CREATE TABLE adding FOREIGN KEY constraints. */
		row_mysql_lock_data_dictionary(m_prebuilt->trx);

		if (!n_drop_index) {
			drop_index = NULL;
		} else {
			/* Flag all indexes that are to be dropped. */
			for (ulint i = 0; i < n_drop_index; i++) {
				ut_ad(!drop_index[i]->to_be_dropped);
				drop_index[i]->to_be_dropped = 1;
			}
		}

		if (m_prebuilt->trx->check_foreigns) {
			for (uint i = 0; i < n_drop_index; i++) {
				dict_index_t*	index = drop_index[i];

				if (innobase_check_foreign_key_index(
						ha_alter_info, index,
						indexed_table, col_names,
						m_prebuilt->trx, drop_fk, n_drop_fk)) {
					row_mysql_unlock_data_dictionary(
						m_prebuilt->trx);
					m_prebuilt->trx->error_info = index;
					print_error(HA_ERR_DROP_INDEX_FK,
						MYF(0));
					goto err_exit;
				}
			}

			/* If a primary index is dropped, need to check
			any depending foreign constraints get affected */
			if (drop_primary
				&& innobase_check_foreign_key_index(
					ha_alter_info, drop_primary,
					indexed_table, col_names,
					m_prebuilt->trx, drop_fk, n_drop_fk)) {
				row_mysql_unlock_data_dictionary(m_prebuilt->trx);
				print_error(HA_ERR_DROP_INDEX_FK, MYF(0));
				goto err_exit;
			}
		}

		row_mysql_unlock_data_dictionary(m_prebuilt->trx);
	} else {
		drop_index = NULL;
	}

	/* Check if any of the existing indexes are marked as corruption
	and if they are, refuse adding more indexes. */
	if (ha_alter_info->handler_flags & ALTER_ADD_NON_UNIQUE_NON_PRIM_INDEX) {
		for (dict_index_t* index = dict_table_get_first_index(indexed_table);
		     index != NULL; index = dict_table_get_next_index(index)) {

			if (!index->to_be_dropped && index->is_committed()
			    && index->is_corrupted()) {
				my_error(ER_INDEX_CORRUPT, MYF(0), index->name());
				goto err_exit;
			}
		}
	}

	n_rename_index = 0;
	rename_index = NULL;

#ifdef MYSQL_RENAME_INDEX

	n_rename_index = ha_alter_info->index_rename_count;

	/* Create a list of dict_index_t objects that are to be renamed,
	also checking for requests to rename nonexistent indexes. If
	the table is going to be rebuilt (new_clustered == true in
	prepare_inplace_alter_table_dict()), then this can be skipped,
	but we don't for simplicity (we have not determined the value of
	new_clustered yet). */
	if (n_rename_index > 0) {
		rename_index = static_cast<dict_index_t**>(
			mem_heap_alloc(
				heap,
				n_rename_index * sizeof(*rename_index)));
		for (ulint i = 0; i < n_rename_index; i++) {
			dict_index_t*	index = NULL;
			const char*	old_name = NULL;

			const char*	old_name = ha_alter_info
				->index_rename_buffer[i].old_key->name;

			index = dict_table_get_index_on_name(indexed_table,
							     old_name);

			if (index == NULL) {
				my_error(ER_KEY_DOES_NOT_EXITS, MYF(0),
					 old_name,
					 m_prebuilt->table->name.m_name);
				goto err_exit;
			}

			rename_index[i] = index;
		}
	}
#endif /* MYSQL_RENAME_INDEX */

	n_add_fk = 0;

	if (ha_alter_info->handler_flags
	    & ALTER_ADD_FOREIGN_KEY) {
		ut_ad(!m_prebuilt->trx->check_foreigns);

		alter_fill_stored_column(altered_table, m_prebuilt->table,
					 &s_cols, &s_heap);

		add_fk = static_cast<dict_foreign_t**>(
			mem_heap_zalloc(
				heap,
				ha_alter_info->alter_info->key_list.elements
				* sizeof(dict_foreign_t*)));

		if (!innobase_get_foreign_key_info(
			    ha_alter_info, table_share,
			    m_prebuilt->table, col_names,
			    drop_index, n_drop_index,
			    add_fk, &n_add_fk, m_prebuilt->trx, s_cols)) {
err_exit:
			if (n_drop_index) {
				row_mysql_lock_data_dictionary(m_prebuilt->trx);

				/* Clear the to_be_dropped flags, which might
				have been set at this point. */
				for (ulint i = 0; i < n_drop_index; i++) {
					ut_ad(drop_index[i]->is_committed());
					drop_index[i]->to_be_dropped = 0;
				}

				row_mysql_unlock_data_dictionary(
					m_prebuilt->trx);
			}

			if (heap) {
				mem_heap_free(heap);
			}

			if (s_cols != NULL) {
				UT_DELETE(s_cols);
				mem_heap_free(s_heap);
			}

			goto err_exit_no_heap;
		}

		if (s_cols != NULL) {
			UT_DELETE(s_cols);
			mem_heap_free(s_heap);
		}
	}

	const ha_table_option_struct& alt_opt=
		*ha_alter_info->create_info->option_struct;

	if (!(ha_alter_info->handler_flags & INNOBASE_ALTER_DATA)
	    || ((ha_alter_info->handler_flags & ~(INNOBASE_INPLACE_IGNORE
						  | INNOBASE_ALTER_NOCREATE
						  | INNOBASE_ALTER_INSTANT))
		== ALTER_OPTIONS
		&& !alter_options_need_rebuild(ha_alter_info, table))) {

		if (heap) {
			ha_alter_info->handler_ctx
				= new ha_innobase_inplace_ctx(
					(*m_prebuilt_ptr),
					drop_index, n_drop_index,
					rename_index, n_rename_index,
					drop_fk, n_drop_fk,
					add_fk, n_add_fk,
					ha_alter_info->online,
					heap, indexed_table,
					col_names, ULINT_UNDEFINED, 0, 0,
					(ha_alter_info->ignore
					 || !thd_is_strict_mode(m_user_thd)),
					alt_opt.page_compressed,
					alt_opt.page_compression_level);
		}

		DBUG_ASSERT(m_prebuilt->trx->dict_operation_lock_mode == 0);
		if (ha_alter_info->handler_flags & ~(INNOBASE_INPLACE_IGNORE)) {

			online_retry_drop_indexes(
				m_prebuilt->table, m_user_thd);

		}

		if ((ha_alter_info->handler_flags
		     & ALTER_DROP_VIRTUAL_COLUMN)
		    && prepare_inplace_drop_virtual(ha_alter_info, table)) {
			DBUG_RETURN(true);
		}

		if ((ha_alter_info->handler_flags
		     & ALTER_ADD_VIRTUAL_COLUMN)
		    && prepare_inplace_add_virtual(
			    ha_alter_info, altered_table, table)) {
			DBUG_RETURN(true);
		}

		DBUG_RETURN(false);
	}

	/* If we are to build a full-text search index, check whether
	the table already has a DOC ID column.  If not, we will need to
	add a Doc ID hidden column and rebuild the primary index */
	if (innobase_fulltext_exist(altered_table)) {
		ulint	doc_col_no;
		ulint	num_v = 0;

		if (!innobase_fts_check_doc_id_col(
			    m_prebuilt->table,
			    altered_table, &fts_doc_col_no, &num_v)) {

			fts_doc_col_no = altered_table->s->fields - num_v;
			add_fts_doc_id = true;
			add_fts_doc_id_idx = true;

		} else if (fts_doc_col_no == ULINT_UNDEFINED) {
			goto err_exit;
		}

		switch (innobase_fts_check_doc_id_index(
				m_prebuilt->table, altered_table,
				&doc_col_no)) {
		case FTS_NOT_EXIST_DOC_ID_INDEX:
			add_fts_doc_id_idx = true;
			break;
		case FTS_INCORRECT_DOC_ID_INDEX:
			my_error(ER_INNODB_FT_WRONG_DOCID_INDEX, MYF(0),
				 FTS_DOC_ID_INDEX_NAME);
			goto err_exit;
		case FTS_EXIST_DOC_ID_INDEX:
			DBUG_ASSERT(
				doc_col_no == fts_doc_col_no
				|| doc_col_no == ULINT_UNDEFINED
				|| (ha_alter_info->handler_flags
				    & (ALTER_STORED_COLUMN_ORDER
				       | ALTER_DROP_STORED_COLUMN
				       | ALTER_ADD_STORED_BASE_COLUMN)));
		}
	}

	/* See if an AUTO_INCREMENT column was added. */
	uint	i = 0;
	ulint	num_v = 0;
	List_iterator_fast<Create_field> cf_it(
		ha_alter_info->alter_info->create_list);
	while (const Create_field* new_field = cf_it++) {
		const Field*	field;

		DBUG_ASSERT(i < altered_table->s->fields);

		for (uint old_i = 0; table->field[old_i]; old_i++) {
			if (new_field->field == table->field[old_i]) {
				goto found_col;
			}
		}

		/* This is an added column. */
		DBUG_ASSERT(!new_field->field);
		DBUG_ASSERT(ha_alter_info->handler_flags
			    & ALTER_ADD_COLUMN);

		field = altered_table->field[i];

		DBUG_ASSERT((MTYP_TYPENR(field->unireg_check)
			     == Field::NEXT_NUMBER)
			    == !!(field->flags & AUTO_INCREMENT_FLAG));

		if (field->flags & AUTO_INCREMENT_FLAG) {
			if (add_autoinc_col_no != ULINT_UNDEFINED) {
				/* This should have been blocked earlier. */
				ut_ad(0);
				my_error(ER_WRONG_AUTO_KEY, MYF(0));
				goto err_exit;
			}

			/* Get the col no of the old table non-virtual column array */
			add_autoinc_col_no = i - num_v;

			autoinc_col_max_value = innobase_get_int_col_max_value(field);
		}
found_col:
		if (innobase_is_v_fld(new_field)) {
			++num_v;
		}

		i++;
	}

	DBUG_ASSERT(heap);
	DBUG_ASSERT(m_user_thd == m_prebuilt->trx->mysql_thd);
	DBUG_ASSERT(!ha_alter_info->handler_ctx);

	ha_alter_info->handler_ctx = new ha_innobase_inplace_ctx(
		(*m_prebuilt_ptr),
		drop_index, n_drop_index,
		rename_index, n_rename_index,
		drop_fk, n_drop_fk, add_fk, n_add_fk,
		ha_alter_info->online,
		heap, m_prebuilt->table, col_names,
		add_autoinc_col_no,
		ha_alter_info->create_info->auto_increment_value,
		autoinc_col_max_value,
		ha_alter_info->ignore || !thd_is_strict_mode(m_user_thd),
		alt_opt.page_compressed, alt_opt.page_compression_level);

	DBUG_RETURN(prepare_inplace_alter_table_dict(
			    ha_alter_info, altered_table, table,
			    table_share->table_name.str,
			    info.flags(), info.flags2(),
			    fts_doc_col_no, add_fts_doc_id,
			    add_fts_doc_id_idx));
}

/** Check that the column is part of a virtual index(index contains
virtual column) in the table
@param[in]	table		Table containing column
@param[in]	col		column to be checked
@return true if this column is indexed with other virtual columns */
static
bool
dict_col_in_v_indexes(
	dict_table_t*	table,
	dict_col_t*	col)
{
	for (dict_index_t* index = dict_table_get_next_index(
		dict_table_get_first_index(table)); index != NULL;
		index = dict_table_get_next_index(index)) {
		if (!dict_index_has_virtual(index)) {
			continue;
		}
		for (ulint k = 0; k < index->n_fields; k++) {
			dict_field_t*   field
				= dict_index_get_nth_field(index, k);
			if (field->col->ind == col->ind) {
				return(true);
			}
		}
	}

	return(false);
}

/* Check whether a columnn length change alter operation requires
to rebuild the template.
@param[in]	altered_table	TABLE object for new version of table.
@param[in]	ha_alter_info	Structure describing changes to be done
				by ALTER TABLE and holding data used
				during in-place alter.
@param[in]	table		table being altered
@return TRUE if needs rebuild. */
static
bool
alter_templ_needs_rebuild(
	TABLE*                  altered_table,
	Alter_inplace_info*     ha_alter_info,
	dict_table_t*		table)
{
        ulint	i = 0;
        List_iterator_fast<Create_field>  cf_it(
                ha_alter_info->alter_info->create_list);

	for (Field** fp = altered_table->field; *fp; fp++, i++) {
		cf_it.rewind();
		while (const Create_field* cf = cf_it++) {
			for (ulint j=0; j < table->n_cols; j++) {
				dict_col_t* cols
                                   = dict_table_get_nth_col(table, j);
				if (cf->length > cols->len
				    && dict_col_in_v_indexes(table, cols)) {
					return(true);
				}
			}
		}
	}

	return(false);
}

/** Get the name of an erroneous key.
@param[in]	error_key_num	InnoDB number of the erroneus key
@param[in]	ha_alter_info	changes that were being performed
@param[in]	table		InnoDB table
@return	the name of the erroneous key */
static
const char*
get_error_key_name(
	ulint				error_key_num,
	const Alter_inplace_info*	ha_alter_info,
	const dict_table_t*		table)
{
	if (error_key_num == ULINT_UNDEFINED) {
		return(FTS_DOC_ID_INDEX_NAME);
	} else if (ha_alter_info->key_count == 0) {
		return(dict_table_get_first_index(table)->name);
	} else {
		return(ha_alter_info->key_info_buffer[error_key_num].name.str);
	}
}

/** Alter the table structure in-place with operations
specified using Alter_inplace_info.
The level of concurrency allowed during this operation depends
on the return value from check_if_supported_inplace_alter().

@param altered_table TABLE object for new version of table.
@param ha_alter_info Structure describing changes to be done
by ALTER TABLE and holding data used during in-place alter.

@retval true Failure
@retval false Success
*/

bool
ha_innobase::inplace_alter_table(
/*=============================*/
	TABLE*			altered_table,
	Alter_inplace_info*	ha_alter_info)
{
	dberr_t			error;
	dict_add_v_col_t*	add_v = NULL;
	dict_vcol_templ_t*	s_templ = NULL;
	dict_vcol_templ_t*	old_templ = NULL;
	struct TABLE*		eval_table = altered_table;
	bool			rebuild_templ = false;
	DBUG_ENTER("inplace_alter_table");
	DBUG_ASSERT(!srv_read_only_mode);

	ut_ad(!sync_check_iterate(sync_check()));
	ut_ad(!rw_lock_own(dict_operation_lock, RW_LOCK_X));
	ut_ad(!rw_lock_own(dict_operation_lock, RW_LOCK_S));

	DEBUG_SYNC(m_user_thd, "innodb_inplace_alter_table_enter");

	if (!(ha_alter_info->handler_flags & INNOBASE_ALTER_DATA)) {
ok_exit:
		DEBUG_SYNC(m_user_thd, "innodb_after_inplace_alter_table");
		DBUG_RETURN(false);
	}

	if ((ha_alter_info->handler_flags & ~(INNOBASE_INPLACE_IGNORE
					      | INNOBASE_ALTER_NOCREATE
					      | INNOBASE_ALTER_INSTANT))
	    == ALTER_OPTIONS
	    && !alter_options_need_rebuild(ha_alter_info, table)) {
		goto ok_exit;
	}

	ha_innobase_inplace_ctx*	ctx
		= static_cast<ha_innobase_inplace_ctx*>
		(ha_alter_info->handler_ctx);

	DBUG_ASSERT(ctx);
	DBUG_ASSERT(ctx->trx);
	DBUG_ASSERT(ctx->prebuilt == m_prebuilt);

	if (ctx->is_instant()) goto ok_exit;

	dict_index_t*	pk = dict_table_get_first_index(m_prebuilt->table);
	ut_ad(pk != NULL);

	/* For partitioned tables this could be already allocated from a
	previous partition invocation. For normal tables this is NULL. */
	UT_DELETE(ctx->m_stage);

	ctx->m_stage = UT_NEW_NOKEY(ut_stage_alter_t(pk));

	if (!m_prebuilt->table->is_readable()) {
		goto all_done;
	}

	/* If we are doing a table rebuilding or having added virtual
	columns in the same clause, we will need to build a table template
	that carries translation information between MySQL TABLE and InnoDB
	table, which indicates the virtual columns and their base columns
	info. This is used to do the computation callback, so that the
	data in base columns can be extracted send to server.
	If the Column length changes and it is a part of virtual
	index then we need to rebuild the template. */
	rebuild_templ
	     = ctx->need_rebuild()
	       || ((ha_alter_info->handler_flags
		& ALTER_COLUMN_EQUAL_PACK_LENGTH)
		&& alter_templ_needs_rebuild(
		   altered_table, ha_alter_info, ctx->new_table));

	if ((ctx->new_table->n_v_cols > 0) && rebuild_templ) {
		/* Save the templ if isn't NULL so as to restore the
		original state in case of alter operation failures. */
		if (ctx->new_table->vc_templ != NULL && !ctx->need_rebuild()) {
			old_templ = ctx->new_table->vc_templ;
		}
		s_templ = UT_NEW_NOKEY(dict_vcol_templ_t());

		innobase_build_v_templ(
			altered_table, ctx->new_table, s_templ, NULL, false);

		ctx->new_table->vc_templ = s_templ;
	} else if (ctx->num_to_add_vcol > 0 && ctx->num_to_drop_vcol == 0) {
		/* if there is ongoing drop virtual column, then we disallow
		inplace add index on newly added virtual column, so it does
		not need to come in here to rebuild template with add_v.
		Please also see the assertion in innodb_v_adjust_idx_col() */

		s_templ = UT_NEW_NOKEY(dict_vcol_templ_t());

		add_v = static_cast<dict_add_v_col_t*>(
			mem_heap_alloc(ctx->heap, sizeof *add_v));
		add_v->n_v_col = ctx->num_to_add_vcol;
		add_v->v_col = ctx->add_vcol;
		add_v->v_col_name = ctx->add_vcol_name;

		innobase_build_v_templ(
			altered_table, ctx->new_table, s_templ, add_v, false);
		old_templ = ctx->new_table->vc_templ;
		ctx->new_table->vc_templ = s_templ;
	}

	/* Drop virtual column without rebuild will keep dict table
	unchanged, we use old table to evaluate virtual column value
	in innobase_get_computed_value(). */
	if (!ctx->need_rebuild() && ctx->num_to_drop_vcol > 0) {
		eval_table = table;
	}

	/* Read the clustered index of the table and build
	indexes based on this information using temporary
	files and merge sort. */
	DBUG_EXECUTE_IF("innodb_OOM_inplace_alter",
			error = DB_OUT_OF_MEMORY; goto oom;);

	error = row_merge_build_indexes(
		m_prebuilt->trx,
		m_prebuilt->table, ctx->new_table,
		ctx->online,
		ctx->add_index, ctx->add_key_numbers, ctx->num_to_add_index,
		altered_table, ctx->defaults, ctx->col_map,
		ctx->add_autoinc, ctx->sequence, ctx->skip_pk_sort,
		ctx->m_stage, add_v, eval_table, ctx->allow_not_null);

#ifndef DBUG_OFF
oom:
#endif /* !DBUG_OFF */
	if (error == DB_SUCCESS && ctx->online && ctx->need_rebuild()) {
		DEBUG_SYNC_C("row_log_table_apply1_before");
		error = row_log_table_apply(
			ctx->thr, m_prebuilt->table, altered_table,
			ctx->m_stage, ctx->new_table);
	}

	/* Init online ddl status variables */
	onlineddl_rowlog_rows = 0;
	onlineddl_rowlog_pct_used = 0;
	onlineddl_pct_progress = 0;

	if (s_templ) {
		ut_ad(ctx->need_rebuild() || ctx->num_to_add_vcol > 0
		      || rebuild_templ);
		dict_free_vc_templ(s_templ);
		UT_DELETE(s_templ);

		ctx->new_table->vc_templ = old_templ;
	}

	DEBUG_SYNC_C("inplace_after_index_build");

	DBUG_EXECUTE_IF("create_index_fail",
			error = DB_DUPLICATE_KEY;
			m_prebuilt->trx->error_key_num = ULINT_UNDEFINED;);

	/* After an error, remove all those index definitions
	from the dictionary which were defined. */

	switch (error) {
		KEY*	dup_key;
	all_done:
	case DB_SUCCESS:
		ut_d(mutex_enter(&dict_sys->mutex));
		ut_d(dict_table_check_for_dup_indexes(
			     m_prebuilt->table, CHECK_PARTIAL_OK));
		ut_d(mutex_exit(&dict_sys->mutex));
		/* prebuilt->table->n_ref_count can be anything here,
		given that we hold at most a shared lock on the table. */
		goto ok_exit;
	case DB_DUPLICATE_KEY:
		if (m_prebuilt->trx->error_key_num == ULINT_UNDEFINED
		    || ha_alter_info->key_count == 0) {
			/* This should be the hidden index on
			FTS_DOC_ID, or there is no PRIMARY KEY in the
			table. Either way, we should be seeing and
			reporting a bogus duplicate key error. */
			dup_key = NULL;
		} else {
			DBUG_ASSERT(m_prebuilt->trx->error_key_num
				    < ha_alter_info->key_count);
			dup_key = &ha_alter_info->key_info_buffer[
				m_prebuilt->trx->error_key_num];
		}
		print_keydup_error(altered_table, dup_key, MYF(0));
		break;
	case DB_ONLINE_LOG_TOO_BIG:
		DBUG_ASSERT(ctx->online);
		my_error(ER_INNODB_ONLINE_LOG_TOO_BIG, MYF(0),
			 get_error_key_name(m_prebuilt->trx->error_key_num,
					    ha_alter_info, m_prebuilt->table));
		break;
	case DB_INDEX_CORRUPT:
		my_error(ER_INDEX_CORRUPT, MYF(0),
			 get_error_key_name(m_prebuilt->trx->error_key_num,
					    ha_alter_info, m_prebuilt->table));
		break;
	case DB_DECRYPTION_FAILED: {
		String str;
		const char* engine= table_type();
		get_error_message(HA_ERR_DECRYPTION_FAILED, &str);
		my_error(ER_GET_ERRMSG, MYF(0), HA_ERR_DECRYPTION_FAILED, str.c_ptr(), engine);
		break;
	}
	default:
		my_error_innodb(error,
				table_share->table_name.str,
				m_prebuilt->table->flags);
	}

	/* prebuilt->table->n_ref_count can be anything here, given
	that we hold at most a shared lock on the table. */
	m_prebuilt->trx->error_info = NULL;
	ctx->trx->error_state = DB_SUCCESS;
	ctx->clear_added_indexes();

	DBUG_RETURN(true);
}

/** Free the modification log for online table rebuild.
@param table table that was being rebuilt online */
static
void
innobase_online_rebuild_log_free(
/*=============================*/
	dict_table_t*	table)
{
	dict_index_t* clust_index = dict_table_get_first_index(table);

	ut_ad(mutex_own(&dict_sys->mutex));
	ut_ad(rw_lock_own(dict_operation_lock, RW_LOCK_X));

	rw_lock_x_lock(&clust_index->lock);

	if (clust_index->online_log) {
		ut_ad(dict_index_get_online_status(clust_index)
		      == ONLINE_INDEX_CREATION);
		clust_index->online_status = ONLINE_INDEX_COMPLETE;
		row_log_free(clust_index->online_log);
		DEBUG_SYNC_C("innodb_online_rebuild_log_free_aborted");
	}

	DBUG_ASSERT(dict_index_get_online_status(clust_index)
		    == ONLINE_INDEX_COMPLETE);
	rw_lock_x_unlock(&clust_index->lock);
}

/** For each user column, which is part of an index which is not going to be
dropped, it checks if the column number of the column is same as col_no
argument passed.
@param[in]	table		table
@param[in]	col_no		column number
@param[in]	is_v		if this is a virtual column
@param[in]	only_committed	whether to consider only committed indexes
@retval true column exists
@retval false column does not exist, true if column is system column or
it is in the index. */
static
bool
check_col_exists_in_indexes(
	const dict_table_t*	table,
	ulint			col_no,
	bool			is_v,
	bool			only_committed = false)
{
	/* This function does not check system columns */
	if (!is_v && dict_table_get_nth_col(table, col_no)->mtype == DATA_SYS) {
		return(true);
	}

	for (const dict_index_t* index = dict_table_get_first_index(table);
	     index;
	     index = dict_table_get_next_index(index)) {

		if (only_committed
		    ? !index->is_committed()
		    : index->to_be_dropped) {
			continue;
		}

		for (ulint i = 0; i < index->n_user_defined_cols; i++) {
			const dict_col_t* idx_col
				= dict_index_get_nth_col(index, i);

			if (is_v && idx_col->is_virtual()) {
				const dict_v_col_t*   v_col = reinterpret_cast<
					const dict_v_col_t*>(idx_col);
				if (v_col->v_pos == col_no) {
					return(true);
				}
			}

			if (!is_v && !idx_col->is_virtual()
			    && dict_col_get_no(idx_col) == col_no) {
				return(true);
			}
		}
	}

	return(false);
}

/** Rollback a secondary index creation, drop the indexes with
temparary index prefix
@param user_table InnoDB table
@param table the TABLE
@param locked TRUE=table locked, FALSE=may need to do a lazy drop
@param trx the transaction
*/
static MY_ATTRIBUTE((nonnull))
void
innobase_rollback_sec_index(
/*========================*/
	dict_table_t*		user_table,
	const TABLE*		table,
	ibool			locked,
	trx_t*			trx)
{
	row_merge_drop_indexes(trx, user_table, locked);

	/* Free the table->fts only if there is no FTS_DOC_ID
	in the table */
	if (user_table->fts
	    && !DICT_TF2_FLAG_IS_SET(user_table,
				     DICT_TF2_FTS_HAS_DOC_ID)
	    && !innobase_fulltext_exist(table)) {
		fts_free(user_table);
	}
}

/** Roll back the changes made during prepare_inplace_alter_table()
and inplace_alter_table() inside the storage engine. Note that the
allowed level of concurrency during this operation will be the same as
for inplace_alter_table() and thus might be higher than during
prepare_inplace_alter_table(). (E.g concurrent writes were blocked
during prepare, but might not be during commit).

@param ha_alter_info Data used during in-place alter.
@param table the TABLE
@param prebuilt the prebuilt struct
@retval true Failure
@retval false Success
*/
inline MY_ATTRIBUTE((nonnull, warn_unused_result))
bool
rollback_inplace_alter_table(
/*=========================*/
	Alter_inplace_info*	ha_alter_info,
	const TABLE*		table,
	row_prebuilt_t*		prebuilt)
{
	bool	fail	= false;

	ha_innobase_inplace_ctx*	ctx
		= static_cast<ha_innobase_inplace_ctx*>
		(ha_alter_info->handler_ctx);

	DBUG_ENTER("rollback_inplace_alter_table");

	if (!ctx || !ctx->trx) {
		/* If we have not started a transaction yet,
		(almost) nothing has been or needs to be done. */
		goto func_exit;
	}

	trx_start_for_ddl(ctx->trx, ctx->need_rebuild()
			  ? TRX_DICT_OP_TABLE : TRX_DICT_OP_INDEX);
	row_mysql_lock_data_dictionary(ctx->trx);

	if (ctx->need_rebuild()) {
		/* DML threads can access ctx->new_table via the
		online rebuild log. Free it first. */
		innobase_online_rebuild_log_free(prebuilt->table);
	}

	if (!ctx->new_table) {
		ut_ad(ctx->need_rebuild());
	} else if (ctx->need_rebuild()) {
		dberr_t	err= DB_SUCCESS;
		ulint	flags	= ctx->new_table->flags;

		/* Since the FTS index specific auxiliary tables has
		not yet registered with "table->fts" by fts_add_index(),
		we will need explicitly delete them here */
		if (dict_table_has_fts_index(ctx->new_table)) {

			err = innobase_drop_fts_index_table(
				ctx->new_table, ctx->trx);

			if (err != DB_SUCCESS) {
				my_error_innodb(
					err, table->s->table_name.str,
					flags);
				fail = true;
			}
		}

		dict_table_close_and_drop(ctx->trx, ctx->new_table);

		switch (err) {
		case DB_SUCCESS:
			break;
		default:
			my_error_innodb(err, table->s->table_name.str,
					flags);
			fail = true;
		}
	} else {
		DBUG_ASSERT(!(ha_alter_info->handler_flags
			      & ALTER_ADD_PK_INDEX));
		DBUG_ASSERT(ctx->new_table == prebuilt->table);

		innobase_rollback_sec_index(
			prebuilt->table, table, FALSE, ctx->trx);
	}

	trx_commit_for_mysql(ctx->trx);
	row_mysql_unlock_data_dictionary(ctx->trx);
	trx_free(ctx->trx);

func_exit:
#ifndef DBUG_OFF
	dict_index_t* clust_index = dict_table_get_first_index(
		prebuilt->table);
	DBUG_ASSERT(!clust_index->online_log);
	DBUG_ASSERT(dict_index_get_online_status(clust_index)
		    == ONLINE_INDEX_COMPLETE);
#endif /* !DBUG_OFF */

	if (ctx) {
		DBUG_ASSERT(ctx->prebuilt == prebuilt);

		if (ctx->num_to_add_fk) {
			for (ulint i = 0; i < ctx->num_to_add_fk; i++) {
				dict_foreign_free(ctx->add_fk[i]);
			}
		}

		if (ctx->num_to_drop_index) {
			row_mysql_lock_data_dictionary(prebuilt->trx);

			/* Clear the to_be_dropped flags
			in the data dictionary cache.
			The flags may already have been cleared,
			in case an error was detected in
			commit_inplace_alter_table(). */
			for (ulint i = 0; i < ctx->num_to_drop_index; i++) {
				dict_index_t*	index = ctx->drop_index[i];
				DBUG_ASSERT(index->is_committed());
				index->to_be_dropped = 0;
			}

			row_mysql_unlock_data_dictionary(prebuilt->trx);
		}
	}

	/* Reset dict_col_t::ord_part for those columns fail to be indexed,
	we do this by checking every existing column, if any current
	index would index them */
	for (ulint i = 0; i < dict_table_get_n_cols(prebuilt->table); i++) {
		dict_col_t& col = prebuilt->table->cols[i];
		if (!col.ord_part) {
			continue;
		}
		if (!check_col_exists_in_indexes(prebuilt->table, i, false,
						 true)) {
			col.ord_part = 0;
		}
	}

	for (ulint i = 0; i < dict_table_get_n_v_cols(prebuilt->table); i++) {
		dict_col_t& col = prebuilt->table->v_cols[i].m_col;
		if (!col.ord_part) {
			continue;
		}
		if (!check_col_exists_in_indexes(prebuilt->table, i, true,
						 true)) {
			col.ord_part = 0;
		}
	}

	trx_commit_for_mysql(prebuilt->trx);
	MONITOR_ATOMIC_DEC(MONITOR_PENDING_ALTER_TABLE);
	DBUG_RETURN(fail);
}

/** Drop a FOREIGN KEY constraint from the data dictionary tables.
@param trx data dictionary transaction
@param table_name Table name in MySQL
@param foreign_id Foreign key constraint identifier
@retval true Failure
@retval false Success */
static MY_ATTRIBUTE((nonnull, warn_unused_result))
bool
innobase_drop_foreign_try(
/*======================*/
	trx_t*			trx,
	const char*		table_name,
	const char*		foreign_id)
{
	DBUG_ENTER("innobase_drop_foreign_try");

	DBUG_ASSERT(trx_get_dict_operation(trx) == TRX_DICT_OP_INDEX);
	ut_ad(trx->dict_operation_lock_mode == RW_X_LATCH);
	ut_ad(mutex_own(&dict_sys->mutex));
	ut_ad(rw_lock_own(dict_operation_lock, RW_LOCK_X));

	/* Drop the constraint from the data dictionary. */
	static const char sql[] =
		"PROCEDURE DROP_FOREIGN_PROC () IS\n"
		"BEGIN\n"
		"DELETE FROM SYS_FOREIGN WHERE ID=:id;\n"
		"DELETE FROM SYS_FOREIGN_COLS WHERE ID=:id;\n"
		"END;\n";

	dberr_t		error;
	pars_info_t*	info;

	info = pars_info_create();
	pars_info_add_str_literal(info, "id", foreign_id);

	trx->op_info = "dropping foreign key constraint from dictionary";
	error = que_eval_sql(info, sql, FALSE, trx);
	trx->op_info = "";

	DBUG_EXECUTE_IF("ib_drop_foreign_error",
			error = DB_OUT_OF_FILE_SPACE;);

	if (error != DB_SUCCESS) {
		my_error_innodb(error, table_name, 0);
		trx->error_state = DB_SUCCESS;
		DBUG_RETURN(true);
	}

	DBUG_RETURN(false);
}

/** Rename a column in the data dictionary tables.
@param[in] user_table	InnoDB table that was being altered
@param[in] trx		data dictionary transaction
@param[in] table_name	Table name in MySQL
@param[in] nth_col	0-based index of the column
@param[in] from		old column name
@param[in] to		new column name
@param[in] new_clustered whether the table has been rebuilt
@param[in] is_virtual	whether it is a virtual column
@retval true Failure
@retval false Success */
static MY_ATTRIBUTE((nonnull, warn_unused_result))
bool
innobase_rename_column_try(
	const dict_table_t*	user_table,
	trx_t*			trx,
	const char*		table_name,
	ulint			nth_col,
	const char*		from,
	const char*		to,
	bool			new_clustered)
{
	pars_info_t*	info;
	dberr_t		error;

	DBUG_ENTER("innobase_rename_column_try");

	DBUG_ASSERT(trx_get_dict_operation(trx) == TRX_DICT_OP_INDEX);
	ut_ad(trx->dict_operation_lock_mode == RW_X_LATCH);
	ut_ad(mutex_own(&dict_sys->mutex));
	ut_ad(rw_lock_own(dict_operation_lock, RW_LOCK_X));

	if (new_clustered) {
		goto rename_foreign;
	}

	info = pars_info_create();

	pars_info_add_ull_literal(info, "tableid", user_table->id);
	pars_info_add_int4_literal(info, "nth", nth_col);
	pars_info_add_str_literal(info, "new", to);

	trx->op_info = "renaming column in SYS_COLUMNS";

	error = que_eval_sql(
		info,
		"PROCEDURE RENAME_SYS_COLUMNS_PROC () IS\n"
		"BEGIN\n"
		"UPDATE SYS_COLUMNS SET NAME=:new\n"
		"WHERE TABLE_ID=:tableid\n"
		"AND POS=:nth;\n"
		"END;\n",
		FALSE, trx);

	DBUG_EXECUTE_IF("ib_rename_column_error",
			error = DB_OUT_OF_FILE_SPACE;);

	if (error != DB_SUCCESS) {
err_exit:
		my_error_innodb(error, table_name, 0);
		trx->error_state = DB_SUCCESS;
		trx->op_info = "";
		DBUG_RETURN(true);
	}

	trx->op_info = "renaming column in SYS_FIELDS";

	for (const dict_index_t* index = dict_table_get_first_index(
		     user_table);
	     index != NULL;
	     index = dict_table_get_next_index(index)) {

		bool has_prefixes = false;
		for (size_t i = 0; i < dict_index_get_n_fields(index); i++) {
			if (dict_index_get_nth_field(index, i)->prefix_len) {
				has_prefixes = true;
				break;
			}
		}

		for (ulint i = 0; i < dict_index_get_n_fields(index); i++) {
			const dict_field_t* field
			    = dict_index_get_nth_field(index, i);
			if (my_strcasecmp(system_charset_info, field->name,
					  from)) {
				continue;
			}

			info = pars_info_create();

			ulint pos = i;
			if (has_prefixes) {
				pos = (pos << 16) + field->prefix_len;
			}

			pars_info_add_ull_literal(info, "indexid", index->id);
			pars_info_add_int4_literal(info, "nth", pos);
			pars_info_add_str_literal(info, "new", to);

			error = que_eval_sql(
				info,
				"PROCEDURE RENAME_SYS_FIELDS_PROC () IS\n"
				"BEGIN\n"
				"UPDATE SYS_FIELDS SET COL_NAME=:new\n"
				"WHERE INDEX_ID=:indexid\n"
				"AND POS=:nth;\n"
				"END;\n",
				FALSE, trx);

			if (error != DB_SUCCESS) {
				goto err_exit;
			}
		}
	}

rename_foreign:
	trx->op_info = "renaming column in SYS_FOREIGN_COLS";

	std::set<dict_foreign_t*> fk_evict;
	bool		foreign_modified;

	for (dict_foreign_set::const_iterator it = user_table->foreign_set.begin();
	     it != user_table->foreign_set.end();
	     ++it) {

		dict_foreign_t*	foreign = *it;
		foreign_modified = false;

		for (unsigned i = 0; i < foreign->n_fields; i++) {
			if (my_strcasecmp(system_charset_info,
					  foreign->foreign_col_names[i],
					  from)) {
				continue;
			}

			info = pars_info_create();

			pars_info_add_str_literal(info, "id", foreign->id);
			pars_info_add_int4_literal(info, "nth", i);
			pars_info_add_str_literal(info, "new", to);

			error = que_eval_sql(
				info,
				"PROCEDURE RENAME_SYS_FOREIGN_F_PROC () IS\n"
				"BEGIN\n"
				"UPDATE SYS_FOREIGN_COLS\n"
				"SET FOR_COL_NAME=:new\n"
				"WHERE ID=:id AND POS=:nth;\n"
				"END;\n",
				FALSE, trx);

			if (error != DB_SUCCESS) {
				goto err_exit;
			}
			foreign_modified = true;
		}

		if (foreign_modified) {
			fk_evict.insert(foreign);
		}
	}

	for (dict_foreign_set::const_iterator it
		= user_table->referenced_set.begin();
	     it != user_table->referenced_set.end();
	     ++it) {

		foreign_modified = false;
		dict_foreign_t*	foreign = *it;

		for (unsigned i = 0; i < foreign->n_fields; i++) {
			if (my_strcasecmp(system_charset_info,
					  foreign->referenced_col_names[i],
					  from)) {
				continue;
			}

			info = pars_info_create();

			pars_info_add_str_literal(info, "id", foreign->id);
			pars_info_add_int4_literal(info, "nth", i);
			pars_info_add_str_literal(info, "new", to);

			error = que_eval_sql(
				info,
				"PROCEDURE RENAME_SYS_FOREIGN_R_PROC () IS\n"
				"BEGIN\n"
				"UPDATE SYS_FOREIGN_COLS\n"
				"SET REF_COL_NAME=:new\n"
				"WHERE ID=:id AND POS=:nth;\n"
				"END;\n",
				FALSE, trx);

			if (error != DB_SUCCESS) {
				goto err_exit;
			}
			foreign_modified = true;
		}

		if (foreign_modified) {
			fk_evict.insert(foreign);
		}
	}

	if (new_clustered) {
		std::for_each(fk_evict.begin(), fk_evict.end(),
			      dict_foreign_remove_from_cache);
	}

	trx->op_info = "";
	DBUG_RETURN(false);
}

/** Rename columns in the data dictionary tables.
@param ha_alter_info Data used during in-place alter.
@param ctx In-place ALTER TABLE context
@param table the TABLE
@param trx data dictionary transaction
@param table_name Table name in MySQL
@retval true Failure
@retval false Success */
static MY_ATTRIBUTE((nonnull, warn_unused_result))
bool
innobase_rename_columns_try(
/*========================*/
	Alter_inplace_info*	ha_alter_info,
	ha_innobase_inplace_ctx*ctx,
	const TABLE*		table,
	trx_t*			trx,
	const char*		table_name)
{
	List_iterator_fast<Create_field> cf_it(
		ha_alter_info->alter_info->create_list);
	uint	i = 0;
	ulint	num_v = 0;

	DBUG_ASSERT(ctx);
	DBUG_ASSERT(ha_alter_info->handler_flags
		    & ALTER_COLUMN_NAME);

	for (Field** fp = table->field; *fp; fp++, i++) {
		bool	is_virtual = innobase_is_v_fld(*fp);

		if (!((*fp)->flags & FIELD_IS_RENAMED)) {
			goto processed_field;
		}

		cf_it.rewind();
		while (Create_field* cf = cf_it++) {
			if (cf->field == *fp) {
				ulint	col_n = is_virtual
						? dict_create_v_col_pos(
							num_v, i)
						: i - num_v;

				if (innobase_rename_column_try(
					    ctx->old_table, trx, table_name,
					    col_n,
					    cf->field->field_name.str,
					    cf->field_name.str,
					    ctx->need_rebuild())) {
					return(true);
				}
				goto processed_field;
			}
		}

		ut_error;
processed_field:
		if (is_virtual) {
			num_v++;
		}

		continue;
	}

	return(false);
}

/** Enlarge a column in the data dictionary tables.
@param user_table InnoDB table that was being altered
@param trx data dictionary transaction
@param table_name Table name in MySQL
@param nth_col 0-based index of the column
@param new_len new column length, in bytes
@param is_v if it's a virtual column
@retval true Failure
@retval false Success */
static MY_ATTRIBUTE((nonnull, warn_unused_result))
bool
innobase_enlarge_column_try(
/*========================*/
	const dict_table_t*	user_table,
	trx_t*			trx,
	const char*		table_name,
	ulint			nth_col,
	ulint			new_len,
	bool			is_v)
{
	pars_info_t*	info;
	dberr_t		error;
#ifdef UNIV_DEBUG
	dict_col_t*	col;
#endif /* UNIV_DEBUG */
	dict_v_col_t*	v_col;
	ulint		pos;

	DBUG_ENTER("innobase_enlarge_column_try");

	DBUG_ASSERT(trx_get_dict_operation(trx) == TRX_DICT_OP_INDEX);
	ut_ad(trx->dict_operation_lock_mode == RW_X_LATCH);
	ut_ad(mutex_own(&dict_sys->mutex));
	ut_ad(rw_lock_own(dict_operation_lock, RW_LOCK_X));

	if (is_v) {
		v_col = dict_table_get_nth_v_col(user_table, nth_col);
		pos = dict_create_v_col_pos(v_col->v_pos, v_col->m_col.ind);
#ifdef UNIV_DEBUG
		col = &v_col->m_col;
#endif /* UNIV_DEBUG */
	} else {
#ifdef UNIV_DEBUG
		col = dict_table_get_nth_col(user_table, nth_col);
#endif /* UNIV_DEBUG */
		pos = nth_col;
	}

#ifdef UNIV_DEBUG
	ut_ad(col->len < new_len);
	switch (col->mtype) {
	case DATA_MYSQL:
		/* NOTE: we could allow this when !(prtype & DATA_BINARY_TYPE)
		and ROW_FORMAT is not REDUNDANT and mbminlen<mbmaxlen.
		That is, we treat a UTF-8 CHAR(n) column somewhat like
		a VARCHAR. */
		ut_error;
	case DATA_BINARY:
	case DATA_VARCHAR:
	case DATA_VARMYSQL:
	case DATA_DECIMAL:
	case DATA_BLOB:
		break;
	default:
		ut_error;
	}
#endif /* UNIV_DEBUG */
	info = pars_info_create();

	pars_info_add_ull_literal(info, "tableid", user_table->id);
	pars_info_add_int4_literal(info, "nth", pos);
	pars_info_add_int4_literal(info, "new", new_len);

	trx->op_info = "resizing column in SYS_COLUMNS";

	error = que_eval_sql(
		info,
		"PROCEDURE RESIZE_SYS_COLUMNS_PROC () IS\n"
		"BEGIN\n"
		"UPDATE SYS_COLUMNS SET LEN=:new\n"
		"WHERE TABLE_ID=:tableid AND POS=:nth;\n"
		"END;\n",
		FALSE, trx);

	DBUG_EXECUTE_IF("ib_resize_column_error",
			error = DB_OUT_OF_FILE_SPACE;);

	trx->op_info = "";
	trx->error_state = DB_SUCCESS;

	if (error != DB_SUCCESS) {
		my_error_innodb(error, table_name, 0);
		DBUG_RETURN(true);
	}

	DBUG_RETURN(false);
}

/** Enlarge columns in the data dictionary tables.
@param ha_alter_info Data used during in-place alter.
@param table the TABLE
@param user_table InnoDB table that was being altered
@param trx data dictionary transaction
@param table_name Table name in MySQL
@retval true Failure
@retval false Success */
static MY_ATTRIBUTE((nonnull, warn_unused_result))
bool
innobase_enlarge_columns_try(
/*=========================*/
	Alter_inplace_info*	ha_alter_info,
	const TABLE*		table,
	const dict_table_t*	user_table,
	trx_t*			trx,
	const char*		table_name)
{
	List_iterator_fast<Create_field> cf_it(
		ha_alter_info->alter_info->create_list);
	ulint	i = 0;
	ulint	num_v = 0;
	bool	is_v;

	for (Field** fp = table->field; *fp; fp++, i++) {
		ulint	idx;

		if (innobase_is_v_fld(*fp)) {
			is_v = true;
			idx = num_v;
			num_v++;
		} else {
			idx = i - num_v;
			is_v = false;
		}

		cf_it.rewind();
		while (Create_field* cf = cf_it++) {
			if (cf->field == *fp) {
				if ((*fp)->is_equal(cf)
				    == IS_EQUAL_PACK_LENGTH
				    && innobase_enlarge_column_try(
					    user_table, trx, table_name,
					    idx, static_cast<ulint>(cf->length), is_v)) {
					return(true);
				}

				break;
			}
		}
	}

	return(false);
}

/** Rename or enlarge columns in the data dictionary cache
as part of commit_cache_norebuild().
@param ha_alter_info Data used during in-place alter.
@param table the TABLE
@param user_table InnoDB table that was being altered */
static MY_ATTRIBUTE((nonnull))
void
innobase_rename_or_enlarge_columns_cache(
/*=====================================*/
	Alter_inplace_info*	ha_alter_info,
	const TABLE*		table,
	dict_table_t*		user_table)
{
	if (!(ha_alter_info->handler_flags
	      & (ALTER_COLUMN_EQUAL_PACK_LENGTH
		 | ALTER_COLUMN_NAME))) {
		return;
	}

	List_iterator_fast<Create_field> cf_it(
		ha_alter_info->alter_info->create_list);
	uint	i = 0;
	ulint	num_v = 0;

	for (Field** fp = table->field; *fp; fp++, i++) {
		bool	is_virtual = innobase_is_v_fld(*fp);

		cf_it.rewind();
		while (Create_field* cf = cf_it++) {
			if (cf->field != *fp) {
				continue;
			}

			ulint	col_n = is_virtual ? num_v : i - num_v;

			if ((*fp)->is_equal(cf) == IS_EQUAL_PACK_LENGTH) {
				if (is_virtual) {
					dict_table_get_nth_v_col(
						user_table, col_n)->m_col.len
					= cf->length;
				} else {
					dict_table_get_nth_col(
						user_table, col_n)->len
					= cf->length;
				}
			}

			if ((*fp)->flags & FIELD_IS_RENAMED) {
				dict_mem_table_col_rename(
					user_table, col_n,
					cf->field->field_name.str,
					cf->field_name.str, is_virtual);
			}

			break;
		}

		if (is_virtual) {
			num_v++;
		}
	}
}

/** Set the auto-increment value of the table on commit.
@param ha_alter_info Data used during in-place alter
@param ctx In-place ALTER TABLE context
@param altered_table MySQL table that is being altered
@param old_table MySQL table as it is before the ALTER operation
@return whether the operation failed (and my_error() was called) */
static MY_ATTRIBUTE((nonnull))
bool
commit_set_autoinc(
	Alter_inplace_info*	ha_alter_info,
	ha_innobase_inplace_ctx*ctx,
	const TABLE*		altered_table,
	const TABLE*		old_table)
{
	DBUG_ENTER("commit_set_autoinc");

	if (!altered_table->found_next_number_field) {
		/* There is no AUTO_INCREMENT column in the table
		after the ALTER operation. */
	} else if (ctx->add_autoinc != ULINT_UNDEFINED) {
		ut_ad(ctx->need_rebuild());
		/* An AUTO_INCREMENT column was added. Get the last
		value from the sequence, which may be based on a
		supplied AUTO_INCREMENT value. */
		ib_uint64_t autoinc = ctx->sequence.last();
		ctx->new_table->autoinc = autoinc;
		/* Bulk index creation does not update
		PAGE_ROOT_AUTO_INC, so we must persist the "last used"
		value here. */
		btr_write_autoinc(dict_table_get_first_index(ctx->new_table),
				  autoinc - 1, true);
	} else if ((ha_alter_info->handler_flags
		    & ALTER_CHANGE_CREATE_OPTION)
		   && (ha_alter_info->create_info->used_fields
		       & HA_CREATE_USED_AUTO)) {

		if (!ctx->old_table->space) {
			my_error(ER_TABLESPACE_DISCARDED, MYF(0),
				 old_table->s->table_name.str);
			DBUG_RETURN(true);
		}

		/* An AUTO_INCREMENT value was supplied by the user.
		It must be persisted to the data file. */
		const Field*	ai	= old_table->found_next_number_field;
		ut_ad(!strcmp(dict_table_get_col_name(ctx->old_table,
						      innodb_col_no(ai)),
			      ai->field_name.str));

		ib_uint64_t	autoinc
			= ha_alter_info->create_info->auto_increment_value;
		if (autoinc == 0) {
			autoinc = 1;
		}

		if (autoinc >= ctx->old_table->autoinc) {
			/* Persist the predecessor of the
			AUTO_INCREMENT value as the last used one. */
			ctx->new_table->autoinc = autoinc--;
		} else {
			/* Mimic ALGORITHM=COPY in the following scenario:

			CREATE TABLE t (a SERIAL);
			INSERT INTO t SET a=100;
			ALTER TABLE t AUTO_INCREMENT = 1;
			INSERT INTO t SET a=NULL;
			SELECT * FROM t;

			By default, ALGORITHM=INPLACE would reset the
			sequence to 1, while after ALGORITHM=COPY, the
			last INSERT would use a value larger than 100.

			We could only search the tree to know current
			max counter in the table and compare. */
			const dict_col_t*	autoinc_col
				= dict_table_get_nth_col(ctx->old_table,
							 innodb_col_no(ai));
			dict_index_t*		index
				= dict_table_get_first_index(ctx->old_table);
			while (index != NULL
			       && index->fields[0].col != autoinc_col) {
				index = dict_table_get_next_index(index);
			}

			ut_ad(index);

			ib_uint64_t	max_in_table = index
				? row_search_max_autoinc(index)
				: 0;

			if (autoinc <= max_in_table) {
				ctx->new_table->autoinc = innobase_next_autoinc(
					max_in_table, 1,
					ctx->prebuilt->autoinc_increment,
					ctx->prebuilt->autoinc_offset,
					innobase_get_int_col_max_value(ai));
				/* Persist the maximum value as the
				last used one. */
				autoinc = max_in_table;
			} else {
				/* Persist the predecessor of the
				AUTO_INCREMENT value as the last used one. */
				ctx->new_table->autoinc = autoinc--;
			}
		}

		btr_write_autoinc(dict_table_get_first_index(ctx->new_table),
				  autoinc, true);
	} else if (ctx->need_rebuild()) {
		/* No AUTO_INCREMENT value was specified.
		Copy it from the old table. */
		ctx->new_table->autoinc = ctx->old_table->autoinc;
		/* The persistent value was already copied in
		prepare_inplace_alter_table_dict() when ctx->new_table
		was created. If this was a LOCK=NONE operation, the
		AUTO_INCREMENT values would be updated during
		row_log_table_apply(). If this was LOCK!=NONE,
		the table contents could not possibly have changed
		between prepare_inplace and commit_inplace. */
	}

	DBUG_RETURN(false);
}

/** Add or drop foreign key constraints to the data dictionary tables,
but do not touch the data dictionary cache.
@param ha_alter_info Data used during in-place alter
@param ctx In-place ALTER TABLE context
@param trx Data dictionary transaction
@param table_name Table name in MySQL
@retval true Failure
@retval false Success
*/
static MY_ATTRIBUTE((nonnull, warn_unused_result))
bool
innobase_update_foreign_try(
/*========================*/
	ha_innobase_inplace_ctx*ctx,
	trx_t*			trx,
	const char*		table_name)
{
	ulint	foreign_id;
	ulint	i;

	DBUG_ENTER("innobase_update_foreign_try");
	DBUG_ASSERT(ctx);

	foreign_id = dict_table_get_highest_foreign_id(ctx->new_table);

	foreign_id++;

	for (i = 0; i < ctx->num_to_add_fk; i++) {
		dict_foreign_t*		fk = ctx->add_fk[i];

		ut_ad(fk->foreign_table == ctx->new_table
		      || fk->foreign_table == ctx->old_table);

		dberr_t error = dict_create_add_foreign_id(
			&foreign_id, ctx->old_table->name.m_name, fk);

		if (error != DB_SUCCESS) {
			my_error(ER_TOO_LONG_IDENT, MYF(0),
				 fk->id);
			DBUG_RETURN(true);
		}

		if (!fk->foreign_index) {
			fk->foreign_index = dict_foreign_find_index(
				ctx->new_table, ctx->col_names,
				fk->foreign_col_names,
				fk->n_fields, fk->referenced_index, TRUE,
				fk->type
				& (DICT_FOREIGN_ON_DELETE_SET_NULL
					| DICT_FOREIGN_ON_UPDATE_SET_NULL),
				NULL, NULL, NULL);
			if (!fk->foreign_index) {
				my_error(ER_FK_INCORRECT_OPTION,
					 MYF(0), table_name, fk->id);
				DBUG_RETURN(true);
			}
		}

		/* The fk->foreign_col_names[] uses renamed column
		names, while the columns in ctx->old_table have not
		been renamed yet. */
		error = dict_create_add_foreign_to_dictionary(
			ctx->old_table->name.m_name, fk, trx);

		DBUG_EXECUTE_IF(
			"innodb_test_cannot_add_fk_system",
			error = DB_ERROR;);

		if (error != DB_SUCCESS) {
			my_error(ER_FK_FAIL_ADD_SYSTEM, MYF(0),
				 fk->id);
			DBUG_RETURN(true);
		}
	}

	for (i = 0; i < ctx->num_to_drop_fk; i++) {
		dict_foreign_t* fk = ctx->drop_fk[i];

		DBUG_ASSERT(fk->foreign_table == ctx->old_table);

		if (innobase_drop_foreign_try(trx, table_name, fk->id)) {
			DBUG_RETURN(true);
		}
	}

	DBUG_RETURN(false);
}

/** Update the foreign key constraint definitions in the data dictionary cache
after the changes to data dictionary tables were committed.
@param ctx	In-place ALTER TABLE context
@param user_thd	MySQL connection
@return		InnoDB error code (should always be DB_SUCCESS) */
static MY_ATTRIBUTE((nonnull, warn_unused_result))
dberr_t
innobase_update_foreign_cache(
/*==========================*/
	ha_innobase_inplace_ctx*	ctx,
	THD*				user_thd)
{
	dict_table_t*	user_table;
	dberr_t		err = DB_SUCCESS;

	DBUG_ENTER("innobase_update_foreign_cache");

	ut_ad(mutex_own(&dict_sys->mutex));

	user_table = ctx->old_table;

	/* Discard the added foreign keys, because we will
	load them from the data dictionary. */
	for (ulint i = 0; i < ctx->num_to_add_fk; i++) {
		dict_foreign_t*	fk = ctx->add_fk[i];
		dict_foreign_free(fk);
	}

	if (ctx->need_rebuild()) {
		/* The rebuilt table is already using the renamed
		column names. No need to pass col_names or to drop
		constraints from the data dictionary cache. */
		DBUG_ASSERT(!ctx->col_names);
		DBUG_ASSERT(user_table->foreign_set.empty());
		DBUG_ASSERT(user_table->referenced_set.empty());
		user_table = ctx->new_table;
	} else {
		/* Drop the foreign key constraints if the
		table was not rebuilt. If the table is rebuilt,
		there would not be any foreign key contraints for
		it yet in the data dictionary cache. */
		for (ulint i = 0; i < ctx->num_to_drop_fk; i++) {
			dict_foreign_t* fk = ctx->drop_fk[i];
			dict_foreign_remove_from_cache(fk);
		}
	}

	/* Load the old or added foreign keys from the data dictionary
	and prevent the table from being evicted from the data
	dictionary cache (work around the lack of WL#6049). */
	dict_names_t	fk_tables;

	err = dict_load_foreigns(user_table->name.m_name,
				 ctx->col_names, false, true,
				 DICT_ERR_IGNORE_NONE,
				 fk_tables);

	if (err == DB_CANNOT_ADD_CONSTRAINT) {
		fk_tables.clear();

		/* It is possible there are existing foreign key are
		loaded with "foreign_key checks" off,
		so let's retry the loading with charset_check is off */
		err = dict_load_foreigns(user_table->name.m_name,
					 ctx->col_names, false, false,
					 DICT_ERR_IGNORE_NONE,
					 fk_tables);

		/* The load with "charset_check" off is successful, warn
		the user that the foreign key has loaded with mis-matched
		charset */
		if (err == DB_SUCCESS) {
			push_warning_printf(
				user_thd,
				Sql_condition::WARN_LEVEL_WARN,
				ER_ALTER_INFO,
				"Foreign key constraints for table '%s'"
				" are loaded with charset check off",
				user_table->name.m_name);
		}
	}

	/* For complete loading of foreign keys, all associated tables must
	also be loaded. */
	while (err == DB_SUCCESS && !fk_tables.empty()) {
		dict_table_t*	table = dict_load_table(
			fk_tables.front(), true, DICT_ERR_IGNORE_NONE);

		if (table == NULL) {
			table_name_t	table_name;
			table_name.m_name = const_cast<char*>(
						fk_tables.front());

			err = DB_TABLE_NOT_FOUND;
			ib::error()
				<< "Failed to load table '" << table_name
				<< "' which has a foreign key constraint with"
				<< " table '" << user_table->name << "'.";
			break;
		}

		fk_tables.pop_front();
	}

	DBUG_RETURN(err);
}

/** Changes SYS_COLUMNS.PRTYPE for one column.
@param[in,out]	trx	transaction
@param[in]	table_name	table name
@param[in]	tableid	table ID as in SYS_TABLES
@param[in]	pos	column position
@param[in]	prtype	new precise type
@return		boolean flag
@retval	true	on failure
@retval false	on success */
static
bool
vers_change_field_try(
	trx_t* trx,
	const char* table_name,
	const table_id_t tableid,
	const ulint pos,
	const ulint prtype)
{
	DBUG_ENTER("vers_change_field_try");

	pars_info_t* info = pars_info_create();

	pars_info_add_int4_literal(info, "prtype", prtype);
	pars_info_add_ull_literal(info,"tableid", tableid);
	pars_info_add_int4_literal(info, "pos", pos);

	dberr_t error = que_eval_sql(info,
				     "PROCEDURE CHANGE_COLUMN_MTYPE () IS\n"
				     "BEGIN\n"
				     "UPDATE SYS_COLUMNS SET PRTYPE=:prtype\n"
				     "WHERE TABLE_ID=:tableid AND POS=:pos;\n"
				     "END;\n",
				     false, trx);

	if (error != DB_SUCCESS) {
		my_error_innodb(error, table_name, 0);
		trx->error_state = DB_SUCCESS;
		trx->op_info = "";
		DBUG_RETURN(true);
	}

	DBUG_RETURN(false);
}

/** Changes fields WITH/WITHOUT SYSTEM VERSIONING property in SYS_COLUMNS.
@param[in]	ha_alter_info	alter info
@param[in]	ctx	alter inplace context
@param[in]	trx	transaction
@param[in]	table	old table
@return		boolean flag
@retval	true	on failure
@retval false	on success */
static
bool
vers_change_fields_try(
	const Alter_inplace_info* ha_alter_info,
	const ha_innobase_inplace_ctx* ctx,
	trx_t* trx,
	const TABLE* table)
{
	DBUG_ENTER("vers_change_fields_try");

	DBUG_ASSERT(ha_alter_info);
	DBUG_ASSERT(ctx);

	List_iterator_fast<Create_field> it(
	    ha_alter_info->alter_info->create_list);

	while (const Create_field* create_field = it++) {
		if (!create_field->field) {
			continue;
		}
		if (create_field->versioning
		    == Column_definition::VERSIONING_NOT_SET) {
			continue;
		}

		const dict_table_t* new_table = ctx->new_table;
		const uint pos = innodb_col_no(create_field->field);
		const dict_col_t* col = dict_table_get_nth_col(new_table, pos);

		DBUG_ASSERT(!col->vers_sys_start());
		DBUG_ASSERT(!col->vers_sys_end());

		ulint new_prtype
		    = create_field->versioning
			      == Column_definition::WITHOUT_VERSIONING
			  ? col->prtype & ~DATA_VERSIONED
			  : col->prtype | DATA_VERSIONED;

		if (vers_change_field_try(trx, table->s->table_name.str,
					  new_table->id, pos,
					  new_prtype)) {
			DBUG_RETURN(true);
		}
	}

	DBUG_RETURN(false);
}

/** Changes WITH/WITHOUT SYSTEM VERSIONING for fields
in the data dictionary cache.
@param ha_alter_info Data used during in-place alter
@param ctx In-place ALTER TABLE context
@param table MySQL table as it is before the ALTER operation */
static
void
vers_change_fields_cache(
	Alter_inplace_info*		ha_alter_info,
	const ha_innobase_inplace_ctx*	ctx,
	const TABLE*			table)
{
	DBUG_ENTER("vers_change_fields_cache");

	DBUG_ASSERT(ha_alter_info);
	DBUG_ASSERT(ctx);
	DBUG_ASSERT(ha_alter_info->handler_flags & ALTER_COLUMN_UNVERSIONED);

	List_iterator_fast<Create_field> it(
	    ha_alter_info->alter_info->create_list);

	while (const Create_field* create_field = it++) {
		if (!create_field->field) {
			continue;
		}
		dict_col_t* col = dict_table_get_nth_col(
		    ctx->new_table, innodb_col_no(create_field->field));

		if (create_field->versioning
		    == Column_definition::WITHOUT_VERSIONING) {

			DBUG_ASSERT(!col->vers_sys_start());
			DBUG_ASSERT(!col->vers_sys_end());
			col->prtype &= ~DATA_VERSIONED;
		} else if (create_field->versioning
			   == Column_definition::WITH_VERSIONING) {

			DBUG_ASSERT(!col->vers_sys_start());
			DBUG_ASSERT(!col->vers_sys_end());
			col->prtype |= DATA_VERSIONED;
		}
	}

	DBUG_VOID_RETURN;
}

/** Commit the changes made during prepare_inplace_alter_table()
and inplace_alter_table() inside the data dictionary tables,
when rebuilding the table.
@param ha_alter_info Data used during in-place alter
@param ctx In-place ALTER TABLE context
@param altered_table MySQL table that is being altered
@param old_table MySQL table as it is before the ALTER operation
@param trx Data dictionary transaction
@param table_name Table name in MySQL
@retval true Failure
@retval false Success
*/
inline MY_ATTRIBUTE((nonnull, warn_unused_result))
bool
commit_try_rebuild(
/*===============*/
	Alter_inplace_info*	ha_alter_info,
	ha_innobase_inplace_ctx*ctx,
	TABLE*			altered_table,
	const TABLE*		old_table,
	trx_t*			trx,
	const char*		table_name)
{
	dict_table_t*	rebuilt_table	= ctx->new_table;
	dict_table_t*	user_table	= ctx->old_table;

	DBUG_ENTER("commit_try_rebuild");
	DBUG_ASSERT(ctx->need_rebuild());
	DBUG_ASSERT(trx->dict_operation_lock_mode == RW_X_LATCH);
	DBUG_ASSERT(!(ha_alter_info->handler_flags
		      & ALTER_DROP_FOREIGN_KEY)
		    || ctx->num_to_drop_fk > 0);
	DBUG_ASSERT(ctx->num_to_drop_fk
		    <= ha_alter_info->alter_info->drop_list.elements);

	for (dict_index_t* index = dict_table_get_first_index(rebuilt_table);
	     index;
	     index = dict_table_get_next_index(index)) {
		DBUG_ASSERT(dict_index_get_online_status(index)
			    == ONLINE_INDEX_COMPLETE);
		DBUG_ASSERT(index->is_committed());
		if (index->is_corrupted()) {
			my_error(ER_INDEX_CORRUPT, MYF(0), index->name());
			DBUG_RETURN(true);
		}
	}

	if (innobase_update_foreign_try(ctx, trx, table_name)) {
		DBUG_RETURN(true);
	}

	dberr_t	error;

	/* Clear the to_be_dropped flag in the data dictionary cache
	of user_table. */
	for (ulint i = 0; i < ctx->num_to_drop_index; i++) {
		dict_index_t*	index = ctx->drop_index[i];
		DBUG_ASSERT(index->table == user_table);
		DBUG_ASSERT(index->is_committed());
		DBUG_ASSERT(index->to_be_dropped);
		index->to_be_dropped = 0;
	}

	/* We copied the table. Any indexes that were requested to be
	dropped were not created in the copy of the table. Apply any
	last bit of the rebuild log and then rename the tables. */

	if (ctx->online) {
		DEBUG_SYNC_C("row_log_table_apply2_before");

		dict_vcol_templ_t* s_templ  = NULL;

		if (ctx->new_table->n_v_cols > 0) {
			s_templ = UT_NEW_NOKEY(
					dict_vcol_templ_t());
			s_templ->vtempl = NULL;

			innobase_build_v_templ(
				altered_table, ctx->new_table, s_templ,
				NULL, true);
			ctx->new_table->vc_templ = s_templ;
		}

		error = row_log_table_apply(
			ctx->thr, user_table, altered_table,
			static_cast<ha_innobase_inplace_ctx*>(
				ha_alter_info->handler_ctx)->m_stage,
			ctx->new_table);

		if (s_templ) {
			ut_ad(ctx->need_rebuild());
			dict_free_vc_templ(s_templ);
			UT_DELETE(s_templ);
			ctx->new_table->vc_templ = NULL;
		}

		ulint	err_key = thr_get_trx(ctx->thr)->error_key_num;

		switch (error) {
			KEY*	dup_key;
		case DB_SUCCESS:
			break;
		case DB_DUPLICATE_KEY:
			if (err_key == ULINT_UNDEFINED) {
				/* This should be the hidden index on
				FTS_DOC_ID. */
				dup_key = NULL;
			} else {
				DBUG_ASSERT(err_key <
					    ha_alter_info->key_count);
				dup_key = &ha_alter_info
					->key_info_buffer[err_key];
			}
			print_keydup_error(altered_table, dup_key, MYF(0));
			DBUG_RETURN(true);
		case DB_ONLINE_LOG_TOO_BIG:
			my_error(ER_INNODB_ONLINE_LOG_TOO_BIG, MYF(0),
				 get_error_key_name(err_key, ha_alter_info,
						    rebuilt_table));
			DBUG_RETURN(true);
		case DB_INDEX_CORRUPT:
			my_error(ER_INDEX_CORRUPT, MYF(0),
				 get_error_key_name(err_key, ha_alter_info,
						    rebuilt_table));
			DBUG_RETURN(true);
		default:
			my_error_innodb(error, table_name, user_table->flags);
			DBUG_RETURN(true);
		}
	}

	if ((ha_alter_info->handler_flags
	     & ALTER_COLUMN_NAME)
	    && innobase_rename_columns_try(ha_alter_info, ctx, old_table,
					   trx, table_name)) {
		DBUG_RETURN(true);
	}

	DBUG_EXECUTE_IF("ib_ddl_crash_before_rename", DBUG_SUICIDE(););

	/* The new table must inherit the flag from the
	"parent" table. */
	if (!user_table->space) {
		rebuilt_table->file_unreadable = true;
		rebuilt_table->flags2 |= DICT_TF2_DISCARDED;
	}

	/* We can now rename the old table as a temporary table,
	rename the new temporary table as the old table and drop the
	old table. First, we only do this in the data dictionary
	tables. The actual renaming will be performed in
	commit_cache_rebuild(), once the data dictionary transaction
	has been successfully committed. */

	error = row_merge_rename_tables_dict(
		user_table, rebuilt_table, ctx->tmp_name, trx);

	/* We must be still holding a table handle. */
	DBUG_ASSERT(user_table->get_ref_count() == 1);

	DBUG_EXECUTE_IF("ib_ddl_crash_after_rename", DBUG_SUICIDE(););
	DBUG_EXECUTE_IF("ib_rebuild_cannot_rename", error = DB_ERROR;);

	switch (error) {
	case DB_SUCCESS:
		DBUG_RETURN(false);
	case DB_TABLESPACE_EXISTS:
		ut_a(rebuilt_table->get_ref_count() == 1);
		my_error(ER_TABLESPACE_EXISTS, MYF(0), ctx->tmp_name);
		DBUG_RETURN(true);
	case DB_DUPLICATE_KEY:
		ut_a(rebuilt_table->get_ref_count() == 1);
		my_error(ER_TABLE_EXISTS_ERROR, MYF(0), ctx->tmp_name);
		DBUG_RETURN(true);
	default:
		my_error_innodb(error, table_name, user_table->flags);
		DBUG_RETURN(true);
	}
}

/** Apply the changes made during commit_try_rebuild(),
to the data dictionary cache and the file system.
@param ctx In-place ALTER TABLE context */
inline MY_ATTRIBUTE((nonnull))
void
commit_cache_rebuild(
/*=================*/
	ha_innobase_inplace_ctx*	ctx)
{
	dberr_t		error;

	DBUG_ENTER("commit_cache_rebuild");
	DEBUG_SYNC_C("commit_cache_rebuild");
	DBUG_ASSERT(ctx->need_rebuild());
	DBUG_ASSERT(!ctx->old_table->space == !ctx->new_table->space);

	const char* old_name = mem_heap_strdup(
		ctx->heap, ctx->old_table->name.m_name);

	/* We already committed and redo logged the renames,
	so this must succeed. */
	error = dict_table_rename_in_cache(
		ctx->old_table, ctx->tmp_name, false);
	ut_a(error == DB_SUCCESS);

	error = dict_table_rename_in_cache(
		ctx->new_table, old_name, false);
	ut_a(error == DB_SUCCESS);

	DBUG_VOID_RETURN;
}

/** Set of column numbers */
typedef std::set<ulint, std::less<ulint>, ut_allocator<ulint> >	col_set;

/** Store the column number of the columns in a list belonging
to indexes which are not being dropped.
@param[in]	ctx		In-place ALTER TABLE context
@param[in, out]	drop_col_list	list which will be set, containing columns
				which is part of index being dropped
@param[in, out]	drop_v_col_list	list which will be set, containing
				virtual columns which is part of index
				being dropped */
static
void
get_col_list_to_be_dropped(
	const ha_innobase_inplace_ctx*	ctx,
	col_set&			drop_col_list,
	col_set&			drop_v_col_list)
{
	for (ulint index_count = 0; index_count < ctx->num_to_drop_index;
	     index_count++) {
		const dict_index_t*	index = ctx->drop_index[index_count];

		for (ulint col = 0; col < index->n_user_defined_cols; col++) {
			const dict_col_t*	idx_col
				= dict_index_get_nth_col(index, col);

			if (idx_col->is_virtual()) {
				const dict_v_col_t*	v_col
					= reinterpret_cast<
						const dict_v_col_t*>(idx_col);
				drop_v_col_list.insert(v_col->v_pos);

			} else {
				ulint	col_no = dict_col_get_no(idx_col);
				drop_col_list.insert(col_no);
			}
		}
	}
}

/** Change PAGE_COMPRESSED to ON or change the PAGE_COMPRESSION_LEVEL.
@param[in]	level		PAGE_COMPRESSION_LEVEL
@param[in]	table		table before the change
@param[in,out]	trx		data dictionary transaction
@param[in]	table_name	table name in MariaDB
@return	whether the operation succeeded */
MY_ATTRIBUTE((nonnull, warn_unused_result))
static
bool
innobase_page_compression_try(
	uint			level,
	const dict_table_t*	table,
	trx_t*			trx,
	const char*		table_name)
{
	DBUG_ENTER("innobase_page_compression_try");
	DBUG_ASSERT(level >= 1);
	DBUG_ASSERT(level <= 9);

	unsigned flags = table->flags
		& ~(0xFU << DICT_TF_POS_PAGE_COMPRESSION_LEVEL);
	flags |= 1U << DICT_TF_POS_PAGE_COMPRESSION
		| level << DICT_TF_POS_PAGE_COMPRESSION_LEVEL;

	if (table->flags == flags) {
		DBUG_RETURN(false);
	}

	pars_info_t* info = pars_info_create();

	pars_info_add_ull_literal(info, "id", table->id);
	pars_info_add_int4_literal(info, "type",
				   dict_tf_to_sys_tables_type(flags));

	dberr_t error = que_eval_sql(info,
				     "PROCEDURE CHANGE_COMPRESSION () IS\n"
				     "BEGIN\n"
				     "UPDATE SYS_TABLES SET TYPE=:type\n"
				     "WHERE ID=:id;\n"
				     "END;\n",
				     false, trx);

	if (error != DB_SUCCESS) {
		my_error_innodb(error, table_name, 0);
		trx->error_state = DB_SUCCESS;
		trx->op_info = "";
		DBUG_RETURN(true);
	}

	DBUG_RETURN(false);
}

/** Commit the changes made during prepare_inplace_alter_table()
and inplace_alter_table() inside the data dictionary tables,
when not rebuilding the table.
@param ha_alter_info Data used during in-place alter
@param ctx In-place ALTER TABLE context
@param old_table MySQL table as it is before the ALTER operation
@param trx Data dictionary transaction
@param table_name Table name in MySQL
@retval true Failure
@retval false Success
*/
inline MY_ATTRIBUTE((nonnull, warn_unused_result))
bool
commit_try_norebuild(
/*=================*/
	Alter_inplace_info*	ha_alter_info,
	ha_innobase_inplace_ctx*ctx,
	TABLE*			altered_table,
	const TABLE*		old_table,
	trx_t*			trx,
	const char*		table_name)
{
	DBUG_ENTER("commit_try_norebuild");
	DBUG_ASSERT(!ctx->need_rebuild());
	DBUG_ASSERT(trx->dict_operation_lock_mode == RW_X_LATCH);
	DBUG_ASSERT(!(ha_alter_info->handler_flags
		      & ALTER_DROP_FOREIGN_KEY)
		    || ctx->num_to_drop_fk > 0);
	DBUG_ASSERT(ctx->num_to_drop_fk
		    <= ha_alter_info->alter_info->drop_list.elements
		    || ctx->num_to_drop_vcol
		       == ha_alter_info->alter_info->drop_list.elements);

	if (ctx->page_compression_level
	    && innobase_page_compression_try(ctx->page_compression_level,
					     ctx->new_table, trx,
					     table_name)) {
		DBUG_RETURN(true);
	}

	for (ulint i = 0; i < ctx->num_to_add_index; i++) {
		dict_index_t*	index = ctx->add_index[i];
		DBUG_ASSERT(dict_index_get_online_status(index)
			    == ONLINE_INDEX_COMPLETE);
		DBUG_ASSERT(!index->is_committed());
		if (index->is_corrupted()) {
			/* Report a duplicate key
			error for the index that was
			flagged corrupted, most likely
			because a duplicate value was
			inserted (directly or by
			rollback) after
			ha_innobase::inplace_alter_table()
			completed.
			TODO: report this as a corruption
			with a detailed reason once
			WL#6379 has been implemented. */
			my_error(ER_DUP_UNKNOWN_IN_INDEX,
				 MYF(0), index->name());
			DBUG_RETURN(true);
		}
	}

	if (innobase_update_foreign_try(ctx, trx, table_name)) {
		DBUG_RETURN(true);
	}

	if ((ha_alter_info->handler_flags & ALTER_COLUMN_UNVERSIONED)
	    && vers_change_fields_try(ha_alter_info, ctx, trx, old_table)) {
		DBUG_RETURN(true);
	}

	dberr_t	error;

	/* We altered the table in place. Mark the indexes as committed. */
	for (ulint i = 0; i < ctx->num_to_add_index; i++) {
		dict_index_t*	index = ctx->add_index[i];
		DBUG_ASSERT(dict_index_get_online_status(index)
			    == ONLINE_INDEX_COMPLETE);
		DBUG_ASSERT(!index->is_committed());
		error = row_merge_rename_index_to_add(
			trx, ctx->new_table->id, index->id);
		switch (error) {
		case DB_SUCCESS:
			break;
		case DB_TOO_MANY_CONCURRENT_TRXS:
			/* If we wrote some undo log here, then the
			persistent data dictionary for this table may
			probably be corrupted. This is because a
			'trigger' on SYS_INDEXES could already have invoked
			btr_free_if_exists(), which cannot be rolled back. */
			DBUG_ASSERT(trx->undo_no == 0);
			my_error(ER_TOO_MANY_CONCURRENT_TRXS, MYF(0));
			DBUG_RETURN(true);
		default:
			sql_print_error(
				"InnoDB: rename index to add: %lu\n",
				(ulong) error);
			DBUG_ASSERT(0);
			my_error(ER_INTERNAL_ERROR, MYF(0),
				 "rename index to add");
			DBUG_RETURN(true);
		}
	}

	/* Drop any indexes that were requested to be dropped.
	Flag them in the data dictionary first. */

	for (ulint i = 0; i < ctx->num_to_drop_index; i++) {
		dict_index_t*	index = ctx->drop_index[i];
		DBUG_ASSERT(index->is_committed());
		DBUG_ASSERT(index->table == ctx->new_table);
		DBUG_ASSERT(index->to_be_dropped);

		error = row_merge_rename_index_to_drop(
			trx, index->table->id, index->id);
		if (error != DB_SUCCESS) {
			sql_print_error(
				"InnoDB: rename index to drop: %lu\n",
				(ulong) error);
			DBUG_ASSERT(0);
			my_error(ER_INTERNAL_ERROR, MYF(0),
				 "rename index to drop");
			DBUG_RETURN(true);
		}
	}

	if ((ha_alter_info->handler_flags
	     & ALTER_COLUMN_NAME)
	    && innobase_rename_columns_try(ha_alter_info, ctx, old_table,
					   trx, table_name)) {
		DBUG_RETURN(true);
	}

	if ((ha_alter_info->handler_flags
	     & ALTER_COLUMN_EQUAL_PACK_LENGTH)
	    && innobase_enlarge_columns_try(ha_alter_info, old_table,
					    ctx->old_table, trx, table_name)) {
		DBUG_RETURN(true);
	}

#ifdef MYSQL_RENAME_INDEX
	if ((ha_alter_info->handler_flags
	     & ALTER_RENAME_INDEX)
	    && rename_indexes_in_data_dictionary(ctx, ha_alter_info, trx)) {
		DBUG_RETURN(true);
	}
#endif /* MYSQL_RENAME_INDEX */

	if ((ha_alter_info->handler_flags
	     & ALTER_DROP_VIRTUAL_COLUMN)
	    && innobase_drop_virtual_try(ha_alter_info, ctx->old_table, trx)) {
		DBUG_RETURN(true);
	}

	if ((ha_alter_info->handler_flags
	     & ALTER_ADD_VIRTUAL_COLUMN)
	    && innobase_add_virtual_try(ha_alter_info, ctx->old_table, trx)) {
		DBUG_RETURN(true);
	}

	if (innobase_add_instant_try(ctx, altered_table, old_table, trx)) {
		DBUG_RETURN(true);
	}

	DBUG_RETURN(false);
}

/** Commit the changes to the data dictionary cache
after a successful commit_try_norebuild() call.
@param ha_alter_info algorithm=inplace context
@param ctx In-place ALTER TABLE context for the current partition
@param table the TABLE before the ALTER
@param trx Data dictionary transaction
(will be started and committed, for DROP INDEX)
@return whether all replacements were found for dropped indexes */
inline MY_ATTRIBUTE((nonnull))
bool
commit_cache_norebuild(
/*===================*/
	Alter_inplace_info*	ha_alter_info,
	ha_innobase_inplace_ctx*ctx,
	const TABLE*		table,
	trx_t*			trx)
{
	DBUG_ENTER("commit_cache_norebuild");
	DBUG_ASSERT(!ctx->need_rebuild());
	DBUG_ASSERT(ctx->new_table->space != fil_system.temp_space);
	DBUG_ASSERT(!ctx->new_table->is_temporary());

	bool found = true;

	if (ctx->page_compression_level) {
		DBUG_ASSERT(ctx->new_table->space != fil_system.sys_space);
		ctx->new_table->flags &=
			~(0xFU << DICT_TF_POS_PAGE_COMPRESSION_LEVEL);
		ctx->new_table->flags |= 1 << DICT_TF_POS_PAGE_COMPRESSION
			| (ctx->page_compression_level
			   << DICT_TF_POS_PAGE_COMPRESSION_LEVEL);

		if (fil_space_t* space = ctx->new_table->space) {
			bool update = !(space->flags
					& FSP_FLAGS_MASK_PAGE_COMPRESSION);
			mutex_enter(&fil_system.mutex);
			space->flags = (~FSP_FLAGS_MASK_MEM_COMPRESSION_LEVEL
					& (space->flags
					   | FSP_FLAGS_MASK_PAGE_COMPRESSION))
				| ctx->page_compression_level
				<< FSP_FLAGS_MEM_COMPRESSION_LEVEL;
			mutex_exit(&fil_system.mutex);

			if (update) {
				/* Maybe we should introduce an undo
				log record for updating tablespace
				flags, and perform the update already
				in innobase_page_compression_try().

				If the server is killed before the
				following mini-transaction commit
				becomes durable, fsp_flags_try_adjust()
				will perform the equivalent adjustment
				and warn "adjusting FSP_SPACE_FLAGS". */
				mtr_t	mtr;
				mtr.start();
				if (buf_block_t* b = buf_page_get(
					    page_id_t(space->id, 0),
					    page_size_t(space->flags),
					    RW_X_LATCH, &mtr)) {
					mtr.set_named_space(space);
					mlog_write_ulint(
						FSP_HEADER_OFFSET
						+ FSP_SPACE_FLAGS + b->frame,
						space->flags
						& ~FSP_FLAGS_MEM_MASK,
						MLOG_4BYTES, &mtr);
				}
				mtr.commit();
			}
		}
	}

	col_set			drop_list;
	col_set			v_drop_list;
	col_set::const_iterator col_it;

	/* Check if the column, part of an index to be dropped is part of any
	other index which is not being dropped. If it so, then set the ord_part
	of the column to 0. */
	get_col_list_to_be_dropped(ctx, drop_list, v_drop_list);

	for (col_it = drop_list.begin(); col_it != drop_list.end(); ++col_it) {
		if (!check_col_exists_in_indexes(ctx->new_table,
						 *col_it, false)) {
			ctx->new_table->cols[*col_it].ord_part = 0;
		}
	}

	for (col_it = v_drop_list.begin();
	     col_it != v_drop_list.end(); ++col_it) {
		if (!check_col_exists_in_indexes(ctx->new_table,
						 *col_it, true)) {
			ctx->new_table->v_cols[*col_it].m_col.ord_part = 0;
		}
	}

	for (ulint i = 0; i < ctx->num_to_add_index; i++) {
		dict_index_t*	index = ctx->add_index[i];
		DBUG_ASSERT(dict_index_get_online_status(index)
			    == ONLINE_INDEX_COMPLETE);
		DBUG_ASSERT(!index->is_committed());
		index->set_committed(true);
	}

	if (ctx->num_to_drop_index) {
		/* Really drop the indexes that were dropped.
		The transaction had to be committed first
		(after renaming the indexes), so that in the
		event of a crash, crash recovery will drop the
		indexes, because it drops all indexes whose
		names start with TEMP_INDEX_PREFIX_STR. Once we
		have started dropping an index tree, there is
		no way to roll it back. */

		for (ulint i = 0; i < ctx->num_to_drop_index; i++) {
			dict_index_t*	index = ctx->drop_index[i];
			DBUG_ASSERT(index->is_committed());
			DBUG_ASSERT(index->table == ctx->new_table);
			DBUG_ASSERT(index->to_be_dropped);

			/* Replace the indexes in foreign key
			constraints if needed. */

			if (!dict_foreign_replace_index(
				    index->table, ctx->col_names, index)) {
				found = false;
			}

			/* Mark the index dropped
			in the data dictionary cache. */
			rw_lock_x_lock(dict_index_get_lock(index));
			index->page = FIL_NULL;
			rw_lock_x_unlock(dict_index_get_lock(index));
		}

		trx_start_for_ddl(trx, TRX_DICT_OP_INDEX);
		row_merge_drop_indexes_dict(trx, ctx->new_table->id);

		for (ulint i = 0; i < ctx->num_to_drop_index; i++) {
			dict_index_t*	index = ctx->drop_index[i];
			DBUG_ASSERT(index->is_committed());
			DBUG_ASSERT(index->table == ctx->new_table);

			if (index->type & DICT_FTS) {
				DBUG_ASSERT(index->type == DICT_FTS
					    || (index->type
						& DICT_CORRUPT));
				DBUG_ASSERT(index->table->fts);
				fts_drop_index(index->table, index, trx);
			}

			dict_index_remove_from_cache(index->table, index);
		}

		trx_commit_for_mysql(trx);
	}

	if (!ctx->is_instant()) {
		innobase_rename_or_enlarge_columns_cache(
			ha_alter_info, table, ctx->new_table);
	}

	if (ha_alter_info->handler_flags & ALTER_COLUMN_UNVERSIONED) {
		vers_change_fields_cache(ha_alter_info, ctx, table);
	}

#ifdef MYSQL_RENAME_INDEX
	rename_indexes_in_cache(ctx, ha_alter_info);
#endif

	ctx->new_table->fts_doc_id_index
		= ctx->new_table->fts
		? dict_table_get_index_on_name(
			ctx->new_table, FTS_DOC_ID_INDEX_NAME)
		: NULL;
	DBUG_ASSERT((ctx->new_table->fts == NULL)
		    == (ctx->new_table->fts_doc_id_index == NULL));
	DBUG_RETURN(found);
}

/** Adjust the persistent statistics after non-rebuilding ALTER TABLE.
Remove statistics for dropped indexes, add statistics for created indexes
and rename statistics for renamed indexes.
@param ha_alter_info Data used during in-place alter
@param ctx In-place ALTER TABLE context
@param thd MySQL connection
*/
static
void
alter_stats_norebuild(
/*==================*/
	Alter_inplace_info*		ha_alter_info,
	ha_innobase_inplace_ctx*	ctx,
	THD*				thd)
{
	ulint	i;

	DBUG_ENTER("alter_stats_norebuild");
	DBUG_ASSERT(!ctx->need_rebuild());

	if (!dict_stats_is_persistent_enabled(ctx->new_table)) {
		DBUG_VOID_RETURN;
	}

	/* Delete corresponding rows from the stats table. We do this
	in a separate transaction from trx, because lock waits are not
	allowed in a data dictionary transaction. (Lock waits are possible
	on the statistics table, because it is directly accessible by users,
	not covered by the dict_operation_lock.)

	Because the data dictionary changes were already committed, orphaned
	rows may be left in the statistics table if the system crashes.

	FIXME: each change to the statistics tables is being committed in a
	separate transaction, meaning that the operation is not atomic

	FIXME: This will not drop the (unused) statistics for
	FTS_DOC_ID_INDEX if it was a hidden index, dropped together
	with the last renamining FULLTEXT index. */
	for (i = 0; i < ha_alter_info->index_drop_count; i++) {
		const KEY* key = ha_alter_info->index_drop_buffer[i];

		if (key->flags & HA_FULLTEXT) {
			/* There are no index cardinality
			statistics for FULLTEXT indexes. */
			continue;
		}

		char	errstr[1024];

		if (dict_stats_drop_index(
			    ctx->new_table->name.m_name, key->name.str,
			    errstr, sizeof errstr) != DB_SUCCESS) {
			push_warning(thd,
				     Sql_condition::WARN_LEVEL_WARN,
				     ER_LOCK_WAIT_TIMEOUT, errstr);
		}
	}

#ifdef MYSQL_RENAME_INDEX
	for (i = 0; i < ha_alter_info->index_rename_count; i++) {
		KEY_PAIR*	pair = &ha_alter_info->index_rename_buffer[i];
		dberr_t		err;

		err = dict_stats_rename_index(ctx->new_table,
					      pair->old_key->name,
					      pair->new_key->name);

		if (err != DB_SUCCESS) {
			push_warning_printf(
				thd,
				Sql_condition::WARN_LEVEL_WARN,
				ER_ERROR_ON_RENAME,
				"Error renaming an index of table '%s'"
				" from '%s' to '%s' in InnoDB persistent"
				" statistics storage: %s",
				table_name,
				pair->old_key->name,
				pair->new_key->name,
				ut_strerr(err));
		}
	}
#endif /* MYSQL_RENAME_INDEX */

	for (i = 0; i < ctx->num_to_add_index; i++) {
		dict_index_t*	index = ctx->add_index[i];
		DBUG_ASSERT(index->table == ctx->new_table);

		if (!(index->type & DICT_FTS)) {
			dict_stats_init(ctx->new_table);
			dict_stats_update_for_index(index);
		}
	}

	DBUG_VOID_RETURN;
}

/** Adjust the persistent statistics after rebuilding ALTER TABLE.
Remove statistics for dropped indexes, add statistics for created indexes
and rename statistics for renamed indexes.
@param table InnoDB table that was rebuilt by ALTER TABLE
@param table_name Table name in MySQL
@param thd MySQL connection
*/
static
void
alter_stats_rebuild(
/*================*/
	dict_table_t*	table,
	const char*	table_name,
	THD*		thd)
{
	DBUG_ENTER("alter_stats_rebuild");

	if (!table->space
	    || !dict_stats_is_persistent_enabled(table)) {
		DBUG_VOID_RETURN;
	}

#ifndef DBUG_OFF
	bool	file_unreadable_orig = false;
#endif /* DBUG_OFF */

	DBUG_EXECUTE_IF(
		"ib_rename_index_fail2",
		file_unreadable_orig = table->file_unreadable;
		table->file_unreadable = true;
	);

	dberr_t	ret = dict_stats_update(table, DICT_STATS_RECALC_PERSISTENT);

	DBUG_EXECUTE_IF(
		"ib_rename_index_fail2",
		table->file_unreadable = file_unreadable_orig;
	);

	if (ret != DB_SUCCESS) {
		push_warning_printf(
			thd,
			Sql_condition::WARN_LEVEL_WARN,
			ER_ALTER_INFO,
			"Error updating stats for table '%s'"
			" after table rebuild: %s",
			table_name, ut_strerr(ret));
	}

	DBUG_VOID_RETURN;
}

#ifndef DBUG_OFF
# define DBUG_INJECT_CRASH(prefix, count)			\
do {								\
	char buf[32];						\
	snprintf(buf, sizeof buf, prefix "_%u", count);	\
	DBUG_EXECUTE_IF(buf, DBUG_SUICIDE(););			\
} while (0)
#else
# define DBUG_INJECT_CRASH(prefix, count)
#endif

/** Commit or rollback the changes made during
prepare_inplace_alter_table() and inplace_alter_table() inside
the storage engine. Note that the allowed level of concurrency
during this operation will be the same as for
inplace_alter_table() and thus might be higher than during
prepare_inplace_alter_table(). (E.g concurrent writes were
blocked during prepare, but might not be during commit).
@param altered_table TABLE object for new version of table.
@param ha_alter_info Structure describing changes to be done
by ALTER TABLE and holding data used during in-place alter.
@param commit true => Commit, false => Rollback.
@retval true Failure
@retval false Success
*/

bool
ha_innobase::commit_inplace_alter_table(
/*====================================*/
	TABLE*			altered_table,
	Alter_inplace_info*	ha_alter_info,
	bool			commit)
{
	ha_innobase_inplace_ctx*ctx0;
	struct mtr_buf_copy_t	logs;

	ctx0 = static_cast<ha_innobase_inplace_ctx*>
		(ha_alter_info->handler_ctx);

#ifndef DBUG_OFF
	uint	crash_inject_count	= 1;
	uint	crash_fail_inject_count	= 1;
	uint	failure_inject_count	= 1;
#endif /* DBUG_OFF */

	DBUG_ENTER("commit_inplace_alter_table");
	DBUG_ASSERT(!srv_read_only_mode);
	DBUG_ASSERT(!ctx0 || ctx0->prebuilt == m_prebuilt);
	DBUG_ASSERT(!ctx0 || ctx0->old_table == m_prebuilt->table);

	DEBUG_SYNC_C("innodb_commit_inplace_alter_table_enter");

	DEBUG_SYNC_C("innodb_commit_inplace_alter_table_wait");

	if (ctx0 != NULL && ctx0->m_stage != NULL) {
		ctx0->m_stage->begin_phase_end();
	}

	if (!commit) {
		/* A rollback is being requested. So far we may at
		most have created some indexes. If any indexes were to
		be dropped, they would actually be dropped in this
		method if commit=true. */
		const bool	ret = rollback_inplace_alter_table(
			ha_alter_info, table, m_prebuilt);
		DBUG_RETURN(ret);
	}

	if (!(ha_alter_info->handler_flags & ~INNOBASE_INPLACE_IGNORE)) {
		DBUG_ASSERT(!ctx0);
		MONITOR_ATOMIC_DEC(MONITOR_PENDING_ALTER_TABLE);
		ha_alter_info->group_commit_ctx = NULL;
		DBUG_RETURN(false);
	}

	DBUG_ASSERT(ctx0);

	inplace_alter_handler_ctx**	ctx_array;
	inplace_alter_handler_ctx*	ctx_single[2];

	if (ha_alter_info->group_commit_ctx) {
		ctx_array = ha_alter_info->group_commit_ctx;
	} else {
		ctx_single[0] = ctx0;
		ctx_single[1] = NULL;
		ctx_array = ctx_single;
	}

	DBUG_ASSERT(ctx0 == ctx_array[0]);
	ut_ad(m_prebuilt->table == ctx0->old_table);
	ha_alter_info->group_commit_ctx = NULL;

	trx_start_if_not_started_xa(m_prebuilt->trx, true);

	for (inplace_alter_handler_ctx** pctx = ctx_array; *pctx; pctx++) {
		ha_innobase_inplace_ctx*	ctx
			= static_cast<ha_innobase_inplace_ctx*>(*pctx);
		DBUG_ASSERT(ctx->prebuilt->trx == m_prebuilt->trx);

		/* If decryption failed for old table or new table
		fail here. */
		if ((!ctx->old_table->is_readable()
		     && ctx->old_table->space)
		    || (!ctx->new_table->is_readable()
			&& ctx->new_table->space)) {
			String str;
			const char* engine= table_type();
			get_error_message(HA_ERR_DECRYPTION_FAILED, &str);
			my_error(ER_GET_ERRMSG, MYF(0), HA_ERR_DECRYPTION_FAILED, str.c_ptr(), engine);
			DBUG_RETURN(true);
		}

		/* Exclusively lock the table, to ensure that no other
		transaction is holding locks on the table while we
		change the table definition. The MySQL meta-data lock
		should normally guarantee that no conflicting locks
		exist. However, FOREIGN KEY constraints checks and any
		transactions collected during crash recovery could be
		holding InnoDB locks only, not MySQL locks. */

		dberr_t error = row_merge_lock_table(
			m_prebuilt->trx, ctx->old_table, LOCK_X);

		if (error != DB_SUCCESS) {
			my_error_innodb(
				error, table_share->table_name.str, 0);
			DBUG_RETURN(true);
		}
	}

	DEBUG_SYNC(m_user_thd, "innodb_alter_commit_after_lock_table");

	const bool	new_clustered	= ctx0->need_rebuild();
	trx_t*		trx		= ctx0->trx;
	bool		fail		= false;

	/* Stop background FTS operations. */
	for (inplace_alter_handler_ctx** pctx = ctx_array;
			 *pctx; pctx++) {
		ha_innobase_inplace_ctx*	ctx
			= static_cast<ha_innobase_inplace_ctx*>(*pctx);

		DBUG_ASSERT(new_clustered == ctx->need_rebuild());

		if (new_clustered) {
			if (ctx->old_table->fts) {
				ut_ad(!ctx->old_table->fts->add_wq);
				fts_optimize_remove_table(ctx->old_table);
			}
		}

		if (ctx->new_table->fts) {
			ut_ad(!ctx->new_table->fts->add_wq);
			fts_optimize_remove_table(ctx->new_table);
		}
	}

	if (!trx) {
		DBUG_ASSERT(!new_clustered);
		trx = innobase_trx_allocate(m_user_thd);
	}

	trx_start_for_ddl(trx, TRX_DICT_OP_INDEX);
	/* Latch the InnoDB data dictionary exclusively so that no deadlocks
	or lock waits can happen in it during the data dictionary operation. */
	row_mysql_lock_data_dictionary(trx);

	ut_ad(log_append_on_checkpoint(NULL) == NULL);

	/* Prevent the background statistics collection from accessing
	the tables. */
	for (;;) {
		bool	retry = false;

		for (inplace_alter_handler_ctx** pctx = ctx_array;
		     *pctx; pctx++) {
			ha_innobase_inplace_ctx*	ctx
				= static_cast<ha_innobase_inplace_ctx*>(*pctx);

			DBUG_ASSERT(new_clustered == ctx->need_rebuild());

			if (new_clustered
			    && !dict_stats_stop_bg(ctx->old_table)) {
				retry = true;
			}

			if (!dict_stats_stop_bg(ctx->new_table)) {
				retry = true;
			}
		}

		if (!retry) {
			break;
		}

		DICT_BG_YIELD(trx);
	}

	/* Make a concurrent Drop fts Index to wait until sync of that
	fts index is happening in the background */
	for (int retry_count = 0;;) {
		bool    retry = false;

		for (inplace_alter_handler_ctx** pctx = ctx_array;
		    *pctx; pctx++) {
			ha_innobase_inplace_ctx*        ctx
				= static_cast<ha_innobase_inplace_ctx*>(*pctx);
			DBUG_ASSERT(new_clustered == ctx->need_rebuild());

			if (dict_fts_index_syncing(ctx->old_table)) {
				retry = true;
				break;
			}

			if (new_clustered && dict_fts_index_syncing(ctx->new_table)) {
				retry = true;
				break;
			}
		}

		if (!retry) {
			 break;
		}

		/* Print a message if waiting for a long time. */
		if (retry_count < 100) {
			retry_count++;
		} else {
			ib::info() << "Drop index waiting for background sync"
				" to finish";
			retry_count = 0;
		}

		DICT_BG_YIELD(trx);
	}

	/* Apply the changes to the data dictionary tables, for all
	partitions. */

	for (inplace_alter_handler_ctx** pctx = ctx_array;
	     *pctx && !fail; pctx++) {
		ha_innobase_inplace_ctx*	ctx
			= static_cast<ha_innobase_inplace_ctx*>(*pctx);

		DBUG_ASSERT(new_clustered == ctx->need_rebuild());

		fail = commit_set_autoinc(ha_alter_info, ctx, altered_table,
					  table);

		if (fail) {
		} else if (ctx->need_rebuild()) {
			ctx->tmp_name = dict_mem_create_temporary_tablename(
				ctx->heap, ctx->new_table->name.m_name,
				ctx->new_table->id);

			fail = commit_try_rebuild(
				ha_alter_info, ctx, altered_table, table,
				trx, table_share->table_name.str);
		} else {
			fail = commit_try_norebuild(
				ha_alter_info, ctx, altered_table, table, trx,
				table_share->table_name.str);
		}
		DBUG_INJECT_CRASH("ib_commit_inplace_crash",
				  crash_inject_count++);
#ifndef DBUG_OFF
		{
			/* Generate a dynamic dbug text. */
			char buf[32];

			snprintf(buf, sizeof buf,
				    "ib_commit_inplace_fail_%u",
				    failure_inject_count++);

			DBUG_EXECUTE_IF(buf,
					my_error(ER_INTERNAL_ERROR, MYF(0),
						 "Injected error!");
					fail = true;
			);
		}
#endif
	}

	/* Commit or roll back the changes to the data dictionary. */
	DEBUG_SYNC(m_user_thd, "innodb_alter_inplace_before_commit");

	if (fail) {
		trx_rollback_for_mysql(trx);
		for (inplace_alter_handler_ctx** pctx = ctx_array;
		     *pctx; pctx++) {
			ha_innobase_inplace_ctx*	ctx
				= static_cast<ha_innobase_inplace_ctx*>(*pctx);
			ctx->rollback_instant();
		}
	} else if (!new_clustered) {
		trx_commit_for_mysql(trx);
	} else {
		mtr_t	mtr;
		mtr_start(&mtr);

		for (inplace_alter_handler_ctx** pctx = ctx_array;
		     *pctx; pctx++) {
			ha_innobase_inplace_ctx*	ctx
				= static_cast<ha_innobase_inplace_ctx*>(*pctx);

			DBUG_ASSERT(ctx->need_rebuild());
			/* Check for any possible problems for any
			file operations that will be performed in
			commit_cache_rebuild(), and if none, generate
			the redo log for these operations. */
			dberr_t error = fil_mtr_rename_log(
				ctx->old_table, ctx->new_table, ctx->tmp_name,
				&mtr);
			if (error != DB_SUCCESS) {
				/* Out of memory or a problem will occur
				when renaming files. */
				fail = true;
				my_error_innodb(error, ctx->old_table->name.m_name,
						ctx->old_table->flags);
			}
			DBUG_INJECT_CRASH("ib_commit_inplace_crash",
					  crash_inject_count++);
		}

		/* Test what happens on crash if the redo logs
		are flushed to disk here. The log records
		about the rename should not be committed, and
		the data dictionary transaction should be
		rolled back, restoring the old table. */
		DBUG_EXECUTE_IF("innodb_alter_commit_crash_before_commit",
				log_buffer_flush_to_disk();
				DBUG_SUICIDE(););
		ut_ad(!trx->fts_trx);

		if (fail) {
			mtr.set_log_mode(MTR_LOG_NO_REDO);
			mtr_commit(&mtr);
			trx_rollback_for_mysql(trx);
		} else {
			ut_ad(trx_state_eq(trx, TRX_STATE_ACTIVE));
			ut_ad(trx->has_logged());

			if (mtr.get_log()->size() > 0) {
				ut_ad(*mtr.get_log()->front()->begin()
				      == MLOG_FILE_RENAME2);

				/* Append the MLOG_FILE_RENAME2
				records on checkpoint, as a separate
				mini-transaction before the one that
				contains the MLOG_CHECKPOINT marker. */
				static const byte	multi
					= MLOG_MULTI_REC_END;

				mtr.get_log()->for_each_block(logs);
				logs.m_buf.push(&multi, sizeof multi);

				log_append_on_checkpoint(&logs.m_buf);
			}

			/* The following call commits the
			mini-transaction, making the data dictionary
			transaction committed at mtr.end_lsn. The
			transaction becomes 'durable' by the time when
			log_buffer_flush_to_disk() returns. In the
			logical sense the commit in the file-based
			data structures happens here. */

			trx_commit_low(trx, &mtr);
		}

		/* If server crashes here, the dictionary in
		InnoDB and MySQL will differ.  The .ibd files
		and the .frm files must be swapped manually by
		the administrator. No loss of data. */
		DBUG_EXECUTE_IF("innodb_alter_commit_crash_after_commit",
				log_make_checkpoint_at(LSN_MAX, TRUE);
				log_buffer_flush_to_disk();
				DBUG_SUICIDE(););
	}

	/* Flush the log to reduce probability that the .frm files and
	the InnoDB data dictionary get out-of-sync if the user runs
	with innodb_flush_log_at_trx_commit = 0 */

	log_buffer_flush_to_disk();

	/* At this point, the changes to the persistent storage have
	been committed or rolled back. What remains to be done is to
	update the in-memory structures, close some handles, release
	temporary files, and (unless we rolled back) update persistent
	statistics. */
	for (inplace_alter_handler_ctx** pctx = ctx_array;
	     *pctx; pctx++) {
		ha_innobase_inplace_ctx*	ctx
			= static_cast<ha_innobase_inplace_ctx*>(*pctx);

		DBUG_ASSERT(ctx->need_rebuild() == new_clustered);

		if (new_clustered) {
			innobase_online_rebuild_log_free(ctx->old_table);
		}

		if (fail) {
			if (new_clustered) {
				trx_start_for_ddl(trx, TRX_DICT_OP_TABLE);

				dict_table_close_and_drop(trx, ctx->new_table);

				trx_commit_for_mysql(trx);
				ctx->new_table = NULL;
			} else {
				/* We failed, but did not rebuild the table.
				Roll back any ADD INDEX, or get rid of garbage
				ADD INDEX that was left over from a previous
				ALTER TABLE statement. */
				trx_start_for_ddl(trx, TRX_DICT_OP_INDEX);
				innobase_rollback_sec_index(
					ctx->new_table, table, TRUE, trx);
				trx_commit_for_mysql(trx);
			}
			DBUG_INJECT_CRASH("ib_commit_inplace_crash_fail",
					  crash_fail_inject_count++);

			continue;
		}

		innobase_copy_frm_flags_from_table_share(
			ctx->new_table, altered_table->s);

		if (new_clustered) {
			/* We will reload and refresh the
			in-memory foreign key constraint
			metadata. This is a rename operation
			in preparing for dropping the old
			table. Set the table to_be_dropped bit
			here, so to make sure DML foreign key
			constraint check does not use the
			stale dict_foreign_t. This is done
			because WL#6049 (FK MDL) has not been
			implemented yet. */
			ctx->old_table->to_be_dropped = true;

			DBUG_PRINT("to_be_dropped",
				   ("table: %s", ctx->old_table->name.m_name));

			/* Rename the tablespace files. */
			commit_cache_rebuild(ctx);

			if (innobase_update_foreign_cache(ctx, m_user_thd)
			    != DB_SUCCESS
			    && m_prebuilt->trx->check_foreigns) {
foreign_fail:
				push_warning_printf(
					m_user_thd,
					Sql_condition::WARN_LEVEL_WARN,
					ER_ALTER_INFO,
					"failed to load FOREIGN KEY"
					" constraints");
			}
		} else {
			bool fk_fail = innobase_update_foreign_cache(
				ctx, m_user_thd) != DB_SUCCESS;

			if (!commit_cache_norebuild(ha_alter_info, ctx, table,
						    trx)) {
				fk_fail = true;
			}

			if (fk_fail && m_prebuilt->trx->check_foreigns) {
				goto foreign_fail;
			}
		}

		dict_mem_table_free_foreign_vcol_set(ctx->new_table);
		dict_mem_table_fill_foreign_vcol_set(ctx->new_table);

		DBUG_INJECT_CRASH("ib_commit_inplace_crash",
				  crash_inject_count++);
	}

	log_append_on_checkpoint(NULL);

	/* Tell the InnoDB server that there might be work for
	utility threads: */

	srv_active_wake_master_thread();

	if (fail) {
		for (inplace_alter_handler_ctx** pctx = ctx_array;
		     *pctx; pctx++) {
			ha_innobase_inplace_ctx*	ctx
				= static_cast<ha_innobase_inplace_ctx*>
				(*pctx);
			DBUG_ASSERT(ctx->need_rebuild() == new_clustered);

			ut_d(dict_table_check_for_dup_indexes(
				     ctx->old_table,
				     CHECK_ABORTED_OK));
			ut_a(fts_check_cached_index(ctx->old_table));
			DBUG_INJECT_CRASH("ib_commit_inplace_crash_fail",
					  crash_fail_inject_count++);

			/* Restart the FTS background operations. */
			if (ctx->old_table->fts) {
				fts_optimize_add_table(ctx->old_table);
			}
		}

		row_mysql_unlock_data_dictionary(trx);
		if (trx != ctx0->trx) {
			trx_free(trx);
		}
		DBUG_RETURN(true);
	}

	if (trx == ctx0->trx) {
		ctx0->trx = NULL;
	}

	/* Free the ctx->trx of other partitions, if any. We will only
	use the ctx0->trx here. Others may have been allocated in
	the prepare stage. */

	for (inplace_alter_handler_ctx** pctx = &ctx_array[1]; *pctx;
	     pctx++) {
		ha_innobase_inplace_ctx*	ctx
			= static_cast<ha_innobase_inplace_ctx*>(*pctx);

		if (ctx->trx) {
			trx_free(ctx->trx);
		}
	}

	if (ctx0->num_to_drop_vcol || ctx0->num_to_add_vcol) {
		DBUG_ASSERT(ctx0->old_table->get_ref_count() == 1);

		trx_commit_for_mysql(m_prebuilt->trx);
#ifdef BTR_CUR_HASH_ADAPT
		if (btr_search_enabled) {
			btr_search_disable(false);
			btr_search_enable();
		}
#endif /* BTR_CUR_HASH_ADAPT */

		char	tb_name[FN_REFLEN];
		ut_strcpy(tb_name, m_prebuilt->table->name.m_name);

		tb_name[strlen(m_prebuilt->table->name.m_name)] = 0;

		dict_table_close(m_prebuilt->table, true, false);
		dict_table_remove_from_cache(m_prebuilt->table);
		m_prebuilt->table = dict_table_open_on_name(
			tb_name, TRUE, TRUE, DICT_ERR_IGNORE_NONE);

		/* Drop outdated table stats. */
		char	errstr[1024];
		if (dict_stats_drop_table(
			    m_prebuilt->table->name.m_name,
			    errstr, sizeof(errstr))
		    != DB_SUCCESS) {
			push_warning_printf(
				m_user_thd,
				Sql_condition::WARN_LEVEL_WARN,
				ER_ALTER_INFO,
				"Deleting persistent statistics"
				" for table '%s' in"
				" InnoDB failed: %s",
				table->s->table_name.str,
				errstr);
		}

		row_mysql_unlock_data_dictionary(trx);
		trx_free(trx);
		MONITOR_ATOMIC_DEC(MONITOR_PENDING_ALTER_TABLE);
		DBUG_RETURN(false);
	}

	/* Release the table locks. */
	trx_commit_for_mysql(m_prebuilt->trx);

	DBUG_EXECUTE_IF("ib_ddl_crash_after_user_trx_commit", DBUG_SUICIDE(););

	for (inplace_alter_handler_ctx** pctx = ctx_array;
	     *pctx; pctx++) {
		ha_innobase_inplace_ctx*	ctx
			= static_cast<ha_innobase_inplace_ctx*>
			(*pctx);
		DBUG_ASSERT(ctx->need_rebuild() == new_clustered);

		/* Publish the created fulltext index, if any.
		Note that a fulltext index can be created without
		creating the clustered index, if there already exists
		a suitable FTS_DOC_ID column. If not, one will be
		created, implying new_clustered */
		for (ulint i = 0; i < ctx->num_to_add_index; i++) {
			dict_index_t*	index = ctx->add_index[i];

			if (index->type & DICT_FTS) {
				DBUG_ASSERT(index->type == DICT_FTS);
				/* We reset DICT_TF2_FTS here because the bit
				is left unset when a drop proceeds the add. */
				DICT_TF2_FLAG_SET(ctx->new_table, DICT_TF2_FTS);
				fts_add_index(index, ctx->new_table);
			}
		}

		ut_d(dict_table_check_for_dup_indexes(
			     ctx->new_table, CHECK_ALL_COMPLETE));

		/* Start/Restart the FTS background operations. */
		if (ctx->new_table->fts) {
			fts_optimize_add_table(ctx->new_table);
		}

		ut_d(dict_table_check_for_dup_indexes(
			     ctx->new_table, CHECK_ABORTED_OK));

#ifdef UNIV_DEBUG
		if (!(ctx->new_table->fts != NULL
			&& ctx->new_table->fts->cache->sync->in_progress)) {
			ut_a(fts_check_cached_index(ctx->new_table));
		}
#endif
		if (new_clustered) {
			/* Since the table has been rebuilt, we remove
			all persistent statistics corresponding to the
			old copy of the table (which was renamed to
			ctx->tmp_name). */

			char	errstr[1024];

			DBUG_ASSERT(0 == strcmp(ctx->old_table->name.m_name,
						ctx->tmp_name));

			DBUG_EXECUTE_IF(
				"ib_rename_index_fail3",
				DBUG_SET("+d,innodb_report_deadlock");
			);

			if (dict_stats_drop_table(
				    ctx->new_table->name.m_name,
				    errstr, sizeof(errstr))
			    != DB_SUCCESS) {
				push_warning_printf(
					m_user_thd,
					Sql_condition::WARN_LEVEL_WARN,
					ER_ALTER_INFO,
					"Deleting persistent statistics"
					" for rebuilt table '%s' in"
					" InnoDB failed: %s",
					table->s->table_name.str,
					errstr);
			}

			DBUG_EXECUTE_IF(
				"ib_rename_index_fail3",
				DBUG_SET("-d,innodb_report_deadlock");
			);

			DBUG_EXECUTE_IF("ib_ddl_crash_before_commit",
					DBUG_SUICIDE(););

			ut_ad(m_prebuilt != ctx->prebuilt
			      || ctx == ctx0);
			bool update_own_prebuilt =
				(m_prebuilt == ctx->prebuilt);
			trx_t* const	user_trx = m_prebuilt->trx;

			row_prebuilt_free(ctx->prebuilt, TRUE);

			/* Drop the copy of the old table, which was
			renamed to ctx->tmp_name at the atomic DDL
			transaction commit.  If the system crashes
			before this is completed, some orphan tables
			with ctx->tmp_name may be recovered. */
			trx_start_for_ddl(trx, TRX_DICT_OP_TABLE);
			dberr_t error = row_merge_drop_table(trx, ctx->old_table);

			if (error != DB_SUCCESS) {
				ib::error() << "Inplace alter table " << ctx->old_table->name
					    << " dropping copy of the old table failed error "
					    << error
					    << ". tmp_name " << (ctx->tmp_name ? ctx->tmp_name : "N/A")
					    << " new_table " << ctx->new_table->name;
			}

			trx_commit_for_mysql(trx);

			/* Rebuild the prebuilt object. */
			ctx->prebuilt = row_create_prebuilt(
				ctx->new_table, altered_table->s->reclength);
			if (update_own_prebuilt) {
				m_prebuilt = ctx->prebuilt;
			}
			trx_start_if_not_started(user_trx, true);
			user_trx->will_lock++;
			m_prebuilt->trx = user_trx;
		}
		DBUG_INJECT_CRASH("ib_commit_inplace_crash",
				  crash_inject_count++);
	}

	row_mysql_unlock_data_dictionary(trx);
	trx_free(trx);

	/* TODO: The following code could be executed
	while allowing concurrent access to the table
	(MDL downgrade). */

	if (new_clustered) {
		for (inplace_alter_handler_ctx** pctx = ctx_array;
		     *pctx; pctx++) {
			ha_innobase_inplace_ctx*	ctx
				= static_cast<ha_innobase_inplace_ctx*>
				(*pctx);
			DBUG_ASSERT(ctx->need_rebuild());

			alter_stats_rebuild(
				ctx->new_table, table->s->table_name.str,
				m_user_thd);
			DBUG_INJECT_CRASH("ib_commit_inplace_crash",
					  crash_inject_count++);
		}
	} else {
		for (inplace_alter_handler_ctx** pctx = ctx_array;
		     *pctx; pctx++) {
			ha_innobase_inplace_ctx*	ctx
				= static_cast<ha_innobase_inplace_ctx*>
				(*pctx);
			DBUG_ASSERT(!ctx->need_rebuild());

			alter_stats_norebuild(ha_alter_info, ctx, m_user_thd);
			DBUG_INJECT_CRASH("ib_commit_inplace_crash",
					  crash_inject_count++);
		}
	}

	innobase_parse_hint_from_comment(
		m_user_thd, m_prebuilt->table, altered_table->s);

	/* TODO: Also perform DROP TABLE and DROP INDEX after
	the MDL downgrade. */

#ifndef DBUG_OFF
	dict_index_t* clust_index = dict_table_get_first_index(
		ctx0->prebuilt->table);
	DBUG_ASSERT(!clust_index->online_log);
	DBUG_ASSERT(dict_index_get_online_status(clust_index)
		    == ONLINE_INDEX_COMPLETE);

	for (dict_index_t* index = clust_index;
	     index;
	     index = dict_table_get_next_index(index)) {
		DBUG_ASSERT(!index->to_be_dropped);
	}
#endif /* DBUG_OFF */
	MONITOR_ATOMIC_DEC(MONITOR_PENDING_ALTER_TABLE);
	DBUG_RETURN(false);
}

/**
@param thd the session
@param start_value the lower bound
@param max_value the upper bound (inclusive) */

ib_sequence_t::ib_sequence_t(
	THD*		thd,
	ulonglong	start_value,
	ulonglong	max_value)
	:
	m_max_value(max_value),
	m_increment(0),
	m_offset(0),
	m_next_value(start_value),
	m_eof(false)
{
	if (thd != 0 && m_max_value > 0) {

		thd_get_autoinc(thd, &m_offset, &m_increment);

		if (m_increment > 1 || m_offset > 1) {

			/* If there is an offset or increment specified
			then we need to work out the exact next value. */

			m_next_value = innobase_next_autoinc(
				start_value, 1,
				m_increment, m_offset, m_max_value);

		} else if (start_value == 0) {
			/* The next value can never be 0. */
			m_next_value = 1;
		}
	} else {
		m_eof = true;
	}
}

/**
Postfix increment
@return the next value to insert */

ulonglong
ib_sequence_t::operator++(int) UNIV_NOTHROW
{
	ulonglong	current = m_next_value;

	ut_ad(!m_eof);
	ut_ad(m_max_value > 0);

	m_next_value = innobase_next_autoinc(
		current, 1, m_increment, m_offset, m_max_value);

	if (m_next_value == m_max_value && current == m_next_value) {
		m_eof = true;
	}

	return(current);
}<|MERGE_RESOLUTION|>--- conflicted
+++ resolved
@@ -4820,11 +4820,13 @@
 
 	que_run_threads(thr);
 
+	DBUG_ASSERT(trx->error_state != DB_SUCCESS || index != node->index);
+	DBUG_ASSERT(trx->error_state != DB_SUCCESS || node->index);
 	index = node->index;
 
 	que_graph_free((que_t*) que_node_get_parent(thr));
 
-	DBUG_RETURN(trx->error_state == DB_SUCCESS ? index : NULL);
+	DBUG_RETURN(index);
 }
 
 /** Update internal structures with concurrent writes blocked,
@@ -5463,7 +5465,6 @@
 		ctx->prepare_instant();
 	}
 
-<<<<<<< HEAD
 	if (ctx->need_rebuild()) {
 not_instant_add_column:
 		DBUG_ASSERT(ctx->need_rebuild());
@@ -5498,29 +5499,6 @@
 				mode = fil_encryption_t(alt_opt.encryption);
 			}
 		}
-=======
-	for (ulint a = 0; a < ctx->num_to_add_index; a++) {
-		if (index_defs[a].ind_type & DICT_VIRTUAL
-		    && ctx->num_to_drop_vcol > 0 && !new_clustered) {
-			innodb_v_adjust_idx_col(ha_alter_info, old_table,
-						ctx->num_to_drop_vcol,
-						&index_defs[a]);
-		}
-
-		DBUG_EXECUTE_IF(
-			"create_index_metadata_fail",
-			if (a + 1 == ctx->num_to_add_index) {
-				ctx->trx->error_state = DB_OUT_OF_FILE_SPACE;
-				ctx->add_index[a] = NULL;
-				goto index_created;
-			});
-		ctx->add_index[a] = row_merge_create_index(
-			ctx->trx, ctx->new_table, &index_defs[a], add_v);
-#ifndef DBUG_OFF
-index_created:
-#endif
-		add_key_nums[a] = index_defs[a].key_number;
->>>>>>> bf71d263
 
 		if (dict_table_get_low(ctx->new_table->name.m_name)) {
 			my_error(ER_TABLE_EXISTS_ERROR, MYF(0),
@@ -5575,18 +5553,23 @@
 		}
 
 		for (ulint a = 0; a < ctx->num_to_add_index; a++) {
-			dict_index_t*& index = ctx->add_index[a];
+			dict_index_t* index = ctx->add_index[a];
 			const bool has_new_v_col = index->has_new_v_col;
 			index = create_index_dict(ctx->trx, index, add_v);
-			if (!index) {
-				error = ctx->trx->error_state;
-				ut_ad(error != DB_SUCCESS);
+			error = ctx->trx->error_state;
+			if (error != DB_SUCCESS) {
+				if (index) {
+					dict_mem_index_free(index);
+				}
 				while (++a < ctx->num_to_add_index) {
 					dict_mem_index_free(ctx->add_index[a]);
 				}
 				goto error_handling;
-			}
-
+			} else {
+				DBUG_ASSERT(index != ctx->add_index[a]);
+			}
+
+			ctx->add_index[a] = index;
 			index->parser = index_defs[a].parser;
 			index->has_new_v_col = has_new_v_col;
 			/* Note the id of the transaction that created this
@@ -5660,15 +5643,31 @@
 		for (ulint a = 0; a < ctx->num_to_add_index; a++) {
 			dict_index_t* index = ctx->add_index[a];
 			const bool has_new_v_col = index->has_new_v_col;
+			DBUG_EXECUTE_IF(
+				"create_index_metadata_fail",
+				if (a + 1 == ctx->num_to_add_index) {
+					ctx->trx->error_state =
+						DB_OUT_OF_FILE_SPACE;
+					goto index_created;
+				});
 			index = create_index_dict(ctx->trx, index, add_v);
-			if (!index) {
-				error = ctx->trx->error_state;
-				ut_ad(error != DB_SUCCESS);
+#ifndef DBUG_OFF
+index_created:
+#endif
+			error = ctx->trx->error_state;
+			if (error != DB_SUCCESS) {
+				if (index) {
+					dict_mem_index_free(index);
+				}
+				a++;
 error_handling_drop_uncached:
-				do {
-					dict_mem_index_free(ctx->add_index[a]);
-				} while (++a < ctx->num_to_add_index);
+				while (a < ctx->num_to_add_index) {
+					dict_mem_index_free(
+						ctx->add_index[a++]);
+				}
 				goto error_handling;
+			} else {
+				DBUG_ASSERT(index != ctx->add_index[a]);
 			}
 			ctx->add_index[a]= index;
 
