/*****************************************************************************

Copyright (c) 1995, 2010, Innobase Oy. All Rights Reserved.
Copyright (c) 2008, 2009, Google Inc.
Copyright (c) 2009, Percona Inc.

Portions of this file contain modifications contributed and copyrighted by
Google, Inc. Those modifications are gratefully acknowledged and are described
briefly in the InnoDB documentation. The contributions by Google are
incorporated with their permission, and subject to the conditions contained in
the file COPYING.Google.

Portions of this file contain modifications contributed and copyrighted
by Percona Inc.. Those modifications are
gratefully acknowledged and are described briefly in the InnoDB
documentation. The contributions by Percona Inc. are incorporated with
their permission, and subject to the conditions contained in the file
COPYING.Percona.

This program is free software; you can redistribute it and/or modify it under
the terms of the GNU General Public License as published by the Free Software
Foundation; version 2 of the License.

This program is distributed in the hope that it will be useful, but WITHOUT
ANY WARRANTY; without even the implied warranty of MERCHANTABILITY or FITNESS
FOR A PARTICULAR PURPOSE. See the GNU General Public License for more details.

You should have received a copy of the GNU General Public License along with
this program; if not, write to the Free Software Foundation, Inc., 59 Temple
Place, Suite 330, Boston, MA 02111-1307 USA

*****************************************************************************/

/**************************************************//**
@file include/srv0srv.h
The server main program

Created 10/10/1995 Heikki Tuuri
*******************************************************/

#ifndef srv0srv_h
#define srv0srv_h

#include "univ.i"
#ifndef UNIV_HOTBACKUP
#include "sync0sync.h"
#include "os0sync.h"
#include "que0types.h"
#include "trx0types.h"

extern const char*	srv_main_thread_op_info;

/** Prefix used by MySQL to indicate pre-5.1 table name encoding */
extern const char	srv_mysql50_table_name_prefix[9];

/* When this event is set the lock timeout and InnoDB monitor
thread starts running */
extern os_event_t	srv_lock_timeout_thread_event;

/* If the last data file is auto-extended, we add this many pages to it
at a time */
#define SRV_AUTO_EXTEND_INCREMENT	\
	(srv_auto_extend_increment * ((1024 * 1024) / UNIV_PAGE_SIZE))

/* This is set to TRUE if the MySQL user has set it in MySQL */
extern ibool	srv_lower_case_table_names;

/* Mutex for locking srv_monitor_file */
extern mutex_t	srv_monitor_file_mutex;
/* Temporary file for innodb monitor output */
extern FILE*	srv_monitor_file;
/* Mutex for locking srv_dict_tmpfile.
This mutex has a very high rank; threads reserving it should not
be holding any InnoDB latches. */
extern mutex_t	srv_dict_tmpfile_mutex;
/* Temporary file for output from the data dictionary */
extern FILE*	srv_dict_tmpfile;
/* Mutex for locking srv_misc_tmpfile.
This mutex has a very low rank; threads reserving it should not
acquire any further latches or sleep before releasing this one. */
extern mutex_t	srv_misc_tmpfile_mutex;
/* Temporary file for miscellanous diagnostic output */
extern FILE*	srv_misc_tmpfile;

/* Server parameters which are read from the initfile */

extern char*	srv_data_home;
#ifdef UNIV_LOG_ARCHIVE
extern char*	srv_arch_dir;
#endif /* UNIV_LOG_ARCHIVE */

/** store to its own file each table created by an user; data
dictionary tables are in the system tablespace 0 */
#ifndef UNIV_HOTBACKUP
extern my_bool	srv_file_per_table;
#else
extern ibool	srv_file_per_table;
#endif /* UNIV_HOTBACKUP */
/** The file format to use on new *.ibd files. */
extern ulint	srv_file_format;
/** Whether to check file format during startup.  A value of
DICT_TF_FORMAT_MAX + 1 means no checking ie. FALSE.  The default is to
set it to the highest format we support. */
<<<<<<< HEAD
extern ulint	srv_check_file_format_at_startup;
=======
extern ulint	srv_max_file_format_at_startup;
>>>>>>> a96267c1
/** Place locks to records only i.e. do not use next-key locking except
on duplicate key checking and foreign key checking */
extern ibool	srv_locks_unsafe_for_binlog;
#endif /* !UNIV_HOTBACKUP */

/* If this flag is TRUE, then we will use the native aio of the
OS (provided we compiled Innobase with it in), otherwise we will
use simulated aio we build below with threads.
Currently we support native aio on windows and linux */
extern my_bool	srv_use_native_aio;
extern ulint	srv_n_data_files;
extern char**	srv_data_file_names;
extern ulint*	srv_data_file_sizes;
extern ulint*	srv_data_file_is_raw_partition;

extern ibool	srv_auto_extend_last_data_file;
extern ulint	srv_last_file_size_max;
extern char**	srv_log_group_home_dirs;
#ifndef UNIV_HOTBACKUP
extern ulong	srv_auto_extend_increment;

extern ibool	srv_created_new_raw;

extern ulint	srv_n_log_groups;
extern ulint	srv_n_log_files;
extern ulint	srv_log_file_size;
extern ulint	srv_log_buffer_size;
extern ulong	srv_flush_log_at_trx_commit;
extern char	srv_adaptive_flushing;


/* The sort order table of the MySQL latin1_swedish_ci character set
collation */
extern const byte*	srv_latin1_ordering;
#ifndef UNIV_HOTBACKUP
extern my_bool	srv_use_sys_malloc;
#else
extern ibool	srv_use_sys_malloc;
#endif /* UNIV_HOTBACKUP */
extern ulint	srv_buf_pool_size;	/*!< requested size in bytes */
extern ulint    srv_buf_pool_instances; /*!< requested number of buffer pool instances */
extern ulint	srv_buf_pool_old_size;	/*!< previously requested size */
extern ulint	srv_buf_pool_curr_size;	/*!< current size in bytes */
extern ulint	srv_mem_pool_size;
extern ulint	srv_lock_table_size;

extern ulint	srv_n_file_io_threads;
extern ulong	srv_read_ahead_threshold;
extern ulint	srv_n_read_io_threads;
extern ulint	srv_n_write_io_threads;

/* Number of IO operations per second the server can do */
extern ulong    srv_io_capacity;
/* Returns the number of IO operations that is X percent of the
capacity. PCT_IO(5) -> returns the number of IO operations that
is 5% of the max where max is srv_io_capacity.  */
#define PCT_IO(p) ((ulong) (srv_io_capacity * ((double) p / 100.0)))

#ifdef UNIV_LOG_ARCHIVE
extern ibool	srv_log_archive_on;
extern ibool	srv_archive_recovery;
extern dulint	srv_archive_recovery_limit_lsn;
#endif /* UNIV_LOG_ARCHIVE */

extern char*	srv_file_flush_method_str;
extern ulint	srv_unix_file_flush_method;
extern ulint	srv_win_file_flush_method;

extern ulint	srv_max_n_open_files;

extern ulint	srv_max_dirty_pages_pct;

extern ulint	srv_force_recovery;
extern ulong	srv_thread_concurrency;

extern ulint	srv_max_n_threads;

extern lint	srv_conc_n_threads;

extern ulint	srv_fast_shutdown;	 /* If this is 1, do not do a
					 purge and index buffer merge.
					 If this 2, do not even flush the
					 buffer pool to data files at the
					 shutdown: we effectively 'crash'
					 InnoDB (but lose no committed
					 transactions). */
extern ibool	srv_innodb_status;

extern unsigned long long	srv_stats_sample_pages;

extern ibool	srv_use_doublewrite_buf;
extern ibool	srv_use_checksums;

extern ulong	srv_max_buf_pool_modified_pct;
extern ulong	srv_max_purge_lag;

extern ulong	srv_replication_delay;
/*-------------------------------------------*/

extern ulint	srv_n_rows_inserted;
extern ulint	srv_n_rows_updated;
extern ulint	srv_n_rows_deleted;
extern ulint	srv_n_rows_read;

extern ibool	srv_print_innodb_monitor;
extern ibool	srv_print_innodb_lock_monitor;
extern ibool	srv_print_innodb_tablespace_monitor;
extern ibool	srv_print_verbose_log;
extern ibool	srv_print_innodb_table_monitor;

extern ibool	srv_lock_timeout_active;
extern ibool	srv_monitor_active;
extern ibool	srv_error_monitor_active;

extern ulong	srv_n_spin_wait_rounds;
extern ulong	srv_n_free_tickets_to_enter;
extern ulong	srv_thread_sleep_delay;
extern ulong	srv_spin_wait_delay;
extern ibool	srv_priority_boost;

extern	ulint	srv_mem_pool_size;
extern	ulint	srv_lock_table_size;

#ifdef UNIV_DEBUG
extern	ibool	srv_print_thread_releases;
extern	ibool	srv_print_lock_waits;
extern	ibool	srv_print_buf_io;
extern	ibool	srv_print_log_io;
extern	ibool	srv_print_latch_waits;
#else /* UNIV_DEBUG */
# define srv_print_thread_releases	FALSE
# define srv_print_lock_waits		FALSE
# define srv_print_buf_io		FALSE
# define srv_print_log_io		FALSE
# define srv_print_latch_waits		FALSE
#endif /* UNIV_DEBUG */

extern ulint	srv_activity_count;
extern ulint	srv_fatal_semaphore_wait_threshold;
extern ulint	srv_dml_needed_delay;

extern mutex_t*	kernel_mutex_temp;/* mutex protecting the server, trx structs,
				query threads, and lock table: we allocate
				it from dynamic memory to get it to the
				same DRAM page as other hotspot semaphores */
#define kernel_mutex (*kernel_mutex_temp)

#define SRV_MAX_N_IO_THREADS	130

/* Array of English strings describing the current state of an
i/o handler thread */
extern const char* srv_io_thread_op_info[];
extern const char* srv_io_thread_function[];

/* the number of the log write requests done */
extern ulint srv_log_write_requests;

/* the number of physical writes to the log performed */
extern ulint srv_log_writes;

/* amount of data written to the log files in bytes */
extern ulint srv_os_log_written;

/* amount of writes being done to the log files */
extern ulint srv_os_log_pending_writes;

/* we increase this counter, when there we don't have enough space in the
log buffer and have to flush it */
extern ulint srv_log_waits;

/* the number of purge threads to use from the worker pool (currently 0 or 1) */
extern ulong srv_n_purge_threads;

/* the number of records to purge in one batch */
extern ulong srv_purge_batch_size;

/* variable that counts amount of data read in total (in bytes) */
extern ulint srv_data_read;

/* here we count the amount of data written in total (in bytes) */
extern ulint srv_data_written;

/* this variable counts the amount of times, when the doublewrite buffer
was flushed */
extern ulint srv_dblwr_writes;

/* here we store the number of pages that have been flushed to the
doublewrite buffer */
extern ulint srv_dblwr_pages_written;

/* in this variable we store the number of write requests issued */
extern ulint srv_buf_pool_write_requests;

/* here we store the number of times when we had to wait for a free page
in the buffer pool. It happens when the buffer pool is full and we need
to make a flush, in order to be able to read or create a page. */
extern ulint srv_buf_pool_wait_free;

/* variable to count the number of pages that were written from the
buffer pool to disk */
extern ulint srv_buf_pool_flushed;

/** Number of buffer pool reads that led to the
reading of a disk page */
extern ulint srv_buf_pool_reads;

/** Status variables to be passed to MySQL */
typedef struct export_var_struct export_struc;

/** Status variables to be passed to MySQL */
extern export_struc export_vars;

/** The server system */
typedef struct srv_sys_struct	srv_sys_t;

/** The server system */
extern srv_sys_t*	srv_sys;

# ifdef UNIV_PFS_THREAD
/* Keys to register InnoDB threads with performance schema */
extern mysql_pfs_key_t	trx_rollback_clean_thread_key;
extern mysql_pfs_key_t	io_handler_thread_key;
extern mysql_pfs_key_t	srv_lock_timeout_thread_key;
extern mysql_pfs_key_t	srv_error_monitor_thread_key;
extern mysql_pfs_key_t	srv_monitor_thread_key;
extern mysql_pfs_key_t	srv_master_thread_key;
extern mysql_pfs_key_t	srv_purge_thread_key;

/* This macro register the current thread and its key with performance
schema */
#  define pfs_register_thread(key)			\
do {								\
	if (PSI_server) {					\
		struct PSI_thread* psi = PSI_server->new_thread(key, NULL, 0);\
		if (psi) {					\
			PSI_server->set_thread(psi);		\
		}						\
	}							\
} while (0)

/* This macro delist the current thread from performance schema */
#  define pfs_delete_thread()				\
do {								\
	if (PSI_server) {					\
		PSI_server->delete_current_thread();		\
	}							\
} while (0)
# endif /* UNIV_PFS_THREAD */

#endif /* !UNIV_HOTBACKUP */

/** Types of raw partitions in innodb_data_file_path */
enum {
	SRV_NOT_RAW = 0,	/*!< Not a raw partition */
	SRV_NEW_RAW,		/*!< A 'newraw' partition, only to be
				initialized */
	SRV_OLD_RAW		/*!< An initialized raw partition */
};

/** Alternatives for the file flush option in Unix; see the InnoDB manual
about what these mean */
enum {
	SRV_UNIX_FSYNC = 1,	/*!< fsync, the default */
	SRV_UNIX_O_DSYNC,	/*!< open log files in O_SYNC mode */
	SRV_UNIX_LITTLESYNC,	/*!< do not call os_file_flush()
				when writing data files, but do flush
				after writing to log files */
	SRV_UNIX_NOSYNC,	/*!< do not flush after writing */
	SRV_UNIX_O_DIRECT	/*!< invoke os_file_set_nocache() on
				data files */
};

/** Alternatives for file i/o in Windows */
enum {
	SRV_WIN_IO_NORMAL = 1,	/*!< buffered I/O */
	SRV_WIN_IO_UNBUFFERED	/*!< unbuffered I/O; this is the default */
};

/** Alternatives for srv_force_recovery. Non-zero values are intended
to help the user get a damaged database up so that he can dump intact
tables and rows with SELECT INTO OUTFILE. The database must not otherwise
be used with these options! A bigger number below means that all precautions
of lower numbers are included. */
enum {
	SRV_FORCE_IGNORE_CORRUPT = 1,	/*!< let the server run even if it
					detects a corrupt page */
	SRV_FORCE_NO_BACKGROUND	= 2,	/*!< prevent the main thread from
					running: if a crash would occur
					in purge, this prevents it */
	SRV_FORCE_NO_TRX_UNDO = 3,	/*!< do not run trx rollback after
					recovery */
	SRV_FORCE_NO_IBUF_MERGE = 4,	/*!< prevent also ibuf operations:
					if they would cause a crash, better
					not do them */
	SRV_FORCE_NO_UNDO_LOG_SCAN = 5,	/*!< do not look at undo logs when
					starting the database: InnoDB will
					treat even incomplete transactions
					as committed */
	SRV_FORCE_NO_LOG_REDO = 6	/*!< do not do the log roll-forward
					in connection with recovery */
};

#ifndef UNIV_HOTBACKUP
/** Types of threads existing in the system. */
enum srv_thread_type {
	SRV_COM = 1,	/**< threads serving communication and queries */
	SRV_CONSOLE,	/**< thread serving console */
	SRV_WORKER,	/**< threads serving parallelized queries and
			queries released from lock wait */
#if 0
	/* Utility threads */
	SRV_BUFFER,	/**< thread flushing dirty buffer blocks */
	SRV_RECOVERY,	/**< threads finishing a recovery */
	SRV_INSERT,	/**< thread flushing the insert buffer to disk */
#endif
	SRV_MASTER	/**< the master thread, (whose type number must
			be biggest) */
};

/*********************************************************************//**
Boots Innobase server.
@return	DB_SUCCESS or error code */
UNIV_INTERN
ulint
srv_boot(void);
/*==========*/
/*********************************************************************//**
Initializes the server. */
UNIV_INTERN
void
srv_init(void);
/*==========*/
/*********************************************************************//**
Frees the data structures created in srv_init(). */
UNIV_INTERN
void
srv_free(void);
/*==========*/
/*********************************************************************//**
Initializes the synchronization primitives, memory system, and the thread
local storage. */
UNIV_INTERN
void
srv_general_init(void);
/*==================*/
/*********************************************************************//**
Gets the number of threads in the system.
@return	sum of srv_n_threads[] */
UNIV_INTERN
ulint
srv_get_n_threads(void);
/*===================*/
/*********************************************************************//**
Returns the calling thread type.
@return	SRV_COM, ... */

enum srv_thread_type
srv_get_thread_type(void);
/*=====================*/
/*********************************************************************//**
Sets the info describing an i/o thread current state. */
UNIV_INTERN
void
srv_set_io_thread_op_info(
/*======================*/
	ulint		i,	/*!< in: the 'segment' of the i/o thread */
	const char*	str);	/*!< in: constant char string describing the
				state */
/*********************************************************************//**
Releases threads of the type given from suspension in the thread table.
NOTE! The server mutex has to be reserved by the caller!
@return number of threads released: this may be less than n if not
enough threads were suspended at the moment */
UNIV_INTERN
ulint
srv_release_threads(
/*================*/
	enum srv_thread_type	type,	/*!< in: thread type */
	ulint			n);	/*!< in: number of threads to release */
/*********************************************************************//**
The master thread controlling the server.
@return	a dummy parameter */
UNIV_INTERN
os_thread_ret_t
srv_master_thread(
/*==============*/
	void*	arg);	/*!< in: a dummy parameter required by
			os_thread_create */
/*******************************************************************//**
Wakes up the purge thread if it's not already awake. */
UNIV_INTERN
void
srv_wake_purge_thread(void);
/*=======================*/
/*******************************************************************//**
Tells the Innobase server that there has been activity in the database
and wakes up the master thread if it is suspended (not sleeping). Used
in the MySQL interface. Note that there is a small chance that the master
thread stays suspended (we do not protect our operation with the kernel
mutex, for performace reasons). */
UNIV_INTERN
void
srv_active_wake_master_thread(void);
/*===============================*/
/*******************************************************************//**
Wakes up the master thread if it is suspended or being suspended. */
UNIV_INTERN
void
srv_wake_master_thread(void);
/*========================*/
/*******************************************************************//**
Tells the purge thread that there has been activity in the database
and wakes up the purge thread if it is suspended (not sleeping).  Note
that there is a small chance that the purge thread stays suspended
(we do not protect our operation with the kernel mutex, for
performace reasons). */
UNIV_INTERN
void
srv_wake_purge_thread_if_not_active(void);
/*=====================================*/
/*********************************************************************//**
Puts an OS thread to wait if there are too many concurrent threads
(>= srv_thread_concurrency) inside InnoDB. The threads wait in a FIFO queue. */
UNIV_INTERN
void
srv_conc_enter_innodb(
/*==================*/
	trx_t*	trx);	/*!< in: transaction object associated with the
			thread */
/*********************************************************************//**
This lets a thread enter InnoDB regardless of the number of threads inside
InnoDB. This must be called when a thread ends a lock wait. */
UNIV_INTERN
void
srv_conc_force_enter_innodb(
/*========================*/
	trx_t*	trx);	/*!< in: transaction object associated with the
			thread */
/*********************************************************************//**
This must be called when a thread exits InnoDB in a lock wait or at the
end of an SQL statement. */
UNIV_INTERN
void
srv_conc_force_exit_innodb(
/*=======================*/
	trx_t*	trx);	/*!< in: transaction object associated with the
			thread */
/*********************************************************************//**
This must be called when a thread exits InnoDB. */
UNIV_INTERN
void
srv_conc_exit_innodb(
/*=================*/
	trx_t*	trx);	/*!< in: transaction object associated with the
			thread */
/***************************************************************//**
Puts a MySQL OS thread to wait for a lock to be released. If an error
occurs during the wait trx->error_state associated with thr is
!= DB_SUCCESS when we return. DB_LOCK_WAIT_TIMEOUT and DB_DEADLOCK
are possible errors. DB_DEADLOCK is returned if selective deadlock
resolution chose this transaction as a victim. */
UNIV_INTERN
void
srv_suspend_mysql_thread(
/*=====================*/
	que_thr_t*	thr);	/*!< in: query thread associated with the MySQL
				OS thread */
/********************************************************************//**
Releases a MySQL OS thread waiting for a lock to be released, if the
thread is already suspended. */
UNIV_INTERN
void
srv_release_mysql_thread_if_suspended(
/*==================================*/
	que_thr_t*	thr);	/*!< in: query thread associated with the
				MySQL OS thread	 */
/*********************************************************************//**
A thread which wakes up threads whose lock wait may have lasted too long.
@return	a dummy parameter */
UNIV_INTERN
os_thread_ret_t
srv_lock_timeout_thread(
/*====================*/
	void*	arg);	/*!< in: a dummy parameter required by
			os_thread_create */
/*********************************************************************//**
A thread which prints the info output by various InnoDB monitors.
@return	a dummy parameter */
UNIV_INTERN
os_thread_ret_t
srv_monitor_thread(
/*===============*/
	void*	arg);	/*!< in: a dummy parameter required by
			os_thread_create */
/*************************************************************************
A thread which prints warnings about semaphore waits which have lasted
too long. These can be used to track bugs which cause hangs.
@return	a dummy parameter */
UNIV_INTERN
os_thread_ret_t
srv_error_monitor_thread(
/*=====================*/
	void*	arg);	/*!< in: a dummy parameter required by
			os_thread_create */
/******************************************************************//**
Outputs to a file the output of the InnoDB Monitor.
@return FALSE if not all information printed
due to failure to obtain necessary mutex */
UNIV_INTERN
ibool
srv_printf_innodb_monitor(
/*======================*/
	FILE*	file,		/*!< in: output stream */
	ibool	nowait,		/*!< in: whether to wait for kernel mutex */
	ulint*	trx_start,	/*!< out: file position of the start of
				the list of active transactions */
	ulint*	trx_end);	/*!< out: file position of the end of
				the list of active transactions */

/******************************************************************//**
Function to pass InnoDB status variables to MySQL */
UNIV_INTERN
void
srv_export_innodb_status(void);
/*==========================*/

/*********************************************************************//**
Asynchronous purge thread.
@return	a dummy parameter */
UNIV_INTERN
os_thread_ret_t
srv_purge_thread(
/*=============*/
	void*	arg __attribute__((unused))); /*!< in: a dummy parameter
					      required by os_thread_create */

/**********************************************************************//**
Enqueues a task to server task queue and releases a worker thread, if there
is a suspended one. */
UNIV_INTERN
void
srv_que_task_enqueue_low(
/*=====================*/
	que_thr_t*	thr);	/*!< in: query thread */

/**********************************************************************//**
Check whether any background thread is active.
@return FALSE if all are are suspended or have exited. */
UNIV_INTERN
ibool
srv_is_any_background_thread_active(void);
/*======================================*/

/** Status variables to be passed to MySQL */
struct export_var_struct{
	ulint innodb_data_pending_reads;	/*!< Pending reads */
	ulint innodb_data_pending_writes;	/*!< Pending writes */
	ulint innodb_data_pending_fsyncs;	/*!< Pending fsyncs */
	ulint innodb_data_fsyncs;		/*!< Number of fsyncs so far */
	ulint innodb_data_read;			/*!< Data bytes read */
	ulint innodb_data_writes;		/*!< I/O write requests */
	ulint innodb_data_written;		/*!< Data bytes written */
	ulint innodb_data_reads;		/*!< I/O read requests */
	ulint innodb_buffer_pool_pages_total;	/*!< Buffer pool size */
	ulint innodb_buffer_pool_pages_data;	/*!< Data pages */
	ulint innodb_buffer_pool_pages_dirty;	/*!< Dirty data pages */
	ulint innodb_buffer_pool_pages_misc;	/*!< Miscellanous pages */
	ulint innodb_buffer_pool_pages_free;	/*!< Free pages */
#ifdef UNIV_DEBUG
	ulint innodb_buffer_pool_pages_latched;	/*!< Latched pages */
#endif /* UNIV_DEBUG */
	ulint innodb_buffer_pool_read_requests;	/*!< buf_pool->stat.n_page_gets */
	ulint innodb_buffer_pool_reads;		/*!< srv_buf_pool_reads */
	ulint innodb_buffer_pool_wait_free;	/*!< srv_buf_pool_wait_free */
	ulint innodb_buffer_pool_pages_flushed;	/*!< srv_buf_pool_flushed */
	ulint innodb_buffer_pool_write_requests;/*!< srv_buf_pool_write_requests */
	ulint innodb_buffer_pool_read_ahead;	/*!< srv_read_ahead */
	ulint innodb_buffer_pool_read_ahead_evicted;/*!< srv_read_ahead evicted*/
	ulint innodb_dblwr_pages_written;	/*!< srv_dblwr_pages_written */
	ulint innodb_dblwr_writes;		/*!< srv_dblwr_writes */
	ibool innodb_have_atomic_builtins;	/*!< HAVE_ATOMIC_BUILTINS */
	ulint innodb_log_waits;			/*!< srv_log_waits */
	ulint innodb_log_write_requests;	/*!< srv_log_write_requests */
	ulint innodb_log_writes;		/*!< srv_log_writes */
	ulint innodb_os_log_written;		/*!< srv_os_log_written */
	ulint innodb_os_log_fsyncs;		/*!< fil_n_log_flushes */
	ulint innodb_os_log_pending_writes;	/*!< srv_os_log_pending_writes */
	ulint innodb_os_log_pending_fsyncs;	/*!< fil_n_pending_log_flushes */
	ulint innodb_page_size;			/*!< UNIV_PAGE_SIZE */
	ulint innodb_pages_created;		/*!< buf_pool->stat.n_pages_created */
	ulint innodb_pages_read;		/*!< buf_pool->stat.n_pages_read */
	ulint innodb_pages_written;		/*!< buf_pool->stat.n_pages_written */
	ulint innodb_row_lock_waits;		/*!< srv_n_lock_wait_count */
	ulint innodb_row_lock_current_waits;	/*!< srv_n_lock_wait_current_count */
	ib_int64_t innodb_row_lock_time;	/*!< srv_n_lock_wait_time
						/ 1000 */
	ulint innodb_row_lock_time_avg;		/*!< srv_n_lock_wait_time
						/ 1000
						/ srv_n_lock_wait_count */
	ulint innodb_row_lock_time_max;		/*!< srv_n_lock_max_wait_time
						/ 1000 */
	ulint innodb_rows_read;			/*!< srv_n_rows_read */
	ulint innodb_rows_inserted;		/*!< srv_n_rows_inserted */
	ulint innodb_rows_updated;		/*!< srv_n_rows_updated */
	ulint innodb_rows_deleted;		/*!< srv_n_rows_deleted */
};

/** Thread slot in the thread table */
typedef struct srv_slot_struct	srv_slot_t;
  
/** Thread table is an array of slots */
typedef srv_slot_t	srv_table_t;

/** The server system struct */
struct srv_sys_struct{
	srv_table_t*	threads;	/*!< server thread table */
	UT_LIST_BASE_NODE_T(que_thr_t)
			tasks;		/*!< task queue */
};

extern ulint	srv_n_threads_active[];
#else /* !UNIV_HOTBACKUP */
# define srv_use_adaptive_hash_indexes		FALSE
# define srv_use_checksums			TRUE
# define srv_use_native_aio			FALSE
# define srv_force_recovery			0UL
# define srv_set_io_thread_op_info(t,info)	((void) 0)
# define srv_is_being_started			0
# define srv_win_file_flush_method		SRV_WIN_IO_UNBUFFERED
# define srv_unix_file_flush_method		SRV_UNIX_O_DSYNC
# define srv_start_raw_disk_in_use		0
# define srv_file_per_table			1
#endif /* !UNIV_HOTBACKUP */

#endif<|MERGE_RESOLUTION|>--- conflicted
+++ resolved
@@ -101,11 +101,7 @@
 /** Whether to check file format during startup.  A value of
 DICT_TF_FORMAT_MAX + 1 means no checking ie. FALSE.  The default is to
 set it to the highest format we support. */
-<<<<<<< HEAD
-extern ulint	srv_check_file_format_at_startup;
-=======
 extern ulint	srv_max_file_format_at_startup;
->>>>>>> a96267c1
 /** Place locks to records only i.e. do not use next-key locking except
 on duplicate key checking and foreign key checking */
 extern ibool	srv_locks_unsafe_for_binlog;
