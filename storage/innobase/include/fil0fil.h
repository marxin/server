/*****************************************************************************

Copyright (c) 1995, 2016, Oracle and/or its affiliates.
Copyright (c) 2013, 2016, MariaDB Corporation.

This program is free software; you can redistribute it and/or modify it under
the terms of the GNU General Public License as published by the Free Software
Foundation; version 2 of the License.

This program is distributed in the hope that it will be useful, but WITHOUT
ANY WARRANTY; without even the implied warranty of MERCHANTABILITY or FITNESS
FOR A PARTICULAR PURPOSE. See the GNU General Public License for more details.

You should have received a copy of the GNU General Public License along with
this program; if not, write to the Free Software Foundation, Inc.,
51 Franklin Street, Suite 500, Boston, MA 02110-1335 USA

*****************************************************************************/

/**************************************************//**
@file include/fil0fil.h
The low-level file system

Created 10/25/1995 Heikki Tuuri
*******************************************************/

#ifndef fil0fil_h
#define fil0fil_h
#include "univ.i"

#ifndef UNIV_INNOCHECKSUM

#include "dict0types.h"
#include "ut0byte.h"
#include "os0file.h"
#include "hash0hash.h"
#ifndef UNIV_HOTBACKUP
#include "sync0rw.h"
#include "ibuf0types.h"
#include "log0log.h"
#endif /* !UNIV_HOTBACKUP */

#include <list>

// Forward declaration
struct trx_t;
struct fil_space_t;

typedef std::list<const char*> space_name_list_t;

/** When mysqld is run, the default directory "." is the mysqld datadir,
but in the MySQL Embedded Server Library and mysqlbackup it is not the default
directory, and we must set the base file path explicitly */
extern const char*	fil_path_to_mysql_datadir;

/** Initial size of a single-table tablespace in pages */
#define FIL_IBD_FILE_INITIAL_SIZE	4

/** 'null' (undefined) page offset in the context of file spaces */
#define	FIL_NULL	ULINT32_UNDEFINED

/* Space address data type; this is intended to be used when
addresses accurate to a byte are stored in file pages. If the page part
of the address is FIL_NULL, the address is considered undefined. */

typedef	byte	fil_faddr_t;	/*!< 'type' definition in C: an address
				stored in a file page is a string of bytes */

#endif /* !UNIV_INNOCHECKSUM */

#define FIL_ADDR_PAGE	0	/* first in address is the page offset */
#define	FIL_ADDR_BYTE	4	/* then comes 2-byte byte offset within page*/

#define	FIL_ADDR_SIZE	6	/* address size is 6 bytes */

#ifndef UNIV_INNOCHECKSUM

/** File space address */
struct fil_addr_t{
	ulint	page;		/*!< page number within a space */
	ulint	boffset;	/*!< byte offset within the page */
};

/** The null file address */
extern fil_addr_t	fil_addr_null;

#endif /* !UNIV_INNOCHECKSUM */

/** The byte offsets on a file page for various variables @{ */
#define FIL_PAGE_SPACE_OR_CHKSUM 0	/*!< in < MySQL-4.0.14 space id the
					page belongs to (== 0) but in later
					versions the 'new' checksum of the
					page */
#define FIL_PAGE_OFFSET		4	/*!< page offset inside space */
#define FIL_PAGE_PREV		8	/*!< if there is a 'natural'
					predecessor of the page, its
					offset.  Otherwise FIL_NULL.
					This field is not set on BLOB
					pages, which are stored as a
					singly-linked list.  See also
					FIL_PAGE_NEXT. */
#define FIL_PAGE_NEXT		12	/*!< if there is a 'natural' successor
					of the page, its offset.
					Otherwise FIL_NULL.
					B-tree index pages
					(FIL_PAGE_TYPE contains FIL_PAGE_INDEX)
					on the same PAGE_LEVEL are maintained
					as a doubly linked list via
					FIL_PAGE_PREV and FIL_PAGE_NEXT
					in the collation order of the
					smallest user record on each page. */
#define FIL_PAGE_LSN		16	/*!< lsn of the end of the newest
					modification log record to the page */
#define	FIL_PAGE_TYPE		24	/*!< file page type: FIL_PAGE_INDEX,...,
					2 bytes.

					The contents of this field can only
					be trusted in the following case:
					if the page is an uncompressed
					B-tree index page, then it is
					guaranteed that the value is
					FIL_PAGE_INDEX.
					The opposite does not hold.

					In tablespaces created by
					MySQL/InnoDB 5.1.7 or later, the
					contents of this field is valid
					for all uncompressed pages. */
#define FIL_PAGE_FILE_FLUSH_LSN_OR_KEY_VERSION 26 /*!< for the first page
					in a system tablespace data file
					(ibdata*, not *.ibd): the file has
					been flushed to disk at least up
					to this lsn
					for other pages: a 32-bit key version
					used to encrypt the page + 32-bit checksum
					or 64 bits of zero if no encryption
					*/
#define FIL_PAGE_ARCH_LOG_NO_OR_SPACE_ID  34 /*!< starting from 4.1.x this
					contains the space id of the page */
#define FIL_PAGE_SPACE_ID  FIL_PAGE_ARCH_LOG_NO_OR_SPACE_ID

#define FIL_PAGE_DATA		38	/*!< start of the data on the page */
/* Following are used when page compression is used */
#define FIL_PAGE_COMPRESSED_SIZE 2      /*!< Number of bytes used to store
					actual payload data size on
					compressed pages. */
#define FIL_PAGE_COMPRESSION_METHOD_SIZE 2
					/*!< Number of bytes used to store
					actual compression method. */
/* @} */
/** File page trailer @{ */
#define FIL_PAGE_END_LSN_OLD_CHKSUM 8	/*!< the low 4 bytes of this are used
					to store the page checksum, the
					last 4 bytes should be identical
					to the last 4 bytes of FIL_PAGE_LSN */
#define FIL_PAGE_DATA_END	8	/*!< size of the page trailer */
/* @} */

/** File page types (values of FIL_PAGE_TYPE) @{ */
#define FIL_PAGE_PAGE_COMPRESSED_ENCRYPTED 37401 /*!< Page is compressed and
						 then encrypted */
#define FIL_PAGE_PAGE_COMPRESSED 34354  /*!< page compressed page */
#define FIL_PAGE_INDEX		17855	/*!< B-tree node */
#define FIL_PAGE_UNDO_LOG	2	/*!< Undo log page */
#define FIL_PAGE_INODE		3	/*!< Index node */
#define FIL_PAGE_IBUF_FREE_LIST	4	/*!< Insert buffer free list */
/* File page types introduced in MySQL/InnoDB 5.1.7 */
#define FIL_PAGE_TYPE_ALLOCATED	0	/*!< Freshly allocated page */
#define FIL_PAGE_IBUF_BITMAP	5	/*!< Insert buffer bitmap */
#define FIL_PAGE_TYPE_SYS	6	/*!< System page */
#define FIL_PAGE_TYPE_TRX_SYS	7	/*!< Transaction system data */
#define FIL_PAGE_TYPE_FSP_HDR	8	/*!< File space header */
#define FIL_PAGE_TYPE_XDES	9	/*!< Extent descriptor page */
#define FIL_PAGE_TYPE_BLOB	10	/*!< Uncompressed BLOB page */
#define FIL_PAGE_TYPE_ZBLOB	11	/*!< First compressed BLOB page */
#define FIL_PAGE_TYPE_ZBLOB2	12	/*!< Subsequent compressed BLOB page */
#define FIL_PAGE_TYPE_COMPRESSED	13	/*!< Compressed page */
#define FIL_PAGE_TYPE_LAST	FIL_PAGE_TYPE_COMPRESSED
					/*!< Last page type */
/* @} */

/** Space types @{ */
#define FIL_TABLESPACE		501	/*!< tablespace */
#define FIL_LOG			502	/*!< redo log */
/* @} */

#ifndef UNIV_INNOCHECKSUM

/* structure containing encryption specification */
typedef struct fil_space_crypt_struct fil_space_crypt_t;

/** The number of fsyncs done to the log */
extern ulint	fil_n_log_flushes;

/** Number of pending redo log flushes */
extern ulint	fil_n_pending_log_flushes;
/** Number of pending tablespace flushes */
extern ulint	fil_n_pending_tablespace_flushes;

/** Number of files currently open */
extern ulint	fil_n_file_opened;

struct fsp_open_info {
	ibool		success;	/*!< Has the tablespace been opened? */
	const char*	check_msg;	/*!< fil_check_first_page() message */
	ibool		valid;		/*!< Is the tablespace valid? */
	os_file_t	file;		/*!< File handle */
	char*		filepath;	/*!< File path to open */
	lsn_t		lsn;		/*!< Flushed LSN from header page */
	ulint		id;		/*!< Space ID */
	ulint		flags;		/*!< Tablespace flags */
	ulint		encryption_error; /*!< if an encryption error occurs */
#ifdef UNIV_LOG_ARCHIVE
	ulint		arch_log_no;	/*!< latest archived log file number */
#endif /* UNIV_LOG_ARCHIVE */
	fil_space_crypt_t* crypt_data;	/*!< crypt data */
	dict_table_t*	table;		/*!< table */
};

struct fil_space_t;

/** File node of a tablespace or the log data space */
struct fil_node_t {
	fil_space_t*	space;	/*!< backpointer to the space where this node
				belongs */
	char*		name;	/*!< path to the file */
	ibool		open;	/*!< TRUE if file open */
	os_file_t	handle;	/*!< OS handle to the file, if file open */
	os_event_t	sync_event;/*!< Condition event to group and
				serialize calls to fsync */
	ibool		is_raw_disk;/*!< TRUE if the 'file' is actually a raw
				device or a raw disk partition */
	ulint		size;	/*!< size of the file in database pages, 0 if
				not known yet; the possible last incomplete
				megabyte may be ignored if space == 0 */
	ulint		n_pending;
				/*!< count of pending i/o's on this file;
				closing of the file is not allowed if
				this is > 0 */
	ulint		n_pending_flushes;
				/*!< count of pending flushes on this file;
				closing of the file is not allowed if
				this is > 0 */
	ibool		being_extended;
				/*!< TRUE if the node is currently
				being extended. */
	ib_int64_t	modification_counter;/*!< when we write to the file we
				increment this by one */
	ib_int64_t	flush_counter;/*!< up to what
				modification_counter value we have
				flushed the modifications to disk */
	ulint		file_block_size;/*!< file system block size */
	UT_LIST_NODE_T(fil_node_t) chain;
				/*!< link field for the file chain */
	UT_LIST_NODE_T(fil_node_t) LRU;
				/*!< link field for the LRU list */
	ulint		magic_n;/*!< FIL_NODE_MAGIC_N */
};

/** Value of fil_node_t::magic_n */
#define	FIL_NODE_MAGIC_N	89389

/** Tablespace or log data space: let us call them by a common name space */
struct fil_space_t {
	char*		name;	/*!< space name = the path to the first file in
				it */
	ulint		id;	/*!< space id */
	ib_int64_t	tablespace_version;
				/*!< in DISCARD/IMPORT this timestamp
				is used to check if we should ignore
				an insert buffer merge request for a
				page because it actually was for the
				previous incarnation of the space */
	ibool		mark;	/*!< this is set to TRUE at database startup if
				the space corresponds to a table in the InnoDB
				data dictionary; so we can print a warning of
				orphaned tablespaces */
	ibool		stop_ios;/*!< TRUE if we want to rename the
				.ibd file of tablespace and want to
				stop temporarily posting of new i/o
				requests on the file */
	ibool		stop_new_ops;
				/*!< we set this TRUE when we start
				deleting a single-table tablespace.
				When this is set following new ops
				are not allowed:
				* read IO request
				* ibuf merge
				* file flush
				Note that we can still possibly have
				new write operations because we don't
				check this flag when doing flush
				batches. */
	ulint		purpose;/*!< FIL_TABLESPACE, FIL_LOG, or
				FIL_ARCH_LOG */
	UT_LIST_BASE_NODE_T(fil_node_t) chain;
				/*!< base node for the file chain */
	ulint		size;	/*!< space size in pages; 0 if a single-table
				tablespace whose size we do not know yet;
				last incomplete megabytes in data files may be
				ignored if space == 0 */
	ulint		flags;	/*!< tablespace flags; see
				fsp_flags_is_valid(),
				fsp_flags_get_zip_size() */
	ulint		n_reserved_extents;
				/*!< number of reserved free extents for
				ongoing operations like B-tree page split */
	ulint		n_pending_flushes; /*!< this is positive when flushing
				the tablespace to disk; dropping of the
				tablespace is forbidden if this is positive */
	ulint		n_pending_ops;/*!< this is positive when we
				have pending operations against this
				tablespace. The pending operations can
				be ibuf merges or lock validation code
				trying to read a block.
				Dropping of the tablespace is forbidden
				if this is positive */
	hash_node_t	hash;	/*!< hash chain node */
	hash_node_t	name_hash;/*!< hash chain the name_hash table */
#ifndef UNIV_HOTBACKUP
	rw_lock_t	latch;	/*!< latch protecting the file space storage
				allocation */
#endif /* !UNIV_HOTBACKUP */
	UT_LIST_NODE_T(fil_space_t) unflushed_spaces;
				/*!< list of spaces with at least one unflushed
				file we have written to */
	bool		is_in_unflushed_spaces;
				/*!< true if this space is currently in
				unflushed_spaces */
	bool		printed_compression_failure;
				/*!< true if we have already printed
				compression failure */
	UT_LIST_NODE_T(fil_space_t) space_list;
				/*!< list of all spaces */
        fil_space_crypt_t* crypt_data;
	ulint		file_block_size;/*!< file system block size */
	ulint		magic_n;/*!< FIL_SPACE_MAGIC_N */
};

/** Value of fil_space_t::magic_n */
#define	FIL_SPACE_MAGIC_N	89472

/** The tablespace memory cache; also the totality of logs (the log
data space) is stored here; below we talk about tablespaces, but also
the ib_logfiles form a 'space' and it is handled here */
struct fil_system_t {
#ifndef UNIV_HOTBACKUP
	ib_mutex_t		mutex;		/*!< The mutex protecting the cache */
#endif /* !UNIV_HOTBACKUP */
	hash_table_t*	spaces;		/*!< The hash table of spaces in the
					system; they are hashed on the space
					id */
	hash_table_t*	name_hash;	/*!< hash table based on the space
					name */
	UT_LIST_BASE_NODE_T(fil_node_t) LRU;
					/*!< base node for the LRU list of the
					most recently used open files with no
					pending i/o's; if we start an i/o on
					the file, we first remove it from this
					list, and return it to the start of
					the list when the i/o ends;
					log files and the system tablespace are
					not put to this list: they are opened
					after the startup, and kept open until
					shutdown */
	UT_LIST_BASE_NODE_T(fil_space_t) unflushed_spaces;
					/*!< base node for the list of those
					tablespaces whose files contain
					unflushed writes; those spaces have
					at least one file node where
					modification_counter > flush_counter */
	ulint		n_open;		/*!< number of files currently open */
	ulint		max_n_open;	/*!< n_open is not allowed to exceed
					this */
	ib_int64_t	modification_counter;/*!< when we write to a file we
					increment this by one */
	ulint		max_assigned_id;/*!< maximum space id in the existing
					tables, or assigned during the time
					mysqld has been up; at an InnoDB
					startup we scan the data dictionary
					and set here the maximum of the
					space id's of the tables there */
	ib_int64_t	tablespace_version;
					/*!< a counter which is incremented for
					every space object memory creation;
					every space mem object gets a
					'timestamp' from this; in DISCARD/
					IMPORT this is used to check if we
					should ignore an insert buffer merge
					request */
	UT_LIST_BASE_NODE_T(fil_space_t) space_list;
					/*!< list of all file spaces */
	ibool		space_id_reuse_warned;
					/* !< TRUE if fil_space_create()
					has issued a warning about
					potential space_id reuse */
};

/** The tablespace memory cache. This variable is NULL before the module is
initialized. */
extern fil_system_t*	fil_system;

#ifndef UNIV_HOTBACKUP
/*******************************************************************//**
Returns the version number of a tablespace, -1 if not found.
@return version number, -1 if the tablespace does not exist in the
memory cache */
UNIV_INTERN
ib_int64_t
fil_space_get_version(
/*==================*/
	ulint	id);	/*!< in: space id */
/*******************************************************************//**
Returns the latch of a file space.
@return	latch protecting storage allocation */
UNIV_INTERN
rw_lock_t*
fil_space_get_latch(
/*================*/
	ulint	id,	/*!< in: space id */
	ulint*	zip_size);/*!< out: compressed page size, or
			0 for uncompressed tablespaces */
/*******************************************************************//**
Returns the type of a file space.
@return	FIL_TABLESPACE or FIL_LOG */
UNIV_INTERN
ulint
fil_space_get_type(
/*===============*/
	ulint	id);	/*!< in: space id */

#endif /* !UNIV_HOTBACKUP */
/*******************************************************************//**
Appends a new file to the chain of files of a space. File must be closed.
@return pointer to the file name, or NULL on error */
UNIV_INTERN
char*
fil_node_create(
/*============*/
	const char*	name,	/*!< in: file name (file must be closed) */
	ulint		size,	/*!< in: file size in database blocks, rounded
				downwards to an integer */
	ulint		id,	/*!< in: space id where to append */
	ibool		is_raw)	/*!< in: TRUE if a raw device or
				a raw disk partition */
	MY_ATTRIBUTE((nonnull, warn_unused_result));
#ifdef UNIV_LOG_ARCHIVE
/****************************************************************//**
Drops files from the start of a file space, so that its size is cut by
the amount given. */
UNIV_INTERN
void
fil_space_truncate_start(
/*=====================*/
	ulint	id,		/*!< in: space id */
	ulint	trunc_len);	/*!< in: truncate by this much; it is an error
				if this does not equal to the combined size of
				some initial files in the space */
#endif /* UNIV_LOG_ARCHIVE */
/*******************************************************************//**
Creates a space memory object and puts it to the 'fil system' hash table.
If there is an error, prints an error message to the .err log.
@return	TRUE if success */
UNIV_INTERN
ibool
fil_space_create(
/*=============*/
	const char*	name,	/*!< in: space name */
	ulint		id,	/*!< in: space id */
	ulint		zip_size,/*!< in: compressed page size, or
				0 for uncompressed tablespaces */
	ulint		purpose, /*!< in: FIL_TABLESPACE, or FIL_LOG if log */
	fil_space_crypt_t* crypt_data); /*!< in: crypt data */

/*******************************************************************//**
Assigns a new space id for a new single-table tablespace. This works simply by
incrementing the global counter. If 4 billion id's is not enough, we may need
to recycle id's.
@return	TRUE if assigned, FALSE if not */
UNIV_INTERN
ibool
fil_assign_new_space_id(
/*====================*/
	ulint*	space_id);	/*!< in/out: space id */
/*******************************************************************//**
Returns the path from the first fil_node_t found for the space ID sent.
The caller is responsible for freeing the memory allocated here for the
value returned.
@return	a copy of fil_node_t::path, NULL if space is zero or not found. */
UNIV_INTERN
char*
fil_space_get_first_path(
/*=====================*/
	ulint	id);	/*!< in: space id */
/*******************************************************************//**
Returns the size of the space in pages. The tablespace must be cached in the
memory cache.
@return	space size, 0 if space not found */
UNIV_INTERN
ulint
fil_space_get_size(
/*===============*/
	ulint	id);	/*!< in: space id */
/*******************************************************************//**
Returns the flags of the space. The tablespace must be cached
in the memory cache.
@return	flags, ULINT_UNDEFINED if space not found */
UNIV_INTERN
ulint
fil_space_get_flags(
/*================*/
	ulint	id);	/*!< in: space id */
/*******************************************************************//**
Returns the compressed page size of the space, or 0 if the space
is not compressed. The tablespace must be cached in the memory cache.
@return	compressed page size, ULINT_UNDEFINED if space not found */
UNIV_INTERN
ulint
fil_space_get_zip_size(
/*===================*/
	ulint	id);	/*!< in: space id */
/*******************************************************************//**
Checks if the pair space, page_no refers to an existing page in a tablespace
file space. The tablespace must be cached in the memory cache.
@return	TRUE if the address is meaningful */
UNIV_INTERN
ibool
fil_check_adress_in_tablespace(
/*===========================*/
	ulint	id,	/*!< in: space id */
	ulint	page_no);/*!< in: page number */
/****************************************************************//**
Initializes the tablespace memory cache. */
UNIV_INTERN
void
fil_init(
/*=====*/
	ulint	hash_size,	/*!< in: hash table size */
	ulint	max_n_open);	/*!< in: max number of open files */
/*******************************************************************//**
Initializes the tablespace memory cache. */
UNIV_INTERN
void
fil_close(void);
/*===========*/
/*******************************************************************//**
Opens all log files and system tablespace data files. They stay open until the
database server shutdown. This should be called at a server startup after the
space objects for the log and the system tablespace have been created. The
purpose of this operation is to make sure we never run out of file descriptors
if we need to read from the insert buffer or to write to the log. */
UNIV_INTERN
void
fil_open_log_and_system_tablespace_files(void);
/*==========================================*/
/*******************************************************************//**
Closes all open files. There must not be any pending i/o's or not flushed
modifications in the files. */
UNIV_INTERN
void
fil_close_all_files(void);
/*=====================*/
/*******************************************************************//**
Closes the redo log files. There must not be any pending i/o's or not
flushed modifications in the files. */
UNIV_INTERN
void
fil_close_log_files(
/*================*/
	bool	free);	/*!< in: whether to free the memory object */
/*******************************************************************//**
Sets the max tablespace id counter if the given number is bigger than the
previous value. */
UNIV_INTERN
void
fil_set_max_space_id_if_bigger(
/*===========================*/
	ulint	max_id);/*!< in: maximum known id */
#ifndef UNIV_HOTBACKUP
/****************************************************************//**
Writes the flushed lsn and the latest archived log number to the page
header of the first page of each data file in the system tablespace.
@return	DB_SUCCESS or error number */
UNIV_INTERN
dberr_t
fil_write_flushed_lsn_to_data_files(
/*================================*/
	lsn_t	lsn,		/*!< in: lsn to write */
	ulint	arch_log_no);	/*!< in: latest archived log file number */
/*******************************************************************//**
Reads the flushed lsn, arch no, and tablespace flag fields from a data
file at database startup.
@retval NULL on success, or if innodb_force_recovery is set
@return pointer to an error message string */
UNIV_INTERN
const char*
fil_read_first_page(
/*================*/
	os_file_t	data_file,		/*!< in: open data file */
	ibool		one_read_already,	/*!< in: TRUE if min and max
						parameters below already
						contain sensible data */
	ulint*		flags,			/*!< out: tablespace flags */
	ulint*		space_id,		/*!< out: tablespace ID */
#ifdef UNIV_LOG_ARCHIVE
	ulint*		min_arch_log_no,	/*!< out: min of archived
						log numbers in data files */
	ulint*		max_arch_log_no,	/*!< out: max of archived
						log numbers in data files */
#endif /* UNIV_LOG_ARCHIVE */
	lsn_t*		min_flushed_lsn,	/*!< out: min of flushed
						lsn values in data files */
	lsn_t*		max_flushed_lsn,	/*!< out: max of flushed
						lsn values in data files */
	fil_space_crypt_t** crypt_data)		/*!< out: crypt data */

	__attribute__((warn_unused_result));
/*******************************************************************//**
Increments the count of pending operation, if space is not being deleted.
@return	TRUE if being deleted, and operation should be skipped */
UNIV_INTERN
ibool
fil_inc_pending_ops(
/*================*/
	ulint	id,		/*!< in: space id */
	ibool	print_err);	/*!< in: need to print error or not */
/*******************************************************************//**
Decrements the count of pending operations. */
UNIV_INTERN
void
fil_decr_pending_ops(
/*=================*/
	ulint	id);	/*!< in: space id */
#endif /* !UNIV_HOTBACKUP */
/*******************************************************************//**
Parses the body of a log record written about an .ibd file operation. That is,
the log record part after the standard (type, space id, page no) header of the
log record.

If desired, also replays the delete or rename operation if the .ibd file
exists and the space id in it matches. Replays the create operation if a file
at that path does not exist yet. If the database directory for the file to be
created does not exist, then we create the directory, too.

Note that mysqlbackup --apply-log sets fil_path_to_mysql_datadir to point to
the datadir that we should use in replaying the file operations.
@return end of log record, or NULL if the record was not completely
contained between ptr and end_ptr */
UNIV_INTERN
byte*
fil_op_log_parse_or_replay(
/*=======================*/
	byte*	ptr,		/*!< in: buffer containing the log record body,
				or an initial segment of it, if the record does
				not fir completely between ptr and end_ptr */
	byte*	end_ptr,	/*!< in: buffer end */
	ulint	type,		/*!< in: the type of this log record */
	ulint	space_id,	/*!< in: the space id of the tablespace in
				question, or 0 if the log record should
				only be parsed but not replayed */
	ulint	log_flags);	/*!< in: redo log flags
				(stored in the page number parameter) */
/*******************************************************************//**
Deletes a single-table tablespace. The tablespace must be cached in the
memory cache.
@return	TRUE if success */
UNIV_INTERN
dberr_t
fil_delete_tablespace(
/*==================*/
	ulint		id,		/*!< in: space id */
	buf_remove_t	buf_remove);	/*!< in: specify the action to take
					on the tables pages in the buffer
					pool */
/*******************************************************************//**
Closes a single-table tablespace. The tablespace must be cached in the
memory cache. Free all pages used by the tablespace.
@return	DB_SUCCESS or error */
UNIV_INTERN
dberr_t
fil_close_tablespace(
/*=================*/
	trx_t*	trx,	/*!< in/out: Transaction covering the close */
	ulint	id);	/*!< in: space id */
#ifndef UNIV_HOTBACKUP
/*******************************************************************//**
Discards a single-table tablespace. The tablespace must be cached in the
memory cache. Discarding is like deleting a tablespace, but

 1. We do not drop the table from the data dictionary;

 2. We remove all insert buffer entries for the tablespace immediately;
    in DROP TABLE they are only removed gradually in the background;

 3. When the user does IMPORT TABLESPACE, the tablespace will have the
    same id as it originally had.

 4. Free all the pages in use by the tablespace if rename=TRUE.
@return	DB_SUCCESS or error */
UNIV_INTERN
dberr_t
fil_discard_tablespace(
/*===================*/
	ulint	id)	/*!< in: space id */
	MY_ATTRIBUTE((warn_unused_result));
#endif /* !UNIV_HOTBACKUP */

/** Test if a tablespace file can be renamed to a new filepath by checking
if that the old filepath exists and the new filepath does not exist.
@param[in]	space_id	tablespace id
@param[in]	old_path	old filepath
@param[in]	new_path	new filepath
@param[in]	is_discarded	whether the tablespace is discarded
@return innodb error code */
dberr_t
fil_rename_tablespace_check(
	ulint		space_id,
	const char*	old_path,
	const char*	new_path,
	bool		is_discarded);

/*******************************************************************//**
Renames a single-table tablespace. The tablespace must be cached in the
tablespace memory cache.
@return	TRUE if success */
UNIV_INTERN
ibool
fil_rename_tablespace(
/*==================*/
	const char*	old_name_in,	/*!< in: old table name in the
					standard databasename/tablename
					format of InnoDB, or NULL if we
					do the rename based on the space
					id only */
	ulint		id,		/*!< in: space id */
	const char*	new_name,	/*!< in: new table name in the
					standard databasename/tablename
					format of InnoDB */
	const char*	new_path);	/*!< in: new full datafile path
					if the tablespace is remotely
					located, or NULL if it is located
					in the normal data directory. */

/*******************************************************************//**
Allocates a file name for a single-table tablespace. The string must be freed
by caller with mem_free().
@return	own: file name */
UNIV_INTERN
char*
fil_make_ibd_name(
/*==============*/
	const char*	name,		/*!< in: table name or a dir path */
	bool		is_full_path);	/*!< in: TRUE if it is a dir path */
/*******************************************************************//**
Allocates a file name for a tablespace ISL file (InnoDB Symbolic Link).
The string must be freed by caller with mem_free().
@return	own: file name */
UNIV_INTERN
char*
fil_make_isl_name(
/*==============*/
	const char*	name);	/*!< in: table name */
/*******************************************************************//**
Creates a new InnoDB Symbolic Link (ISL) file.  It is always created
under the 'datadir' of MySQL. The datadir is the directory of a
running mysqld program. We can refer to it by simply using the path '.'.
@return	DB_SUCCESS or error code */
UNIV_INTERN
dberr_t
fil_create_link_file(
/*=================*/
	const char*	tablename,	/*!< in: tablename */
	const char*	filepath);	/*!< in: pathname of tablespace */
/*******************************************************************//**
Deletes an InnoDB Symbolic Link (ISL) file. */
UNIV_INTERN
void
fil_delete_link_file(
/*==================*/
	const char*	tablename);	/*!< in: name of table */
/*******************************************************************//**
Reads an InnoDB Symbolic Link (ISL) file.
It is always created under the 'datadir' of MySQL.  The name is of the
form {databasename}/{tablename}. and the isl file is expected to be in a
'{databasename}' directory called '{tablename}.isl'. The caller must free
the memory of the null-terminated path returned if it is not null.
@return	own: filepath found in link file, NULL if not found. */
UNIV_INTERN
char*
fil_read_link_file(
/*===============*/
	const char*	name);		/*!< in: tablespace name */

#include "fil0crypt.h"

/*******************************************************************//**
Creates a new single-table tablespace to a database directory of MySQL.
Database directories are under the 'datadir' of MySQL. The datadir is the
directory of a running mysqld program. We can refer to it by simply the
path '.'. Tables created with CREATE TEMPORARY TABLE we place in the temp
dir of the mysqld server.
@return	DB_SUCCESS or error code */
UNIV_INTERN
dberr_t
fil_create_new_single_table_tablespace(
/*===================================*/
	ulint		space_id,	/*!< in: space id */
	const char*	tablename,	/*!< in: the table name in the usual
					databasename/tablename format
					of InnoDB */
	const char*	dir_path,	/*!< in: NULL or a dir path */
	ulint		flags,		/*!< in: tablespace flags */
	ulint		flags2,		/*!< in: table flags2 */
	ulint		size,		/*!< in: the initial size of the
					tablespace file in pages,
					must be >= FIL_IBD_FILE_INITIAL_SIZE */
	fil_encryption_t mode,	/*!< in: encryption mode */
	ulint		key_id)	/*!< in: encryption key_id */
	__attribute__((nonnull, warn_unused_result));
#ifndef UNIV_HOTBACKUP
/********************************************************************//**
Tries to open a single-table tablespace and optionally checks the space id is
right in it. If does not succeed, prints an error message to the .err log. This
function is used to open a tablespace when we start up mysqld, and also in
IMPORT TABLESPACE.
NOTE that we assume this operation is used either at the database startup
or under the protection of the dictionary mutex, so that two users cannot
race here. This operation does not leave the file associated with the
tablespace open, but closes it after we have looked at the space id in it.

If the validate boolean is set, we read the first page of the file and
check that the space id in the file is what we expect. We assume that
this function runs much faster if no check is made, since accessing the
file inode probably is much faster (the OS caches them) than accessing
the first page of the file.  This boolean may be initially FALSE, but if
a remote tablespace is found it will be changed to true.

If the fix_dict boolean is set, then it is safe to use an internal SQL
statement to update the dictionary tables if they are incorrect.

@return	DB_SUCCESS or error code */
UNIV_INTERN
dberr_t
fil_open_single_table_tablespace(
/*=============================*/
	bool		validate,	/*!< in: Do we validate tablespace? */
	bool		fix_dict,	/*!< in: Can we fix the dictionary? */
	ulint		id,		/*!< in: space id */
	ulint		flags,		/*!< in: tablespace flags */
	const char*	tablename,	/*!< in: table name in the
					databasename/tablename format */
	const char*	filepath,	/*!< in: tablespace filepath */
	dict_table_t*	table)		/*!< in: table */
	__attribute__((nonnull(5), warn_unused_result));

#endif /* !UNIV_HOTBACKUP */
/********************************************************************//**
At the server startup, if we need crash recovery, scans the database
directories under the MySQL datadir, looking for .ibd files. Those files are
single-table tablespaces. We need to know the space id in each of them so that
we know into which file we should look to check the contents of a page stored
in the doublewrite buffer, also to know where to apply log records where the
space id is != 0.
@return	DB_SUCCESS or error number */
UNIV_INTERN
dberr_t
fil_load_single_table_tablespaces(void);
/*===================================*/
/*******************************************************************//**
Returns TRUE if a single-table tablespace does not exist in the memory cache,
or is being deleted there.
@return	TRUE if does not exist or is being deleted */
UNIV_INTERN
ibool
fil_tablespace_deleted_or_being_deleted_in_mem(
/*===========================================*/
	ulint		id,	/*!< in: space id */
	ib_int64_t	version);/*!< in: tablespace_version should be this; if
				you pass -1 as the value of this, then this
				parameter is ignored */
/*******************************************************************//**
Returns TRUE if a single-table tablespace exists in the memory cache.
@return	TRUE if exists */
UNIV_INTERN
ibool
fil_tablespace_exists_in_mem(
/*=========================*/
	ulint	id);	/*!< in: space id */
#ifndef UNIV_HOTBACKUP
/*******************************************************************//**
Returns TRUE if a matching tablespace exists in the InnoDB tablespace memory
cache. Note that if we have not done a crash recovery at the database startup,
there may be many tablespaces which are not yet in the memory cache.
@return	TRUE if a matching tablespace exists in the memory cache */
UNIV_INTERN
ibool
fil_space_for_table_exists_in_mem(
/*==============================*/
	ulint		id,		/*!< in: space id */
	const char*	name,		/*!< in: table name in the standard
					'databasename/tablename' format */
	ibool		mark_space,	/*!< in: in crash recovery, at database
					startup we mark all spaces which have
					an associated table in the InnoDB
					data dictionary, so that
					we can print a warning about orphaned
					tablespaces */
	ibool		print_error_if_does_not_exist,
					/*!< in: print detailed error
					information to the .err log if a
					matching tablespace is not found from
					memory */
	bool		adjust_space,	/*!< in: whether to adjust space id
					when find table space mismatch */
	mem_heap_t*	heap,		/*!< in: heap memory */
	table_id_t	table_id);	/*!< in: table id */
#else /* !UNIV_HOTBACKUP */
/********************************************************************//**
Extends all tablespaces to the size stored in the space header. During the
mysqlbackup --apply-log phase we extended the spaces on-demand so that log
records could be appllied, but that may have left spaces still too small
compared to the size stored in the space header. */
UNIV_INTERN
void
fil_extend_tablespaces_to_stored_len(void);
/*======================================*/
#endif /* !UNIV_HOTBACKUP */
/**********************************************************************//**
Tries to extend a data file so that it would accommodate the number of pages
given. The tablespace must be cached in the memory cache. If the space is big
enough already, does nothing.
@return	TRUE if success */
UNIV_INTERN
ibool
fil_extend_space_to_desired_size(
/*=============================*/
	ulint*	actual_size,	/*!< out: size of the space after extension;
				if we ran out of disk space this may be lower
				than the desired size */
	ulint	space_id,	/*!< in: space id */
	ulint	size_after_extend);/*!< in: desired size in pages after the
				extension; if the current space size is bigger
				than this already, the function does nothing */
/*******************************************************************//**
Tries to reserve free extents in a file space.
@return	TRUE if succeed */
UNIV_INTERN
ibool
fil_space_reserve_free_extents(
/*===========================*/
	ulint	id,		/*!< in: space id */
	ulint	n_free_now,	/*!< in: number of free extents now */
	ulint	n_to_reserve);	/*!< in: how many one wants to reserve */
/*******************************************************************//**
Releases free extents in a file space. */
UNIV_INTERN
void
fil_space_release_free_extents(
/*===========================*/
	ulint	id,		/*!< in: space id */
	ulint	n_reserved);	/*!< in: how many one reserved */
/*******************************************************************//**
Gets the number of reserved extents. If the database is silent, this number
should be zero. */
UNIV_INTERN
ulint
fil_space_get_n_reserved_extents(
/*=============================*/
	ulint	id);		/*!< in: space id */
/********************************************************************//**
Reads or writes data. This operation is asynchronous (aio).
@return DB_SUCCESS, or DB_TABLESPACE_DELETED if we are trying to do
i/o on a tablespace which does not exist */
UNIV_INTERN
dberr_t
fil_io(
/*===*/
	ulint	type,		/*!< in: OS_FILE_READ or OS_FILE_WRITE,
				ORed to OS_FILE_LOG, if a log i/o
				and ORed to OS_AIO_SIMULATED_WAKE_LATER
				if simulated aio and we want to post a
				batch of i/os; NOTE that a simulated batch
				may introduce hidden chances of deadlocks,
				because i/os are not actually handled until
				all have been posted: use with great
				caution! */
	bool	sync,		/*!< in: true if synchronous aio is desired */
	ulint	space_id,	/*!< in: space id */
	ulint	zip_size,	/*!< in: compressed page size in bytes;
				0 for uncompressed pages */
	ulint	block_offset,	/*!< in: offset in number of blocks */
	ulint	byte_offset,	/*!< in: remainder of offset in bytes; in
				aio this must be divisible by the OS block
				size */
	ulint	len,		/*!< in: how many bytes to read or write; this
				must not cross a file boundary; in aio this
				must be a block size multiple */
	void*	buf,		/*!< in/out: buffer where to store read data
				or from where to write; in aio this must be
				appropriately aligned */
	void*	message,	/*!< in: message for aio handler if non-sync
				aio used, else ignored */
	ulint*	write_size)	/*!< in/out: Actual write size initialized
			       after fist successfull trim
			       operation for this page and if
			       initialized we do not trim again if
			       actual page size does not decrease. */
	__attribute__((nonnull(8)));
/**********************************************************************//**
Waits for an aio operation to complete. This function is used to write the
handler for completed requests. The aio array of pending requests is divided
into segments (see os0file.cc for more info). The thread specifies which
segment it wants to wait for. */
UNIV_INTERN
void
fil_aio_wait(
/*=========*/
	ulint	segment);	/*!< in: the number of the segment in the aio
				array to wait for */
/**********************************************************************//**
Flushes to disk possible writes cached by the OS. If the space does not exist
or is being dropped, does not do anything. */
UNIV_INTERN
void
fil_flush(
/*======*/
	ulint	space_id);	/*!< in: file space id (this can be a group of
				log files or a tablespace of the database) */
/**********************************************************************//**
Flushes to disk writes in file spaces of the given type possibly cached by
the OS. */
UNIV_INTERN
void
fil_flush_file_spaces(
/*==================*/
	ulint	purpose);	/*!< in: FIL_TABLESPACE, FIL_LOG */
/******************************************************************//**
Checks the consistency of the tablespace cache.
@return	TRUE if ok */
UNIV_INTERN
ibool
fil_validate(void);
/*==============*/
/********************************************************************//**
Returns TRUE if file address is undefined.
@return	TRUE if undefined */
UNIV_INTERN
ibool
fil_addr_is_null(
/*=============*/
	fil_addr_t	addr);	/*!< in: address */
/********************************************************************//**
Get the predecessor of a file page.
@return	FIL_PAGE_PREV */
UNIV_INTERN
ulint
fil_page_get_prev(
/*==============*/
	const byte*	page);	/*!< in: file page */
/********************************************************************//**
Get the successor of a file page.
@return	FIL_PAGE_NEXT */
UNIV_INTERN
ulint
fil_page_get_next(
/*==============*/
	const byte*	page);	/*!< in: file page */
/*********************************************************************//**
Sets the file page type. */
UNIV_INTERN
void
fil_page_set_type(
/*==============*/
	byte*	page,	/*!< in/out: file page */
	ulint	type);	/*!< in: type */
/*********************************************************************//**
Gets the file page type.
@return type; NOTE that if the type has not been written to page, the
return value not defined */
UNIV_INTERN
ulint
fil_page_get_type(
/*==============*/
	const byte*	page);	/*!< in: file page */

/*******************************************************************//**
Returns TRUE if a single-table tablespace is being deleted.
@return TRUE if being deleted */
UNIV_INTERN
ibool
fil_tablespace_is_being_deleted(
/*============================*/
	ulint		id);	/*!< in: space id */

/********************************************************************//**
Delete the tablespace file and any related files like .cfg.
This should not be called for temporary tables. */
UNIV_INTERN
void
fil_delete_file(
/*============*/
	const char*	path);	/*!< in: filepath of the ibd tablespace */

/** Callback functor. */
struct PageCallback {

	/**
	Default constructor */
	PageCallback()
		:
		m_zip_size(),
		m_page_size(),
		m_filepath() UNIV_NOTHROW {}

	virtual ~PageCallback() UNIV_NOTHROW {}

	/**
	Called for page 0 in the tablespace file at the start.
	@param file_size - size of the file in bytes
	@param block - contents of the first page in the tablespace file
	@retval DB_SUCCESS or error code.*/
	virtual dberr_t init(
		os_offset_t		file_size,
		const buf_block_t*	block) UNIV_NOTHROW = 0;

	/**
	Called for every page in the tablespace. If the page was not
	updated then its state must be set to BUF_PAGE_NOT_USED. For
	compressed tables the page descriptor memory will be at offset:
       		block->frame + UNIV_PAGE_SIZE;
	@param offset - physical offset within the file
	@param block - block read from file, note it is not from the buffer pool
	@retval DB_SUCCESS or error code. */
	virtual dberr_t operator()(
		os_offset_t 	offset,
		buf_block_t*	block) UNIV_NOTHROW = 0;

	/**
	Set the name of the physical file and the file handle that is used
	to open it for the file that is being iterated over.
	@param filename - then physical name of the tablespace file.
	@param file - OS file handle */
	void set_file(const char* filename, os_file_t file) UNIV_NOTHROW
	{
		m_file = file;
		m_filepath = filename;
	}

	/**
	@return the space id of the tablespace */
	virtual ulint get_space_id() const UNIV_NOTHROW = 0;

	/** The compressed page size
	@return the compressed page size */
	ulint get_zip_size() const
	{
		return(m_zip_size);
	}

	/**
	Set the tablespace compressed table size.
	@return DB_SUCCESS if it is valie or DB_CORRUPTION if not */
	dberr_t set_zip_size(const buf_frame_t* page) UNIV_NOTHROW;

	/** The compressed page size
	@return the compressed page size */
	ulint get_page_size() const
	{
		return(m_page_size);
	}

	/** Compressed table page size */
	ulint			m_zip_size;

	/** The tablespace page size. */
	ulint			m_page_size;

	/** File handle to the tablespace */
	os_file_t		m_file;

	/** Physical file path. */
	const char*		m_filepath;

protected:
	// Disable copying
	PageCallback(const PageCallback&);
	PageCallback& operator=(const PageCallback&);
};

/********************************************************************//**
Iterate over all the pages in the tablespace.
@param table - the table definiton in the server
@param n_io_buffers - number of blocks to read and write together
@param callback - functor that will do the page updates
@return	DB_SUCCESS or error code */
UNIV_INTERN
dberr_t
fil_tablespace_iterate(
/*===================*/
	dict_table_t*		table,
	ulint			n_io_buffers,
	PageCallback&		callback)
	MY_ATTRIBUTE((nonnull, warn_unused_result));

/*******************************************************************//**
Checks if a single-table tablespace for a given table name exists in the
tablespace memory cache.
@return	space id, ULINT_UNDEFINED if not found */
UNIV_INTERN
ulint
fil_get_space_id_for_table(
/*=======================*/
	const char*	name);	/*!< in: table name in the standard
				'databasename/tablename' format */

/**
Iterate over all the spaces in the space list and fetch the
tablespace names. It will return a copy of the name that must be
freed by the caller using: delete[].
@return DB_SUCCESS if all OK. */
UNIV_INTERN
dberr_t
fil_get_space_names(
/*================*/
	space_name_list_t&	space_name_list)
				/*!< in/out: Vector for collecting the names. */
	MY_ATTRIBUTE((warn_unused_result));

/** Generate redo log for swapping two .ibd files
@param[in]	old_table	old table
@param[in]	new_table	new table
@param[in]	tmp_name	temporary table name
@param[in,out]	mtr		mini-transaction
@return innodb error code */
UNIV_INTERN
dberr_t
fil_mtr_rename_log(
	const dict_table_t*	old_table,
	const dict_table_t*	new_table,
	const char*		tmp_name,
	mtr_t*			mtr)
	MY_ATTRIBUTE((nonnull));

/*******************************************************************//**
Finds the given page_no of the given space id from the double write buffer,
and copies it to the corresponding .ibd file.
@return true if copy was successful, or false. */
bool
fil_user_tablespace_restore_page(
/*==============================*/
	fsp_open_info*	fsp,		/* in: contains space id and .ibd
					file information */
	ulint		page_no);	/* in: page_no to obtain from double
					write buffer */

/*******************************************************************//**
<<<<<<< HEAD
Return space flags */
UNIV_INLINE
ulint
fil_space_flags(
/*===========*/
	fil_space_t*	space);	/*!< in: space */

=======
Returns a pointer to the file_space_t that is in the memory cache
associated with a space id.
@return	file_space_t pointer, NULL if space not found */
fil_space_t*
fil_space_get(
/*==========*/
	ulint	id);	/*!< in: space id */
>>>>>>> c6fdb92c
#endif /* !UNIV_INNOCHECKSUM */

/****************************************************************//**
Acquire fil_system mutex */
void
fil_system_enter(void);
/*==================*/
/****************************************************************//**
Release fil_system mutex */
void
fil_system_exit(void);
/*==================*/

#ifndef UNIV_INNOCHECKSUM
/*******************************************************************//**
Returns the table space by a given id, NULL if not found. */
fil_space_t*
fil_space_found_by_id(
/*==================*/
	ulint	id);	/*!< in: space id */

/*******************************************************************//**
Returns the table space by a given id, NULL if not found. */
fil_space_t*
fil_space_get_by_id(
/*================*/
	ulint	id);	/*!< in: space id */

/******************************************************************
Get id of first tablespace or ULINT_UNDEFINED if none */
UNIV_INTERN
ulint
fil_get_first_space();
/*=================*/

/******************************************************************
Get id of next tablespace or ULINT_UNDEFINED if none */
UNIV_INTERN
ulint
fil_get_next_space(
/*===============*/
	ulint id);      /*!< in: space id */

/******************************************************************
Get id of first tablespace that has node or ULINT_UNDEFINED if none */
UNIV_INTERN
ulint
fil_get_first_space_safe();
/*======================*/

/******************************************************************
Get id of next tablespace that has node or ULINT_UNDEFINED if none */
UNIV_INTERN
ulint
fil_get_next_space_safe(
/*====================*/
	ulint	id);	/*!< in: previous space id */


/*******************************************************************//**
Returns the block size of the file space
@return	block size */
UNIV_INTERN
ulint
fil_space_get_block_size(
/*=====================*/
	ulint	id,	/*!< in: space id */
	ulint   offset, /*!< in: page offset */
	ulint   len);	/*!< in: page len */

#endif /* UNIV_INNOCHECKSUM */

#ifndef UNIV_INNOCHECKSUM
#ifndef UNIV_NONINL
#include "fil0fil.ic"
#endif
#endif

#endif /* fil0fil_h */<|MERGE_RESOLUTION|>--- conflicted
+++ resolved
@@ -1254,7 +1254,6 @@
 					write buffer */
 
 /*******************************************************************//**
-<<<<<<< HEAD
 Return space flags */
 UNIV_INLINE
 ulint
@@ -1262,7 +1261,7 @@
 /*===========*/
 	fil_space_t*	space);	/*!< in: space */
 
-=======
+/*******************************************************************//**
 Returns a pointer to the file_space_t that is in the memory cache
 associated with a space id.
 @return	file_space_t pointer, NULL if space not found */
@@ -1270,7 +1269,6 @@
 fil_space_get(
 /*==========*/
 	ulint	id);	/*!< in: space id */
->>>>>>> c6fdb92c
 #endif /* !UNIV_INNOCHECKSUM */
 
 /****************************************************************//**
