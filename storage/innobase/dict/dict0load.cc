--- conflicted
+++ resolved
@@ -43,16 +43,7 @@
 #include "rem0cmp.h"
 #include "srv0start.h"
 #include "srv0srv.h"
-<<<<<<< HEAD
-#include <stack>
-#include <set>
-=======
-#include "dict0crea.h"
-#include "dict0priv.h"
-#include "ha_prototypes.h" /* innobase_casedn_str() */
-#include "fts0priv.h"
 #include "fts0opt.h"
->>>>>>> a41d4297
 
 /** Following are the InnoDB system tables. The positions in
 this array are referenced by enum dict_system_table_id. */
