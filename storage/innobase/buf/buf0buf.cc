/*****************************************************************************

Copyright (c) 1995, 2018, Oracle and/or its affiliates. All Rights Reserved.
Copyright (c) 2008, Google Inc.
Copyright (c) 2013, 2018, MariaDB Corporation.

Portions of this file contain modifications contributed and copyrighted by
Google, Inc. Those modifications are gratefully acknowledged and are described
briefly in the InnoDB documentation. The contributions by Google are
incorporated with their permission, and subject to the conditions contained in
the file COPYING.Google.

This program is free software; you can redistribute it and/or modify it under
the terms of the GNU General Public License as published by the Free Software
Foundation; version 2 of the License.

This program is distributed in the hope that it will be useful, but WITHOUT
ANY WARRANTY; without even the implied warranty of MERCHANTABILITY or FITNESS
FOR A PARTICULAR PURPOSE. See the GNU General Public License for more details.

You should have received a copy of the GNU General Public License along with
this program; if not, write to the Free Software Foundation, Inc.,
51 Franklin Street, Suite 500, Boston, MA 02110-1335 USA

*****************************************************************************/

/**************************************************//**
@file buf/buf0buf.cc
The database buffer buf_pool

Created 11/5/1995 Heikki Tuuri
*******************************************************/

#include "mtr0types.h"
#include "mach0data.h"
#include "page0size.h"
#include "buf0buf.h"
#include <string.h>

#ifdef UNIV_NONINL
#include "buf0buf.ic"
#endif

#ifndef UNIV_INNOCHECKSUM
#include "mem0mem.h"
#include "btr0btr.h"
#include "fil0fil.h"
#include "fil0crypt.h"
#include "buf0buddy.h"
#include "lock0lock.h"
#include "sync0rw.h"
#include "btr0sea.h"
#include "ibuf0ibuf.h"
#include "trx0undo.h"
#include "trx0purge.h"
#include "log0log.h"
#include "dict0stats_bg.h"
#include "srv0srv.h"
#include "srv0start.h"
#include "dict0dict.h"
#include "log0recv.h"
#include "srv0mon.h"
#endif /* !UNIV_INNOCHECKSUM */
#include "page0zip.h"
#include "sync0sync.h"
#include "buf0dump.h"
#include <new>
#include <map>
#include <sstream>
#ifndef UNIV_INNOCHECKSUM
#include "fil0pagecompress.h"
#include "fsp0pagecompress.h"
#endif
#include "ut0byte.h"
#include <new>

#ifdef UNIV_LINUX
#include <stdlib.h>
#endif

#ifdef HAVE_LZO
#include "lzo/lzo1x.h"
#endif

#ifdef HAVE_LIBNUMA
#include <numa.h>
#include <numaif.h>
struct set_numa_interleave_t
{
	set_numa_interleave_t()
	{
		if (srv_numa_interleave) {

			struct bitmask *numa_mems_allowed = numa_get_mems_allowed();
			ib::info() << "Setting NUMA memory policy to"
				" MPOL_INTERLEAVE";
			if (set_mempolicy(MPOL_INTERLEAVE,
					  numa_mems_allowed->maskp,
					  numa_mems_allowed->size) != 0) {

				ib::warn() << "Failed to set NUMA memory"
					" policy to MPOL_INTERLEAVE: "
					<< strerror(errno);
			}
		}
	}

	~set_numa_interleave_t()
	{
		if (srv_numa_interleave) {

			ib::info() << "Setting NUMA memory policy to"
				" MPOL_DEFAULT";
			if (set_mempolicy(MPOL_DEFAULT, NULL, 0) != 0) {
				ib::warn() << "Failed to set NUMA memory"
					" policy to MPOL_DEFAULT: "
					<< strerror(errno);
			}
		}
	}
};

#define NUMA_MEMPOLICY_INTERLEAVE_IN_SCOPE set_numa_interleave_t scoped_numa
#else
#define NUMA_MEMPOLICY_INTERLEAVE_IN_SCOPE
#endif /* HAVE_LIBNUMA */

#ifdef HAVE_SNAPPY
#include "snappy-c.h"
#endif

inline void* aligned_malloc(size_t size, size_t align) {
    void *result;
#ifdef _MSC_VER
    result = _aligned_malloc(size, align);
#elif defined (HAVE_POSIX_MEMALIGN)
    if(posix_memalign(&result, align, size)) {
	    result = 0;
    }
#else
    /* Use unaligned malloc as fallback */
    result = malloc(size);
#endif
    return result;
}

inline void aligned_free(void *ptr) {
#ifdef _MSC_VER
        _aligned_free(ptr);
#else
      free(ptr);
#endif
}

/*
		IMPLEMENTATION OF THE BUFFER POOL
		=================================

Performance improvement:
------------------------
Thread scheduling in NT may be so slow that the OS wait mechanism should
not be used even in waiting for disk reads to complete.
Rather, we should put waiting query threads to the queue of
waiting jobs, and let the OS thread do something useful while the i/o
is processed. In this way we could remove most OS thread switches in
an i/o-intensive benchmark like TPC-C.

A possibility is to put a user space thread library between the database
and NT. User space thread libraries might be very fast.

SQL Server 7.0 can be configured to use 'fibers' which are lightweight
threads in NT. These should be studied.

		Buffer frames and blocks
		------------------------
Following the terminology of Gray and Reuter, we call the memory
blocks where file pages are loaded buffer frames. For each buffer
frame there is a control block, or shortly, a block, in the buffer
control array. The control info which does not need to be stored
in the file along with the file page, resides in the control block.

		Buffer pool struct
		------------------
The buffer buf_pool contains a single mutex which protects all the
control data structures of the buf_pool. The content of a buffer frame is
protected by a separate read-write lock in its control block, though.
These locks can be locked and unlocked without owning the buf_pool->mutex.
The OS events in the buf_pool struct can be waited for without owning the
buf_pool->mutex.

The buf_pool->mutex is a hot-spot in main memory, causing a lot of
memory bus traffic on multiprocessor systems when processors
alternately access the mutex. On our Pentium, the mutex is accessed
maybe every 10 microseconds. We gave up the solution to have mutexes
for each control block, for instance, because it seemed to be
complicated.

A solution to reduce mutex contention of the buf_pool->mutex is to
create a separate mutex for the page hash table. On Pentium,
accessing the hash table takes 2 microseconds, about half
of the total buf_pool->mutex hold time.

		Control blocks
		--------------

The control block contains, for instance, the bufferfix count
which is incremented when a thread wants a file page to be fixed
in a buffer frame. The bufferfix operation does not lock the
contents of the frame, however. For this purpose, the control
block contains a read-write lock.

The buffer frames have to be aligned so that the start memory
address of a frame is divisible by the universal page size, which
is a power of two.

We intend to make the buffer buf_pool size on-line reconfigurable,
that is, the buf_pool size can be changed without closing the database.
Then the database administarator may adjust it to be bigger
at night, for example. The control block array must
contain enough control blocks for the maximum buffer buf_pool size
which is used in the particular database.
If the buf_pool size is cut, we exploit the virtual memory mechanism of
the OS, and just refrain from using frames at high addresses. Then the OS
can swap them to disk.

The control blocks containing file pages are put to a hash table
according to the file address of the page.
We could speed up the access to an individual page by using
"pointer swizzling": we could replace the page references on
non-leaf index pages by direct pointers to the page, if it exists
in the buf_pool. We could make a separate hash table where we could
chain all the page references in non-leaf pages residing in the buf_pool,
using the page reference as the hash key,
and at the time of reading of a page update the pointers accordingly.
Drawbacks of this solution are added complexity and,
possibly, extra space required on non-leaf pages for memory pointers.
A simpler solution is just to speed up the hash table mechanism
in the database, using tables whose size is a power of 2.

		Lists of blocks
		---------------

There are several lists of control blocks.

The free list (buf_pool->free) contains blocks which are currently not
used.

The common LRU list contains all the blocks holding a file page
except those for which the bufferfix count is non-zero.
The pages are in the LRU list roughly in the order of the last
access to the page, so that the oldest pages are at the end of the
list. We also keep a pointer to near the end of the LRU list,
which we can use when we want to artificially age a page in the
buf_pool. This is used if we know that some page is not needed
again for some time: we insert the block right after the pointer,
causing it to be replaced sooner than would normally be the case.
Currently this aging mechanism is used for read-ahead mechanism
of pages, and it can also be used when there is a scan of a full
table which cannot fit in the memory. Putting the pages near the
end of the LRU list, we make sure that most of the buf_pool stays
in the main memory, undisturbed.

The unzip_LRU list contains a subset of the common LRU list.  The
blocks on the unzip_LRU list hold a compressed file page and the
corresponding uncompressed page frame.  A block is in unzip_LRU if and
only if the predicate buf_page_belongs_to_unzip_LRU(&block->page)
holds.  The blocks in unzip_LRU will be in same order as they are in
the common LRU list.  That is, each manipulation of the common LRU
list will result in the same manipulation of the unzip_LRU list.

The chain of modified blocks (buf_pool->flush_list) contains the blocks
holding file pages that have been modified in the memory
but not written to disk yet. The block with the oldest modification
which has not yet been written to disk is at the end of the chain.
The access to this list is protected by buf_pool->flush_list_mutex.

The chain of unmodified compressed blocks (buf_pool->zip_clean)
contains the control blocks (buf_page_t) of those compressed pages
that are not in buf_pool->flush_list and for which no uncompressed
page has been allocated in the buffer pool.  The control blocks for
uncompressed pages are accessible via buf_block_t objects that are
reachable via buf_pool->chunks[].

The chains of free memory blocks (buf_pool->zip_free[]) are used by
the buddy allocator (buf0buddy.cc) to keep track of currently unused
memory blocks of size sizeof(buf_page_t)..UNIV_PAGE_SIZE / 2.  These
blocks are inside the UNIV_PAGE_SIZE-sized memory blocks of type
BUF_BLOCK_MEMORY that the buddy allocator requests from the buffer
pool.  The buddy allocator is solely used for allocating control
blocks for compressed pages (buf_page_t) and compressed page frames.

		Loading a file page
		-------------------

First, a victim block for replacement has to be found in the
buf_pool. It is taken from the free list or searched for from the
end of the LRU-list. An exclusive lock is reserved for the frame,
the io_fix field is set in the block fixing the block in buf_pool,
and the io-operation for loading the page is queued. The io-handler thread
releases the X-lock on the frame and resets the io_fix field
when the io operation completes.

A thread may request the above operation using the function
buf_page_get(). It may then continue to request a lock on the frame.
The lock is granted when the io-handler releases the x-lock.

		Read-ahead
		----------

The read-ahead mechanism is intended to be intelligent and
isolated from the semantically higher levels of the database
index management. From the higher level we only need the
information if a file page has a natural successor or
predecessor page. On the leaf level of a B-tree index,
these are the next and previous pages in the natural
order of the pages.

Let us first explain the read-ahead mechanism when the leafs
of a B-tree are scanned in an ascending or descending order.
When a read page is the first time referenced in the buf_pool,
the buffer manager checks if it is at the border of a so-called
linear read-ahead area. The tablespace is divided into these
areas of size 64 blocks, for example. So if the page is at the
border of such an area, the read-ahead mechanism checks if
all the other blocks in the area have been accessed in an
ascending or descending order. If this is the case, the system
looks at the natural successor or predecessor of the page,
checks if that is at the border of another area, and in this case
issues read-requests for all the pages in that area. Maybe
we could relax the condition that all the pages in the area
have to be accessed: if data is deleted from a table, there may
appear holes of unused pages in the area.

A different read-ahead mechanism is used when there appears
to be a random access pattern to a file.
If a new page is referenced in the buf_pool, and several pages
of its random access area (for instance, 32 consecutive pages
in a tablespace) have recently been referenced, we may predict
that the whole area may be needed in the near future, and issue
the read requests for the whole area.
*/

#ifndef UNIV_INNOCHECKSUM
/** Value in microseconds */
static const int WAIT_FOR_READ	= 100;
static const int WAIT_FOR_WRITE = 100;
/** Number of attempts made to read in a page in the buffer pool */
static const ulint	BUF_PAGE_READ_MAX_RETRIES = 100;
/** Number of pages to read ahead */
static const ulint	BUF_READ_AHEAD_PAGES = 64;
/** The maximum portion of the buffer pool that can be used for the
read-ahead buffer.  (Divide buf_pool size by this amount) */
static const ulint	BUF_READ_AHEAD_PORTION = 32;

/** The buffer pools of the database */
buf_pool_t*	buf_pool_ptr;

/** true when resizing buffer pool is in the critical path. */
volatile bool	buf_pool_resizing;

/** true when withdrawing buffer pool pages might cause page relocation */
volatile bool	buf_pool_withdrawing;

/** the clock is incremented every time a pointer to a page may become obsolete;
if the withdrwa clock has not changed, the pointer is still valid in buffer
pool. if changed, the pointer might not be in buffer pool any more. */
volatile ulint	buf_withdraw_clock;

/** Map of buffer pool chunks by its first frame address
This is newly made by initialization of buffer pool and buf_resize_thread.
Currently, no need mutex protection for update. */
typedef std::map<
	const byte*,
	buf_chunk_t*,
	std::less<const byte*>,
	ut_allocator<std::pair<const byte* const, buf_chunk_t*> > >
	buf_pool_chunk_map_t;

static buf_pool_chunk_map_t*			buf_chunk_map_reg;

/** Chunk map to be used to lookup.
The map pointed by this should not be updated */
static buf_pool_chunk_map_t*	buf_chunk_map_ref = NULL;

#ifdef UNIV_DEBUG
/** Disable resizing buffer pool to make assertion code not expensive. */
my_bool			buf_disable_resize_buffer_pool_debug = TRUE;
#endif /* UNIV_DEBUG */

#if defined UNIV_DEBUG || defined UNIV_BUF_DEBUG
/** This is used to insert validation operations in execution
in the debug version */
static ulint	buf_dbg_counter	= 0;
#endif /* UNIV_DEBUG || UNIV_BUF_DEBUG */

#if defined UNIV_PFS_MUTEX || defined UNIV_PFS_RWLOCK
# ifndef PFS_SKIP_BUFFER_MUTEX_RWLOCK

/* Buffer block mutexes and rwlocks can be registered
in one group rather than individually. If PFS_GROUP_BUFFER_SYNC
is defined, register buffer block mutex and rwlock
in one group after their initialization. */
#  define PFS_GROUP_BUFFER_SYNC

/* This define caps the number of mutexes/rwlocks can
be registered with performance schema. Developers can
modify this define if necessary. Please note, this would
be effective only if PFS_GROUP_BUFFER_SYNC is defined. */
#  define PFS_MAX_BUFFER_MUTEX_LOCK_REGISTER	ULINT_MAX

# endif /* !PFS_SKIP_BUFFER_MUTEX_RWLOCK */
#endif /* UNIV_PFS_MUTEX || UNIV_PFS_RWLOCK */

/** Macro to determine whether the read of write counter is used depending
on the io_type */
#define MONITOR_RW_COUNTER(io_type, counter)		\
	((io_type == BUF_IO_READ)			\
	 ? (counter##_READ)				\
	 : (counter##_WRITTEN))


/** Reserve a buffer slot for encryption, decryption or page compression.
@param[in,out]	buf_pool	buffer pool
@return reserved buffer slot */
static buf_tmp_buffer_t* buf_pool_reserve_tmp_slot(buf_pool_t* buf_pool)
{
	for (ulint i = 0; i < buf_pool->tmp_arr->n_slots; i++) {
		buf_tmp_buffer_t* slot = &buf_pool->tmp_arr->slots[i];
		if (slot->acquire()) {
			return slot;
		}
	}

	/* We assume that free slot is found */
	ut_error;
	return NULL;
}

/** Reserve a buffer for encryption, decryption or decompression.
@param[in,out]	slot	reserved slot */
static void buf_tmp_reserve_crypt_buf(buf_tmp_buffer_t* slot)
{
	if (!slot->crypt_buf) {
		slot->crypt_buf = static_cast<byte*>(
			aligned_malloc(srv_page_size, srv_page_size));
	}
}

/** Reserve a buffer for compression.
@param[in,out]	slot	reserved slot */
static void buf_tmp_reserve_compression_buf(buf_tmp_buffer_t* slot)
{
	if (!slot->comp_buf) {
		/* Both snappy and lzo compression methods require that
		output buffer used for compression is bigger than input
		buffer. Increase the allocated buffer size accordingly. */
		ulint size = srv_page_size;
#ifdef HAVE_LZO
		size += LZO1X_1_15_MEM_COMPRESS;
#elif defined HAVE_SNAPPY
		size = snappy_max_compressed_length(size);
#endif
		slot->comp_buf = static_cast<byte*>(
			aligned_malloc(size, srv_page_size));
	}
}

/** Registers a chunk to buf_pool_chunk_map
@param[in]	chunk	chunk of buffers */
static
void
buf_pool_register_chunk(
	buf_chunk_t*	chunk)
{
	buf_chunk_map_reg->insert(buf_pool_chunk_map_t::value_type(
		chunk->blocks->frame, chunk));
}

/** Decrypt a page.
@param[in,out]	bpage	Page control block
@param[in,out]	space	tablespace
@return whether the operation was successful */
static bool buf_page_decrypt_after_read(buf_page_t* bpage, fil_space_t* space)
{
	ut_ad(space->n_pending_ios > 0);
	ut_ad(space->id == bpage->id.space());

	byte* dst_frame = bpage->zip.data ? bpage->zip.data :
		((buf_block_t*) bpage)->frame;
	bool page_compressed = fil_page_is_compressed(dst_frame);
	buf_pool_t* buf_pool = buf_pool_from_bpage(bpage);

	if (bpage->id.page_no() == 0) {
		/* File header pages are not encrypted/compressed */
		return (true);
	}

	/* Page is encrypted if encryption information is found from
	tablespace and page contains used key_version. This is true
	also for pages first compressed and then encrypted. */

	buf_tmp_buffer_t* slot;

	if (page_compressed) {
		/* the page we read is unencrypted */
		/* Find free slot from temporary memory array */
decompress:
		slot = buf_pool_reserve_tmp_slot(buf_pool);
		/* For decompression, use crypt_buf. */
		buf_tmp_reserve_crypt_buf(slot);
decompress_with_slot:
		ut_d(fil_page_type_validate(dst_frame));

		bpage->write_size = fil_page_decompress(slot->crypt_buf,
							dst_frame);
		slot->release();

		ut_ad(!bpage->write_size || fil_page_type_validate(dst_frame));
		ut_ad(space->n_pending_ios > 0);
		return bpage->write_size != 0;
	}

	if (space->crypt_data
	    && mach_read_from_4(FIL_PAGE_FILE_FLUSH_LSN_OR_KEY_VERSION
			       + dst_frame)) {
		/* Verify encryption checksum before we even try to
		decrypt. */
		if (!fil_space_verify_crypt_checksum(
			    dst_frame, bpage->size, bpage->id.space(),
			    bpage->id.page_no())) {
decrypt_failed:
			/* Mark page encrypted in case it should be. */
			if (space->crypt_data->type
			    != CRYPT_SCHEME_UNENCRYPTED) {
				bpage->encrypted = true;
			}

			return false;
		}

		/* Find free slot from temporary memory array */
		slot = buf_pool_reserve_tmp_slot(buf_pool);
		buf_tmp_reserve_crypt_buf(slot);

		ut_d(fil_page_type_validate(dst_frame));

		/* decrypt using crypt_buf to dst_frame */
		if (!fil_space_decrypt(space, slot->crypt_buf,
				       dst_frame, &bpage->encrypted)) {
			slot->release();
			goto decrypt_failed;
		}

		ut_d(fil_page_type_validate(dst_frame));

		if (fil_page_is_compressed_encrypted(dst_frame)) {
			goto decompress_with_slot;
		}

		slot->release();
	} else if (fil_page_is_compressed_encrypted(dst_frame)) {
		goto decompress;
	}

	ut_ad(space->n_pending_ios > 0);
	return true;
}

/* prototypes for new functions added to ha_innodb.cc */
trx_t* innobase_get_trx();

/********************************************************************//**
Gets the smallest oldest_modification lsn for any page in the pool. Returns
zero if all modified pages have been flushed to disk.
@return oldest modification in pool, zero if none */
lsn_t
buf_pool_get_oldest_modification(void)
/*==================================*/
{
	lsn_t		lsn = 0;
	lsn_t		oldest_lsn = 0;

	/* When we traverse all the flush lists we don't want another
	thread to add a dirty page to any flush list. */
	log_flush_order_mutex_enter();

	for (ulint i = 0; i < srv_buf_pool_instances; i++) {
		buf_pool_t*	buf_pool;

		buf_pool = buf_pool_from_array(i);

		buf_flush_list_mutex_enter(buf_pool);

		buf_page_t*	bpage;

		/* We don't let log-checkpoint halt because pages from system
		temporary are not yet flushed to the disk. Anyway, object
		residing in system temporary doesn't generate REDO logging. */
		for (bpage = UT_LIST_GET_LAST(buf_pool->flush_list);
		     bpage != NULL
			&& fsp_is_system_temporary(bpage->id.space());
		     bpage = UT_LIST_GET_PREV(list, bpage)) {
			/* Do nothing. */
		}

		if (bpage != NULL) {
			ut_ad(bpage->in_flush_list);
			lsn = bpage->oldest_modification;
		}

		buf_flush_list_mutex_exit(buf_pool);

		if (!oldest_lsn || oldest_lsn > lsn) {
			oldest_lsn = lsn;
		}
	}

	log_flush_order_mutex_exit();

	/* The returned answer may be out of date: the flush_list can
	change after the mutex has been released. */

	return(oldest_lsn);
}

/********************************************************************//**
Get total buffer pool statistics. */
void
buf_get_total_list_len(
/*===================*/
	ulint*		LRU_len,	/*!< out: length of all LRU lists */
	ulint*		free_len,	/*!< out: length of all free lists */
	ulint*		flush_list_len)	/*!< out: length of all flush lists */
{
	ulint		i;

	*LRU_len = 0;
	*free_len = 0;
	*flush_list_len = 0;

	for (i = 0; i < srv_buf_pool_instances; i++) {
		buf_pool_t*	buf_pool;

		buf_pool = buf_pool_from_array(i);

		*LRU_len += UT_LIST_GET_LEN(buf_pool->LRU);
		*free_len += UT_LIST_GET_LEN(buf_pool->free);
		*flush_list_len += UT_LIST_GET_LEN(buf_pool->flush_list);
	}
}

/********************************************************************//**
Get total list size in bytes from all buffer pools. */
void
buf_get_total_list_size_in_bytes(
/*=============================*/
	buf_pools_list_size_t*	buf_pools_list_size)	/*!< out: list sizes
							in all buffer pools */
{
	ut_ad(buf_pools_list_size);
	memset(buf_pools_list_size, 0, sizeof(*buf_pools_list_size));

	for (ulint i = 0; i < srv_buf_pool_instances; i++) {
		buf_pool_t*	buf_pool;

		buf_pool = buf_pool_from_array(i);
		/* We don't need mutex protection since this is
		for statistics purpose */
		buf_pools_list_size->LRU_bytes += buf_pool->stat.LRU_bytes;
		buf_pools_list_size->unzip_LRU_bytes +=
			UT_LIST_GET_LEN(buf_pool->unzip_LRU) * UNIV_PAGE_SIZE;
		buf_pools_list_size->flush_list_bytes +=
			buf_pool->stat.flush_list_bytes;
	}
}

/********************************************************************//**
Get total buffer pool statistics. */
void
buf_get_total_stat(
/*===============*/
	buf_pool_stat_t*	tot_stat)	/*!< out: buffer pool stats */
{
	ulint			i;

	memset(tot_stat, 0, sizeof(*tot_stat));

	for (i = 0; i < srv_buf_pool_instances; i++) {
		buf_pool_stat_t*buf_stat;
		buf_pool_t*	buf_pool;

		buf_pool = buf_pool_from_array(i);

		buf_stat = &buf_pool->stat;
		tot_stat->n_page_gets += buf_stat->n_page_gets;
		tot_stat->n_pages_read += buf_stat->n_pages_read;
		tot_stat->n_pages_written += buf_stat->n_pages_written;
		tot_stat->n_pages_created += buf_stat->n_pages_created;
		tot_stat->n_ra_pages_read_rnd += buf_stat->n_ra_pages_read_rnd;
		tot_stat->n_ra_pages_read += buf_stat->n_ra_pages_read;
		tot_stat->n_ra_pages_evicted += buf_stat->n_ra_pages_evicted;
		tot_stat->n_pages_made_young += buf_stat->n_pages_made_young;

		tot_stat->n_pages_not_made_young +=
			buf_stat->n_pages_not_made_young;
	}
}

/********************************************************************//**
Allocates a buffer block.
@return own: the allocated block, in state BUF_BLOCK_MEMORY */
buf_block_t*
buf_block_alloc(
/*============*/
	buf_pool_t*	buf_pool)	/*!< in/out: buffer pool instance,
					or NULL for round-robin selection
					of the buffer pool */
{
	buf_block_t*	block;
	ulint		index;
	static ulint	buf_pool_index;

	if (buf_pool == NULL) {
		/* We are allocating memory from any buffer pool, ensure
		we spread the grace on all buffer pool instances. */
		index = buf_pool_index++ % srv_buf_pool_instances;
		buf_pool = buf_pool_from_array(index);
	}

	block = buf_LRU_get_free_block(buf_pool);

	buf_block_set_state(block, BUF_BLOCK_MEMORY);

	return(block);
}
#endif /* !UNIV_INNOCHECKSUM */

/** Checks if a page contains only zeroes.
@param[in]	read_buf	database page
@param[in]	page_size	page size
@return true if page is filled with zeroes */
bool
buf_page_is_zeroes(
	const byte*		read_buf,
	const page_size_t&	page_size)
{
	for (ulint i = 0; i < page_size.logical(); i++) {
		if (read_buf[i] != 0) {
			return(false);
		}
	}
	return(true);
}

/** Checks if the page is in crc32 checksum format.
@param[in]	read_buf		database page
@param[in]	checksum_field1		new checksum field
@param[in]	checksum_field2		old checksum field
@param[in]	use_legacy_big_endian   use legacy big endian algorithm
@return true if the page is in crc32 checksum format. */
bool
buf_page_is_checksum_valid_crc32(
	const byte*			read_buf,
	ulint				checksum_field1,
	ulint				checksum_field2,
	bool				use_legacy_big_endian)
{
	const uint32_t	crc32 = buf_calc_page_crc32(read_buf,
						    use_legacy_big_endian);

#ifdef UNIV_INNOCHECKSUM
	if (log_file
	    && srv_checksum_algorithm == SRV_CHECKSUM_ALGORITHM_STRICT_CRC32) {
		fprintf(log_file, "page::%llu;"
			" crc32 calculated = %u;"
			" recorded checksum field1 = " ULINTPF " recorded"
			" checksum field2 =" ULINTPF "\n", cur_page_num,
			crc32, checksum_field1, checksum_field2);
	}
#endif /* UNIV_INNOCHECKSUM */

	if (checksum_field1 != checksum_field2) {
		goto invalid;
	}

	if (checksum_field1 == crc32) {
		return(true);
	} else {
		const uint32_t	crc32_legacy = buf_calc_page_crc32(read_buf, true);

		if (checksum_field1 == crc32_legacy) {
			return(true);
		}
	}

invalid:
	DBUG_LOG("checksum", "Page checksum crc32 not valid"
		   << " field1 " << checksum_field1
		   << " field2 " << checksum_field2
		 << " crc32 " << crc32);
	return(false);
}

/** Checks if the page is in innodb checksum format.
@param[in]	read_buf	database page
@param[in]	checksum_field1	new checksum field
@param[in]	checksum_field2	old checksum field
@return true if the page is in innodb checksum format. */
bool
buf_page_is_checksum_valid_innodb(
	const byte*			read_buf,
	ulint				checksum_field1,
	ulint				checksum_field2)
{
	/* There are 2 valid formulas for
	checksum_field2 (old checksum field) which algo=innodb could have
	written to the page:

	1. Very old versions of InnoDB only stored 8 byte lsn to the
	start and the end of the page.

	2. Newer InnoDB versions store the old formula checksum
	(buf_calc_page_old_checksum()). */

	ulint	old_checksum = buf_calc_page_old_checksum(read_buf);
	ulint	new_checksum = buf_calc_page_new_checksum(read_buf);

#ifdef UNIV_INNOCHECKSUM
	if (log_file
	    && srv_checksum_algorithm == SRV_CHECKSUM_ALGORITHM_INNODB) {
		fprintf(log_file, "page::%llu;"
			" old style: calculated ="
			" " ULINTPF "; recorded = " ULINTPF "\n",
			cur_page_num, old_checksum,
			checksum_field2);
		fprintf(log_file, "page::%llu;"
			" new style: calculated ="
			" " ULINTPF "; crc32 = %u; recorded = " ULINTPF "\n",
			cur_page_num, new_checksum,
			buf_calc_page_crc32(read_buf), checksum_field1);
	}

	if (log_file
	    && srv_checksum_algorithm == SRV_CHECKSUM_ALGORITHM_STRICT_INNODB) {
		fprintf(log_file, "page::%llu;"
			" old style: calculated ="
			" " ULINTPF "; recorded checksum = " ULINTPF "\n",
			cur_page_num, old_checksum,
			checksum_field2);
		fprintf(log_file, "page::%llu;"
			" new style: calculated ="
			" " ULINTPF "; recorded checksum  = " ULINTPF "\n",
			cur_page_num, new_checksum,
			checksum_field1);
	}
#endif /* UNIV_INNOCHECKSUM */


	if (checksum_field2 != mach_read_from_4(read_buf + FIL_PAGE_LSN)
	    && checksum_field2 != old_checksum) {
		DBUG_LOG("checksum",
			 "Page checksum crc32 not valid"
			 << " field1 " << checksum_field1
			 << " field2 " << checksum_field2
			 << " crc32 " << buf_calc_page_old_checksum(read_buf)
			 << " lsn " << mach_read_from_4(
				 read_buf + FIL_PAGE_LSN));
		return(false);
	}

	/* old field is fine, check the new field */

	/* InnoDB versions < 4.0.14 and < 4.1.1 stored the space id
	(always equal to 0), to FIL_PAGE_SPACE_OR_CHKSUM */

	if (checksum_field1 != 0 && checksum_field1 != new_checksum) {
		DBUG_LOG("checksum",
			 "Page checksum crc32 not valid"
			 << " field1 " << checksum_field1
			 << " field2 " << checksum_field2
			 << " crc32 " << buf_calc_page_new_checksum(read_buf)
			 << " lsn " << mach_read_from_4(
				 read_buf + FIL_PAGE_LSN));
		return(false);
	}

	return(true);
}

/** Checks if the page is in none checksum format.
@param[in]	read_buf	database page
@param[in]	checksum_field1	new checksum field
@param[in]	checksum_field2	old checksum field
@return true if the page is in none checksum format. */
bool
buf_page_is_checksum_valid_none(
	const byte*			read_buf,
	ulint				checksum_field1,
	ulint				checksum_field2)
{
#ifndef DBUG_OFF
	if (checksum_field1 != checksum_field2
	    && checksum_field1 != BUF_NO_CHECKSUM_MAGIC) {
		DBUG_LOG("checksum",
			 "Page checksum crc32 not valid"
			 << " field1 " << checksum_field1
			 << " field2 " << checksum_field2
			 << " crc32 " << BUF_NO_CHECKSUM_MAGIC
			 << " lsn " << mach_read_from_4(read_buf
							+ FIL_PAGE_LSN));
	}
#endif /* DBUG_OFF */

#ifdef UNIV_INNOCHECKSUM
	if (log_file
	    && srv_checksum_algorithm == SRV_CHECKSUM_ALGORITHM_STRICT_NONE) {
		fprintf(log_file,
			"page::%llu; none checksum: calculated"
			" = %lu; recorded checksum_field1 = " ULINTPF
			" recorded checksum_field2 = " ULINTPF "\n",
			cur_page_num, BUF_NO_CHECKSUM_MAGIC,
			checksum_field1, checksum_field2);
	}
#endif /* UNIV_INNOCHECKSUM */

	return(checksum_field1 == checksum_field2
	       && checksum_field1 == BUF_NO_CHECKSUM_MAGIC);
}

/** Check if a page is corrupt.
@param[in]	check_lsn	whether the LSN should be checked
@param[in]	read_buf	database page
@param[in]	page_size	page size
@param[in]	space		tablespace
@return whether the page is corrupted */
bool
buf_page_is_corrupted(
	bool			check_lsn,
	const byte*		read_buf,
	const page_size_t&	page_size,
#ifndef UNIV_INNOCHECKSUM
	const fil_space_t* 	space)
#else
	const void* 	 	space)
#endif
{
<<<<<<< HEAD
	size_t checksum_field1 = 0;
	size_t checksum_field2 = 0;
#ifndef UNIV_INNOCHECKSUM
	DBUG_EXECUTE_IF("buf_page_import_corrupt_failure", return(true); );
#endif
=======
	DBUG_EXECUTE_IF("buf_page_import_corrupt_failure", return(TRUE); );
	ulint checksum_field1 = 0;
	ulint checksum_field2 = 0;
	bool  crc32_inited = false;
	ib_uint32_t crc32 = ULINT32_UNDEFINED;

>>>>>>> 621041b6
	ulint page_type = mach_read_from_2(read_buf + FIL_PAGE_TYPE);

	/* We can trust page type if page compression is set on tablespace
	flags because page compression flag means file must have been
	created with 10.1 (later than 5.5 code base). In 10.1 page
	compressed tables do not contain post compression checksum and
	FIL_PAGE_END_LSN_OLD_CHKSUM field stored. Note that space can
	be null if we are in fil_check_first_page() and first page
	is not compressed or encrypted. Page checksum is verified
	after decompression (i.e. normally pages are already
	decompressed at this stage). */
	if ((page_type == FIL_PAGE_PAGE_COMPRESSED ||
	     page_type == FIL_PAGE_PAGE_COMPRESSED_ENCRYPTED)
#ifndef UNIV_INNOCHECKSUM
	    && space && FSP_FLAGS_HAS_PAGE_COMPRESSION(space->flags)
#endif
	) {
		return(false);
	}

	if (!page_size.is_compressed()
	    && memcmp(read_buf + FIL_PAGE_LSN + 4,
		      read_buf + page_size.logical()
		      - FIL_PAGE_END_LSN_OLD_CHKSUM + 4, 4)) {

		/* Stored log sequence numbers at the start and the end
		of page do not match */
<<<<<<< HEAD
#ifndef UNIV_INNOCHECKSUM
		ib::info() << "Log sequence number at the start "
			   << mach_read_from_4(read_buf + FIL_PAGE_LSN + 4)
			   << " and the end "
			   << mach_read_from_4(read_buf + UNIV_PAGE_SIZE - FIL_PAGE_END_LSN_OLD_CHKSUM + 4)
			   << " do not match";
#endif /* UNIV_INNOCHECKSUM */
=======

>>>>>>> 621041b6
		return(true);
	}

#ifndef UNIV_INNOCHECKSUM
	if (check_lsn && recv_lsn_checks_on) {
		lsn_t		current_lsn;
		const lsn_t	page_lsn
			= mach_read_from_8(read_buf + FIL_PAGE_LSN);

		/* Since we are going to reset the page LSN during the import
		phase it makes no sense to spam the log with error messages. */

		if (log_peek_lsn(&current_lsn) && current_lsn < page_lsn) {

			const ulint	space_id = mach_read_from_4(
				read_buf + FIL_PAGE_SPACE_ID);
			const ulint	page_no = mach_read_from_4(
				read_buf + FIL_PAGE_OFFSET);

			ib::error() << "Page " << page_id_t(space_id, page_no)
				<< " log sequence number " << page_lsn
				<< " is in the future! Current system"
				<< " log sequence number "
				<< current_lsn << ".";

			ib::error() << "Your database may be corrupt or"
				" you may have copied the InnoDB"
				" tablespace but not the InnoDB"
				" log files. "
				<< FORCE_RECOVERY_MSG;

		}
	}
#endif /* !UNIV_INNOCHECKSUM */

	/* Check whether the checksum fields have correct values */

	if (srv_checksum_algorithm == SRV_CHECKSUM_ALGORITHM_NONE) {
		return(false);
	}

<<<<<<< HEAD
	if (page_size.is_compressed()) {
		return(!page_zip_verify_checksum(read_buf,
						 page_size.physical()));
=======
	if (zip_size) {
		return(!page_zip_verify_checksum(read_buf, zip_size));
>>>>>>> 621041b6
	}

	checksum_field1 = mach_read_from_4(
		read_buf + FIL_PAGE_SPACE_OR_CHKSUM);

	checksum_field2 = mach_read_from_4(
		read_buf + page_size.logical() - FIL_PAGE_END_LSN_OLD_CHKSUM);

#if FIL_PAGE_LSN % 8
#error "FIL_PAGE_LSN must be 64 bit aligned"
#endif

	/* declare empty pages non-corrupted */
	if (checksum_field1 == 0
	    && checksum_field2 == 0
	    && *reinterpret_cast<const ib_uint64_t*>(
		    read_buf + FIL_PAGE_LSN) == 0) {

		ulint i;

		/* make sure that the page is really empty */
<<<<<<< HEAD
		for (i = 0; i < page_size.logical(); ++i) {

			/* The FIL_PAGE_ARCH_LOG_NO_OR_SPACE_ID has been
			repurposed for page compression. It can be
			set for uncompressed empty pages. */

			if ((i < FIL_PAGE_FILE_FLUSH_LSN_OR_KEY_VERSION
			     || i >= FIL_PAGE_ARCH_LOG_NO_OR_SPACE_ID)
			    && read_buf[i] != 0) {

#ifndef UNIV_INNOCHECKSUM
				ib::info() << "Checksum fields zero but page is not empty.";
#endif

				break;
=======
		for (ulint i = 0; i < UNIV_PAGE_SIZE; i++) {
			if (read_buf[i] != 0) {
				return(true);
>>>>>>> 621041b6
			}
		}
#ifdef UNIV_INNOCHECKSUM
		if (i >= page_size.logical()) {
			if (log_file) {
				fprintf(log_file, "Page::%llu"
					" is empty and uncorrupted\n",
					cur_page_num);
			}
			return(false);
		}
#else
		return(i < page_size.logical());
#endif /* UNIV_INNOCHECKSUM */
	}

<<<<<<< HEAD
#ifndef UNIV_INNOCHECKSUM
	const page_id_t	page_id(mach_read_from_4(
					read_buf + FIL_PAGE_SPACE_ID),
				mach_read_from_4(
					read_buf + FIL_PAGE_OFFSET));
#endif /* UNIV_INNOCHECKSUM */

=======
>>>>>>> 621041b6
	const srv_checksum_algorithm_t	curr_algo =
		static_cast<srv_checksum_algorithm_t>(srv_checksum_algorithm);

	bool	legacy_checksum_checked = false;

	switch (curr_algo) {
	case SRV_CHECKSUM_ALGORITHM_STRICT_CRC32:
		return !buf_page_is_checksum_valid_crc32(
			read_buf, checksum_field1, checksum_field2);

<<<<<<< HEAD
		if (buf_page_is_checksum_valid_crc32(read_buf,
			checksum_field1, checksum_field2, false)) {
			return(false);
		}

		if (buf_page_is_checksum_valid_none(read_buf,
			checksum_field1, checksum_field2)) {
			if (curr_algo
			    == SRV_CHECKSUM_ALGORITHM_STRICT_CRC32) {
#ifndef UNIV_INNOCHECKSUM
				page_warn_strict_checksum(
					curr_algo,
					SRV_CHECKSUM_ALGORITHM_NONE,
					page_id);
#endif /* !UNIV_INNOCHECKSUM */
			}

#ifdef UNIV_INNOCHECKSUM
			if (log_file) {
				fprintf(log_file, "page::%llu;"
					" old style: calculated = %u;"
					" recorded = " ULINTPF ";\n",
					cur_page_num,
					buf_calc_page_old_checksum(read_buf),
					checksum_field2);
				fprintf(log_file, "page::%llu;"
					" new style: calculated = %u;"
					" crc32 = %u; recorded = " ULINTPF ";\n",
					cur_page_num,
					buf_calc_page_new_checksum(read_buf),
					buf_calc_page_crc32(read_buf),
					checksum_field1);
			}
#endif /* UNIV_INNOCHECKSUM */
=======
	case SRV_CHECKSUM_ALGORITHM_STRICT_INNODB:
		return !buf_page_is_checksum_valid_innodb(
			read_buf, checksum_field1, checksum_field2);
	case SRV_CHECKSUM_ALGORITHM_STRICT_NONE:
		return !buf_page_is_checksum_valid_none(
			read_buf, checksum_field1, checksum_field2);
	case SRV_CHECKSUM_ALGORITHM_CRC32:
	case SRV_CHECKSUM_ALGORITHM_INNODB:
		/* Very old versions of InnoDB only stored 8 byte lsn to the
		start and the end of the page. */

		/* Since innodb_checksum_algorithm is not strict_* allow
		any of the algos to match for the old field */

		if (checksum_field2
		    != mach_read_from_4(read_buf + FIL_PAGE_LSN)
		    && checksum_field2 != BUF_NO_CHECKSUM_MAGIC) {
>>>>>>> 621041b6

			/* The checksum does not match any of the
			fast to check. First check the selected algorithm
			for writing checksums because we assume that the
			chance of it matching is higher. */

<<<<<<< HEAD
		/* We need to check whether the stored checksum matches legacy
		big endian checksum or Innodb checksum. We optimize the order
		based on earlier results. if earlier we have found pages
		matching legacy big endian checksum, we try to match it first.
		Otherwise we check innodb checksum first. */
		if (legacy_big_endian_checksum) {
			if (buf_page_is_checksum_valid_crc32(read_buf,
				checksum_field1, checksum_field2, true)) {

				return(false);
			}
			legacy_checksum_checked = true;
		}

		if (buf_page_is_checksum_valid_innodb(read_buf,
			checksum_field1, checksum_field2)) {
			if (curr_algo
			    == SRV_CHECKSUM_ALGORITHM_STRICT_CRC32) {
#ifndef UNIV_INNOCHECKSUM
				page_warn_strict_checksum(
					curr_algo,
					SRV_CHECKSUM_ALGORITHM_INNODB,
					page_id);
#endif
			}
=======
			if (srv_checksum_algorithm
			    == SRV_CHECKSUM_ALGORITHM_CRC32) {
>>>>>>> 621041b6

				crc32 = buf_calc_page_crc32(read_buf);
				crc32_inited = true;

<<<<<<< HEAD
		/* If legacy checksum is not checked, do it now. */
		if (!legacy_checksum_checked && buf_page_is_checksum_valid_crc32(
			read_buf, checksum_field1, checksum_field2, true)) {

			legacy_big_endian_checksum = true;
			return(false);
		}

#ifdef UNIV_INNOCHECKSUM
		if (log_file) {
			fprintf(log_file, "Fail; page::%llu;"
				" invalid (fails crc32 checksum)\n",
				cur_page_num);
		}
#endif /* UNIV_INNOCHECKSUM */
		return(true);
=======
				if (checksum_field2 != crc32
				    && checksum_field2
				       != buf_calc_page_old_checksum(read_buf)) {
					return true;
				}
			} else {
				ut_ad(srv_checksum_algorithm
				      == SRV_CHECKSUM_ALGORITHM_INNODB);
>>>>>>> 621041b6

				if (checksum_field2
				    != buf_calc_page_old_checksum(read_buf)) {

					crc32 = buf_calc_page_crc32(read_buf);
					crc32_inited = true;

<<<<<<< HEAD
		if (buf_page_is_checksum_valid_none(read_buf,
			checksum_field1, checksum_field2)) {
			if (curr_algo
			    == SRV_CHECKSUM_ALGORITHM_STRICT_INNODB) {
#ifndef UNIV_INNOCHECKSUM
				page_warn_strict_checksum(
					curr_algo,
					SRV_CHECKSUM_ALGORITHM_NONE,
					page_id);
#endif
			}
#ifdef UNIV_INNOCHECKSUM
			if (log_file) {
				fprintf(log_file, "page::%llu;"
					" old style: calculated = %u;"
					" recorded = %zu;\n", cur_page_num,
					buf_calc_page_old_checksum(read_buf),
					checksum_field2);
				fprintf(log_file, "page::%llu;"
					" new style: calculated = %u;"
					" crc32 = %u; recorded = %zu;\n",
					cur_page_num,
					buf_calc_page_new_checksum(read_buf),
					buf_calc_page_crc32(read_buf),
					checksum_field1);
=======
					if (checksum_field2 != crc32) {
						return true;
					}
				}
>>>>>>> 621041b6
			}
		}

<<<<<<< HEAD
		if (buf_page_is_checksum_valid_crc32(read_buf,
			checksum_field1, checksum_field2, false)
		    || buf_page_is_checksum_valid_crc32(read_buf,
			checksum_field1, checksum_field2, true)) {

			if (curr_algo
			    == SRV_CHECKSUM_ALGORITHM_STRICT_INNODB) {
#ifndef UNIV_INNOCHECKSUM
				page_warn_strict_checksum(
					curr_algo,
					SRV_CHECKSUM_ALGORITHM_CRC32,
					page_id);
#endif
			}
=======
		/* old field is fine, check the new field */
>>>>>>> 621041b6

		/* InnoDB versions < 4.0.14 and < 4.1.1 stored the space id
		(always equal to 0), to FIL_PAGE_SPACE_OR_CHKSUM */

		if (checksum_field1 != 0
		    && checksum_field1 != BUF_NO_CHECKSUM_MAGIC) {

			/* The checksum does not match any of the
			   fast to check. First check the selected algorithm
			   for writing checksums because we assume that the
			   chance of it matching is higher. */

			if (srv_checksum_algorithm
			    == SRV_CHECKSUM_ALGORITHM_CRC32) {

				if (!crc32_inited) {
					crc32 = buf_calc_page_crc32(read_buf);
					crc32_inited = true;
				}

<<<<<<< HEAD
		if (buf_page_is_checksum_valid_crc32(read_buf,
			checksum_field1, checksum_field2, false)
		    || buf_page_is_checksum_valid_crc32(read_buf,
			checksum_field1, checksum_field2, true)) {
#ifndef UNIV_INNOCHECKSUM
			page_warn_strict_checksum(
				curr_algo,
				SRV_CHECKSUM_ALGORITHM_CRC32,
				page_id);
#endif /* !UNIV_INNOCHECKSUM */
			return(false);
		}

		if (buf_page_is_checksum_valid_innodb(read_buf,
			checksum_field1, checksum_field2)) {
#ifndef UNIV_INNOCHECKSUM
			page_warn_strict_checksum(
				curr_algo,
				SRV_CHECKSUM_ALGORITHM_INNODB,
				page_id);
#endif /* !UNIV_INNOCHECKSUM */
			return(false);
		}
=======
				if (checksum_field1 != crc32
				    && checksum_field1
				    != buf_calc_page_new_checksum(read_buf)) {
					return true;
				}
			} else {
				ut_ad(srv_checksum_algorithm
				      == SRV_CHECKSUM_ALGORITHM_INNODB);

				if (checksum_field1
				    != buf_calc_page_new_checksum(read_buf)) {
>>>>>>> 621041b6

					if (!crc32_inited) {
						crc32 = buf_calc_page_crc32(
							read_buf);
						crc32_inited = true;
					}

					if (checksum_field1 != crc32) {
						return true;
					}
				}
			}
		}

		/* If CRC32 is stored in at least one of the fields then the
		other field must also be CRC32 */
		if (crc32_inited
		    && ((checksum_field1 == crc32
			 && checksum_field2 != crc32)
			|| (checksum_field1 != crc32
			    && checksum_field2 == crc32))) {
			return true;
		}

		break;
	case SRV_CHECKSUM_ALGORITHM_NONE:
<<<<<<< HEAD
		/* should have returned false earlier */
		break;
=======
		/* should have returned FALSE earlier */
		ut_error;
>>>>>>> 621041b6
	/* no default so the compiler will emit a warning if new enum
	is added and not handled here */
	}

	return false;
}

#ifndef UNIV_INNOCHECKSUM
/** Dump a page to stderr.
@param[in]	read_buf	database page
@param[in]	page_size	page size */
UNIV_INTERN
void
buf_page_print(const byte* read_buf, const page_size_t& page_size)
{
	dict_index_t*	index;

	ib::info() << "Page dump in ascii and hex ("
		<< page_size.physical() << " bytes):";

	ut_print_buf(stderr, read_buf, page_size.physical());
	fputs("\nInnoDB: End of page dump\n", stderr);

	if (page_size.is_compressed()) {
		/* Print compressed page. */
		ib::info() << "Compressed page type ("
			<< fil_page_get_type(read_buf)
			<< "); stored checksum in field1 "
			<< mach_read_from_4(
				read_buf + FIL_PAGE_SPACE_OR_CHKSUM)
			<< "; calculated checksums for field1: "
			<< buf_checksum_algorithm_name(
				SRV_CHECKSUM_ALGORITHM_CRC32)
			<< " "
			<< page_zip_calc_checksum(
				read_buf, page_size.physical(),
				SRV_CHECKSUM_ALGORITHM_CRC32)
			<< "/"
			<< page_zip_calc_checksum(
				read_buf, page_size.physical(),
				SRV_CHECKSUM_ALGORITHM_CRC32, true)
			<< ", "
			<< buf_checksum_algorithm_name(
				SRV_CHECKSUM_ALGORITHM_INNODB)
			<< " "
			<< page_zip_calc_checksum(
				read_buf, page_size.physical(),
				SRV_CHECKSUM_ALGORITHM_INNODB)
			<< ", "
			<< buf_checksum_algorithm_name(
				SRV_CHECKSUM_ALGORITHM_NONE)
			<< " "
			<< page_zip_calc_checksum(
				read_buf, page_size.physical(),
				SRV_CHECKSUM_ALGORITHM_NONE)
			<< "; page LSN "
			<< mach_read_from_8(read_buf + FIL_PAGE_LSN)
			<< "; page number (if stored to page"
			<< " already) "
			<< mach_read_from_4(read_buf + FIL_PAGE_OFFSET)
			<< "; space id (if stored to page already) "
			<< mach_read_from_4(
				read_buf + FIL_PAGE_ARCH_LOG_NO_OR_SPACE_ID);

	} else {
		const uint32_t	crc32 = buf_calc_page_crc32(read_buf);

		const uint32_t	crc32_legacy = buf_calc_page_crc32(read_buf,
								   true);
		ulint page_type = fil_page_get_type(read_buf);

		ib::info() << "Uncompressed page, stored checksum in field1 "
			<< mach_read_from_4(
				read_buf + FIL_PAGE_SPACE_OR_CHKSUM)
			<< ", calculated checksums for field1: "
			<< buf_checksum_algorithm_name(
				SRV_CHECKSUM_ALGORITHM_CRC32) << " "
			<< crc32 << "/" << crc32_legacy
			<< ", "
			<< buf_checksum_algorithm_name(
				SRV_CHECKSUM_ALGORITHM_INNODB) << " "
			<< buf_calc_page_new_checksum(read_buf)
			<< ", "
			<< " page type " << page_type << " == "
			<< fil_get_page_type_name(page_type) << "."
			<< buf_checksum_algorithm_name(
				SRV_CHECKSUM_ALGORITHM_NONE) << " "
			<< BUF_NO_CHECKSUM_MAGIC
			<< ", stored checksum in field2 "
			<< mach_read_from_4(read_buf + page_size.logical()
					    - FIL_PAGE_END_LSN_OLD_CHKSUM)
			<< ", calculated checksums for field2: "
			<< buf_checksum_algorithm_name(
				SRV_CHECKSUM_ALGORITHM_CRC32) << " "
			<< crc32 << "/" << crc32_legacy
			<< ", "
			<< buf_checksum_algorithm_name(
				SRV_CHECKSUM_ALGORITHM_INNODB) << " "
			<< buf_calc_page_old_checksum(read_buf)
			<< ", "
			<< buf_checksum_algorithm_name(
				SRV_CHECKSUM_ALGORITHM_NONE) << " "
			<< BUF_NO_CHECKSUM_MAGIC
			<< ",  page LSN "
			<< mach_read_from_4(read_buf + FIL_PAGE_LSN)
			<< " "
			<< mach_read_from_4(read_buf + FIL_PAGE_LSN + 4)
			<< ", low 4 bytes of LSN at page end "
			<< mach_read_from_4(read_buf + page_size.logical()
					    - FIL_PAGE_END_LSN_OLD_CHKSUM + 4)
			<< ", page number (if stored to page already) "
			<< mach_read_from_4(read_buf + FIL_PAGE_OFFSET)
			<< ", space id (if created with >= MySQL-4.1.1"
			   " and stored already) "
			<< mach_read_from_4(
				read_buf + FIL_PAGE_ARCH_LOG_NO_OR_SPACE_ID);
	}

	if (mach_read_from_2(read_buf + TRX_UNDO_PAGE_HDR + TRX_UNDO_PAGE_TYPE)
	    == TRX_UNDO_INSERT) {
		fprintf(stderr,
			"InnoDB: Page may be an insert undo log page\n");
	} else if (mach_read_from_2(read_buf + TRX_UNDO_PAGE_HDR
				    + TRX_UNDO_PAGE_TYPE)
		   == TRX_UNDO_UPDATE) {
		fprintf(stderr,
			"InnoDB: Page may be an update undo log page\n");
	}

	switch (fil_page_get_type(read_buf)) {
		index_id_t	index_id;
	case FIL_PAGE_INDEX:
	case FIL_PAGE_RTREE:
		index_id = btr_page_get_index_id(read_buf);
		ib::info() << "Page may be an index page where"
			" index id is " << index_id;

		index = dict_index_find_on_id_low(index_id);
		if (index) {
			ib::info()
				<< "Index " << index_id
				<< " is " << index->name
				<< " in table " << index->table->name;
		}
		break;
	case FIL_PAGE_INODE:
		fputs("InnoDB: Page may be an 'inode' page\n", stderr);
		break;
	case FIL_PAGE_IBUF_FREE_LIST:
		fputs("InnoDB: Page may be an insert buffer free list page\n",
		      stderr);
		break;
	case FIL_PAGE_TYPE_ALLOCATED:
		fputs("InnoDB: Page may be a freshly allocated page\n",
		      stderr);
		break;
	case FIL_PAGE_IBUF_BITMAP:
		fputs("InnoDB: Page may be an insert buffer bitmap page\n",
		      stderr);
		break;
	case FIL_PAGE_TYPE_SYS:
		fputs("InnoDB: Page may be a system page\n",
		      stderr);
		break;
	case FIL_PAGE_TYPE_TRX_SYS:
		fputs("InnoDB: Page may be a transaction system page\n",
		      stderr);
		break;
	case FIL_PAGE_TYPE_FSP_HDR:
		fputs("InnoDB: Page may be a file space header page\n",
		      stderr);
		break;
	case FIL_PAGE_TYPE_XDES:
		fputs("InnoDB: Page may be an extent descriptor page\n",
		      stderr);
		break;
	case FIL_PAGE_TYPE_BLOB:
		fputs("InnoDB: Page may be a BLOB page\n",
		      stderr);
		break;
	case FIL_PAGE_TYPE_ZBLOB:
	case FIL_PAGE_TYPE_ZBLOB2:
		fputs("InnoDB: Page may be a compressed BLOB page\n",
		      stderr);
		break;
	}
}

# ifdef PFS_GROUP_BUFFER_SYNC
extern mysql_pfs_key_t	buffer_block_mutex_key;

/********************************************************************//**
This function registers mutexes and rwlocks in buffer blocks with
performance schema. If PFS_MAX_BUFFER_MUTEX_LOCK_REGISTER is
defined to be a value less than chunk->size, then only mutexes
and rwlocks in the first PFS_MAX_BUFFER_MUTEX_LOCK_REGISTER
blocks are registered. */
static
void
pfs_register_buffer_block(
/*======================*/
	buf_chunk_t*	chunk)		/*!< in/out: chunk of buffers */
{
	buf_block_t*    block;
	ulint		num_to_register;

	block = chunk->blocks;

	num_to_register = ut_min(
		chunk->size, PFS_MAX_BUFFER_MUTEX_LOCK_REGISTER);

	for (ulint i = 0; i < num_to_register; i++) {
#  ifdef UNIV_PFS_MUTEX
		BPageMutex*	mutex;

		mutex = &block->mutex;
		mutex->pfs_add(buffer_block_mutex_key);
#  endif /* UNIV_PFS_MUTEX */

		rw_lock_t*	rwlock;

#  ifdef UNIV_PFS_RWLOCK
		rwlock = &block->lock;
		ut_a(!rwlock->pfs_psi);
		rwlock->pfs_psi = (PSI_server)
			? PSI_server->init_rwlock(buf_block_lock_key, rwlock)
			: NULL;

#   ifdef UNIV_DEBUG
		rwlock = &block->debug_latch;
		ut_a(!rwlock->pfs_psi);
		rwlock->pfs_psi = (PSI_server)
			? PSI_server->init_rwlock(buf_block_debug_latch_key,
						  rwlock)
			: NULL;
#   endif /* UNIV_DEBUG */

#  endif /* UNIV_PFS_RWLOCK */
		block++;
	}
}
# endif /* PFS_GROUP_BUFFER_SYNC */

/********************************************************************//**
Initializes a buffer control block when the buf_pool is created. */
static
void
buf_block_init(
/*===========*/
	buf_pool_t*	buf_pool,	/*!< in: buffer pool instance */
	buf_block_t*	block,		/*!< in: pointer to control block */
	byte*		frame)		/*!< in: pointer to buffer frame */
{
	UNIV_MEM_DESC(frame, UNIV_PAGE_SIZE);

	/* This function should only be executed at database startup or by
	buf_pool_resize(). Either way, adaptive hash index must not exist. */
	assert_block_ahi_empty_on_init(block);

	block->frame = frame;

	block->page.buf_pool_index = buf_pool_index(buf_pool);
	block->page.flush_type = BUF_FLUSH_LRU;
	block->page.state = BUF_BLOCK_NOT_USED;
	block->page.buf_fix_count = 0;
	block->page.io_fix = BUF_IO_NONE;
	block->page.flush_observer = NULL;
	block->page.encrypted = false;
	block->page.real_size = 0;
	block->page.write_size = 0;
	block->modify_clock = 0;
	block->page.slot = NULL;

	ut_d(block->page.file_page_was_freed = FALSE);

#ifdef BTR_CUR_HASH_ADAPT
	block->index = NULL;
#endif /* BTR_CUR_HASH_ADAPT */
	block->skip_flush_check = false;

	ut_d(block->page.in_page_hash = FALSE);
	ut_d(block->page.in_zip_hash = FALSE);
	ut_d(block->page.in_flush_list = FALSE);
	ut_d(block->page.in_free_list = FALSE);
	ut_d(block->page.in_LRU_list = FALSE);
	ut_d(block->in_unzip_LRU_list = FALSE);
	ut_d(block->in_withdraw_list = FALSE);

	page_zip_des_init(&block->page.zip);

	mutex_create(LATCH_ID_BUF_BLOCK_MUTEX, &block->mutex);

#if defined PFS_SKIP_BUFFER_MUTEX_RWLOCK || defined PFS_GROUP_BUFFER_SYNC
	/* If PFS_SKIP_BUFFER_MUTEX_RWLOCK is defined, skip registration
	of buffer block rwlock with performance schema.

	If PFS_GROUP_BUFFER_SYNC is defined, skip the registration
	since buffer block rwlock will be registered later in
	pfs_register_buffer_block(). */

	rw_lock_create(PFS_NOT_INSTRUMENTED, &block->lock, SYNC_LEVEL_VARYING);

	ut_d(rw_lock_create(PFS_NOT_INSTRUMENTED, &block->debug_latch,
			    SYNC_LEVEL_VARYING));

#else /* PFS_SKIP_BUFFER_MUTEX_RWLOCK || PFS_GROUP_BUFFER_SYNC */

	rw_lock_create(buf_block_lock_key, &block->lock, SYNC_LEVEL_VARYING);

	ut_d(rw_lock_create(buf_block_debug_latch_key,
			    &block->debug_latch, SYNC_LEVEL_VARYING));

#endif /* PFS_SKIP_BUFFER_MUTEX_RWLOCK || PFS_GROUP_BUFFER_SYNC */

	block->lock.is_block_lock = 1;

	ut_ad(rw_lock_validate(&(block->lock)));
}

/********************************************************************//**
Allocates a chunk of buffer frames.
@return chunk, or NULL on failure */
static
buf_chunk_t*
buf_chunk_init(
/*===========*/
	buf_pool_t*	buf_pool,	/*!< in: buffer pool instance */
	buf_chunk_t*	chunk,		/*!< out: chunk of buffers */
	ulint		mem_size)	/*!< in: requested size in bytes */
{
	buf_block_t*	block;
	byte*		frame;
	ulint		i;

	/* Round down to a multiple of page size,
	although it already should be. */
	mem_size = ut_2pow_round(mem_size, UNIV_PAGE_SIZE);
	/* Reserve space for the block descriptors. */
	mem_size += ut_2pow_round((mem_size / UNIV_PAGE_SIZE) * (sizeof *block)
				  + (UNIV_PAGE_SIZE - 1), UNIV_PAGE_SIZE);

	DBUG_EXECUTE_IF("ib_buf_chunk_init_fails", return(NULL););

	chunk->mem = buf_pool->allocator.allocate_large(mem_size,
							&chunk->mem_pfx);

	if (UNIV_UNLIKELY(chunk->mem == NULL)) {

		return(NULL);
	}

#ifdef HAVE_LIBNUMA
	if (srv_numa_interleave) {
		struct bitmask *numa_mems_allowed = numa_get_mems_allowed();
		int	st = mbind(chunk->mem, chunk->mem_size(),
				   MPOL_INTERLEAVE,
				   numa_mems_allowed->maskp,
				   numa_mems_allowed->size,
				   MPOL_MF_MOVE);
		if (st != 0) {
			ib::warn() << "Failed to set NUMA memory policy of"
				" buffer pool page frames to MPOL_INTERLEAVE"
				" (error: " << strerror(errno) << ").";
		}
	}
#endif /* HAVE_LIBNUMA */


	/* Allocate the block descriptors from
	the start of the memory block. */
	chunk->blocks = (buf_block_t*) chunk->mem;

	/* Align a pointer to the first frame.  Note that when
	os_large_page_size is smaller than UNIV_PAGE_SIZE,
	we may allocate one fewer block than requested.  When
	it is bigger, we may allocate more blocks than requested. */

	frame = (byte*) ut_align(chunk->mem, UNIV_PAGE_SIZE);
	chunk->size = chunk->mem_pfx.m_size / UNIV_PAGE_SIZE
		- (frame != chunk->mem);

	/* Subtract the space needed for block descriptors. */
	{
		ulint	size = chunk->size;

		while (frame < (byte*) (chunk->blocks + size)) {
			frame += UNIV_PAGE_SIZE;
			size--;
		}

		chunk->size = size;
	}

	/* Init block structs and assign frames for them. Then we
	assign the frames to the first blocks (we already mapped the
	memory above). */

	block = chunk->blocks;

	for (i = chunk->size; i--; ) {

		buf_block_init(buf_pool, block, frame);
		UNIV_MEM_INVALID(block->frame, UNIV_PAGE_SIZE);

		/* Add the block to the free list */
		UT_LIST_ADD_LAST(buf_pool->free, &block->page);

		ut_d(block->page.in_free_list = TRUE);
		ut_ad(buf_pool_from_block(block) == buf_pool);

		block++;
		frame += UNIV_PAGE_SIZE;
	}

	buf_pool_register_chunk(chunk);

#ifdef PFS_GROUP_BUFFER_SYNC
	pfs_register_buffer_block(chunk);
#endif /* PFS_GROUP_BUFFER_SYNC */
	return(chunk);
}

#ifdef UNIV_DEBUG
/*********************************************************************//**
Finds a block in the given buffer chunk that points to a
given compressed page.
@return buffer block pointing to the compressed page, or NULL */
static
buf_block_t*
buf_chunk_contains_zip(
/*===================*/
	buf_chunk_t*	chunk,	/*!< in: chunk being checked */
	const void*	data)	/*!< in: pointer to compressed page */
{
	buf_block_t*	block;
	ulint		i;

	block = chunk->blocks;

	for (i = chunk->size; i--; block++) {
		if (block->page.zip.data == data) {

			return(block);
		}
	}

	return(NULL);
}

/*********************************************************************//**
Finds a block in the buffer pool that points to a
given compressed page.
@return buffer block pointing to the compressed page, or NULL */
buf_block_t*
buf_pool_contains_zip(
/*==================*/
	buf_pool_t*	buf_pool,	/*!< in: buffer pool instance */
	const void*	data)		/*!< in: pointer to compressed page */
{
	ulint		n;
	buf_chunk_t*	chunk = buf_pool->chunks;

	ut_ad(buf_pool);
	ut_ad(buf_pool_mutex_own(buf_pool));
	for (n = buf_pool->n_chunks; n--; chunk++) {

		buf_block_t* block = buf_chunk_contains_zip(chunk, data);

		if (block) {
			return(block);
		}
	}

	return(NULL);
}
#endif /* UNIV_DEBUG */

/*********************************************************************//**
Checks that all file pages in the buffer chunk are in a replaceable state.
@return address of a non-free block, or NULL if all freed */
static
const buf_block_t*
buf_chunk_not_freed(
/*================*/
	buf_chunk_t*	chunk)	/*!< in: chunk being checked */
{
	buf_block_t*	block;
	ulint		i;

	block = chunk->blocks;

	for (i = chunk->size; i--; block++) {
		ibool	ready;

		switch (buf_block_get_state(block)) {
		case BUF_BLOCK_POOL_WATCH:
		case BUF_BLOCK_ZIP_PAGE:
		case BUF_BLOCK_ZIP_DIRTY:
			/* The uncompressed buffer pool should never
			contain compressed block descriptors. */
			ut_error;
			break;
		case BUF_BLOCK_NOT_USED:
		case BUF_BLOCK_READY_FOR_USE:
		case BUF_BLOCK_MEMORY:
		case BUF_BLOCK_REMOVE_HASH:
			/* Skip blocks that are not being used for
			file pages. */
			break;
		case BUF_BLOCK_FILE_PAGE:
			if (srv_read_only_mode) {
				/* The page cleaner is disabled in
				read-only mode.  No pages can be
				dirtied, so all of them must be clean. */
				ut_ad(block->page.oldest_modification
				      == block->page.newest_modification);
				ut_ad(block->page.oldest_modification == 0
				      || block->page.oldest_modification
				      == recv_sys->recovered_lsn
				      || srv_force_recovery
				      == SRV_FORCE_NO_LOG_REDO);
				ut_ad(block->page.buf_fix_count == 0);
				ut_ad(block->page.io_fix == BUF_IO_NONE);
				break;
			}

			buf_page_mutex_enter(block);
			ready = buf_flush_ready_for_replace(&block->page);
			buf_page_mutex_exit(block);

			if (!ready) {
				return(block);
			}

			break;
		}
	}

	return(NULL);
}

/********************************************************************//**
Set buffer pool size variables after resizing it */
static
void
buf_pool_set_sizes(void)
/*====================*/
{
	ulint	i;
	ulint	curr_size = 0;

	buf_pool_mutex_enter_all();

	for (i = 0; i < srv_buf_pool_instances; i++) {
		buf_pool_t*	buf_pool;

		buf_pool = buf_pool_from_array(i);
		curr_size += buf_pool->curr_pool_size;
	}

	srv_buf_pool_curr_size = curr_size;
	srv_buf_pool_old_size = srv_buf_pool_size;
	srv_buf_pool_base_size = srv_buf_pool_size;

	buf_pool_mutex_exit_all();
}

/********************************************************************//**
Initialize a buffer pool instance.
@return DB_SUCCESS if all goes well. */
static
ulint
buf_pool_init_instance(
/*===================*/
	buf_pool_t*	buf_pool,	/*!< in: buffer pool instance */
	ulint		buf_pool_size,	/*!< in: size in bytes */
	ulint		instance_no)	/*!< in: id of the instance */
{
	ulint		i;
	ulint		chunk_size;
	buf_chunk_t*	chunk;

	ut_ad(buf_pool_size % srv_buf_pool_chunk_unit == 0);

	/* 1. Initialize general fields
	------------------------------- */
	mutex_create(LATCH_ID_BUF_POOL, &buf_pool->mutex);

	mutex_create(LATCH_ID_BUF_POOL_ZIP, &buf_pool->zip_mutex);

	new(&buf_pool->allocator)
		ut_allocator<unsigned char>(mem_key_buf_buf_pool);

	buf_pool_mutex_enter(buf_pool);

	if (buf_pool_size > 0) {
		buf_pool->n_chunks
			= buf_pool_size / srv_buf_pool_chunk_unit;
		chunk_size = srv_buf_pool_chunk_unit;

		buf_pool->chunks =
			reinterpret_cast<buf_chunk_t*>(ut_zalloc_nokey(
				buf_pool->n_chunks * sizeof(*chunk)));
		buf_pool->chunks_old = NULL;

		UT_LIST_INIT(buf_pool->LRU, &buf_page_t::LRU);
		UT_LIST_INIT(buf_pool->free, &buf_page_t::list);
		UT_LIST_INIT(buf_pool->withdraw, &buf_page_t::list);
		buf_pool->withdraw_target = 0;
		UT_LIST_INIT(buf_pool->flush_list, &buf_page_t::list);
		UT_LIST_INIT(buf_pool->unzip_LRU, &buf_block_t::unzip_LRU);

#if defined UNIV_DEBUG || defined UNIV_BUF_DEBUG
		UT_LIST_INIT(buf_pool->zip_clean, &buf_page_t::list);
#endif /* UNIV_DEBUG || UNIV_BUF_DEBUG */

		for (i = 0; i < UT_ARR_SIZE(buf_pool->zip_free); ++i) {
			UT_LIST_INIT(
				buf_pool->zip_free[i], &buf_buddy_free_t::list);
		}

		buf_pool->curr_size = 0;
		chunk = buf_pool->chunks;

		do {
			if (!buf_chunk_init(buf_pool, chunk, chunk_size)) {
				while (--chunk >= buf_pool->chunks) {
					buf_block_t*	block = chunk->blocks;

					for (i = chunk->size; i--; block++) {
						mutex_free(&block->mutex);
						rw_lock_free(&block->lock);

						ut_d(rw_lock_free(
							&block->debug_latch));
					}

					buf_pool->allocator.deallocate_large(
						chunk->mem, &chunk->mem_pfx);
				}
				ut_free(buf_pool->chunks);
				buf_pool_mutex_exit(buf_pool);

				return(DB_ERROR);
			}

			buf_pool->curr_size += chunk->size;
		} while (++chunk < buf_pool->chunks + buf_pool->n_chunks);

		buf_pool->instance_no = instance_no;
		buf_pool->read_ahead_area =
			ut_min(BUF_READ_AHEAD_PAGES,
			       ut_2_power_up(buf_pool->curr_size /
					     BUF_READ_AHEAD_PORTION));
		buf_pool->curr_pool_size = buf_pool->curr_size * UNIV_PAGE_SIZE;

		buf_pool->old_size = buf_pool->curr_size;
		buf_pool->n_chunks_new = buf_pool->n_chunks;

		/* Number of locks protecting page_hash must be a
		power of two */
		srv_n_page_hash_locks = static_cast<ulong>(
			 ut_2_power_up(srv_n_page_hash_locks));
		ut_a(srv_n_page_hash_locks != 0);
		ut_a(srv_n_page_hash_locks <= MAX_PAGE_HASH_LOCKS);

		buf_pool->page_hash = ib_create(
			2 * buf_pool->curr_size,
			LATCH_ID_HASH_TABLE_RW_LOCK,
			srv_n_page_hash_locks, MEM_HEAP_FOR_PAGE_HASH);

		buf_pool->page_hash_old = NULL;

		buf_pool->zip_hash = hash_create(2 * buf_pool->curr_size);

		buf_pool->last_printout_time = ut_time();
	}
	/* 2. Initialize flushing fields
	-------------------------------- */

	mutex_create(LATCH_ID_FLUSH_LIST, &buf_pool->flush_list_mutex);

	for (i = BUF_FLUSH_LRU; i < BUF_FLUSH_N_TYPES; i++) {
		buf_pool->no_flush[i] = os_event_create(0);
	}

	buf_pool->watch = (buf_page_t*) ut_zalloc_nokey(
		sizeof(*buf_pool->watch) * BUF_POOL_WATCH_SIZE);
	for (i = 0; i < BUF_POOL_WATCH_SIZE; i++) {
		buf_pool->watch[i].buf_pool_index
			= unsigned(buf_pool->instance_no);
	}

	/* All fields are initialized by ut_zalloc_nokey(). */

	buf_pool->try_LRU_scan = TRUE;

	/* Initialize the hazard pointer for flush_list batches */
	new(&buf_pool->flush_hp)
		FlushHp(buf_pool, &buf_pool->flush_list_mutex);

	/* Initialize the hazard pointer for LRU batches */
	new(&buf_pool->lru_hp) LRUHp(buf_pool, &buf_pool->mutex);

	/* Initialize the iterator for LRU scan search */
	new(&buf_pool->lru_scan_itr) LRUItr(buf_pool, &buf_pool->mutex);

	/* Initialize the iterator for single page scan search */
	new(&buf_pool->single_scan_itr) LRUItr(buf_pool, &buf_pool->mutex);

	/* Initialize the temporal memory array and slots */
	buf_pool->tmp_arr = (buf_tmp_array_t *)ut_malloc_nokey(sizeof(buf_tmp_array_t));
	memset(buf_pool->tmp_arr, 0, sizeof(buf_tmp_array_t));
	ulint n_slots = (srv_n_read_io_threads + srv_n_write_io_threads) * (8 * OS_AIO_N_PENDING_IOS_PER_THREAD);
	buf_pool->tmp_arr->n_slots = n_slots;
	buf_pool->tmp_arr->slots = (buf_tmp_buffer_t*)ut_malloc_nokey(sizeof(buf_tmp_buffer_t) * n_slots);
	memset(buf_pool->tmp_arr->slots, 0, (sizeof(buf_tmp_buffer_t) * n_slots));

	buf_pool_mutex_exit(buf_pool);

	DBUG_EXECUTE_IF("buf_pool_init_instance_force_oom",
		return(DB_ERROR); );

	return(DB_SUCCESS);
}

/********************************************************************//**
free one buffer pool instance */
static
void
buf_pool_free_instance(
/*===================*/
	buf_pool_t*	buf_pool)	/* in,own: buffer pool instance
					to free */
{
	buf_chunk_t*	chunk;
	buf_chunk_t*	chunks;
	buf_page_t*	bpage;
	buf_page_t*	prev_bpage = 0;

	mutex_free(&buf_pool->mutex);
	mutex_free(&buf_pool->zip_mutex);
	mutex_free(&buf_pool->flush_list_mutex);

	if (buf_pool->flush_rbt) {
		rbt_free(buf_pool->flush_rbt);
		buf_pool->flush_rbt = NULL;
	}

	for (bpage = UT_LIST_GET_LAST(buf_pool->LRU);
	     bpage != NULL;
	     bpage = prev_bpage) {

		prev_bpage = UT_LIST_GET_PREV(LRU, bpage);
		buf_page_state	state = buf_page_get_state(bpage);

		ut_ad(buf_page_in_file(bpage));
		ut_ad(bpage->in_LRU_list);

		if (state != BUF_BLOCK_FILE_PAGE) {
			/* We must not have any dirty block except
			when doing a fast shutdown. */
			ut_ad(state == BUF_BLOCK_ZIP_PAGE
			      || srv_fast_shutdown == 2);
			buf_page_free_descriptor(bpage);
		}
	}

	ut_free(buf_pool->watch);
	buf_pool->watch = NULL;

	chunks = buf_pool->chunks;
	chunk = chunks + buf_pool->n_chunks;

	while (--chunk >= chunks) {
		buf_block_t*	block = chunk->blocks;

		for (ulint i = chunk->size; i--; block++) {
			mutex_free(&block->mutex);
			rw_lock_free(&block->lock);

			ut_d(rw_lock_free(&block->debug_latch));
		}

		buf_pool->allocator.deallocate_large(
			chunk->mem, &chunk->mem_pfx);
	}

	for (ulint i = BUF_FLUSH_LRU; i < BUF_FLUSH_N_TYPES; ++i) {
		os_event_destroy(buf_pool->no_flush[i]);
	}

	ut_free(buf_pool->chunks);
	ha_clear(buf_pool->page_hash);
	hash_table_free(buf_pool->page_hash);
	hash_table_free(buf_pool->zip_hash);

	/* Free all used temporary slots */
	if (buf_pool->tmp_arr) {
		for(ulint i = 0; i < buf_pool->tmp_arr->n_slots; i++) {
			buf_tmp_buffer_t* slot = &(buf_pool->tmp_arr->slots[i]);
			if (slot && slot->crypt_buf) {
				aligned_free(slot->crypt_buf);
				slot->crypt_buf = NULL;
			}

			if (slot && slot->comp_buf) {
				aligned_free(slot->comp_buf);
				slot->comp_buf = NULL;
			}
		}

		ut_free(buf_pool->tmp_arr->slots);
		ut_free(buf_pool->tmp_arr);
		buf_pool->tmp_arr = NULL;
	}

	buf_pool->allocator.~ut_allocator();
}

/********************************************************************//**
Creates the buffer pool.
@return DB_SUCCESS if success, DB_ERROR if not enough memory or error */
dberr_t
buf_pool_init(
/*==========*/
	ulint	total_size,	/*!< in: size of the total pool in bytes */
	ulint	n_instances)	/*!< in: number of instances */
{
	ulint		i;
	const ulint	size	= total_size / n_instances;

	ut_ad(n_instances > 0);
	ut_ad(n_instances <= MAX_BUFFER_POOLS);
	ut_ad(n_instances == srv_buf_pool_instances);

	NUMA_MEMPOLICY_INTERLEAVE_IN_SCOPE;

	buf_pool_resizing = false;
	buf_pool_withdrawing = false;
	buf_withdraw_clock = 0;

	buf_pool_ptr = (buf_pool_t*) ut_zalloc_nokey(
		n_instances * sizeof *buf_pool_ptr);

	buf_chunk_map_reg = UT_NEW_NOKEY(buf_pool_chunk_map_t());

	for (i = 0; i < n_instances; i++) {
		buf_pool_t*	ptr	= &buf_pool_ptr[i];

		if (buf_pool_init_instance(ptr, size, i) != DB_SUCCESS) {

			/* Free all the instances created so far. */
			buf_pool_free(i);

			return(DB_ERROR);
		}
	}

	buf_chunk_map_ref = buf_chunk_map_reg;

	buf_pool_set_sizes();
	buf_LRU_old_ratio_update(100 * 3/ 8, FALSE);

	btr_search_sys_create(buf_pool_get_curr_size() / sizeof(void*) / 64);

	return(DB_SUCCESS);
}

/********************************************************************//**
Frees the buffer pool at shutdown.  This must not be invoked before
freeing all mutexes. */
void
buf_pool_free(
/*==========*/
	ulint	n_instances)	/*!< in: numbere of instances to free */
{
	for (ulint i = 0; i < n_instances; i++) {
		buf_pool_free_instance(buf_pool_from_array(i));
	}

	UT_DELETE(buf_chunk_map_reg);
	buf_chunk_map_reg = buf_chunk_map_ref = NULL;

	ut_free(buf_pool_ptr);
	buf_pool_ptr = NULL;
}

/** Reallocate a control block.
@param[in]	buf_pool	buffer pool instance
@param[in]	block		pointer to control block
@retval false	if failed because of no free blocks. */
static
bool
buf_page_realloc(
	buf_pool_t*	buf_pool,
	buf_block_t*	block)
{
	buf_block_t*	new_block;

	ut_ad(buf_pool_withdrawing);
	ut_ad(buf_pool_mutex_own(buf_pool));
	ut_ad(buf_block_get_state(block) == BUF_BLOCK_FILE_PAGE);

	new_block = buf_LRU_get_free_only(buf_pool);

	if (new_block == NULL) {
		return(false); /* free_list was not enough */
	}

	rw_lock_t*	hash_lock = buf_page_hash_lock_get(buf_pool, block->page.id);

	rw_lock_x_lock(hash_lock);
	mutex_enter(&block->mutex);

	if (buf_page_can_relocate(&block->page)) {
		mutex_enter(&new_block->mutex);

		memcpy(new_block->frame, block->frame, srv_page_size);
		new (&new_block->page) buf_page_t(block->page);

		/* relocate LRU list */
		ut_ad(block->page.in_LRU_list);
		ut_ad(!block->page.in_zip_hash);
		ut_d(block->page.in_LRU_list = FALSE);

		buf_LRU_adjust_hp(buf_pool, &block->page);

		buf_page_t*	prev_b = UT_LIST_GET_PREV(LRU, &block->page);
		UT_LIST_REMOVE(buf_pool->LRU, &block->page);

		if (prev_b != NULL) {
			UT_LIST_INSERT_AFTER(buf_pool->LRU, prev_b, &new_block->page);
		} else {
			UT_LIST_ADD_FIRST(buf_pool->LRU, &new_block->page);
		}

		if (buf_pool->LRU_old == &block->page) {
			buf_pool->LRU_old = &new_block->page;
		}

		ut_ad(new_block->page.in_LRU_list);

		/* relocate unzip_LRU list */
		if (block->page.zip.data != NULL) {
			ut_ad(block->in_unzip_LRU_list);
			ut_d(new_block->in_unzip_LRU_list = TRUE);
			UNIV_MEM_DESC(&new_block->page.zip.data,
				      page_zip_get_size(&new_block->page.zip));

			buf_block_t*	prev_block = UT_LIST_GET_PREV(unzip_LRU, block);
			UT_LIST_REMOVE(buf_pool->unzip_LRU, block);

			ut_d(block->in_unzip_LRU_list = FALSE);
			block->page.zip.data = NULL;
			page_zip_set_size(&block->page.zip, 0);

			if (prev_block != NULL) {
				UT_LIST_INSERT_AFTER(buf_pool->unzip_LRU, prev_block, new_block);
			} else {
				UT_LIST_ADD_FIRST(buf_pool->unzip_LRU, new_block);
			}
		} else {
			ut_ad(!block->in_unzip_LRU_list);
			ut_d(new_block->in_unzip_LRU_list = FALSE);
		}

		/* relocate buf_pool->page_hash */
		ut_ad(block->page.in_page_hash);
		ut_ad(&block->page == buf_page_hash_get_low(buf_pool,
							    block->page.id));
		ut_d(block->page.in_page_hash = FALSE);
		ulint	fold = block->page.id.fold();
		ut_ad(fold == new_block->page.id.fold());
		HASH_DELETE(buf_page_t, hash, buf_pool->page_hash, fold, (&block->page));
		HASH_INSERT(buf_page_t, hash, buf_pool->page_hash, fold, (&new_block->page));

		ut_ad(new_block->page.in_page_hash);

		buf_block_modify_clock_inc(block);
		memset(block->frame + FIL_PAGE_OFFSET, 0xff, 4);
		memset(block->frame + FIL_PAGE_ARCH_LOG_NO_OR_SPACE_ID, 0xff, 4);
		UNIV_MEM_INVALID(block->frame, UNIV_PAGE_SIZE);
		buf_block_set_state(block, BUF_BLOCK_REMOVE_HASH);
		block->page.id
		    = page_id_t(ULINT32_UNDEFINED, ULINT32_UNDEFINED);

		/* Relocate buf_pool->flush_list. */
		if (block->page.oldest_modification) {
			buf_flush_relocate_on_flush_list(
				&block->page, &new_block->page);
		}

		/* set other flags of buf_block_t */

#ifdef BTR_CUR_HASH_ADAPT
		/* This code should only be executed by buf_pool_resize(),
		while the adaptive hash index is disabled. */
		assert_block_ahi_empty(block);
		assert_block_ahi_empty_on_init(new_block);
		ut_ad(!block->index);
		new_block->index	= NULL;
		new_block->n_hash_helps	= 0;
		new_block->n_fields	= 1;
		new_block->left_side	= TRUE;
#endif /* BTR_CUR_HASH_ADAPT */

		new_block->lock_hash_val = block->lock_hash_val;
		ut_ad(new_block->lock_hash_val == lock_rec_hash(
			new_block->page.id.space(),
			new_block->page.id.page_no()));

		rw_lock_x_unlock(hash_lock);
		mutex_exit(&new_block->mutex);

		/* free block */
		buf_block_set_state(block, BUF_BLOCK_MEMORY);
		buf_LRU_block_free_non_file_page(block);

		mutex_exit(&block->mutex);
	} else {
		rw_lock_x_unlock(hash_lock);
		mutex_exit(&block->mutex);

		/* free new_block */
		mutex_enter(&new_block->mutex);
		buf_LRU_block_free_non_file_page(new_block);
		mutex_exit(&new_block->mutex);
	}

	return(true); /* free_list was enough */
}

/** Sets the global variable that feeds MySQL's innodb_buffer_pool_resize_status
to the specified string. The format and the following parameters are the
same as the ones used for printf(3).
@param[in]	fmt	format
@param[in]	...	extra parameters according to fmt */
static
void
buf_resize_status(
	const char*	fmt,
	...)
{
	va_list	ap;

	va_start(ap, fmt);

	vsnprintf(
		export_vars.innodb_buffer_pool_resize_status,
		sizeof(export_vars.innodb_buffer_pool_resize_status),
		fmt, ap);

	va_end(ap);

	ib::info() << export_vars.innodb_buffer_pool_resize_status;
}

/** Determines if a block is intended to be withdrawn.
@param[in]	buf_pool	buffer pool instance
@param[in]	block		pointer to control block
@retval true	if will be withdrawn */
bool
buf_block_will_withdrawn(
	buf_pool_t*		buf_pool,
	const buf_block_t*	block)
{
	ut_ad(buf_pool->curr_size < buf_pool->old_size);
	ut_ad(!buf_pool_resizing || buf_pool_mutex_own(buf_pool));

	const buf_chunk_t*	chunk
		= buf_pool->chunks + buf_pool->n_chunks_new;
	const buf_chunk_t*	echunk
		= buf_pool->chunks + buf_pool->n_chunks;

	while (chunk < echunk) {
		if (block >= chunk->blocks
		    && block < chunk->blocks + chunk->size) {
			return(true);
		}
		++chunk;
	}

	return(false);
}

/** Determines if a frame is intended to be withdrawn.
@param[in]	buf_pool	buffer pool instance
@param[in]	ptr		pointer to a frame
@retval true	if will be withdrawn */
bool
buf_frame_will_withdrawn(
	buf_pool_t*	buf_pool,
	const byte*	ptr)
{
	ut_ad(buf_pool->curr_size < buf_pool->old_size);
	ut_ad(!buf_pool_resizing || buf_pool_mutex_own(buf_pool));

	const buf_chunk_t*	chunk
		= buf_pool->chunks + buf_pool->n_chunks_new;
	const buf_chunk_t*	echunk
		= buf_pool->chunks + buf_pool->n_chunks;

	while (chunk < echunk) {
		if (ptr >= chunk->blocks->frame
		    && ptr < (chunk->blocks + chunk->size - 1)->frame
			     + UNIV_PAGE_SIZE) {
			return(true);
		}
		++chunk;
	}

	return(false);
}

/** Withdraw the buffer pool blocks from end of the buffer pool instance
until withdrawn by buf_pool->withdraw_target.
@param[in]	buf_pool	buffer pool instance
@retval true	if retry is needed */
static
bool
buf_pool_withdraw_blocks(
	buf_pool_t*	buf_pool)
{
	buf_block_t*	block;
	ulint		loop_count = 0;
	ulint		i = buf_pool_index(buf_pool);

	ib::info() << "buffer pool " << i
		<< " : start to withdraw the last "
		<< buf_pool->withdraw_target << " blocks.";

	/* Minimize buf_pool->zip_free[i] lists */
	buf_pool_mutex_enter(buf_pool);
	buf_buddy_condense_free(buf_pool);
	buf_pool_mutex_exit(buf_pool);

	while (UT_LIST_GET_LEN(buf_pool->withdraw)
	       < buf_pool->withdraw_target) {

		/* try to withdraw from free_list */
		ulint	count1 = 0;

		buf_pool_mutex_enter(buf_pool);
		block = reinterpret_cast<buf_block_t*>(
			UT_LIST_GET_FIRST(buf_pool->free));
		while (block != NULL
		       && UT_LIST_GET_LEN(buf_pool->withdraw)
			  < buf_pool->withdraw_target) {
			ut_ad(block->page.in_free_list);
			ut_ad(!block->page.in_flush_list);
			ut_ad(!block->page.in_LRU_list);
			ut_a(!buf_page_in_file(&block->page));

			buf_block_t*	next_block;
			next_block = reinterpret_cast<buf_block_t*>(
				UT_LIST_GET_NEXT(
					list, &block->page));

			if (buf_block_will_withdrawn(buf_pool, block)) {
				/* This should be withdrawn */
				UT_LIST_REMOVE(
					buf_pool->free,
					&block->page);
				UT_LIST_ADD_LAST(
					buf_pool->withdraw,
					&block->page);
				ut_d(block->in_withdraw_list = TRUE);
				count1++;
			}

			block = next_block;
		}
		buf_pool_mutex_exit(buf_pool);

		/* reserve free_list length */
		if (UT_LIST_GET_LEN(buf_pool->withdraw)
		    < buf_pool->withdraw_target) {
			ulint	scan_depth;
			flush_counters_t n;

			/* cap scan_depth with current LRU size. */
			buf_pool_mutex_enter(buf_pool);
			scan_depth = UT_LIST_GET_LEN(buf_pool->LRU);
			buf_pool_mutex_exit(buf_pool);

			scan_depth = ut_min(
				ut_max(buf_pool->withdraw_target
				       - UT_LIST_GET_LEN(buf_pool->withdraw),
				       static_cast<ulint>(srv_LRU_scan_depth)),
				scan_depth);

			buf_flush_do_batch(buf_pool, BUF_FLUSH_LRU,
				scan_depth, 0, &n);
			buf_flush_wait_batch_end(buf_pool, BUF_FLUSH_LRU);

			if (n.flushed) {
				MONITOR_INC_VALUE_CUMULATIVE(
					MONITOR_LRU_BATCH_FLUSH_TOTAL_PAGE,
					MONITOR_LRU_BATCH_FLUSH_COUNT,
					MONITOR_LRU_BATCH_FLUSH_PAGES,
					n.flushed);
			}
		}

		/* relocate blocks/buddies in withdrawn area */
		ulint	count2 = 0;

		buf_pool_mutex_enter(buf_pool);
		buf_page_t*	bpage;
		bpage = UT_LIST_GET_FIRST(buf_pool->LRU);
		while (bpage != NULL) {
			BPageMutex*	block_mutex;
			buf_page_t*	next_bpage;

			block_mutex = buf_page_get_mutex(bpage);
			mutex_enter(block_mutex);

			next_bpage = UT_LIST_GET_NEXT(LRU, bpage);

			if (bpage->zip.data != NULL
			    && buf_frame_will_withdrawn(
				buf_pool,
				static_cast<byte*>(bpage->zip.data))) {

				if (buf_page_can_relocate(bpage)) {
					mutex_exit(block_mutex);
					buf_pool_mutex_exit_forbid(buf_pool);
					if(!buf_buddy_realloc(
						buf_pool, bpage->zip.data,
						page_zip_get_size(
							&bpage->zip))) {

						/* failed to allocate block */
						buf_pool_mutex_exit_allow(
							buf_pool);
						break;
					}
					buf_pool_mutex_exit_allow(buf_pool);
					mutex_enter(block_mutex);
					count2++;
				}
				/* NOTE: if the page is in use,
				not reallocated yet */
			}

			if (buf_page_get_state(bpage)
			    == BUF_BLOCK_FILE_PAGE
			    && buf_block_will_withdrawn(
				buf_pool,
				reinterpret_cast<buf_block_t*>(bpage))) {

				if (buf_page_can_relocate(bpage)) {
					mutex_exit(block_mutex);
					buf_pool_mutex_exit_forbid(buf_pool);
					if(!buf_page_realloc(
						buf_pool,
						reinterpret_cast<buf_block_t*>(
							bpage))) {
						/* failed to allocate block */
						buf_pool_mutex_exit_allow(
							buf_pool);
						break;
					}
					buf_pool_mutex_exit_allow(buf_pool);
					count2++;
				} else {
					mutex_exit(block_mutex);
				}
				/* NOTE: if the page is in use,
				not reallocated yet */
			} else {
				mutex_exit(block_mutex);
			}

			bpage = next_bpage;
		}
		buf_pool_mutex_exit(buf_pool);

		buf_resize_status(
			"buffer pool %lu : withdrawing blocks. (%lu/%lu)",
			i, UT_LIST_GET_LEN(buf_pool->withdraw),
			buf_pool->withdraw_target);

		ib::info() << "buffer pool " << i << " : withdrew "
			<< count1 << " blocks from free list."
			<< " Tried to relocate " << count2 << " pages ("
			<< UT_LIST_GET_LEN(buf_pool->withdraw) << "/"
			<< buf_pool->withdraw_target << ").";

		if (++loop_count >= 10) {
			/* give up for now.
			retried after user threads paused. */

			ib::info() << "buffer pool " << i
				<< " : will retry to withdraw later.";

			/* need retry later */
			return(true);
		}
	}

	/* confirm withdrawn enough */
	const buf_chunk_t*	chunk
		= buf_pool->chunks + buf_pool->n_chunks_new;
	const buf_chunk_t*	echunk
		= buf_pool->chunks + buf_pool->n_chunks;

	while (chunk < echunk) {
		block = chunk->blocks;
		for (ulint j = chunk->size; j--; block++) {
			/* If !=BUF_BLOCK_NOT_USED block in the
			withdrawn area, it means corruption
			something */
			ut_a(buf_block_get_state(block)
				== BUF_BLOCK_NOT_USED);
			ut_ad(block->in_withdraw_list);
		}
		++chunk;
	}

	ib::info() << "buffer pool " << i << " : withdrawn target "
		<< UT_LIST_GET_LEN(buf_pool->withdraw) << " blocks.";

	/* retry is not needed */
	++buf_withdraw_clock;

	return(false);
}

/** resize page_hash and zip_hash for a buffer pool instance.
@param[in]	buf_pool	buffer pool instance */
static
void
buf_pool_resize_hash(
	buf_pool_t*	buf_pool)
{
	hash_table_t*	new_hash_table;

	ut_ad(buf_pool->page_hash_old == NULL);

	/* recreate page_hash */
	new_hash_table = ib_recreate(
		buf_pool->page_hash, 2 * buf_pool->curr_size);

	for (ulint i = 0; i < hash_get_n_cells(buf_pool->page_hash); i++) {
		buf_page_t*	bpage;

		bpage = static_cast<buf_page_t*>(
			HASH_GET_FIRST(
				buf_pool->page_hash, i));

		while (bpage) {
			buf_page_t*	prev_bpage = bpage;
			ulint		fold;

			bpage = static_cast<buf_page_t*>(
				HASH_GET_NEXT(
					hash, prev_bpage));

			fold = prev_bpage->id.fold();

			HASH_DELETE(buf_page_t, hash,
				buf_pool->page_hash, fold,
				prev_bpage);

			HASH_INSERT(buf_page_t, hash,
				new_hash_table, fold,
				prev_bpage);
		}
	}

	buf_pool->page_hash_old = buf_pool->page_hash;
	buf_pool->page_hash = new_hash_table;

	/* recreate zip_hash */
	new_hash_table = hash_create(2 * buf_pool->curr_size);

	for (ulint i = 0; i < hash_get_n_cells(buf_pool->zip_hash); i++) {
		buf_page_t*	bpage;

		bpage = static_cast<buf_page_t*>(
			HASH_GET_FIRST(buf_pool->zip_hash, i));

		while (bpage) {
			buf_page_t*	prev_bpage = bpage;
			ulint		fold;

			bpage = static_cast<buf_page_t*>(
				HASH_GET_NEXT(
					hash, prev_bpage));

			fold = BUF_POOL_ZIP_FOLD(
				reinterpret_cast<buf_block_t*>(
					prev_bpage));

			HASH_DELETE(buf_page_t, hash,
				buf_pool->zip_hash, fold,
				prev_bpage);

			HASH_INSERT(buf_page_t, hash,
				new_hash_table, fold,
				prev_bpage);
		}
	}

	hash_table_free(buf_pool->zip_hash);
	buf_pool->zip_hash = new_hash_table;
}

#ifndef DBUG_OFF
/** This is a debug routine to inject an memory allocation failure error. */
static
void
buf_pool_resize_chunk_make_null(buf_chunk_t** new_chunks)
{
	static int count = 0;

	if (count == 1) {
		ut_free(*new_chunks);
		*new_chunks = NULL;
	}

	count++;
}
#endif // DBUG_OFF

/** Resize the buffer pool based on srv_buf_pool_size from
srv_buf_pool_old_size. */
static
void
buf_pool_resize()
{
	buf_pool_t*	buf_pool;
	ulint		new_instance_size;
	bool		warning = false;

	NUMA_MEMPOLICY_INTERLEAVE_IN_SCOPE;

	ut_ad(!buf_pool_resizing);
	ut_ad(!buf_pool_withdrawing);
	ut_ad(srv_buf_pool_chunk_unit > 0);

	new_instance_size = srv_buf_pool_size / srv_buf_pool_instances;
	new_instance_size /= UNIV_PAGE_SIZE;

	buf_resize_status("Resizing buffer pool from " ULINTPF " to "
			  ULINTPF " (unit=" ULINTPF ").",
			  srv_buf_pool_old_size, srv_buf_pool_size,
			  srv_buf_pool_chunk_unit);

	/* set new limit for all buffer pool for resizing */
	for (ulint i = 0; i < srv_buf_pool_instances; i++) {
		buf_pool = buf_pool_from_array(i);
		buf_pool_mutex_enter(buf_pool);

		ut_ad(buf_pool->curr_size == buf_pool->old_size);
		ut_ad(buf_pool->n_chunks_new == buf_pool->n_chunks);
		ut_ad(UT_LIST_GET_LEN(buf_pool->withdraw) == 0);
		ut_ad(buf_pool->flush_rbt == NULL);

		buf_pool->curr_size = new_instance_size;

		buf_pool->n_chunks_new = new_instance_size * UNIV_PAGE_SIZE
			/ srv_buf_pool_chunk_unit;

		buf_pool_mutex_exit(buf_pool);
	}
#ifdef BTR_CUR_HASH_ADAPT
	/* disable AHI if needed */
	bool	btr_search_disabled = false;

	buf_resize_status("Disabling adaptive hash index.");

	btr_search_s_lock_all();
	if (btr_search_enabled) {
		btr_search_s_unlock_all();
		btr_search_disabled = true;
	} else {
		btr_search_s_unlock_all();
	}

	btr_search_disable(true);

	if (btr_search_disabled) {
		ib::info() << "disabled adaptive hash index.";
	}
#endif /* BTR_CUR_HASH_ADAPT */

	/* set withdraw target */
	for (ulint i = 0; i < srv_buf_pool_instances; i++) {
		buf_pool = buf_pool_from_array(i);
		if (buf_pool->curr_size < buf_pool->old_size) {
			ulint	withdraw_target = 0;

			const buf_chunk_t*	chunk
				= buf_pool->chunks + buf_pool->n_chunks_new;
			const buf_chunk_t*	echunk
				= buf_pool->chunks + buf_pool->n_chunks;

			while (chunk < echunk) {
				withdraw_target += chunk->size;
				++chunk;
			}

			ut_ad(buf_pool->withdraw_target == 0);
			buf_pool->withdraw_target = withdraw_target;
			buf_pool_withdrawing = true;
		}
	}

	buf_resize_status("Withdrawing blocks to be shrunken.");

	ib_time_t	withdraw_started = ut_time();
	ulint		message_interval = 60;
	ulint		retry_interval = 1;

withdraw_retry:
	bool	should_retry_withdraw = false;

	/* wait for the number of blocks fit to the new size (if needed)*/
	for (ulint i = 0; i < srv_buf_pool_instances; i++) {
		buf_pool = buf_pool_from_array(i);
		if (buf_pool->curr_size < buf_pool->old_size) {

			should_retry_withdraw |=
				buf_pool_withdraw_blocks(buf_pool);
		}
	}

	if (srv_shutdown_state != SRV_SHUTDOWN_NONE) {
		/* abort to resize for shutdown. */
		buf_pool_withdrawing = false;
		return;
	}

	/* abort buffer pool load */
	buf_load_abort();

	if (should_retry_withdraw
	    && ut_difftime(ut_time(), withdraw_started) >= message_interval) {

		if (message_interval > 900) {
			message_interval = 1800;
		} else {
			message_interval *= 2;
		}

		lock_mutex_enter();
		trx_sys_mutex_enter();
		bool	found = false;
		for (trx_t* trx = UT_LIST_GET_FIRST(trx_sys->mysql_trx_list);
		     trx != NULL;
		     trx = UT_LIST_GET_NEXT(mysql_trx_list, trx)) {
			if (trx->state != TRX_STATE_NOT_STARTED
			    && trx->mysql_thd != NULL
			    && ut_difftime(withdraw_started,
					   trx->start_time) > 0) {
				if (!found) {
					ib::warn() <<
						"The following trx might hold"
						" the blocks in buffer pool to"
					        " be withdrawn. Buffer pool"
						" resizing can complete only"
						" after all the transactions"
						" below release the blocks.";
					found = true;
				}

				lock_trx_print_wait_and_mvcc_state(
					stderr, trx);
			}
		}
		trx_sys_mutex_exit();
		lock_mutex_exit();

		withdraw_started = ut_time();
	}

	if (should_retry_withdraw) {
		ib::info() << "Will retry to withdraw " << retry_interval
			<< " seconds later.";
		os_thread_sleep(retry_interval * 1000000);

		if (retry_interval > 5) {
			retry_interval = 10;
		} else {
			retry_interval *= 2;
		}

		goto withdraw_retry;
	}

	buf_pool_withdrawing = false;

	buf_resize_status("Latching whole of buffer pool.");

#ifndef DBUG_OFF
	{
		bool	should_wait = true;

		while (should_wait) {
			should_wait = false;
			DBUG_EXECUTE_IF(
				"ib_buf_pool_resize_wait_before_resize",
				should_wait = true; os_thread_sleep(10000););
		}
	}
#endif /* !DBUG_OFF */

	if (srv_shutdown_state != SRV_SHUTDOWN_NONE) {
		return;
	}

	/* Indicate critical path */
	buf_pool_resizing = true;

	/* Acquire all buf_pool_mutex/hash_lock */
	for (ulint i = 0; i < srv_buf_pool_instances; ++i) {
		buf_pool_t*	buf_pool = buf_pool_from_array(i);

		buf_pool_mutex_enter(buf_pool);
	}
	for (ulint i = 0; i < srv_buf_pool_instances; ++i) {
		buf_pool_t*	buf_pool = buf_pool_from_array(i);

		hash_lock_x_all(buf_pool->page_hash);
	}

	buf_chunk_map_reg = UT_NEW_NOKEY(buf_pool_chunk_map_t());

	/* add/delete chunks */
	for (ulint i = 0; i < srv_buf_pool_instances; ++i) {
		buf_pool_t*	buf_pool = buf_pool_from_array(i);
		buf_chunk_t*	chunk;
		buf_chunk_t*	echunk;

		buf_resize_status("buffer pool %lu :"
			" resizing with chunks %lu to %lu.",
			i, buf_pool->n_chunks, buf_pool->n_chunks_new);

		if (buf_pool->n_chunks_new < buf_pool->n_chunks) {
			/* delete chunks */
			chunk = buf_pool->chunks
				+ buf_pool->n_chunks_new;
			echunk = buf_pool->chunks + buf_pool->n_chunks;

			ulint	sum_freed = 0;

			while (chunk < echunk) {
				buf_block_t*	block = chunk->blocks;

				for (ulint j = chunk->size;
				     j--; block++) {
					mutex_free(&block->mutex);
					rw_lock_free(&block->lock);

					ut_d(rw_lock_free(
						&block->debug_latch));
				}

				buf_pool->allocator.deallocate_large(
					chunk->mem, &chunk->mem_pfx);

				sum_freed += chunk->size;

				++chunk;
			}

			/* discard withdraw list */
			UT_LIST_INIT(buf_pool->withdraw,
				     &buf_page_t::list);
			buf_pool->withdraw_target = 0;

			ib::info() << "buffer pool " << i << " : "
				<< buf_pool->n_chunks - buf_pool->n_chunks_new
				<< " chunks (" << sum_freed
				<< " blocks) were freed.";

			buf_pool->n_chunks = buf_pool->n_chunks_new;
		}

		{
			/* reallocate buf_pool->chunks */
			const ulint	new_chunks_size
				= buf_pool->n_chunks_new * sizeof(*chunk);

			buf_chunk_t*	new_chunks
				= reinterpret_cast<buf_chunk_t*>(
					ut_zalloc_nokey_nofatal(new_chunks_size));

			DBUG_EXECUTE_IF("buf_pool_resize_chunk_null",
				buf_pool_resize_chunk_make_null(&new_chunks););

			if (new_chunks == NULL) {
				ib::error() << "buffer pool " << i
					<< " : failed to allocate"
					" the chunk array.";
				buf_pool->n_chunks_new
					= buf_pool->n_chunks;
				warning = true;
				buf_pool->chunks_old = NULL;
				for (ulint j = 0; j < buf_pool->n_chunks_new; j++) {
					buf_pool_register_chunk(&(buf_pool->chunks[j]));
				}
				goto calc_buf_pool_size;
			}

			ulint	n_chunks_copy = ut_min(buf_pool->n_chunks_new,
						       buf_pool->n_chunks);

			memcpy(new_chunks, buf_pool->chunks,
			       n_chunks_copy * sizeof(*chunk));

			for (ulint j = 0; j < n_chunks_copy; j++) {
				buf_pool_register_chunk(&new_chunks[j]);
			}

			buf_pool->chunks_old = buf_pool->chunks;
			buf_pool->chunks = new_chunks;
		}


		if (buf_pool->n_chunks_new > buf_pool->n_chunks) {
			/* add chunks */
			chunk = buf_pool->chunks + buf_pool->n_chunks;
			echunk = buf_pool->chunks
				+ buf_pool->n_chunks_new;

			ulint	sum_added = 0;
			ulint	n_chunks = buf_pool->n_chunks;

			while (chunk < echunk) {
				ulong	unit = srv_buf_pool_chunk_unit;

				if (!buf_chunk_init(buf_pool, chunk, unit)) {

					ib::error() << "buffer pool " << i
						<< " : failed to allocate"
						" new memory.";

					warning = true;

					buf_pool->n_chunks_new
						= n_chunks;

					break;
				}

				sum_added += chunk->size;

				++n_chunks;
				++chunk;
			}

			ib::info() << "buffer pool " << i << " : "
				<< buf_pool->n_chunks_new - buf_pool->n_chunks
				<< " chunks (" << sum_added
				<< " blocks) were added.";

			buf_pool->n_chunks = n_chunks;
		}
calc_buf_pool_size:

		/* recalc buf_pool->curr_size */
		ulint	new_size = 0;

		chunk = buf_pool->chunks;
		do {
			new_size += chunk->size;
		} while (++chunk < buf_pool->chunks
				   + buf_pool->n_chunks);

		buf_pool->curr_size = new_size;
		buf_pool->n_chunks_new = buf_pool->n_chunks;

		if (buf_pool->chunks_old) {
			ut_free(buf_pool->chunks_old);
			buf_pool->chunks_old = NULL;
		}
	}

	buf_pool_chunk_map_t*	chunk_map_old = buf_chunk_map_ref;
	buf_chunk_map_ref = buf_chunk_map_reg;

	/* set instance sizes */
	{
		ulint	curr_size = 0;

		for (ulint i = 0; i < srv_buf_pool_instances; i++) {
			buf_pool = buf_pool_from_array(i);

			ut_ad(UT_LIST_GET_LEN(buf_pool->withdraw) == 0);

			buf_pool->read_ahead_area =
				ut_min(BUF_READ_AHEAD_PAGES,
				       ut_2_power_up(buf_pool->curr_size /
						      BUF_READ_AHEAD_PORTION));
			buf_pool->curr_pool_size
				= buf_pool->curr_size * UNIV_PAGE_SIZE;
			curr_size += buf_pool->curr_pool_size;
			buf_pool->old_size = buf_pool->curr_size;
		}
		srv_buf_pool_curr_size = curr_size;
		innodb_set_buf_pool_size(buf_pool_size_align(curr_size));
	}

	const bool	new_size_too_diff
		= srv_buf_pool_base_size > srv_buf_pool_size * 2
			|| srv_buf_pool_base_size * 2 < srv_buf_pool_size;

	/* Normalize page_hash and zip_hash,
	if the new size is too different */
	if (!warning && new_size_too_diff) {

		buf_resize_status("Resizing hash tables.");

		for (ulint i = 0; i < srv_buf_pool_instances; ++i) {
			buf_pool_t*	buf_pool = buf_pool_from_array(i);

			buf_pool_resize_hash(buf_pool);

			ib::info() << "buffer pool " << i
				<< " : hash tables were resized.";
		}
	}

	/* Release all buf_pool_mutex/page_hash */
	for (ulint i = 0; i < srv_buf_pool_instances; ++i) {
		buf_pool_t*	buf_pool = buf_pool_from_array(i);

		hash_unlock_x_all(buf_pool->page_hash);
		buf_pool_mutex_exit(buf_pool);

		if (buf_pool->page_hash_old != NULL) {
			hash_table_free(buf_pool->page_hash_old);
			buf_pool->page_hash_old = NULL;
		}
	}

	UT_DELETE(chunk_map_old);

	buf_pool_resizing = false;

	/* Normalize other components, if the new size is too different */
	if (!warning && new_size_too_diff) {
		srv_buf_pool_base_size = srv_buf_pool_size;

		buf_resize_status("Resizing also other hash tables.");

		/* normalize lock_sys */
		srv_lock_table_size = 5 * (srv_buf_pool_size / UNIV_PAGE_SIZE);
		lock_sys_resize(srv_lock_table_size);

		/* normalize btr_search_sys */
		btr_search_sys_resize(
			buf_pool_get_curr_size() / sizeof(void*) / 64);

		/* normalize dict_sys */
		dict_resize();

		ib::info() << "Resized hash tables at lock_sys,"
#ifdef BTR_CUR_HASH_ADAPT
			" adaptive hash index,"
#endif /* BTR_CUR_HASH_ADAPT */
			" dictionary.";
	}

	/* normalize ibuf->max_size */
	ibuf_max_size_update(srv_change_buffer_max_size);

	if (srv_buf_pool_old_size != srv_buf_pool_size) {

		ib::info() << "Completed to resize buffer pool from "
			<< srv_buf_pool_old_size
			<< " to " << srv_buf_pool_size << ".";
		srv_buf_pool_old_size = srv_buf_pool_size;
	}

#ifdef BTR_CUR_HASH_ADAPT
	/* enable AHI if needed */
	if (btr_search_disabled) {
		btr_search_enable();
		ib::info() << "Re-enabled adaptive hash index.";
	}
#endif /* BTR_CUR_HASH_ADAPT */

	char	now[32];

	ut_sprintf_timestamp(now);
	if (!warning) {
		buf_resize_status("Completed resizing buffer pool at %s.",
			now);
	} else {
		buf_resize_status("Resizing buffer pool failed,"
			" finished resizing at %s.", now);
	}

#if defined UNIV_DEBUG || defined UNIV_BUF_DEBUG
	ut_a(buf_validate());
#endif /* UNIV_DEBUG || UNIV_BUF_DEBUG */

	return;
}

/** This is the thread for resizing buffer pool. It waits for an event and
when waked up either performs a resizing and sleeps again.
@return	this function does not return, calls os_thread_exit()
*/
extern "C"
os_thread_ret_t
DECLARE_THREAD(buf_resize_thread)(void*)
{
	my_thread_init();

	while (srv_shutdown_state == SRV_SHUTDOWN_NONE) {
		os_event_wait(srv_buf_resize_event);
		os_event_reset(srv_buf_resize_event);

		if (srv_shutdown_state != SRV_SHUTDOWN_NONE) {
			break;
		}

		buf_pool_mutex_enter_all();
		if (srv_buf_pool_old_size == srv_buf_pool_size) {
			buf_pool_mutex_exit_all();
			std::ostringstream sout;
			sout << "Size did not change (old size = new size = "
				<< srv_buf_pool_size << ". Nothing to do.";
			buf_resize_status(sout.str().c_str());

			/* nothing to do */
			continue;
		}
		buf_pool_mutex_exit_all();

		buf_pool_resize();
	}

	srv_buf_resize_thread_active = false;

	my_thread_end();
	os_thread_exit();

	OS_THREAD_DUMMY_RETURN;
}

#ifdef BTR_CUR_HASH_ADAPT
/** Clear the adaptive hash index on all pages in the buffer pool. */
void
buf_pool_clear_hash_index()
{
	ulint	p;

	ut_ad(btr_search_own_all(RW_LOCK_X));
	ut_ad(!buf_pool_resizing);
	ut_ad(!btr_search_enabled);

	for (p = 0; p < srv_buf_pool_instances; p++) {
		buf_pool_t*	buf_pool = buf_pool_from_array(p);
		buf_chunk_t*	chunks	= buf_pool->chunks;
		buf_chunk_t*	chunk	= chunks + buf_pool->n_chunks;

		while (--chunk >= chunks) {
			buf_block_t*	block	= chunk->blocks;
			ulint		i	= chunk->size;

			for (; i--; block++) {
				dict_index_t*	index	= block->index;
				assert_block_ahi_valid(block);

				/* We can set block->index = NULL
				and block->n_pointers = 0
				when btr_search_own_all(RW_LOCK_X);
				see the comments in buf0buf.h */

				if (!index) {
# if defined UNIV_AHI_DEBUG || defined UNIV_DEBUG
					ut_a(!block->n_pointers);
# endif /* UNIV_AHI_DEBUG || UNIV_DEBUG */
					continue;
				}

				ut_d(buf_page_state state
				     = buf_block_get_state(block));
				/* Another thread may have set the
				state to BUF_BLOCK_REMOVE_HASH in
				buf_LRU_block_remove_hashed().

				The state change in buf_page_realloc()
				is not observable here, because in
				that case we would have !block->index.

				In the end, the entire adaptive hash
				index will be removed. */
				ut_ad(state == BUF_BLOCK_FILE_PAGE
				      || state == BUF_BLOCK_REMOVE_HASH);
# if defined UNIV_AHI_DEBUG || defined UNIV_DEBUG
				block->n_pointers = 0;
# endif /* UNIV_AHI_DEBUG || UNIV_DEBUG */
				block->index = NULL;
			}
		}
	}
}
#endif /* BTR_CUR_HASH_ADAPT */

/********************************************************************//**
Relocate a buffer control block.  Relocates the block on the LRU list
and in buf_pool->page_hash.  Does not relocate bpage->list.
The caller must take care of relocating bpage->list. */
static
void
buf_relocate(
/*=========*/
	buf_page_t*	bpage,	/*!< in/out: control block being relocated;
				buf_page_get_state(bpage) must be
				BUF_BLOCK_ZIP_DIRTY or BUF_BLOCK_ZIP_PAGE */
	buf_page_t*	dpage)	/*!< in/out: destination control block */
{
	buf_page_t*	b;
	buf_pool_t*	buf_pool = buf_pool_from_bpage(bpage);

	ut_ad(buf_pool_mutex_own(buf_pool));
	ut_ad(buf_page_hash_lock_held_x(buf_pool, bpage));
	ut_ad(mutex_own(buf_page_get_mutex(bpage)));
	ut_a(buf_page_get_io_fix(bpage) == BUF_IO_NONE);
	ut_a(bpage->buf_fix_count == 0);
	ut_ad(bpage->in_LRU_list);
	ut_ad(!bpage->in_zip_hash);
	ut_ad(bpage->in_page_hash);
	ut_ad(bpage == buf_page_hash_get_low(buf_pool, bpage->id));

	ut_ad(!buf_pool_watch_is_sentinel(buf_pool, bpage));
#ifdef UNIV_DEBUG
	switch (buf_page_get_state(bpage)) {
	case BUF_BLOCK_POOL_WATCH:
	case BUF_BLOCK_NOT_USED:
	case BUF_BLOCK_READY_FOR_USE:
	case BUF_BLOCK_FILE_PAGE:
	case BUF_BLOCK_MEMORY:
	case BUF_BLOCK_REMOVE_HASH:
		ut_error;
	case BUF_BLOCK_ZIP_DIRTY:
	case BUF_BLOCK_ZIP_PAGE:
		break;
	}
#endif /* UNIV_DEBUG */

	new (dpage) buf_page_t(*bpage);

	/* Important that we adjust the hazard pointer before
	removing bpage from LRU list. */
	buf_LRU_adjust_hp(buf_pool, bpage);

	ut_d(bpage->in_LRU_list = FALSE);
	ut_d(bpage->in_page_hash = FALSE);

	/* relocate buf_pool->LRU */
	b = UT_LIST_GET_PREV(LRU, bpage);
	UT_LIST_REMOVE(buf_pool->LRU, bpage);

	if (b != NULL) {
		UT_LIST_INSERT_AFTER(buf_pool->LRU, b, dpage);
	} else {
		UT_LIST_ADD_FIRST(buf_pool->LRU, dpage);
	}

	if (UNIV_UNLIKELY(buf_pool->LRU_old == bpage)) {
		buf_pool->LRU_old = dpage;
#ifdef UNIV_LRU_DEBUG
		/* buf_pool->LRU_old must be the first item in the LRU list
		whose "old" flag is set. */
		ut_a(buf_pool->LRU_old->old);
		ut_a(!UT_LIST_GET_PREV(LRU, buf_pool->LRU_old)
		     || !UT_LIST_GET_PREV(LRU, buf_pool->LRU_old)->old);
		ut_a(!UT_LIST_GET_NEXT(LRU, buf_pool->LRU_old)
		     || UT_LIST_GET_NEXT(LRU, buf_pool->LRU_old)->old);
	} else {
		/* Check that the "old" flag is consistent in
		the block and its neighbours. */
		buf_page_set_old(dpage, buf_page_is_old(dpage));
#endif /* UNIV_LRU_DEBUG */
	}

        ut_d(CheckInLRUList::validate(buf_pool));

	/* relocate buf_pool->page_hash */
	ulint	fold = bpage->id.fold();
	ut_ad(fold == dpage->id.fold());
	HASH_DELETE(buf_page_t, hash, buf_pool->page_hash, fold, bpage);
	HASH_INSERT(buf_page_t, hash, buf_pool->page_hash, fold, dpage);
}

/** Hazard Pointer implementation. */

/** Set current value
@param bpage	buffer block to be set as hp */
void
HazardPointer::set(buf_page_t* bpage)
{
	ut_ad(mutex_own(m_mutex));
	ut_ad(!bpage || buf_pool_from_bpage(bpage) == m_buf_pool);
	ut_ad(!bpage || buf_page_in_file(bpage));

	m_hp = bpage;
}

/** Checks if a bpage is the hp
@param bpage    buffer block to be compared
@return true if it is hp */

bool
HazardPointer::is_hp(const buf_page_t* bpage)
{
	ut_ad(mutex_own(m_mutex));
	ut_ad(!m_hp || buf_pool_from_bpage(m_hp) == m_buf_pool);
	ut_ad(!bpage || buf_pool_from_bpage(bpage) == m_buf_pool);

	return(bpage == m_hp);
}

/** Adjust the value of hp. This happens when some other thread working
on the same list attempts to remove the hp from the list.
@param bpage	buffer block to be compared */

void
FlushHp::adjust(const buf_page_t* bpage)
{
	ut_ad(bpage != NULL);

	/** We only support reverse traversal for now. */
	if (is_hp(bpage)) {
		m_hp = UT_LIST_GET_PREV(list, m_hp);
	}

	ut_ad(!m_hp || m_hp->in_flush_list);
}

/** Adjust the value of hp. This happens when some other thread working
on the same list attempts to remove the hp from the list.
@param bpage	buffer block to be compared */

void
LRUHp::adjust(const buf_page_t* bpage)
{
	ut_ad(bpage);

	/** We only support reverse traversal for now. */
	if (is_hp(bpage)) {
		m_hp = UT_LIST_GET_PREV(LRU, m_hp);
	}

	ut_ad(!m_hp || m_hp->in_LRU_list);
}

/** Selects from where to start a scan. If we have scanned too deep into
the LRU list it resets the value to the tail of the LRU list.
@return buf_page_t from where to start scan. */

buf_page_t*
LRUItr::start()
{
	ut_ad(mutex_own(m_mutex));

	if (!m_hp || m_hp->old) {
		m_hp = UT_LIST_GET_LAST(m_buf_pool->LRU);
	}

	return(m_hp);
}

/** Determine if a block is a sentinel for a buffer pool watch.
@param[in]	buf_pool	buffer pool instance
@param[in]	bpage		block
@return TRUE if a sentinel for a buffer pool watch, FALSE if not */
ibool
buf_pool_watch_is_sentinel(
	const buf_pool_t*	buf_pool,
	const buf_page_t*	bpage)
{
	/* We must also own the appropriate hash lock. */
	ut_ad(buf_page_hash_lock_held_s_or_x(buf_pool, bpage));
	ut_ad(buf_page_in_file(bpage));

	if (bpage < &buf_pool->watch[0]
	    || bpage >= &buf_pool->watch[BUF_POOL_WATCH_SIZE]) {

		ut_ad(buf_page_get_state(bpage) != BUF_BLOCK_ZIP_PAGE
		      || bpage->zip.data != NULL);

		return(FALSE);
	}

	ut_ad(buf_page_get_state(bpage) == BUF_BLOCK_ZIP_PAGE);
	ut_ad(!bpage->in_zip_hash);
	ut_ad(bpage->in_page_hash);
	ut_ad(bpage->zip.data == NULL);
	return(TRUE);
}

/** Add watch for the given page to be read in. Caller must have
appropriate hash_lock for the bpage. This function may release the
hash_lock and reacquire it.
@param[in]	page_id		page id
@param[in,out]	hash_lock	hash_lock currently latched
@return NULL if watch set, block if the page is in the buffer pool */
static
buf_page_t*
buf_pool_watch_set(
	const page_id_t		page_id,
	rw_lock_t**		hash_lock)
{
	buf_page_t*	bpage;
	ulint		i;
	buf_pool_t*	buf_pool = buf_pool_get(page_id);

	ut_ad(*hash_lock == buf_page_hash_lock_get(buf_pool, page_id));

	ut_ad(rw_lock_own(*hash_lock, RW_LOCK_X));

	bpage = buf_page_hash_get_low(buf_pool, page_id);

	if (bpage != NULL) {
page_found:
		if (!buf_pool_watch_is_sentinel(buf_pool, bpage)) {
			/* The page was loaded meanwhile. */
			return(bpage);
		}

		/* Add to an existing watch. */
		buf_block_fix(bpage);
		return(NULL);
	}

	/* From this point this function becomes fairly heavy in terms
	of latching. We acquire the buf_pool mutex as well as all the
	hash_locks. buf_pool mutex is needed because any changes to
	the page_hash must be covered by it and hash_locks are needed
	because we don't want to read any stale information in
	buf_pool->watch[]. However, it is not in the critical code path
	as this function will be called only by the purge thread. */

	/* To obey latching order first release the hash_lock. */
	rw_lock_x_unlock(*hash_lock);

	buf_pool_mutex_enter(buf_pool);
	hash_lock_x_all(buf_pool->page_hash);

	/* If not own buf_pool_mutex, page_hash can be changed. */
	*hash_lock = buf_page_hash_lock_get(buf_pool, page_id);

	/* We have to recheck that the page
	was not loaded or a watch set by some other
	purge thread. This is because of the small
	time window between when we release the
	hash_lock to acquire buf_pool mutex above. */

	bpage = buf_page_hash_get_low(buf_pool, page_id);
	if (UNIV_LIKELY_NULL(bpage)) {
		buf_pool_mutex_exit(buf_pool);
		hash_unlock_x_all_but(buf_pool->page_hash, *hash_lock);
		goto page_found;
	}

	/* The maximum number of purge threads should never exceed
	BUF_POOL_WATCH_SIZE. So there is no way for purge thread
	instance to hold a watch when setting another watch. */
	for (i = 0; i < BUF_POOL_WATCH_SIZE; i++) {
		bpage = &buf_pool->watch[i];

		ut_ad(bpage->access_time == 0);
		ut_ad(bpage->newest_modification == 0);
		ut_ad(bpage->oldest_modification == 0);
		ut_ad(bpage->zip.data == NULL);
		ut_ad(!bpage->in_zip_hash);

		switch (bpage->state) {
		case BUF_BLOCK_POOL_WATCH:
			ut_ad(!bpage->in_page_hash);
			ut_ad(bpage->buf_fix_count == 0);

			/* bpage is pointing to buf_pool->watch[],
			which is protected by buf_pool->mutex.
			Normally, buf_page_t objects are protected by
			buf_block_t::mutex or buf_pool->zip_mutex or both. */

			bpage->state = BUF_BLOCK_ZIP_PAGE;
			bpage->id = page_id;
			bpage->buf_fix_count = 1;

			ut_d(bpage->in_page_hash = TRUE);
			HASH_INSERT(buf_page_t, hash, buf_pool->page_hash,
				    page_id.fold(), bpage);

			buf_pool_mutex_exit(buf_pool);
			/* Once the sentinel is in the page_hash we can
			safely release all locks except just the
			relevant hash_lock */
			hash_unlock_x_all_but(buf_pool->page_hash,
						*hash_lock);

			return(NULL);
		case BUF_BLOCK_ZIP_PAGE:
			ut_ad(bpage->in_page_hash);
			ut_ad(bpage->buf_fix_count > 0);
			break;
		default:
			ut_error;
		}
	}

	/* Allocation failed.  Either the maximum number of purge
	threads should never exceed BUF_POOL_WATCH_SIZE, or this code
	should be modified to return a special non-NULL value and the
	caller should purge the record directly. */
	ut_error;

	/* Fix compiler warning */
	return(NULL);
}

/** Remove the sentinel block for the watch before replacing it with a
real block. buf_page_watch_clear() or buf_page_watch_occurred() will notice
that the block has been replaced with the real block.
@param[in,out]	buf_pool	buffer pool instance
@param[in,out]	watch		sentinel for watch
@return reference count, to be added to the replacement block */
static
void
buf_pool_watch_remove(
	buf_pool_t*	buf_pool,
	buf_page_t*	watch)
{
#ifdef UNIV_DEBUG
	/* We must also own the appropriate hash_bucket mutex. */
	rw_lock_t* hash_lock = buf_page_hash_lock_get(buf_pool, watch->id);
	ut_ad(rw_lock_own(hash_lock, RW_LOCK_X));
#endif /* UNIV_DEBUG */

	ut_ad(buf_pool_mutex_own(buf_pool));

	HASH_DELETE(buf_page_t, hash, buf_pool->page_hash, watch->id.fold(),
		    watch);
	ut_d(watch->in_page_hash = FALSE);
	watch->buf_fix_count = 0;
	watch->state = BUF_BLOCK_POOL_WATCH;
}

/** Stop watching if the page has been read in.
buf_pool_watch_set(same_page_id) must have returned NULL before.
@param[in]	page_id	page id */
void buf_pool_watch_unset(const page_id_t page_id)
{
	buf_page_t*	bpage;
	buf_pool_t*	buf_pool = buf_pool_get(page_id);

	/* We only need to have buf_pool mutex in case where we end
	up calling buf_pool_watch_remove but to obey latching order
	we acquire it here before acquiring hash_lock. This should
	not cause too much grief as this function is only ever
	called from the purge thread. */
	buf_pool_mutex_enter(buf_pool);

	rw_lock_t*	hash_lock = buf_page_hash_lock_get(buf_pool, page_id);
	rw_lock_x_lock(hash_lock);

	/* The page must exist because buf_pool_watch_set()
	increments buf_fix_count. */
	bpage = buf_page_hash_get_low(buf_pool, page_id);

	if (buf_block_unfix(bpage) == 0
	    && buf_pool_watch_is_sentinel(buf_pool, bpage)) {
		buf_pool_watch_remove(buf_pool, bpage);
	}

	buf_pool_mutex_exit(buf_pool);
	rw_lock_x_unlock(hash_lock);
}

/** Check if the page has been read in.
This may only be called after buf_pool_watch_set(same_page_id)
has returned NULL and before invoking buf_pool_watch_unset(same_page_id).
@param[in]	page_id	page id
@return false if the given page was not read in, true if it was */
bool buf_pool_watch_occurred(const page_id_t page_id)
{
	bool		ret;
	buf_page_t*	bpage;
	buf_pool_t*	buf_pool = buf_pool_get(page_id);
	rw_lock_t*	hash_lock = buf_page_hash_lock_get(buf_pool, page_id);

	rw_lock_s_lock(hash_lock);

	/* If not own buf_pool_mutex, page_hash can be changed. */
	hash_lock = buf_page_hash_lock_s_confirm(hash_lock, buf_pool, page_id);

	/* The page must exist because buf_pool_watch_set()
	increments buf_fix_count. */
	bpage = buf_page_hash_get_low(buf_pool, page_id);

	ret = !buf_pool_watch_is_sentinel(buf_pool, bpage);
	rw_lock_s_unlock(hash_lock);

	return(ret);
}

/********************************************************************//**
Moves a page to the start of the buffer pool LRU list. This high-level
function can be used to prevent an important page from slipping out of
the buffer pool. */
void
buf_page_make_young(
/*================*/
	buf_page_t*	bpage)	/*!< in: buffer block of a file page */
{
	buf_pool_t*	buf_pool = buf_pool_from_bpage(bpage);

	buf_pool_mutex_enter(buf_pool);

	ut_a(buf_page_in_file(bpage));

	buf_LRU_make_block_young(bpage);

	buf_pool_mutex_exit(buf_pool);
}

/********************************************************************//**
Moves a page to the start of the buffer pool LRU list if it is too old.
This high-level function can be used to prevent an important page from
slipping out of the buffer pool. */
static
void
buf_page_make_young_if_needed(
/*==========================*/
	buf_page_t*	bpage)		/*!< in/out: buffer block of a
					file page */
{
#ifdef UNIV_DEBUG
	buf_pool_t*	buf_pool = buf_pool_from_bpage(bpage);
	ut_ad(!buf_pool_mutex_own(buf_pool));
#endif /* UNIV_DEBUG */
	ut_a(buf_page_in_file(bpage));

	if (buf_page_peek_if_too_old(bpage)) {
		buf_page_make_young(bpage);
	}
}

#ifdef UNIV_DEBUG

/** Sets file_page_was_freed TRUE if the page is found in the buffer pool.
This function should be called when we free a file page and want the
debug version to check that it is not accessed any more unless
reallocated.
@param[in]	page_id	page id
@return control block if found in page hash table, otherwise NULL */
buf_page_t* buf_page_set_file_page_was_freed(const page_id_t page_id)
{
	buf_page_t*	bpage;
	buf_pool_t*	buf_pool = buf_pool_get(page_id);
	rw_lock_t*	hash_lock;

	bpage = buf_page_hash_get_s_locked(buf_pool, page_id, &hash_lock);

	if (bpage) {
		BPageMutex*	block_mutex = buf_page_get_mutex(bpage);
		ut_ad(!buf_pool_watch_is_sentinel(buf_pool, bpage));
		mutex_enter(block_mutex);
		rw_lock_s_unlock(hash_lock);
		/* bpage->file_page_was_freed can already hold
		when this code is invoked from dict_drop_index_tree() */
		bpage->file_page_was_freed = TRUE;
		mutex_exit(block_mutex);
	}

	return(bpage);
}

/** Sets file_page_was_freed FALSE if the page is found in the buffer pool.
This function should be called when we free a file page and want the
debug version to check that it is not accessed any more unless
reallocated.
@param[in]	page_id	page id
@return control block if found in page hash table, otherwise NULL */
buf_page_t* buf_page_reset_file_page_was_freed(const page_id_t page_id)
{
	buf_page_t*	bpage;
	buf_pool_t*	buf_pool = buf_pool_get(page_id);
	rw_lock_t*	hash_lock;

	bpage = buf_page_hash_get_s_locked(buf_pool, page_id, &hash_lock);
	if (bpage) {
		BPageMutex*	block_mutex = buf_page_get_mutex(bpage);
		ut_ad(!buf_pool_watch_is_sentinel(buf_pool, bpage));
		mutex_enter(block_mutex);
		rw_lock_s_unlock(hash_lock);
		bpage->file_page_was_freed = FALSE;
		mutex_exit(block_mutex);
	}

	return(bpage);
}
#endif /* UNIV_DEBUG */

/** Attempts to discard the uncompressed frame of a compressed page.
The caller should not be holding any mutexes when this function is called.
@param[in]	page_id	page id */
static void buf_block_try_discard_uncompressed(const page_id_t page_id)
{
	buf_page_t*	bpage;
	buf_pool_t*	buf_pool = buf_pool_get(page_id);

	/* Since we need to acquire buf_pool mutex to discard
	the uncompressed frame and because page_hash mutex resides
	below buf_pool mutex in sync ordering therefore we must
	first release the page_hash mutex. This means that the
	block in question can move out of page_hash. Therefore
	we need to check again if the block is still in page_hash. */
	buf_pool_mutex_enter(buf_pool);

	bpage = buf_page_hash_get(buf_pool, page_id);

	if (bpage) {
		buf_LRU_free_page(bpage, false);
	}

	buf_pool_mutex_exit(buf_pool);
}

/** Get read access to a compressed page (usually of type
FIL_PAGE_TYPE_ZBLOB or FIL_PAGE_TYPE_ZBLOB2).
The page must be released with buf_page_release_zip().
NOTE: the page is not protected by any latch.  Mutual exclusion has to
be implemented at a higher level.  In other words, all possible
accesses to a given page through this function must be protected by
the same set of mutexes or latches.
@param[in]	page_id		page id
@param[in]	page_size	page size
@return pointer to the block */
buf_page_t*
buf_page_get_zip(
	const page_id_t		page_id,
	const page_size_t&	page_size)
{
	buf_page_t*	bpage;
	BPageMutex*	block_mutex;
	rw_lock_t*	hash_lock;
	ibool		discard_attempted = FALSE;
	ibool		must_read;
	buf_pool_t*	buf_pool = buf_pool_get(page_id);

	buf_pool->stat.n_page_gets++;

	for (;;) {
lookup:

		/* The following call will also grab the page_hash
		mutex if the page is found. */
		bpage = buf_page_hash_get_s_locked(buf_pool, page_id,
						   &hash_lock);
		if (bpage) {
			ut_ad(!buf_pool_watch_is_sentinel(buf_pool, bpage));
			break;
		}

		/* Page not in buf_pool: needs to be read from file */

		ut_ad(!hash_lock);
		dberr_t err = buf_read_page(page_id, page_size);

		if (err != DB_SUCCESS) {
			ib::error() << "Reading compressed page " << page_id
				<< " failed with error: " << ut_strerr(err);

			goto err_exit;
		}

#if defined UNIV_DEBUG || defined UNIV_BUF_DEBUG
		ut_a(++buf_dbg_counter % 5771 || buf_validate());
#endif /* UNIV_DEBUG || UNIV_BUF_DEBUG */
	}

	ut_ad(buf_page_hash_lock_held_s(buf_pool, bpage));

	if (!bpage->zip.data) {
		/* There is no compressed page. */
err_exit:
		rw_lock_s_unlock(hash_lock);
		return(NULL);
	}

	ut_ad(!buf_pool_watch_is_sentinel(buf_pool, bpage));

	switch (buf_page_get_state(bpage)) {
	case BUF_BLOCK_POOL_WATCH:
	case BUF_BLOCK_NOT_USED:
	case BUF_BLOCK_READY_FOR_USE:
	case BUF_BLOCK_MEMORY:
	case BUF_BLOCK_REMOVE_HASH:
		ut_error;

	case BUF_BLOCK_ZIP_PAGE:
	case BUF_BLOCK_ZIP_DIRTY:
		buf_block_fix(bpage);
		block_mutex = &buf_pool->zip_mutex;
		mutex_enter(block_mutex);
		goto got_block;
	case BUF_BLOCK_FILE_PAGE:
		/* Discard the uncompressed page frame if possible. */
		if (!discard_attempted) {
			rw_lock_s_unlock(hash_lock);
			buf_block_try_discard_uncompressed(page_id);
			discard_attempted = TRUE;
			goto lookup;
		}

		buf_block_buf_fix_inc((buf_block_t*) bpage,
				      __FILE__, __LINE__);

		block_mutex = &((buf_block_t*) bpage)->mutex;

		mutex_enter(block_mutex);

		goto got_block;
	}

	ut_error;
	goto err_exit;

got_block:
	must_read = buf_page_get_io_fix(bpage) == BUF_IO_READ;

	rw_lock_s_unlock(hash_lock);

	ut_ad(!bpage->file_page_was_freed);

	buf_page_set_accessed(bpage);

	mutex_exit(block_mutex);

	buf_page_make_young_if_needed(bpage);

#if defined UNIV_DEBUG || defined UNIV_BUF_DEBUG
	ut_a(++buf_dbg_counter % 5771 || buf_validate());
	ut_a(bpage->buf_fix_count > 0);
	ut_a(buf_page_in_file(bpage));
#endif /* UNIV_DEBUG || UNIV_BUF_DEBUG */

	if (must_read) {
		/* Let us wait until the read operation
		completes */

		for (;;) {
			enum buf_io_fix	io_fix;

			mutex_enter(block_mutex);
			io_fix = buf_page_get_io_fix(bpage);
			mutex_exit(block_mutex);

			if (io_fix == BUF_IO_READ) {

				os_thread_sleep(WAIT_FOR_READ);
			} else {
				break;
			}
		}
	}

#ifdef UNIV_IBUF_COUNT_DEBUG
	ut_a(ibuf_count_get(page_id) == 0);
#endif /* UNIV_IBUF_COUNT_DEBUG */

	return(bpage);
}

/********************************************************************//**
Initialize some fields of a control block. */
UNIV_INLINE
void
buf_block_init_low(
/*===============*/
	buf_block_t*	block)	/*!< in: block to init */
{
	block->skip_flush_check = false;
#ifdef BTR_CUR_HASH_ADAPT
	/* No adaptive hash index entries may point to a previously
	unused (and now freshly allocated) block. */
	assert_block_ahi_empty_on_init(block);
	block->index		= NULL;

	block->n_hash_helps	= 0;
	block->n_fields		= 1;
	block->n_bytes		= 0;
	block->left_side	= TRUE;
#endif /* BTR_CUR_HASH_ADAPT */
}

/********************************************************************//**
Decompress a block.
@return TRUE if successful */
ibool
buf_zip_decompress(
/*===============*/
	buf_block_t*	block,	/*!< in/out: block */
	ibool		check)	/*!< in: TRUE=verify the page checksum */
{
	const byte*	frame = block->page.zip.data;
	ulint		size = page_zip_get_size(&block->page.zip);
	/* The tablespace will not be found if this function is called
	during IMPORT. */
	fil_space_t* space = fil_space_acquire_for_io(block->page.id.space());
	const unsigned key_version = mach_read_from_4(
		frame + FIL_PAGE_FILE_FLUSH_LSN_OR_KEY_VERSION);
	fil_space_crypt_t* crypt_data = space ? space->crypt_data : NULL;
	const bool encrypted = crypt_data
		&& crypt_data->type != CRYPT_SCHEME_UNENCRYPTED
		&& (!crypt_data->is_default_encryption()
		    || srv_encrypt_tables);

	ut_ad(block->page.size.is_compressed());
	ut_a(block->page.id.space() != 0);

	if (UNIV_UNLIKELY(check && !page_zip_verify_checksum(frame, size))) {

		ib::error() << "Compressed page checksum mismatch for "
			<< (space ? space->chain.start->name : "")
			<< block->page.id << ": stored: "
			<< mach_read_from_4(frame + FIL_PAGE_SPACE_OR_CHKSUM)
			<< ", crc32: "
			<< page_zip_calc_checksum(
				frame, size, SRV_CHECKSUM_ALGORITHM_CRC32)
			<< "/"
			<< page_zip_calc_checksum(
				frame, size, SRV_CHECKSUM_ALGORITHM_CRC32,
				true)
			<< " innodb: "
			<< page_zip_calc_checksum(
				frame, size, SRV_CHECKSUM_ALGORITHM_INNODB)
			<< ", none: "
			<< page_zip_calc_checksum(
				frame, size, SRV_CHECKSUM_ALGORITHM_NONE);

		goto err_exit;
	}

	switch (fil_page_get_type(frame)) {
	case FIL_PAGE_INDEX:
	case FIL_PAGE_RTREE:
		if (page_zip_decompress(&block->page.zip,
					block->frame, TRUE)) {
			if (space) {
				fil_space_release_for_io(space);
			}
			return(TRUE);
		}

		ib::error() << "Unable to decompress "
			<< (space ? space->chain.start->name : "")
			<< block->page.id;
		goto err_exit;
	case FIL_PAGE_TYPE_ALLOCATED:
	case FIL_PAGE_INODE:
	case FIL_PAGE_IBUF_BITMAP:
	case FIL_PAGE_TYPE_FSP_HDR:
	case FIL_PAGE_TYPE_XDES:
	case FIL_PAGE_TYPE_ZBLOB:
	case FIL_PAGE_TYPE_ZBLOB2:
		/* Copy to uncompressed storage. */
		memcpy(block->frame, frame, block->page.size.physical());
		if (space) {
			fil_space_release_for_io(space);
		}

		return(TRUE);
	}

	ib::error() << "Unknown compressed page type "
		<< fil_page_get_type(frame)
		<< " in " << (space ? space->chain.start->name : "")
		<< block->page.id;

err_exit:
	if (encrypted) {
		ib::info() << "Row compressed page could be encrypted"
			" with key_version " << key_version;
		block->page.encrypted = true;
		dict_set_encrypted_by_space(block->page.id.space());
	} else {
		dict_set_corrupted_by_space(block->page.id.space());
	}

	if (space) {
		fil_space_release_for_io(space);
	}

	return(FALSE);
}

#ifdef BTR_CUR_HASH_ADAPT
/** Get a buffer block from an adaptive hash index pointer.
This function does not return if the block is not identified.
@param[in]	ptr	pointer to within a page frame
@return pointer to block, never NULL */
buf_block_t*
buf_block_from_ahi(const byte* ptr)
{
	buf_pool_chunk_map_t::iterator it;

	buf_pool_chunk_map_t*	chunk_map = buf_chunk_map_ref;
	ut_ad(buf_chunk_map_ref == buf_chunk_map_reg);
	ut_ad(!buf_pool_resizing);

	buf_chunk_t*	chunk;
	it = chunk_map->upper_bound(ptr);

	ut_a(it != chunk_map->begin());

	if (it == chunk_map->end()) {
		chunk = chunk_map->rbegin()->second;
	} else {
		chunk = (--it)->second;
	}

	ulint		offs = ptr - chunk->blocks->frame;

	offs >>= UNIV_PAGE_SIZE_SHIFT;

	ut_a(offs < chunk->size);

	buf_block_t*	block = &chunk->blocks[offs];

	/* The function buf_chunk_init() invokes buf_block_init() so that
	block[n].frame == block->frame + n * UNIV_PAGE_SIZE.  Check it. */
	ut_ad(block->frame == page_align(ptr));
	/* Read the state of the block without holding a mutex.
	A state transition from BUF_BLOCK_FILE_PAGE to
	BUF_BLOCK_REMOVE_HASH is possible during this execution. */
	ut_d(const buf_page_state state = buf_block_get_state(block));
	ut_ad(state == BUF_BLOCK_FILE_PAGE || state == BUF_BLOCK_REMOVE_HASH);
	return(block);
}
#endif /* BTR_CUR_HASH_ADAPT */

/********************************************************************//**
Find out if a pointer belongs to a buf_block_t. It can be a pointer to
the buf_block_t itself or a member of it. This functions checks one of
the buffer pool instances.
@return TRUE if ptr belongs to a buf_block_t struct */
static
ibool
buf_pointer_is_block_field_instance(
/*================================*/
	buf_pool_t*	buf_pool,	/*!< in: buffer pool instance */
	const void*	ptr)		/*!< in: pointer not dereferenced */
{
	const buf_chunk_t*		chunk	= buf_pool->chunks;
	const buf_chunk_t* const	echunk	= chunk + ut_min(
		buf_pool->n_chunks, buf_pool->n_chunks_new);

	/* TODO: protect buf_pool->chunks with a mutex (the older pointer will
	currently remain while during buf_pool_resize()) */
	while (chunk < echunk) {
		if (ptr >= (void*) chunk->blocks
		    && ptr < (void*) (chunk->blocks + chunk->size)) {

			return(TRUE);
		}

		chunk++;
	}

	return(FALSE);
}

/********************************************************************//**
Find out if a pointer belongs to a buf_block_t. It can be a pointer to
the buf_block_t itself or a member of it
@return TRUE if ptr belongs to a buf_block_t struct */
ibool
buf_pointer_is_block_field(
/*=======================*/
	const void*	ptr)	/*!< in: pointer not dereferenced */
{
	ulint	i;

	for (i = 0; i < srv_buf_pool_instances; i++) {
		ibool	found;

		found = buf_pointer_is_block_field_instance(
			buf_pool_from_array(i), ptr);
		if (found) {
			return(TRUE);
		}
	}

	return(FALSE);
}

/********************************************************************//**
Find out if a buffer block was created by buf_chunk_init().
@return TRUE if "block" has been added to buf_pool->free by buf_chunk_init() */
static
ibool
buf_block_is_uncompressed(
/*======================*/
	buf_pool_t*		buf_pool,	/*!< in: buffer pool instance */
	const buf_block_t*	block)		/*!< in: pointer to block,
						not dereferenced */
{
	if ((((ulint) block) % sizeof *block) != 0) {
		/* The pointer should be aligned. */
		return(FALSE);
	}

	return(buf_pointer_is_block_field_instance(buf_pool, (void*) block));
}

#if defined UNIV_DEBUG || defined UNIV_IBUF_DEBUG
/********************************************************************//**
Return true if probe is enabled.
@return true if probe enabled. */
static
bool
buf_debug_execute_is_force_flush()
/*==============================*/
{
	DBUG_EXECUTE_IF("ib_buf_force_flush", return(true); );

	/* This is used during queisce testing, we want to ensure maximum
	buffering by the change buffer. */

	if (srv_ibuf_disable_background_merge) {
		return(true);
	}

	return(false);
}
#endif /* UNIV_DEBUG || UNIV_IBUF_DEBUG */

/** Wait for the block to be read in.
@param[in]	block	The block to check */
static
void
buf_wait_for_read(
	buf_block_t*	block)
{
	/* Note:

	We are using the block->lock to check for IO state (and a dirty read).
	We set the IO_READ state under the protection of the hash_lock
	(and block->mutex). This is safe because another thread can only
	access the block (and check for IO state) after the block has been
	added to the page hashtable. */

	if (buf_block_get_io_fix(block) == BUF_IO_READ) {

		/* Wait until the read operation completes */

		BPageMutex*	mutex = buf_page_get_mutex(&block->page);

		for (;;) {
			buf_io_fix	io_fix;

			mutex_enter(mutex);

			io_fix = buf_block_get_io_fix(block);

			mutex_exit(mutex);

			if (io_fix == BUF_IO_READ) {
				/* Wait by temporaly s-latch */
				rw_lock_s_lock(&block->lock);
				rw_lock_s_unlock(&block->lock);
			} else {
				break;
			}
		}
	}
}

/** This is the general function used to get access to a database page.
@param[in]	page_id		page id
@param[in]	rw_latch	RW_S_LATCH, RW_X_LATCH, RW_NO_LATCH
@param[in]	guess		guessed block or NULL
@param[in]	mode		BUF_GET, BUF_GET_IF_IN_POOL,
BUF_PEEK_IF_IN_POOL, BUF_GET_NO_LATCH, or BUF_GET_IF_IN_POOL_OR_WATCH
@param[in]	file		file name
@param[in]	line		line where called
@param[in]	mtr		mini-transaction
@return pointer to the block or NULL */
buf_block_t*
buf_page_get_gen(
	const page_id_t		page_id,
	const page_size_t&	page_size,
	ulint			rw_latch,
	buf_block_t*		guess,
	ulint			mode,
	const char*		file,
	unsigned		line,
	mtr_t*			mtr,
	dberr_t*		err)
{
	buf_block_t*	block;
	unsigned	access_time;
	rw_lock_t*	hash_lock;
	buf_block_t*	fix_block;
	ulint		retries = 0;
	buf_pool_t*	buf_pool = buf_pool_get(page_id);

	ut_ad((mtr == NULL) == (mode == BUF_EVICT_IF_IN_POOL));
	ut_ad(!mtr || mtr->is_active());
	ut_ad((rw_latch == RW_S_LATCH)
	      || (rw_latch == RW_X_LATCH)
	      || (rw_latch == RW_SX_LATCH)
	      || (rw_latch == RW_NO_LATCH));

	if (err) {
		*err = DB_SUCCESS;
	}

#ifdef UNIV_DEBUG
	switch (mode) {
	case BUF_EVICT_IF_IN_POOL:
	case BUF_PEEK_IF_IN_POOL:
		/* After DISCARD TABLESPACE, the tablespace would not exist,
		but in IMPORT TABLESPACE, PageConverter::operator() must
		replace any old pages, which were not evicted during DISCARD.
		Similarly, btr_search_drop_page_hash_when_freed() must
		remove any old pages. Skip the assertion on page_size. */
		break;
	default:
		ut_error;
	case BUF_GET_NO_LATCH:
		ut_ad(rw_latch == RW_NO_LATCH);
		/* fall through */
	case BUF_GET:
	case BUF_GET_IF_IN_POOL:
	case BUF_GET_IF_IN_POOL_OR_WATCH:
	case BUF_GET_POSSIBLY_FREED:
		bool			found;
		const page_size_t&	space_page_size
			= fil_space_get_page_size(page_id.space(), &found);
		ut_ad(found);
		ut_ad(page_size.equals_to(space_page_size));
	}
#endif /* UNIV_DEBUG */

	ut_ad(!mtr || !ibuf_inside(mtr)
	      || ibuf_page_low(page_id, page_size, FALSE, file, line, NULL));

	buf_pool->stat.n_page_gets++;
	hash_lock = buf_page_hash_lock_get(buf_pool, page_id);
loop:
	block = guess;

	rw_lock_s_lock(hash_lock);

	/* If not own buf_pool_mutex, page_hash can be changed. */
	hash_lock = buf_page_hash_lock_s_confirm(hash_lock, buf_pool, page_id);

	if (block != NULL) {

		/* If the guess is a compressed page descriptor that
		has been allocated by buf_page_alloc_descriptor(),
		it may have been freed by buf_relocate(). */

		if (!buf_block_is_uncompressed(buf_pool, block)
		    || page_id != block->page.id
		    || buf_block_get_state(block) != BUF_BLOCK_FILE_PAGE) {

			/* Our guess was bogus or things have changed
			since. */
			block = guess = NULL;
		} else {
			ut_ad(!block->page.in_zip_hash);
		}
	}

	if (block == NULL) {
		block = (buf_block_t*) buf_page_hash_get_low(buf_pool, page_id);
	}

	if (!block || buf_pool_watch_is_sentinel(buf_pool, &block->page)) {
		rw_lock_s_unlock(hash_lock);
		block = NULL;
	}

	if (block == NULL) {

		/* Page not in buf_pool: needs to be read from file */

		if (mode == BUF_GET_IF_IN_POOL_OR_WATCH) {
			rw_lock_x_lock(hash_lock);

			/* If not own buf_pool_mutex,
			page_hash can be changed. */
			hash_lock = buf_page_hash_lock_x_confirm(
				hash_lock, buf_pool, page_id);

			block = (buf_block_t*) buf_pool_watch_set(
				page_id, &hash_lock);

			if (block) {
				/* We can release hash_lock after we
				increment the fix count to make
				sure that no state change takes place. */
				fix_block = block;

				if (fsp_is_system_temporary(page_id.space())) {
					/* For temporary tablespace,
					the mutex is being used for
					synchronization between user
					thread and flush thread,
					instead of block->lock. See
					buf_flush_page() for the flush
					thread counterpart. */

					BPageMutex*	fix_mutex
						= buf_page_get_mutex(
							&fix_block->page);
					mutex_enter(fix_mutex);
					buf_block_fix(fix_block);
					mutex_exit(fix_mutex);
				} else {
					buf_block_fix(fix_block);
				}

				/* Now safe to release page_hash mutex */
				rw_lock_x_unlock(hash_lock);
				goto got_block;
			}

			rw_lock_x_unlock(hash_lock);
		}

		switch (mode) {
		case BUF_GET_IF_IN_POOL:
		case BUF_GET_IF_IN_POOL_OR_WATCH:
		case BUF_PEEK_IF_IN_POOL:
		case BUF_EVICT_IF_IN_POOL:
			ut_ad(!rw_lock_own_flagged(
				      hash_lock,
				      RW_LOCK_FLAG_X | RW_LOCK_FLAG_S));
			return(NULL);
		}

		/* The call path is buf_read_page() ->
		buf_read_page_low() (fil_io()) ->
		buf_page_io_complete() ->
		buf_decrypt_after_read(). Here fil_space_t* is used
		and we decrypt -> buf_page_check_corrupt() where page
		checksums are compared. Decryption, decompression as
		well as error handling takes place at a lower level.
		Here we only need to know whether the page really is
		corrupted, or if an encrypted page with a valid
		checksum cannot be decypted. */

		dberr_t local_err = buf_read_page(page_id, page_size);

		if (local_err == DB_SUCCESS) {
			buf_read_ahead_random(page_id, page_size,
					      ibuf_inside(mtr));

			retries = 0;
		} else if (mode == BUF_GET_POSSIBLY_FREED) {
			if (err) {
				*err = local_err;
			}
			return NULL;
		} else if (retries < BUF_PAGE_READ_MAX_RETRIES) {
			++retries;

			DBUG_EXECUTE_IF(
				"innodb_page_corruption_retries",
				retries = BUF_PAGE_READ_MAX_RETRIES;
			);
		} else {
			if (err) {
				*err = local_err;
			}

			/* Pages whose encryption key is unavailable or used
			key, encryption algorithm or encryption method is
			incorrect are marked as encrypted in
			buf_page_check_corrupt(). Unencrypted page could be
			corrupted in a way where the key_id field is
			nonzero. There is no checksum on field
			FIL_PAGE_FILE_FLUSH_LSN_OR_KEY_VERSION. */
			if (local_err == DB_DECRYPTION_FAILED) {
				return (NULL);
			}

			/* Try to set table as corrupted instead of
			asserting. */
			if (page_id.space() != TRX_SYS_SPACE &&
			    dict_set_corrupted_by_space(page_id.space())) {
				return (NULL);
			}

			ib::fatal() << "Unable to read page " << page_id
				<< " into the buffer pool after "
				<< BUF_PAGE_READ_MAX_RETRIES
				<< ". The most probable cause"
				" of this error may be that the"
				" table has been corrupted."
				" See https://mariadb.com/kb/en/library/xtradbinnodb-recovery-modes/";
		}

#if defined UNIV_DEBUG || defined UNIV_BUF_DEBUG
		ut_a(fsp_skip_sanity_check(page_id.space())
		     || ++buf_dbg_counter % 5771
		     || buf_validate());
#endif /* UNIV_DEBUG || UNIV_BUF_DEBUG */
		goto loop;
	} else {
		fix_block = block;
	}

	if (fsp_is_system_temporary(page_id.space())) {
		/* For temporary tablespace, the mutex is being used
		for synchronization between user thread and flush
		thread, instead of block->lock. See buf_flush_page()
		for the flush thread counterpart. */
		BPageMutex*	fix_mutex = buf_page_get_mutex(
			&fix_block->page);
		mutex_enter(fix_mutex);
		buf_block_fix(fix_block);
		mutex_exit(fix_mutex);
	} else {
		buf_block_fix(fix_block);
	}

	/* Now safe to release page_hash mutex */
	rw_lock_s_unlock(hash_lock);

got_block:

	switch (mode) {
	case BUF_GET_IF_IN_POOL:
	case BUF_PEEK_IF_IN_POOL:
	case BUF_EVICT_IF_IN_POOL:
		buf_page_t*	fix_page = &fix_block->page;
		BPageMutex*	fix_mutex = buf_page_get_mutex(fix_page);
		mutex_enter(fix_mutex);
		const bool	must_read
			= (buf_page_get_io_fix(fix_page) == BUF_IO_READ);
		mutex_exit(fix_mutex);

		if (must_read) {
			/* The page is being read to buffer pool,
			but we cannot wait around for the read to
			complete. */
			buf_block_unfix(fix_block);

			return(NULL);
		}
	}

	switch (buf_block_get_state(fix_block)) {
		buf_page_t*	bpage;

	case BUF_BLOCK_FILE_PAGE:
		bpage = &block->page;
		if (fsp_is_system_temporary(page_id.space())
		    && buf_page_get_io_fix(bpage) != BUF_IO_NONE) {
			/* This suggests that the page is being flushed.
			Avoid returning reference to this page.
			Instead wait for the flush action to complete. */
			buf_block_unfix(fix_block);
			os_thread_sleep(WAIT_FOR_WRITE);
			goto loop;
		}

		if (UNIV_UNLIKELY(mode == BUF_EVICT_IF_IN_POOL)) {
evict_from_pool:
			ut_ad(!fix_block->page.oldest_modification);
			buf_pool_mutex_enter(buf_pool);
			buf_block_unfix(fix_block);

			if (!buf_LRU_free_page(&fix_block->page, true)) {
				ut_ad(0);
			}

			buf_pool_mutex_exit(buf_pool);
			return(NULL);
		}
		break;

	case BUF_BLOCK_ZIP_PAGE:
	case BUF_BLOCK_ZIP_DIRTY:
		if (mode == BUF_PEEK_IF_IN_POOL) {
			/* This mode is only used for dropping an
			adaptive hash index.  There cannot be an
			adaptive hash index for a compressed-only
			page, so do not bother decompressing the page. */
			buf_block_unfix(fix_block);

			return(NULL);
		}

		bpage = &block->page;

		/* Note: We have already buffer fixed this block. */
		if (bpage->buf_fix_count > 1
		    || buf_page_get_io_fix(bpage) != BUF_IO_NONE) {

			/* This condition often occurs when the buffer
			is not buffer-fixed, but I/O-fixed by
			buf_page_init_for_read(). */
			buf_block_unfix(fix_block);

			/* The block is buffer-fixed or I/O-fixed.
			Try again later. */
			os_thread_sleep(WAIT_FOR_READ);

			goto loop;
		}

		if (UNIV_UNLIKELY(mode == BUF_EVICT_IF_IN_POOL)) {
			goto evict_from_pool;
		}

		/* Buffer-fix the block so that it cannot be evicted
		or relocated while we are attempting to allocate an
		uncompressed page. */

		block = buf_LRU_get_free_block(buf_pool);

		buf_pool_mutex_enter(buf_pool);

		/* If not own buf_pool_mutex, page_hash can be changed. */
		hash_lock = buf_page_hash_lock_get(buf_pool, page_id);

		rw_lock_x_lock(hash_lock);

		/* Buffer-fixing prevents the page_hash from changing. */
		ut_ad(bpage == buf_page_hash_get_low(buf_pool, page_id));

		buf_block_unfix(fix_block);

		buf_page_mutex_enter(block);
		mutex_enter(&buf_pool->zip_mutex);

		fix_block = block;

		if (bpage->buf_fix_count > 0
		    || buf_page_get_io_fix(bpage) != BUF_IO_NONE) {

			mutex_exit(&buf_pool->zip_mutex);
			/* The block was buffer-fixed or I/O-fixed while
			buf_pool->mutex was not held by this thread.
			Free the block that was allocated and retry.
			This should be extremely unlikely, for example,
			if buf_page_get_zip() was invoked. */

			buf_LRU_block_free_non_file_page(block);
			buf_pool_mutex_exit(buf_pool);
			rw_lock_x_unlock(hash_lock);
			buf_page_mutex_exit(block);

			/* Try again */
			goto loop;
		}

		/* Move the compressed page from bpage to block,
		and uncompress it. */

		/* Note: this is the uncompressed block and it is not
		accessible by other threads yet because it is not in
		any list or hash table */
		buf_relocate(bpage, &block->page);

		buf_block_init_low(block);

		/* Set after buf_relocate(). */
		block->page.buf_fix_count = 1;

		block->lock_hash_val = lock_rec_hash(page_id.space(),
						     page_id.page_no());

		UNIV_MEM_DESC(&block->page.zip.data,
			      page_zip_get_size(&block->page.zip));

		if (buf_page_get_state(&block->page) == BUF_BLOCK_ZIP_PAGE) {
#if defined UNIV_DEBUG || defined UNIV_BUF_DEBUG
			UT_LIST_REMOVE(buf_pool->zip_clean, &block->page);
#endif /* UNIV_DEBUG || UNIV_BUF_DEBUG */
			ut_ad(!block->page.in_flush_list);
		} else {
			/* Relocate buf_pool->flush_list. */
			buf_flush_relocate_on_flush_list(bpage, &block->page);
		}

		/* Buffer-fix, I/O-fix, and X-latch the block
		for the duration of the decompression.
		Also add the block to the unzip_LRU list. */
		block->page.state = BUF_BLOCK_FILE_PAGE;

		/* Insert at the front of unzip_LRU list */
		buf_unzip_LRU_add_block(block, FALSE);

		buf_block_set_io_fix(block, BUF_IO_READ);
		rw_lock_x_lock_inline(&block->lock, 0, file, line);

		UNIV_MEM_INVALID(bpage, sizeof *bpage);

		rw_lock_x_unlock(hash_lock);
		buf_pool->n_pend_unzip++;
		mutex_exit(&buf_pool->zip_mutex);
		buf_pool_mutex_exit(buf_pool);

		access_time = buf_page_is_accessed(&block->page);

		buf_page_mutex_exit(block);

		buf_page_free_descriptor(bpage);

		/* Decompress the page while not holding
		buf_pool->mutex or block->mutex. */

		{
			bool	success = buf_zip_decompress(block, TRUE);

			if (!success) {
				buf_pool_mutex_enter(buf_pool);
				buf_page_mutex_enter(fix_block);
				buf_block_set_io_fix(fix_block, BUF_IO_NONE);
				buf_page_mutex_exit(fix_block);

				--buf_pool->n_pend_unzip;
				buf_block_unfix(fix_block);
				buf_pool_mutex_exit(buf_pool);
				rw_lock_x_unlock(&fix_block->lock);

				*err = DB_PAGE_CORRUPTED;
				return NULL;
			}
		}

		if (!recv_no_ibuf_operations) {
			if (access_time) {
#ifdef UNIV_IBUF_COUNT_DEBUG
				ut_a(ibuf_count_get(page_id) == 0);
#endif /* UNIV_IBUF_COUNT_DEBUG */
			} else {
				ibuf_merge_or_delete_for_page(
					block, page_id, &page_size, TRUE);
			}
		}

		buf_pool_mutex_enter(buf_pool);

		buf_page_mutex_enter(fix_block);

		buf_block_set_io_fix(fix_block, BUF_IO_NONE);

		buf_page_mutex_exit(fix_block);

		--buf_pool->n_pend_unzip;

		buf_pool_mutex_exit(buf_pool);

		rw_lock_x_unlock(&block->lock);

		break;

	case BUF_BLOCK_POOL_WATCH:
	case BUF_BLOCK_NOT_USED:
	case BUF_BLOCK_READY_FOR_USE:
	case BUF_BLOCK_MEMORY:
	case BUF_BLOCK_REMOVE_HASH:
		ut_error;
		break;
	}

	ut_ad(block == fix_block);
	ut_ad(fix_block->page.buf_fix_count > 0);

	ut_ad(!rw_lock_own_flagged(hash_lock,
				   RW_LOCK_FLAG_X | RW_LOCK_FLAG_S));

	ut_ad(buf_block_get_state(fix_block) == BUF_BLOCK_FILE_PAGE);

#if defined UNIV_DEBUG || defined UNIV_IBUF_DEBUG

	if ((mode == BUF_GET_IF_IN_POOL || mode == BUF_GET_IF_IN_POOL_OR_WATCH)
	    && (ibuf_debug || buf_debug_execute_is_force_flush())) {

		/* Try to evict the block from the buffer pool, to use the
		insert buffer (change buffer) as much as possible. */

		buf_pool_mutex_enter(buf_pool);

		buf_block_unfix(fix_block);

		/* Now we are only holding the buf_pool->mutex,
		not block->mutex or hash_lock. Blocks cannot be
		relocated or enter or exit the buf_pool while we
		are holding the buf_pool->mutex. */

		if (buf_LRU_free_page(&fix_block->page, true)) {

			buf_pool_mutex_exit(buf_pool);

			/* If not own buf_pool_mutex,
			page_hash can be changed. */
			hash_lock = buf_page_hash_lock_get(buf_pool, page_id);

			rw_lock_x_lock(hash_lock);

			/* If not own buf_pool_mutex,
			page_hash can be changed. */
			hash_lock = buf_page_hash_lock_x_confirm(
				hash_lock, buf_pool, page_id);

			if (mode == BUF_GET_IF_IN_POOL_OR_WATCH) {
				/* Set the watch, as it would have
				been set if the page were not in the
				buffer pool in the first place. */
				block = (buf_block_t*) buf_pool_watch_set(
					page_id, &hash_lock);
			} else {
				block = (buf_block_t*) buf_page_hash_get_low(
					buf_pool, page_id);
			}

			rw_lock_x_unlock(hash_lock);

			if (block != NULL) {
				/* Either the page has been read in or
				a watch was set on that in the window
				where we released the buf_pool::mutex
				and before we acquire the hash_lock
				above. Try again. */
				guess = block;

				goto loop;
			}

			return(NULL);
		}

		buf_page_mutex_enter(fix_block);

		if (buf_flush_page_try(buf_pool, fix_block)) {
			guess = fix_block;

			goto loop;
		}

		buf_page_mutex_exit(fix_block);

		buf_block_fix(fix_block);

		/* Failed to evict the page; change it directly */

		buf_pool_mutex_exit(buf_pool);
	}
#endif /* UNIV_DEBUG || UNIV_IBUF_DEBUG */

	ut_ad(fix_block->page.buf_fix_count > 0);

#ifdef UNIV_DEBUG
	/* We have already buffer fixed the page, and we are committed to
	returning this page to the caller. Register for debugging.
	Avoid debug latching if page/block belongs to system temporary
	tablespace (Not much needed for table with single threaded access.). */
	if (!fsp_is_system_temporary(page_id.space())) {
		ibool   ret;
		ret = rw_lock_s_lock_nowait(
			&fix_block->debug_latch, file, line);
		ut_a(ret);
	}
#endif /* UNIV_DEBUG */

	/* While tablespace is reinited the indexes are already freed but the
	blocks related to it still resides in buffer pool. Trying to remove
	such blocks from buffer pool would invoke removal of AHI entries
	associated with these blocks. Logic to remove AHI entry will try to
	load the block but block is already in free state. Handle the said case
	with mode = BUF_PEEK_IF_IN_POOL that is invoked from
	"btr_search_drop_page_hash_when_freed". */
	ut_ad(mode == BUF_GET_POSSIBLY_FREED
	      || mode == BUF_PEEK_IF_IN_POOL
	      || !fix_block->page.file_page_was_freed);

	/* Check if this is the first access to the page */
	access_time = buf_page_is_accessed(&fix_block->page);

	/* This is a heuristic and we don't care about ordering issues. */
	if (access_time == 0) {
		buf_page_mutex_enter(fix_block);

		buf_page_set_accessed(&fix_block->page);

		buf_page_mutex_exit(fix_block);
	}

	if (mode != BUF_PEEK_IF_IN_POOL) {
		buf_page_make_young_if_needed(&fix_block->page);
	}

#if defined UNIV_DEBUG || defined UNIV_BUF_DEBUG
	ut_a(fsp_skip_sanity_check(page_id.space())
	     || ++buf_dbg_counter % 5771
	     || buf_validate());
	ut_a(buf_block_get_state(fix_block) == BUF_BLOCK_FILE_PAGE);
#endif /* UNIV_DEBUG || UNIV_BUF_DEBUG */

	/* We have to wait here because the IO_READ state was set
	under the protection of the hash_lock and not the block->mutex
	and block->lock. */
	buf_wait_for_read(fix_block);

	mtr_memo_type_t	fix_type;

	switch (rw_latch) {
	case RW_NO_LATCH:

		fix_type = MTR_MEMO_BUF_FIX;
		break;

	case RW_S_LATCH:
		rw_lock_s_lock_inline(&fix_block->lock, 0, file, line);

		fix_type = MTR_MEMO_PAGE_S_FIX;
		break;

	case RW_SX_LATCH:
		rw_lock_sx_lock_inline(&fix_block->lock, 0, file, line);

		fix_type = MTR_MEMO_PAGE_SX_FIX;
		break;

	default:
		ut_ad(rw_latch == RW_X_LATCH);
		rw_lock_x_lock_inline(&fix_block->lock, 0, file, line);

		fix_type = MTR_MEMO_PAGE_X_FIX;
		break;
	}

	mtr_memo_push(mtr, fix_block, fix_type);

	if (mode != BUF_PEEK_IF_IN_POOL && !access_time) {
		/* In the case of a first access, try to apply linear
		read-ahead */

		buf_read_ahead_linear(page_id, page_size, ibuf_inside(mtr));
	}

#ifdef UNIV_IBUF_COUNT_DEBUG
	ut_a(ibuf_count_get(fix_block->page.id) == 0);
#endif

	ut_ad(!rw_lock_own_flagged(hash_lock,
				   RW_LOCK_FLAG_X | RW_LOCK_FLAG_S));

	return(fix_block);
}

/********************************************************************//**
This is the general function used to get optimistic access to a database
page.
@return TRUE if success */
ibool
buf_page_optimistic_get(
/*====================*/
	ulint		rw_latch,/*!< in: RW_S_LATCH, RW_X_LATCH */
	buf_block_t*	block,	/*!< in: guessed buffer block */
	ib_uint64_t	modify_clock,/*!< in: modify clock value */
	const char*	file,	/*!< in: file name */
	unsigned	line,	/*!< in: line where called */
	mtr_t*		mtr)	/*!< in: mini-transaction */
{
	buf_pool_t*	buf_pool;
	unsigned	access_time;
	ibool		success;

	ut_ad(block);
	ut_ad(mtr);
	ut_ad(mtr->is_active());
	ut_ad((rw_latch == RW_S_LATCH) || (rw_latch == RW_X_LATCH));

	buf_page_mutex_enter(block);

	if (UNIV_UNLIKELY(buf_block_get_state(block) != BUF_BLOCK_FILE_PAGE)) {

		buf_page_mutex_exit(block);

		return(FALSE);
	}

	buf_block_buf_fix_inc(block, file, line);

	access_time = buf_page_is_accessed(&block->page);

	buf_page_set_accessed(&block->page);

	buf_page_mutex_exit(block);

	buf_page_make_young_if_needed(&block->page);

	ut_ad(!ibuf_inside(mtr)
	      || ibuf_page(block->page.id, block->page.size, NULL));

	mtr_memo_type_t	fix_type;

	switch (rw_latch) {
	case RW_S_LATCH:
		success = rw_lock_s_lock_nowait(&block->lock, file, line);

		fix_type = MTR_MEMO_PAGE_S_FIX;
		break;
	case RW_X_LATCH:
		success = rw_lock_x_lock_func_nowait_inline(
			&block->lock, file, line);

		fix_type = MTR_MEMO_PAGE_X_FIX;
		break;
	default:
		ut_error; /* RW_SX_LATCH is not implemented yet */
	}

	if (!success) {
		buf_page_mutex_enter(block);
		buf_block_buf_fix_dec(block);
		buf_page_mutex_exit(block);

		return(FALSE);
	}

	if (modify_clock != block->modify_clock) {

		buf_block_dbg_add_level(block, SYNC_NO_ORDER_CHECK);

		if (rw_latch == RW_S_LATCH) {
			rw_lock_s_unlock(&block->lock);
		} else {
			rw_lock_x_unlock(&block->lock);
		}

		buf_page_mutex_enter(block);
		buf_block_buf_fix_dec(block);
		buf_page_mutex_exit(block);

		return(FALSE);
	}

	mtr_memo_push(mtr, block, fix_type);

#if defined UNIV_DEBUG || defined UNIV_BUF_DEBUG
	ut_a(fsp_skip_sanity_check(block->page.id.space())
	     || ++buf_dbg_counter % 5771
	     || buf_validate());
	ut_a(block->page.buf_fix_count > 0);
	ut_a(buf_block_get_state(block) == BUF_BLOCK_FILE_PAGE);
#endif /* UNIV_DEBUG || UNIV_BUF_DEBUG */

	ut_d(buf_page_mutex_enter(block));
	ut_ad(!block->page.file_page_was_freed);
	ut_d(buf_page_mutex_exit(block));

	if (!access_time) {
		/* In the case of a first access, try to apply linear
		read-ahead */
		buf_read_ahead_linear(block->page.id, block->page.size,
				      ibuf_inside(mtr));
	}

#ifdef UNIV_IBUF_COUNT_DEBUG
	ut_a(ibuf_count_get(block->page.id) == 0);
#endif /* UNIV_IBUF_COUNT_DEBUG */

	buf_pool = buf_pool_from_block(block);
	buf_pool->stat.n_page_gets++;

	return(TRUE);
}

/********************************************************************//**
This is used to get access to a known database page, when no waiting can be
done. For example, if a search in an adaptive hash index leads us to this
frame.
@return TRUE if success */
ibool
buf_page_get_known_nowait(
/*======================*/
	ulint		rw_latch,/*!< in: RW_S_LATCH, RW_X_LATCH */
	buf_block_t*	block,	/*!< in: the known page */
	ulint		mode,	/*!< in: BUF_MAKE_YOUNG or BUF_KEEP_OLD */
	const char*	file,	/*!< in: file name */
	unsigned	line,	/*!< in: line where called */
	mtr_t*		mtr)	/*!< in: mini-transaction */
{
	buf_pool_t*	buf_pool;
	ibool		success;

	ut_ad(mtr->is_active());
	ut_ad((rw_latch == RW_S_LATCH) || (rw_latch == RW_X_LATCH));

	buf_page_mutex_enter(block);

	if (buf_block_get_state(block) == BUF_BLOCK_REMOVE_HASH) {
		/* Another thread is just freeing the block from the LRU list
		of the buffer pool: do not try to access this page; this
		attempt to access the page can only come through the hash
		index because when the buffer block state is ..._REMOVE_HASH,
		we have already removed it from the page address hash table
		of the buffer pool. */

		buf_page_mutex_exit(block);

		return(FALSE);
	}

	ut_a(buf_block_get_state(block) == BUF_BLOCK_FILE_PAGE);

	buf_block_buf_fix_inc(block, file, line);

	buf_page_set_accessed(&block->page);

	buf_page_mutex_exit(block);

	buf_pool = buf_pool_from_block(block);

	if (mode == BUF_MAKE_YOUNG) {
		buf_page_make_young_if_needed(&block->page);
	}

	ut_ad(!ibuf_inside(mtr) || mode == BUF_KEEP_OLD);

	mtr_memo_type_t	fix_type;

	switch (rw_latch) {
	case RW_S_LATCH:
		success = rw_lock_s_lock_nowait(&block->lock, file, line);
		fix_type = MTR_MEMO_PAGE_S_FIX;
		break;
	case RW_X_LATCH:
		success = rw_lock_x_lock_func_nowait_inline(
			&block->lock, file, line);

		fix_type = MTR_MEMO_PAGE_X_FIX;
		break;
	default:
		ut_error; /* RW_SX_LATCH is not implemented yet */
	}

	if (!success) {
		buf_page_mutex_enter(block);
		buf_block_buf_fix_dec(block);
		buf_page_mutex_exit(block);

		return(FALSE);
	}

	mtr_memo_push(mtr, block, fix_type);

#if defined UNIV_DEBUG || defined UNIV_BUF_DEBUG
	ut_a(++buf_dbg_counter % 5771 || buf_validate());
	ut_a(block->page.buf_fix_count > 0);
	ut_a(buf_block_get_state(block) == BUF_BLOCK_FILE_PAGE);
#endif /* UNIV_DEBUG || UNIV_BUF_DEBUG */

#ifdef UNIV_DEBUG
	if (mode != BUF_KEEP_OLD) {
		/* If mode == BUF_KEEP_OLD, we are executing an I/O
		completion routine.  Avoid a bogus assertion failure
		when ibuf_merge_or_delete_for_page() is processing a
		page that was just freed due to DROP INDEX, or
		deleting a record from SYS_INDEXES. This check will be
		skipped in recv_recover_page() as well. */

		buf_page_mutex_enter(block);
		ut_a(!block->page.file_page_was_freed);
		buf_page_mutex_exit(block);
	}
#endif /* UNIV_DEBUG */

#ifdef UNIV_IBUF_COUNT_DEBUG
	ut_a((mode == BUF_KEEP_OLD) || ibuf_count_get(block->page.id) == 0);
#endif
	buf_pool->stat.n_page_gets++;

	return(TRUE);
}

/** Given a tablespace id and page number tries to get that page. If the
page is not in the buffer pool it is not loaded and NULL is returned.
Suitable for using when holding the lock_sys_t::mutex.
@param[in]	page_id	page id
@param[in]	file	file name
@param[in]	line	line where called
@param[in]	mtr	mini-transaction
@return pointer to a page or NULL */
buf_block_t*
buf_page_try_get_func(
	const page_id_t		page_id,
	const char*		file,
	unsigned		line,
	mtr_t*			mtr)
{
	buf_block_t*	block;
	ibool		success;
	buf_pool_t*	buf_pool = buf_pool_get(page_id);
	rw_lock_t*	hash_lock;

	ut_ad(mtr);
	ut_ad(mtr->is_active());

	block = buf_block_hash_get_s_locked(buf_pool, page_id, &hash_lock);

	if (!block || buf_block_get_state(block) != BUF_BLOCK_FILE_PAGE) {
		if (block) {
			rw_lock_s_unlock(hash_lock);
		}
		return(NULL);
	}

	ut_ad(!buf_pool_watch_is_sentinel(buf_pool, &block->page));

	buf_page_mutex_enter(block);
	rw_lock_s_unlock(hash_lock);

#if defined UNIV_DEBUG || defined UNIV_BUF_DEBUG
	ut_a(buf_block_get_state(block) == BUF_BLOCK_FILE_PAGE);
	ut_a(page_id == block->page.id);
#endif /* UNIV_DEBUG || UNIV_BUF_DEBUG */

	buf_block_buf_fix_inc(block, file, line);
	buf_page_mutex_exit(block);

	mtr_memo_type_t	fix_type = MTR_MEMO_PAGE_S_FIX;
	success = rw_lock_s_lock_nowait(&block->lock, file, line);

	if (!success) {
		/* Let us try to get an X-latch. If the current thread
		is holding an X-latch on the page, we cannot get an
		S-latch. */

		fix_type = MTR_MEMO_PAGE_X_FIX;
		success = rw_lock_x_lock_func_nowait_inline(&block->lock,
							    file, line);
	}

	if (!success) {
		buf_page_mutex_enter(block);
		buf_block_buf_fix_dec(block);
		buf_page_mutex_exit(block);

		return(NULL);
	}

	mtr_memo_push(mtr, block, fix_type);

#if defined UNIV_DEBUG || defined UNIV_BUF_DEBUG
	ut_a(fsp_skip_sanity_check(block->page.id.space())
	     || ++buf_dbg_counter % 5771
	     || buf_validate());
	ut_a(block->page.buf_fix_count > 0);
	ut_a(buf_block_get_state(block) == BUF_BLOCK_FILE_PAGE);
#endif /* UNIV_DEBUG || UNIV_BUF_DEBUG */

	ut_d(buf_page_mutex_enter(block));
	ut_d(ut_a(!block->page.file_page_was_freed));
	ut_d(buf_page_mutex_exit(block));

	buf_block_dbg_add_level(block, SYNC_NO_ORDER_CHECK);

	buf_pool->stat.n_page_gets++;

#ifdef UNIV_IBUF_COUNT_DEBUG
	ut_a(ibuf_count_get(block->page.id) == 0);
#endif /* UNIV_IBUF_COUNT_DEBUG */

	return(block);
}

/********************************************************************//**
Initialize some fields of a control block. */
UNIV_INLINE
void
buf_page_init_low(
/*==============*/
	buf_page_t*	bpage)	/*!< in: block to init */
{
	bpage->flush_type = BUF_FLUSH_LRU;
	bpage->io_fix = BUF_IO_NONE;
	bpage->buf_fix_count = 0;
	bpage->old = 0;
	bpage->freed_page_clock = 0;
	bpage->access_time = 0;
	bpage->newest_modification = 0;
	bpage->oldest_modification = 0;
	bpage->write_size = 0;
	bpage->encrypted = false;
	bpage->real_size = 0;
	bpage->slot = NULL;

	HASH_INVALIDATE(bpage, hash);

	ut_d(bpage->file_page_was_freed = FALSE);
}

/** Inits a page to the buffer buf_pool.
@param[in,out]	buf_pool	buffer pool
@param[in]	page_id		page id
@param[in,out]	block		block to init */
static
void
buf_page_init(
	buf_pool_t*		buf_pool,
	const page_id_t		page_id,
	const page_size_t&	page_size,
	buf_block_t*		block)
{
	buf_page_t*	hash_page;

	ut_ad(buf_pool == buf_pool_get(page_id));
	ut_ad(buf_pool_mutex_own(buf_pool));

	ut_ad(buf_page_mutex_own(block));
	ut_a(buf_block_get_state(block) != BUF_BLOCK_FILE_PAGE);

	ut_ad(rw_lock_own(buf_page_hash_lock_get(buf_pool, page_id),
			  RW_LOCK_X));

	/* Set the state of the block */
	buf_block_set_file_page(block, page_id);

#ifdef UNIV_DEBUG_VALGRIND
	if (is_system_tablespace(page_id.space())) {
		/* Silence valid Valgrind warnings about uninitialized
		data being written to data files.  There are some unused
		bytes on some pages that InnoDB does not initialize. */
		UNIV_MEM_VALID(block->frame, UNIV_PAGE_SIZE);
	}
#endif /* UNIV_DEBUG_VALGRIND */

	buf_block_init_low(block);

	block->lock_hash_val = lock_rec_hash(page_id.space(),
					     page_id.page_no());

	buf_page_init_low(&block->page);

	/* Insert into the hash table of file pages */

	hash_page = buf_page_hash_get_low(buf_pool, page_id);

	if (hash_page == NULL) {
		/* Block not found in hash table */
	} else if (buf_pool_watch_is_sentinel(buf_pool, hash_page)) {
		/* Preserve the reference count. */
		ib_uint32_t	buf_fix_count = hash_page->buf_fix_count;

		ut_a(buf_fix_count > 0);

		my_atomic_add32((int32*) &block->page.buf_fix_count, buf_fix_count);

		buf_pool_watch_remove(buf_pool, hash_page);
	} else {

		ib::error() << "Page " << page_id
			<< " already found in the hash table: "
			<< hash_page << ", " << block;

		ut_d(buf_page_mutex_exit(block));
		ut_d(buf_pool_mutex_exit(buf_pool));
		ut_d(buf_print());
		ut_d(buf_LRU_print());
		ut_d(buf_validate());
		ut_d(buf_LRU_validate());
		ut_error;
	}

	ut_ad(!block->page.in_zip_hash);
	ut_ad(!block->page.in_page_hash);
	ut_d(block->page.in_page_hash = TRUE);

	block->page.id = page_id;
	block->page.size.copy_from(page_size);

	HASH_INSERT(buf_page_t, hash, buf_pool->page_hash,
		    page_id.fold(), &block->page);

	if (page_size.is_compressed()) {
		page_zip_set_size(&block->page.zip, page_size.physical());
	}
}

/** Initialize a page for read to the buffer buf_pool. If the page is
(1) already in buf_pool, or
(2) if we specify to read only ibuf pages and the page is not an ibuf page, or
(3) if the space is deleted or being deleted,
then this function does nothing.
Sets the io_fix flag to BUF_IO_READ and sets a non-recursive exclusive lock
on the buffer frame. The io-handler must take care that the flag is cleared
and the lock released later.
@param[out]	err			DB_SUCCESS or DB_TABLESPACE_DELETED
@param[in]	mode			BUF_READ_IBUF_PAGES_ONLY, ...
@param[in]	page_id			page id
@param[in]	unzip			whether the uncompressed page is
					requested (for ROW_FORMAT=COMPRESSED)
@return pointer to the block
@retval	NULL	in case of an error */
buf_page_t*
buf_page_init_for_read(
	dberr_t*		err,
	ulint			mode,
	const page_id_t		page_id,
	const page_size_t&	page_size,
	bool			unzip)
{
	buf_block_t*	block;
	buf_page_t*	bpage	= NULL;
	buf_page_t*	watch_page;
	rw_lock_t*	hash_lock;
	mtr_t		mtr;
	ibool		lru	= FALSE;
	void*		data;
	buf_pool_t*	buf_pool = buf_pool_get(page_id);

	ut_ad(buf_pool);

	*err = DB_SUCCESS;

	if (mode == BUF_READ_IBUF_PAGES_ONLY) {
		/* It is a read-ahead within an ibuf routine */

		ut_ad(!ibuf_bitmap_page(page_id, page_size));

		ibuf_mtr_start(&mtr);

		if (!recv_no_ibuf_operations &&
		    !ibuf_page(page_id, page_size, &mtr)) {

			ibuf_mtr_commit(&mtr);

			return(NULL);
		}
	} else {
		ut_ad(mode == BUF_READ_ANY_PAGE);
	}

	if (page_size.is_compressed() && !unzip && !recv_recovery_is_on()) {
		block = NULL;
	} else {
		block = buf_LRU_get_free_block(buf_pool);
		ut_ad(block);
		ut_ad(buf_pool_from_block(block) == buf_pool);
	}

	buf_pool_mutex_enter(buf_pool);

	hash_lock = buf_page_hash_lock_get(buf_pool, page_id);
	rw_lock_x_lock(hash_lock);

	watch_page = buf_page_hash_get_low(buf_pool, page_id);
	if (watch_page && !buf_pool_watch_is_sentinel(buf_pool, watch_page)) {
		/* The page is already in the buffer pool. */
		watch_page = NULL;
		rw_lock_x_unlock(hash_lock);
		if (block) {
			buf_page_mutex_enter(block);
			buf_LRU_block_free_non_file_page(block);
			buf_page_mutex_exit(block);
		}

		bpage = NULL;
		goto func_exit;
	}

	if (block) {
		bpage = &block->page;

		buf_page_mutex_enter(block);

		ut_ad(buf_pool_from_bpage(bpage) == buf_pool);

		buf_page_init(buf_pool, page_id, page_size, block);

		/* Note: We are using the hash_lock for protection. This is
		safe because no other thread can lookup the block from the
		page hashtable yet. */

		buf_page_set_io_fix(bpage, BUF_IO_READ);

		rw_lock_x_unlock(hash_lock);

		/* The block must be put to the LRU list, to the old blocks */
		buf_LRU_add_block(bpage, TRUE/* to old blocks */);

		/* We set a pass-type x-lock on the frame because then
		the same thread which called for the read operation
		(and is running now at this point of code) can wait
		for the read to complete by waiting for the x-lock on
		the frame; if the x-lock were recursive, the same
		thread would illegally get the x-lock before the page
		read is completed.  The x-lock is cleared by the
		io-handler thread. */

		rw_lock_x_lock_gen(&block->lock, BUF_IO_READ);

		if (page_size.is_compressed()) {
			/* buf_pool->mutex may be released and
			reacquired by buf_buddy_alloc().  Thus, we
			must release block->mutex in order not to
			break the latching order in the reacquisition
			of buf_pool->mutex.  We also must defer this
			operation until after the block descriptor has
			been added to buf_pool->LRU and
			buf_pool->page_hash. */
			buf_page_mutex_exit(block);
			data = buf_buddy_alloc(buf_pool, page_size.physical(),
					       &lru);
			buf_page_mutex_enter(block);
			block->page.zip.data = (page_zip_t*) data;

			/* To maintain the invariant
			block->in_unzip_LRU_list
			== buf_page_belongs_to_unzip_LRU(&block->page)
			we have to add this block to unzip_LRU
			after block->page.zip.data is set. */
			ut_ad(buf_page_belongs_to_unzip_LRU(&block->page));
			buf_unzip_LRU_add_block(block, TRUE);
		}

		buf_page_mutex_exit(block);
	} else {
		rw_lock_x_unlock(hash_lock);

		/* The compressed page must be allocated before the
		control block (bpage), in order to avoid the
		invocation of buf_buddy_relocate_block() on
		uninitialized data. */
		data = buf_buddy_alloc(buf_pool, page_size.physical(), &lru);

		rw_lock_x_lock(hash_lock);

		/* If buf_buddy_alloc() allocated storage from the LRU list,
		it released and reacquired buf_pool->mutex.  Thus, we must
		check the page_hash again, as it may have been modified. */
		if (UNIV_UNLIKELY(lru)) {

			watch_page = buf_page_hash_get_low(buf_pool, page_id);

			if (UNIV_UNLIKELY(watch_page
			    && !buf_pool_watch_is_sentinel(buf_pool,
							   watch_page))) {

				/* The block was added by some other thread. */
				rw_lock_x_unlock(hash_lock);
				watch_page = NULL;
				buf_buddy_free(buf_pool, data,
					       page_size.physical());

				bpage = NULL;
				goto func_exit;
			}
		}

		bpage = buf_page_alloc_descriptor();

		/* Initialize the buf_pool pointer. */
		bpage->buf_pool_index = buf_pool_index(buf_pool);

		page_zip_des_init(&bpage->zip);
		page_zip_set_size(&bpage->zip, page_size.physical());
		bpage->zip.data = (page_zip_t*) data;

		bpage->size.copy_from(page_size);

		mutex_enter(&buf_pool->zip_mutex);
		UNIV_MEM_DESC(bpage->zip.data, bpage->size.physical());

		buf_page_init_low(bpage);

		bpage->state = BUF_BLOCK_ZIP_PAGE;
		bpage->id = page_id;
		bpage->flush_observer = NULL;

		ut_d(bpage->in_page_hash = FALSE);
		ut_d(bpage->in_zip_hash = FALSE);
		ut_d(bpage->in_flush_list = FALSE);
		ut_d(bpage->in_free_list = FALSE);
		ut_d(bpage->in_LRU_list = FALSE);

		ut_d(bpage->in_page_hash = TRUE);

		if (watch_page != NULL) {

			/* Preserve the reference count. */
			ib_uint32_t	buf_fix_count;

			buf_fix_count = watch_page->buf_fix_count;

			ut_a(buf_fix_count > 0);

			my_atomic_add32((int32*) &bpage->buf_fix_count, buf_fix_count);

			ut_ad(buf_pool_watch_is_sentinel(buf_pool, watch_page));
			buf_pool_watch_remove(buf_pool, watch_page);
		}

		HASH_INSERT(buf_page_t, hash, buf_pool->page_hash,
			    bpage->id.fold(), bpage);

		rw_lock_x_unlock(hash_lock);

		/* The block must be put to the LRU list, to the old blocks.
		The zip size is already set into the page zip */
		buf_LRU_add_block(bpage, TRUE/* to old blocks */);
#if defined UNIV_DEBUG || defined UNIV_BUF_DEBUG
		buf_LRU_insert_zip_clean(bpage);
#endif /* UNIV_DEBUG || UNIV_BUF_DEBUG */

		buf_page_set_io_fix(bpage, BUF_IO_READ);

		mutex_exit(&buf_pool->zip_mutex);
	}

	buf_pool->n_pend_reads++;
func_exit:
	buf_pool_mutex_exit(buf_pool);

	if (mode == BUF_READ_IBUF_PAGES_ONLY) {

		ibuf_mtr_commit(&mtr);
	}

	ut_ad(!rw_lock_own_flagged(hash_lock,
				   RW_LOCK_FLAG_X | RW_LOCK_FLAG_S));
	ut_ad(!bpage || buf_page_in_file(bpage));

	return(bpage);
}

/** Initializes a page to the buffer buf_pool. The page is usually not read
from a file even if it cannot be found in the buffer buf_pool. This is one
of the functions which perform to a block a state transition NOT_USED =>
FILE_PAGE (the other is buf_page_get_gen).
@param[in]	page_id		page id
@param[in]	page_size	page size
@param[in]	mtr		mini-transaction
@return pointer to the block, page bufferfixed */
buf_block_t*
buf_page_create(
	const page_id_t		page_id,
	const page_size_t&	page_size,
	mtr_t*			mtr)
{
	buf_frame_t*	frame;
	buf_block_t*	block;
	buf_block_t*	free_block	= NULL;
	buf_pool_t*	buf_pool = buf_pool_get(page_id);
	rw_lock_t*	hash_lock;

	ut_ad(mtr->is_active());
	ut_ad(page_id.space() != 0 || !page_size.is_compressed());

	free_block = buf_LRU_get_free_block(buf_pool);

	buf_pool_mutex_enter(buf_pool);

	hash_lock = buf_page_hash_lock_get(buf_pool, page_id);
	rw_lock_x_lock(hash_lock);

	block = (buf_block_t*) buf_page_hash_get_low(buf_pool, page_id);

	if (block
	    && buf_page_in_file(&block->page)
	    && !buf_pool_watch_is_sentinel(buf_pool, &block->page)) {

#ifdef UNIV_IBUF_COUNT_DEBUG
		ut_a(ibuf_count_get(page_id) == 0);
#endif /* UNIV_IBUF_COUNT_DEBUG */

		ut_d(block->page.file_page_was_freed = FALSE);

		/* Page can be found in buf_pool */
		buf_pool_mutex_exit(buf_pool);
		rw_lock_x_unlock(hash_lock);

		buf_block_free(free_block);

		return(buf_page_get_with_no_latch(page_id, page_size, mtr));
	}

	/* If we get here, the page was not in buf_pool: init it there */

	DBUG_PRINT("ib_buf", ("create page %u:%u",
			      page_id.space(), page_id.page_no()));

	block = free_block;

	buf_page_mutex_enter(block);

	buf_page_init(buf_pool, page_id, page_size, block);

	rw_lock_x_unlock(hash_lock);

	/* The block must be put to the LRU list */
	buf_LRU_add_block(&block->page, FALSE);

	buf_block_buf_fix_inc(block, __FILE__, __LINE__);
	buf_pool->stat.n_pages_created++;

	if (page_size.is_compressed()) {
		void*	data;
		ibool	lru;

		/* Prevent race conditions during buf_buddy_alloc(),
		which may release and reacquire buf_pool->mutex,
		by IO-fixing and X-latching the block. */

		buf_page_set_io_fix(&block->page, BUF_IO_READ);
		rw_lock_x_lock(&block->lock);

		buf_page_mutex_exit(block);
		/* buf_pool->mutex may be released and reacquired by
		buf_buddy_alloc().  Thus, we must release block->mutex
		in order not to break the latching order in
		the reacquisition of buf_pool->mutex.  We also must
		defer this operation until after the block descriptor
		has been added to buf_pool->LRU and buf_pool->page_hash. */
		data = buf_buddy_alloc(buf_pool, page_size.physical(), &lru);
		buf_page_mutex_enter(block);
		block->page.zip.data = (page_zip_t*) data;

		/* To maintain the invariant
		block->in_unzip_LRU_list
		== buf_page_belongs_to_unzip_LRU(&block->page)
		we have to add this block to unzip_LRU after
		block->page.zip.data is set. */
		ut_ad(buf_page_belongs_to_unzip_LRU(&block->page));
		buf_unzip_LRU_add_block(block, FALSE);

		buf_page_set_io_fix(&block->page, BUF_IO_NONE);
		rw_lock_x_unlock(&block->lock);
	}

	buf_pool_mutex_exit(buf_pool);

	mtr_memo_push(mtr, block, MTR_MEMO_BUF_FIX);

	buf_page_set_accessed(&block->page);

	buf_page_mutex_exit(block);

	/* Delete possible entries for the page from the insert buffer:
	such can exist if the page belonged to an index which was dropped */
	ibuf_merge_or_delete_for_page(NULL, page_id, &page_size, TRUE);

	frame = block->frame;

	memset(frame + FIL_PAGE_PREV, 0xff, 4);
	memset(frame + FIL_PAGE_NEXT, 0xff, 4);
	mach_write_to_2(frame + FIL_PAGE_TYPE, FIL_PAGE_TYPE_ALLOCATED);

	/* FIL_PAGE_FILE_FLUSH_LSN_OR_KEY_VERSION is only used on the
	following pages:
	(1) The first page of the InnoDB system tablespace (page 0:0)
	(2) FIL_RTREE_SPLIT_SEQ_NUM on R-tree pages
	(3) key_version on encrypted pages (not page 0:0) */

	memset(frame + FIL_PAGE_FILE_FLUSH_LSN_OR_KEY_VERSION, 0, 8);

#if defined UNIV_DEBUG || defined UNIV_BUF_DEBUG
	ut_a(++buf_dbg_counter % 5771 || buf_validate());
#endif /* UNIV_DEBUG || UNIV_BUF_DEBUG */
#ifdef UNIV_IBUF_COUNT_DEBUG
	ut_a(ibuf_count_get(block->page.id) == 0);
#endif
	return(block);
}

/********************************************************************//**
Monitor the buffer page read/write activity, and increment corresponding
counter value if MONITOR_MODULE_BUF_PAGE (module_buf_page) module is
enabled. */
static
void
buf_page_monitor(
/*=============*/
	const buf_page_t*	bpage,	/*!< in: pointer to the block */
	enum buf_io_fix		io_type)/*!< in: io_fix types */
{
	const byte*	frame;
	monitor_id_t	counter;

	/* If the counter module is not turned on, just return */
	if (!MONITOR_IS_ON(MONITOR_MODULE_BUF_PAGE)) {
		return;
	}

	ut_a(io_type == BUF_IO_READ || io_type == BUF_IO_WRITE);

	frame = bpage->zip.data
		? bpage->zip.data
		: ((buf_block_t*) bpage)->frame;

	switch (fil_page_get_type(frame)) {
		ulint	level;

	case FIL_PAGE_INDEX:
	case FIL_PAGE_RTREE:
		level = btr_page_get_level_low(frame);

		/* Check if it is an index page for insert buffer */
		if (btr_page_get_index_id(frame)
		    == (index_id_t)(DICT_IBUF_ID_MIN + IBUF_SPACE_ID)) {
			if (level == 0) {
				counter = MONITOR_RW_COUNTER(
					io_type, MONITOR_INDEX_IBUF_LEAF_PAGE);
			} else {
				counter = MONITOR_RW_COUNTER(
					io_type,
					MONITOR_INDEX_IBUF_NON_LEAF_PAGE);
			}
		} else {
			if (level == 0) {
				counter = MONITOR_RW_COUNTER(
					io_type, MONITOR_INDEX_LEAF_PAGE);
			} else {
				counter = MONITOR_RW_COUNTER(
					io_type, MONITOR_INDEX_NON_LEAF_PAGE);
			}
		}
		break;

	case FIL_PAGE_UNDO_LOG:
		counter = MONITOR_RW_COUNTER(io_type, MONITOR_UNDO_LOG_PAGE);
		break;

	case FIL_PAGE_INODE:
		counter = MONITOR_RW_COUNTER(io_type, MONITOR_INODE_PAGE);
		break;

	case FIL_PAGE_IBUF_FREE_LIST:
		counter = MONITOR_RW_COUNTER(io_type,
					     MONITOR_IBUF_FREELIST_PAGE);
		break;

	case FIL_PAGE_IBUF_BITMAP:
		counter = MONITOR_RW_COUNTER(io_type,
					     MONITOR_IBUF_BITMAP_PAGE);
		break;

	case FIL_PAGE_TYPE_SYS:
		counter = MONITOR_RW_COUNTER(io_type, MONITOR_SYSTEM_PAGE);
		break;

	case FIL_PAGE_TYPE_TRX_SYS:
		counter = MONITOR_RW_COUNTER(io_type, MONITOR_TRX_SYSTEM_PAGE);
		break;

	case FIL_PAGE_TYPE_FSP_HDR:
		counter = MONITOR_RW_COUNTER(io_type, MONITOR_FSP_HDR_PAGE);
		break;

	case FIL_PAGE_TYPE_XDES:
		counter = MONITOR_RW_COUNTER(io_type, MONITOR_XDES_PAGE);
		break;

	case FIL_PAGE_TYPE_BLOB:
		counter = MONITOR_RW_COUNTER(io_type, MONITOR_BLOB_PAGE);
		break;

	case FIL_PAGE_TYPE_ZBLOB:
		counter = MONITOR_RW_COUNTER(io_type, MONITOR_ZBLOB_PAGE);
		break;

	case FIL_PAGE_TYPE_ZBLOB2:
		counter = MONITOR_RW_COUNTER(io_type, MONITOR_ZBLOB2_PAGE);
		break;

	default:
		counter = MONITOR_RW_COUNTER(io_type, MONITOR_OTHER_PAGE);
	}

	MONITOR_INC_NOCHECK(counter);
}

/********************************************************************//**
Mark a table with the specified space pointed by bpage->id.space() corrupted.
Also remove the bpage from LRU list.
@param[in,out]		bpage			Block */
static
void
buf_mark_space_corrupt(buf_page_t* bpage)
{
	buf_pool_t*	buf_pool = buf_pool_from_bpage(bpage);
	const ibool	uncompressed = (buf_page_get_state(bpage)
					== BUF_BLOCK_FILE_PAGE);
	uint32_t	space = bpage->id.space();

	/* First unfix and release lock on the bpage */
	buf_pool_mutex_enter(buf_pool);
	mutex_enter(buf_page_get_mutex(bpage));
	ut_ad(buf_page_get_io_fix(bpage) == BUF_IO_READ);
	ut_ad(bpage->buf_fix_count == 0);

	/* Set BUF_IO_NONE before we remove the block from LRU list */
	buf_page_set_io_fix(bpage, BUF_IO_NONE);

	if (uncompressed) {
		rw_lock_x_unlock_gen(
			&((buf_block_t*) bpage)->lock,
			BUF_IO_READ);
	}

	mutex_exit(buf_page_get_mutex(bpage));

	/* If block is not encrypted find the table with specified
	space id, and mark it corrupted. Encrypted tables
	are marked unusable later e.g. in ::open(). */
	if (!bpage->encrypted) {
		dict_set_corrupted_by_space(space);
	} else {
		dict_set_encrypted_by_space(space);
	}

	/* After this point bpage can't be referenced. */
	buf_LRU_free_one_page(bpage);

	ut_ad(buf_pool->n_pend_reads > 0);
	buf_pool->n_pend_reads--;

	buf_pool_mutex_exit(buf_pool);
}

/** Check if page is maybe compressed, encrypted or both when we encounter
corrupted page. Note that we can't be 100% sure if page is corrupted
or decrypt/decompress just failed.
@param[in,out]	bpage		page
@param[in,out]	space		tablespace from fil_space_acquire_for_io()
@return	whether the operation succeeded
@retval	DB_SUCCESS		if page has been read and is not corrupted
@retval	DB_PAGE_CORRUPTED	if page based on checksum check is corrupted
@retval	DB_DECRYPTION_FAILED	if page post encryption checksum matches but
after decryption normal page checksum does not match.
@retval	DB_TABLESPACE_DELETED	if accessed tablespace is not found */
static
dberr_t
buf_page_check_corrupt(buf_page_t* bpage, fil_space_t* space)
{
	ut_ad(space->n_pending_ios > 0);

	byte* dst_frame = (bpage->zip.data) ? bpage->zip.data :
		((buf_block_t*) bpage)->frame;
	bool still_encrypted = false;
	dberr_t err = DB_SUCCESS;
	bool corrupted = false;
	fil_space_crypt_t* crypt_data = space->crypt_data;

	/* In buf_decrypt_after_read we have either decrypted the page if
	page post encryption checksum matches and used key_id is found
	from the encryption plugin. If checksum did not match page was
	not decrypted and it could be either encrypted and corrupted
	or corrupted or good page. If we decrypted, there page could
	still be corrupted if used key does not match. */
	still_encrypted = crypt_data
		&& crypt_data->type != CRYPT_SCHEME_UNENCRYPTED
		&& !bpage->encrypted
		&& fil_space_verify_crypt_checksum(
			dst_frame, bpage->size,
			bpage->id.space(), bpage->id.page_no());

	if (!still_encrypted) {
		/* If traditional checksums match, we assume that page is
		not anymore encrypted. */
		corrupted = buf_page_is_corrupted(
			true, dst_frame, bpage->size, space);

		if (!corrupted) {
			bpage->encrypted = false;
		} else {
			err = DB_PAGE_CORRUPTED;
		}
	}

	/* Pages that we think are unencrypted but do not match the checksum
	checks could be corrupted or encrypted or both. */
	if (corrupted && !bpage->encrypted) {
		/* An error will be reported by
		buf_page_io_complete(). */
	} else if (still_encrypted || (bpage->encrypted && corrupted)) {
		bpage->encrypted = true;
		err = DB_DECRYPTION_FAILED;

		ib::error()
			<< "The page " << bpage->id << " in file '"
			<< space->chain.start->name
			<< "' cannot be decrypted.";

		ib::info()
			<< "However key management plugin or used key_version "
			<< mach_read_from_4(dst_frame
					    + FIL_PAGE_FILE_FLUSH_LSN_OR_KEY_VERSION)
			<< " is not found or"
			" used encryption algorithm or method does not match.";

		if (bpage->id.space() != TRX_SYS_SPACE) {
			ib::info()
				<< "Marking tablespace as missing."
				" You may drop this table or"
				" install correct key management plugin"
				" and key file.";
		}
	}

	return (err);
}

/** Complete a read or write request of a file page to or from the buffer pool.
@param[in,out]	bpage	page to complete
@param[in]	dblwr	whether the doublewrite buffer was used (on write)
@param[in]	evict	whether or not to evict the page from LRU list
@return whether the operation succeeded
@retval	DB_SUCCESS		always when writing, or if a read page was OK
@retval	DB_TABLESPACE_DELETED	if the tablespace does not exist
@retval	DB_PAGE_CORRUPTED	if the checksum fails on a page read
@retval	DB_DECRYPTION_FAILED	if page post encryption checksum matches but
				after decryption normal page checksum does
				not match */
UNIV_INTERN
dberr_t
buf_page_io_complete(buf_page_t* bpage, bool dblwr, bool evict)
{
	enum buf_io_fix	io_type;
	buf_pool_t*	buf_pool = buf_pool_from_bpage(bpage);
	const bool	uncompressed = (buf_page_get_state(bpage)
					== BUF_BLOCK_FILE_PAGE);
	ut_a(buf_page_in_file(bpage));

	/* We do not need protect io_fix here by mutex to read
	it because this is the only function where we can change the value
	from BUF_IO_READ or BUF_IO_WRITE to some other value, and our code
	ensures that this is the only thread that handles the i/o for this
	block. */

	io_type = buf_page_get_io_fix(bpage);
	ut_ad(io_type == BUF_IO_READ || io_type == BUF_IO_WRITE);
	ut_ad(bpage->size.is_compressed() == (bpage->zip.data != NULL));
	ut_ad(uncompressed || bpage->zip.data);

	if (io_type == BUF_IO_READ) {
		ulint	read_page_no = 0;
		ulint	read_space_id = 0;
		uint	key_version = 0;
		byte*	frame = bpage->zip.data
			? bpage->zip.data
			: reinterpret_cast<buf_block_t*>(bpage)->frame;
		ut_ad(frame);
		fil_space_t* space = fil_space_acquire_for_io(
			bpage->id.space());
		if (!space) {
			return DB_TABLESPACE_DELETED;
		}

		dberr_t	err;

		if (!buf_page_decrypt_after_read(bpage, space)) {
			err = DB_DECRYPTION_FAILED;
			goto database_corrupted;
		}

		if (bpage->zip.data && uncompressed) {
			my_atomic_addlint(&buf_pool->n_pend_unzip, 1);
			ibool ok = buf_zip_decompress((buf_block_t*) bpage,
						      FALSE);
			my_atomic_addlint(&buf_pool->n_pend_unzip, -1);

			if (!ok) {
				ib::info() << "Page "
					   << bpage->id
					   << " zip_decompress failure.";

				err = DB_PAGE_CORRUPTED;
				goto database_corrupted;
			}
		}

		/* If this page is not uninitialized and not in the
		doublewrite buffer, then the page number and space id
		should be the same as in block. */
		read_page_no = mach_read_from_4(frame + FIL_PAGE_OFFSET);
		read_space_id = mach_read_from_4(
			frame + FIL_PAGE_ARCH_LOG_NO_OR_SPACE_ID);
		key_version = mach_read_from_4(
			frame + FIL_PAGE_FILE_FLUSH_LSN_OR_KEY_VERSION);

		if (bpage->id.space() == TRX_SYS_SPACE
		    && buf_dblwr_page_inside(bpage->id.page_no())) {

			ib::error() << "Reading page " << bpage->id
				<< ", which is in the doublewrite buffer!";

		} else if (read_space_id == 0 && read_page_no == 0) {
			/* This is likely an uninitialized page. */
		} else if ((bpage->id.space() != TRX_SYS_SPACE
			    && bpage->id.space() != read_space_id)
			   || bpage->id.page_no() != read_page_no) {
			/* We did not compare space_id to read_space_id
			in the system tablespace, because the field
			was written as garbage before MySQL 4.1.1,
			which did not support innodb_file_per_table. */

			ib::error() << "Space id and page no stored in "
				"the page, read in are "
				<< page_id_t(read_space_id, read_page_no)
				<< ", should be " << bpage->id;
		}

		err = buf_page_check_corrupt(bpage, space);

database_corrupted:

		if (err != DB_SUCCESS) {
			/* Not a real corruption if it was triggered by
			error injection */
			DBUG_EXECUTE_IF(
				"buf_page_import_corrupt_failure",
				if (!is_predefined_tablespace(
					    bpage->id.space())) {
					buf_mark_space_corrupt(bpage);
					ib::info() << "Simulated IMPORT "
						"corruption";
					fil_space_release_for_io(space);
					return(err);
				}
				err = DB_SUCCESS;
				goto page_not_corrupt;
			);

			if (err == DB_PAGE_CORRUPTED) {
				ib::error()
					<< "Database page corruption on disk"
					" or a failed file read of tablespace "
					<< space->name << " page " << bpage->id
					<< ". You may have to recover from "
					<< "a backup.";

				buf_page_print(frame, bpage->size);

				ib::info()
					<< "It is also possible that your"
					" operating system has corrupted"
					" its own file cache and rebooting"
					" your computer removes the error."
					" If the corrupt page is an index page."
					" You can also try to fix the"
					" corruption by dumping, dropping,"
					" and reimporting the corrupt table."
					" You can use CHECK TABLE to scan"
					" your table for corruption. "
					<< FORCE_RECOVERY_MSG;
			}

			if (srv_force_recovery < SRV_FORCE_IGNORE_CORRUPT) {

				/* If page space id is larger than TRX_SYS_SPACE
				(0), we will attempt to mark the corresponding
				table as corrupted instead of crashing server */
				if (bpage->id.space() == TRX_SYS_SPACE) {
					ib::fatal() << "Aborting because of"
						" a corrupt database page.";
				}

				buf_mark_space_corrupt(bpage);
				fil_space_release_for_io(space);
				return(err);
			}
		}

		DBUG_EXECUTE_IF("buf_page_import_corrupt_failure",
				page_not_corrupt: bpage = bpage; );

		if (recv_recovery_is_on()) {
			/* Pages must be uncompressed for crash recovery. */
			ut_a(uncompressed);
			recv_recover_page(TRUE, (buf_block_t*) bpage);
		}

		/* If space is being truncated then avoid ibuf operation.
		During re-init we have already freed ibuf entries. */
		if (uncompressed
		    && !recv_no_ibuf_operations
		    && (bpage->id.space() == 0
			|| !is_predefined_tablespace(bpage->id.space()))
		    && !srv_is_tablespace_truncated(bpage->id.space())
		    && fil_page_get_type(frame) == FIL_PAGE_INDEX
		    && page_is_leaf(frame)) {

			if (bpage->encrypted) {
				ib::warn()
					<< "Table in tablespace "
					<< bpage->id.space()
					<< " encrypted. However key "
					"management plugin or used "
					<< "key_version " << key_version
					<< "is not found or"
					" used encryption algorithm or method does not match."
					" Can't continue opening the table.";
			} else {

				ibuf_merge_or_delete_for_page(
					(buf_block_t*) bpage, bpage->id,
					&bpage->size, TRUE);
			}

		}

		fil_space_release_for_io(space);
	} else {
		/* io_type == BUF_IO_WRITE */
		if (bpage->slot) {
			/* Mark slot free */
			bpage->slot->release();
			bpage->slot = NULL;
		}
	}

	BPageMutex* block_mutex = buf_page_get_mutex(bpage);
	buf_pool_mutex_enter(buf_pool);
	mutex_enter(block_mutex);

#ifdef UNIV_IBUF_COUNT_DEBUG
	if (io_type == BUF_IO_WRITE || uncompressed) {
		/* For BUF_IO_READ of compressed-only blocks, the
		buffered operations will be merged by buf_page_get_gen()
		after the block has been uncompressed. */
		ut_a(ibuf_count_get(bpage->id) == 0);
	}
#endif
	/* Because this thread which does the unlocking is not the same that
	did the locking, we use a pass value != 0 in unlock, which simply
	removes the newest lock debug record, without checking the thread
	id. */

	buf_page_set_io_fix(bpage, BUF_IO_NONE);
	buf_page_monitor(bpage, io_type);

	if (io_type == BUF_IO_READ) {
		/* NOTE that the call to ibuf may have moved the ownership of
		the x-latch to this OS thread: do not let this confuse you in
		debugging! */

		ut_ad(buf_pool->n_pend_reads > 0);
		buf_pool->n_pend_reads--;
		buf_pool->stat.n_pages_read++;

		if (uncompressed) {
			rw_lock_x_unlock_gen(&((buf_block_t*) bpage)->lock,
					     BUF_IO_READ);
		}

		mutex_exit(block_mutex);
	} else {
		/* Write means a flush operation: call the completion
		routine in the flush system */

		buf_flush_write_complete(bpage, dblwr);

		if (uncompressed) {
			rw_lock_sx_unlock_gen(&((buf_block_t*) bpage)->lock,
					      BUF_IO_WRITE);
		}

		buf_pool->stat.n_pages_written++;

		/* We decide whether or not to evict the page from the
		LRU list based on the flush_type.
		* BUF_FLUSH_LIST: don't evict
		* BUF_FLUSH_LRU: always evict
		* BUF_FLUSH_SINGLE_PAGE: eviction preference is passed
		by the caller explicitly. */
		if (buf_page_get_flush_type(bpage) == BUF_FLUSH_LRU) {
			evict = true;
		}

		mutex_exit(block_mutex);

		if (evict) {
			buf_LRU_free_page(bpage, true);
		}
	}

	DBUG_PRINT("ib_buf", ("%s page %u:%u",
			      io_type == BUF_IO_READ ? "read" : "wrote",
			      bpage->id.space(), bpage->id.page_no()));

	buf_pool_mutex_exit(buf_pool);

	return DB_SUCCESS;
}

/*********************************************************************//**
Asserts that all file pages in the buffer are in a replaceable state.
@return TRUE */
static
ibool
buf_all_freed_instance(
/*===================*/
	buf_pool_t*	buf_pool)	/*!< in: buffer pool instancce */
{
	ulint		i;
	buf_chunk_t*	chunk;

	ut_ad(buf_pool);

	buf_pool_mutex_enter(buf_pool);

	chunk = buf_pool->chunks;

	for (i = buf_pool->n_chunks; i--; chunk++) {

		if (const buf_block_t* block = buf_chunk_not_freed(chunk)) {
			ib::fatal() << "Page " << block->page.id
				<< " still fixed or dirty";
		}
	}

	buf_pool_mutex_exit(buf_pool);

	return(TRUE);
}

/** Refreshes the statistics used to print per-second averages.
@param[in,out]	buf_pool	buffer pool instance */
static
void
buf_refresh_io_stats(
	buf_pool_t*	buf_pool)
{
	buf_pool->last_printout_time = ut_time();
	buf_pool->old_stat = buf_pool->stat;
}

/*********************************************************************//**
Invalidates file pages in one buffer pool instance */
static
void
buf_pool_invalidate_instance(
/*=========================*/
	buf_pool_t*	buf_pool)	/*!< in: buffer pool instance */
{
	ulint		i;

	buf_pool_mutex_enter(buf_pool);

	for (i = BUF_FLUSH_LRU; i < BUF_FLUSH_N_TYPES; i++) {

		/* As this function is called during startup and
		during redo application phase during recovery, InnoDB
		is single threaded (apart from IO helper threads) at
		this stage. No new write batch can be in intialization
		stage at this point. */
		ut_ad(buf_pool->init_flush[i] == FALSE);

		/* However, it is possible that a write batch that has
		been posted earlier is still not complete. For buffer
		pool invalidation to proceed we must ensure there is NO
		write activity happening. */
		if (buf_pool->n_flush[i] > 0) {
			buf_flush_t	type = static_cast<buf_flush_t>(i);

			buf_pool_mutex_exit(buf_pool);
			buf_flush_wait_batch_end(buf_pool, type);
			buf_pool_mutex_enter(buf_pool);
		}
	}

	buf_pool_mutex_exit(buf_pool);

	ut_ad(buf_all_freed_instance(buf_pool));

	buf_pool_mutex_enter(buf_pool);

	while (buf_LRU_scan_and_free_block(buf_pool, true)) {
	}

	ut_ad(UT_LIST_GET_LEN(buf_pool->LRU) == 0);
	ut_ad(UT_LIST_GET_LEN(buf_pool->unzip_LRU) == 0);

	buf_pool->freed_page_clock = 0;
	buf_pool->LRU_old = NULL;
	buf_pool->LRU_old_len = 0;

	memset(&buf_pool->stat, 0x00, sizeof(buf_pool->stat));
	buf_refresh_io_stats(buf_pool);

	buf_pool_mutex_exit(buf_pool);
}

/*********************************************************************//**
Invalidates the file pages in the buffer pool when an archive recovery is
completed. All the file pages buffered must be in a replaceable state when
this function is called: not latched and not modified. */
void
buf_pool_invalidate(void)
/*=====================*/
{
	ulint   i;

	for (i = 0; i < srv_buf_pool_instances; i++) {
		buf_pool_invalidate_instance(buf_pool_from_array(i));
	}
}

#if defined UNIV_DEBUG || defined UNIV_BUF_DEBUG
/*********************************************************************//**
Validates data in one buffer pool instance
@return TRUE */
static
ibool
buf_pool_validate_instance(
/*=======================*/
	buf_pool_t*	buf_pool)	/*!< in: buffer pool instance */
{
	buf_page_t*	b;
	buf_chunk_t*	chunk;
	ulint		i;
	ulint		n_lru_flush	= 0;
	ulint		n_page_flush	= 0;
	ulint		n_list_flush	= 0;
	ulint		n_lru		= 0;
	ulint		n_flush		= 0;
	ulint		n_free		= 0;
	ulint		n_zip		= 0;

	ut_ad(buf_pool);

	buf_pool_mutex_enter(buf_pool);
	hash_lock_x_all(buf_pool->page_hash);

	chunk = buf_pool->chunks;

	/* Check the uncompressed blocks. */

	for (i = buf_pool->n_chunks; i--; chunk++) {

		ulint		j;
		buf_block_t*	block = chunk->blocks;

		for (j = chunk->size; j--; block++) {

			buf_page_mutex_enter(block);

			switch (buf_block_get_state(block)) {
			case BUF_BLOCK_POOL_WATCH:
			case BUF_BLOCK_ZIP_PAGE:
			case BUF_BLOCK_ZIP_DIRTY:
				/* These should only occur on
				zip_clean, zip_free[], or flush_list. */
				ut_error;
				break;

			case BUF_BLOCK_FILE_PAGE:
				ut_a(buf_page_hash_get_low(
						buf_pool, block->page.id)
				     == &block->page);

#ifdef UNIV_IBUF_COUNT_DEBUG
				ut_a(buf_page_get_io_fix(&block->page)
				     == BUF_IO_READ
				     || !ibuf_count_get(block->page.id));
#endif
				switch (buf_page_get_io_fix(&block->page)) {
				case BUF_IO_NONE:
					break;

				case BUF_IO_WRITE:
					switch (buf_page_get_flush_type(
							&block->page)) {
					case BUF_FLUSH_LRU:
						n_lru_flush++;
						goto assert_s_latched;
					case BUF_FLUSH_SINGLE_PAGE:
						n_page_flush++;
assert_s_latched:
						ut_a(rw_lock_is_locked(
							     &block->lock,
								     RW_LOCK_S)
						     || rw_lock_is_locked(
								&block->lock,
								RW_LOCK_SX));
						break;
					case BUF_FLUSH_LIST:
						n_list_flush++;
						break;
					default:
						ut_error;
					}

					break;

				case BUF_IO_READ:

					ut_a(rw_lock_is_locked(&block->lock,
							       RW_LOCK_X));
					break;

				case BUF_IO_PIN:
					break;
				}

				n_lru++;
				break;

			case BUF_BLOCK_NOT_USED:
				n_free++;
				break;

			case BUF_BLOCK_READY_FOR_USE:
			case BUF_BLOCK_MEMORY:
			case BUF_BLOCK_REMOVE_HASH:
				/* do nothing */
				break;
			}

			buf_page_mutex_exit(block);
		}
	}

	mutex_enter(&buf_pool->zip_mutex);

	/* Check clean compressed-only blocks. */

	for (b = UT_LIST_GET_FIRST(buf_pool->zip_clean); b;
	     b = UT_LIST_GET_NEXT(list, b)) {
		ut_a(buf_page_get_state(b) == BUF_BLOCK_ZIP_PAGE);
		switch (buf_page_get_io_fix(b)) {
		case BUF_IO_NONE:
		case BUF_IO_PIN:
			/* All clean blocks should be I/O-unfixed. */
			break;
		case BUF_IO_READ:
			/* In buf_LRU_free_page(), we temporarily set
			b->io_fix = BUF_IO_READ for a newly allocated
			control block in order to prevent
			buf_page_get_gen() from decompressing the block. */
			break;
		default:
			ut_error;
			break;
		}

		/* It is OK to read oldest_modification here because
		we have acquired buf_pool->zip_mutex above which acts
		as the 'block->mutex' for these bpages. */
		ut_a(!b->oldest_modification);
		ut_a(buf_page_hash_get_low(buf_pool, b->id) == b);
		n_lru++;
		n_zip++;
	}

	/* Check dirty blocks. */

	buf_flush_list_mutex_enter(buf_pool);
	for (b = UT_LIST_GET_FIRST(buf_pool->flush_list); b;
	     b = UT_LIST_GET_NEXT(list, b)) {
		ut_ad(b->in_flush_list);
		ut_a(b->oldest_modification);
		n_flush++;

		switch (buf_page_get_state(b)) {
		case BUF_BLOCK_ZIP_DIRTY:
			n_lru++;
			n_zip++;
			switch (buf_page_get_io_fix(b)) {
			case BUF_IO_NONE:
			case BUF_IO_READ:
			case BUF_IO_PIN:
				break;
			case BUF_IO_WRITE:
				switch (buf_page_get_flush_type(b)) {
				case BUF_FLUSH_LRU:
					n_lru_flush++;
					break;
				case BUF_FLUSH_SINGLE_PAGE:
					n_page_flush++;
					break;
				case BUF_FLUSH_LIST:
					n_list_flush++;
					break;
				default:
					ut_error;
				}
				break;
			}
			break;
		case BUF_BLOCK_FILE_PAGE:
			/* uncompressed page */
			break;
		case BUF_BLOCK_POOL_WATCH:
		case BUF_BLOCK_ZIP_PAGE:
		case BUF_BLOCK_NOT_USED:
		case BUF_BLOCK_READY_FOR_USE:
		case BUF_BLOCK_MEMORY:
		case BUF_BLOCK_REMOVE_HASH:
			ut_error;
			break;
		}
		ut_a(buf_page_hash_get_low(buf_pool, b->id) == b);
	}

	ut_a(UT_LIST_GET_LEN(buf_pool->flush_list) == n_flush);

	hash_unlock_x_all(buf_pool->page_hash);
	buf_flush_list_mutex_exit(buf_pool);

	mutex_exit(&buf_pool->zip_mutex);

	if (buf_pool->curr_size == buf_pool->old_size
	    && n_lru + n_free > buf_pool->curr_size + n_zip) {

		ib::fatal() << "n_LRU " << n_lru << ", n_free " << n_free
			<< ", pool " << buf_pool->curr_size
			<< " zip " << n_zip << ". Aborting...";
	}

	ut_a(UT_LIST_GET_LEN(buf_pool->LRU) == n_lru);
	if (buf_pool->curr_size == buf_pool->old_size
	    && UT_LIST_GET_LEN(buf_pool->free) != n_free) {

		ib::fatal() << "Free list len "
			<< UT_LIST_GET_LEN(buf_pool->free)
			<< ", free blocks " << n_free << ". Aborting...";
	}

	ut_a(buf_pool->n_flush[BUF_FLUSH_LIST] == n_list_flush);
	ut_a(buf_pool->n_flush[BUF_FLUSH_LRU] == n_lru_flush);
	ut_a(buf_pool->n_flush[BUF_FLUSH_SINGLE_PAGE] == n_page_flush);

	buf_pool_mutex_exit(buf_pool);

	ut_a(buf_LRU_validate());
	ut_a(buf_flush_validate(buf_pool));

	return(TRUE);
}

/*********************************************************************//**
Validates the buffer buf_pool data structure.
@return TRUE */
ibool
buf_validate(void)
/*==============*/
{
	ulint	i;

	for (i = 0; i < srv_buf_pool_instances; i++) {
		buf_pool_t*	buf_pool;

		buf_pool = buf_pool_from_array(i);

		buf_pool_validate_instance(buf_pool);
	}
	return(TRUE);
}

#endif /* UNIV_DEBUG || UNIV_BUF_DEBUG */

#if defined UNIV_DEBUG_PRINT || defined UNIV_DEBUG || defined UNIV_BUF_DEBUG
/*********************************************************************//**
Prints info of the buffer buf_pool data structure for one instance. */
static
void
buf_print_instance(
/*===============*/
	buf_pool_t*	buf_pool)
{
	index_id_t*	index_ids;
	ulint*		counts;
	ulint		size;
	ulint		i;
	ulint		j;
	index_id_t	id;
	ulint		n_found;
	buf_chunk_t*	chunk;
	dict_index_t*	index;

	ut_ad(buf_pool);

	size = buf_pool->curr_size;

	index_ids = static_cast<index_id_t*>(
		ut_malloc_nokey(size * sizeof *index_ids));

	counts = static_cast<ulint*>(ut_malloc_nokey(sizeof(ulint) * size));

	buf_pool_mutex_enter(buf_pool);
	buf_flush_list_mutex_enter(buf_pool);

	ib::info() << *buf_pool;

	buf_flush_list_mutex_exit(buf_pool);

	/* Count the number of blocks belonging to each index in the buffer */

	n_found = 0;

	chunk = buf_pool->chunks;

	for (i = buf_pool->n_chunks; i--; chunk++) {
		buf_block_t*	block		= chunk->blocks;
		ulint		n_blocks	= chunk->size;

		for (; n_blocks--; block++) {
			const buf_frame_t* frame = block->frame;

			if (fil_page_index_page_check(frame)) {

				id = btr_page_get_index_id(frame);

				/* Look for the id in the index_ids array */
				j = 0;

				while (j < n_found) {

					if (index_ids[j] == id) {
						counts[j]++;

						break;
					}
					j++;
				}

				if (j == n_found) {
					n_found++;
					index_ids[j] = id;
					counts[j] = 1;
				}
			}
		}
	}

	buf_pool_mutex_exit(buf_pool);

	for (i = 0; i < n_found; i++) {
		index = dict_index_get_if_in_cache(index_ids[i]);

		if (!index) {
			ib::info() << "Block count for index "
				<< index_ids[i] << " in buffer is about "
				<< counts[i];
		} else {
			ib::info() << "Block count for index " << index_ids[i]
				<< " in buffer is about " << counts[i]
				<< ", index " << index->name
				<< " of table " << index->table->name;
		}
	}

	ut_free(index_ids);
	ut_free(counts);

	ut_a(buf_pool_validate_instance(buf_pool));
}

/*********************************************************************//**
Prints info of the buffer buf_pool data structure. */
void
buf_print(void)
/*===========*/
{
	ulint   i;

	for (i = 0; i < srv_buf_pool_instances; i++) {
		buf_pool_t*	buf_pool;

		buf_pool = buf_pool_from_array(i);
		buf_print_instance(buf_pool);
	}
}
#endif /* UNIV_DEBUG_PRINT || UNIV_DEBUG || UNIV_BUF_DEBUG */

#ifdef UNIV_DEBUG
/*********************************************************************//**
Returns the number of latched pages in the buffer pool.
@return number of latched pages */
static
ulint
buf_get_latched_pages_number_instance(
/*==================================*/
	buf_pool_t*	buf_pool)	/*!< in: buffer pool instance */
{
	buf_page_t*	b;
	ulint		i;
	buf_chunk_t*	chunk;
	ulint		fixed_pages_number = 0;

	buf_pool_mutex_enter(buf_pool);

	chunk = buf_pool->chunks;

	for (i = buf_pool->n_chunks; i--; chunk++) {
		buf_block_t*	block;
		ulint		j;

		block = chunk->blocks;

		for (j = chunk->size; j--; block++) {
			if (buf_block_get_state(block)
			    != BUF_BLOCK_FILE_PAGE) {

				continue;
			}

			buf_page_mutex_enter(block);

			if (block->page.buf_fix_count != 0
			    || buf_page_get_io_fix(&block->page)
			    != BUF_IO_NONE) {
				fixed_pages_number++;
			}

			buf_page_mutex_exit(block);
		}
	}

	mutex_enter(&buf_pool->zip_mutex);

	/* Traverse the lists of clean and dirty compressed-only blocks. */

	for (b = UT_LIST_GET_FIRST(buf_pool->zip_clean); b;
	     b = UT_LIST_GET_NEXT(list, b)) {
		ut_a(buf_page_get_state(b) == BUF_BLOCK_ZIP_PAGE);
		ut_a(buf_page_get_io_fix(b) != BUF_IO_WRITE);

		if (b->buf_fix_count != 0
		    || buf_page_get_io_fix(b) != BUF_IO_NONE) {
			fixed_pages_number++;
		}
	}

	buf_flush_list_mutex_enter(buf_pool);
	for (b = UT_LIST_GET_FIRST(buf_pool->flush_list); b;
	     b = UT_LIST_GET_NEXT(list, b)) {
		ut_ad(b->in_flush_list);

		switch (buf_page_get_state(b)) {
		case BUF_BLOCK_ZIP_DIRTY:
			if (b->buf_fix_count != 0
			    || buf_page_get_io_fix(b) != BUF_IO_NONE) {
				fixed_pages_number++;
			}
			break;
		case BUF_BLOCK_FILE_PAGE:
			/* uncompressed page */
			break;
		case BUF_BLOCK_POOL_WATCH:
		case BUF_BLOCK_ZIP_PAGE:
		case BUF_BLOCK_NOT_USED:
		case BUF_BLOCK_READY_FOR_USE:
		case BUF_BLOCK_MEMORY:
		case BUF_BLOCK_REMOVE_HASH:
			ut_error;
			break;
		}
	}

	buf_flush_list_mutex_exit(buf_pool);
	mutex_exit(&buf_pool->zip_mutex);
	buf_pool_mutex_exit(buf_pool);

	return(fixed_pages_number);
}

/*********************************************************************//**
Returns the number of latched pages in all the buffer pools.
@return number of latched pages */
ulint
buf_get_latched_pages_number(void)
/*==============================*/
{
	ulint	i;
	ulint	total_latched_pages = 0;

	for (i = 0; i < srv_buf_pool_instances; i++) {
		buf_pool_t*	buf_pool;

		buf_pool = buf_pool_from_array(i);

		total_latched_pages += buf_get_latched_pages_number_instance(
			buf_pool);
	}

	return(total_latched_pages);
}

#endif /* UNIV_DEBUG */

/*********************************************************************//**
Returns the number of pending buf pool read ios.
@return number of pending read I/O operations */
ulint
buf_get_n_pending_read_ios(void)
/*============================*/
{
	ulint	pend_ios = 0;

	for (ulint i = 0; i < srv_buf_pool_instances; i++) {
		pend_ios += buf_pool_from_array(i)->n_pend_reads;
	}

	return(pend_ios);
}

/*********************************************************************//**
Returns the ratio in percents of modified pages in the buffer pool /
database pages in the buffer pool.
@return modified page percentage ratio */
double
buf_get_modified_ratio_pct(void)
/*============================*/
{
	double		ratio;
	ulint		lru_len = 0;
	ulint		free_len = 0;
	ulint		flush_list_len = 0;

	buf_get_total_list_len(&lru_len, &free_len, &flush_list_len);

	ratio = static_cast<double>(100 * flush_list_len)
		/ (1 + lru_len + free_len);

	/* 1 + is there to avoid division by zero */

	return(ratio);
}

/*******************************************************************//**
Aggregates a pool stats information with the total buffer pool stats  */
static
void
buf_stats_aggregate_pool_info(
/*==========================*/
	buf_pool_info_t*	total_info,	/*!< in/out: the buffer pool
						info to store aggregated
						result */
	const buf_pool_info_t*	pool_info)	/*!< in: individual buffer pool
						stats info */
{
	ut_a(total_info && pool_info);

	/* Nothing to copy if total_info is the same as pool_info */
	if (total_info == pool_info) {
		return;
	}

	total_info->pool_size += pool_info->pool_size;
	total_info->lru_len += pool_info->lru_len;
	total_info->old_lru_len += pool_info->old_lru_len;
	total_info->free_list_len += pool_info->free_list_len;
	total_info->flush_list_len += pool_info->flush_list_len;
	total_info->n_pend_unzip += pool_info->n_pend_unzip;
	total_info->n_pend_reads += pool_info->n_pend_reads;
	total_info->n_pending_flush_lru += pool_info->n_pending_flush_lru;
	total_info->n_pending_flush_list += pool_info->n_pending_flush_list;
	total_info->n_pages_made_young += pool_info->n_pages_made_young;
	total_info->n_pages_not_made_young += pool_info->n_pages_not_made_young;
	total_info->n_pages_read += pool_info->n_pages_read;
	total_info->n_pages_created += pool_info->n_pages_created;
	total_info->n_pages_written += pool_info->n_pages_written;
	total_info->n_page_gets += pool_info->n_page_gets;
	total_info->n_ra_pages_read_rnd += pool_info->n_ra_pages_read_rnd;
	total_info->n_ra_pages_read += pool_info->n_ra_pages_read;
	total_info->n_ra_pages_evicted += pool_info->n_ra_pages_evicted;
	total_info->page_made_young_rate += pool_info->page_made_young_rate;
	total_info->page_not_made_young_rate +=
		pool_info->page_not_made_young_rate;
	total_info->pages_read_rate += pool_info->pages_read_rate;
	total_info->pages_created_rate += pool_info->pages_created_rate;
	total_info->pages_written_rate += pool_info->pages_written_rate;
	total_info->n_page_get_delta += pool_info->n_page_get_delta;
	total_info->page_read_delta += pool_info->page_read_delta;
	total_info->young_making_delta += pool_info->young_making_delta;
	total_info->not_young_making_delta += pool_info->not_young_making_delta;
	total_info->pages_readahead_rnd_rate += pool_info->pages_readahead_rnd_rate;
	total_info->pages_readahead_rate += pool_info->pages_readahead_rate;
	total_info->pages_evicted_rate += pool_info->pages_evicted_rate;
	total_info->unzip_lru_len += pool_info->unzip_lru_len;
	total_info->io_sum += pool_info->io_sum;
	total_info->io_cur += pool_info->io_cur;
	total_info->unzip_sum += pool_info->unzip_sum;
	total_info->unzip_cur += pool_info->unzip_cur;
}
/*******************************************************************//**
Collect buffer pool stats information for a buffer pool. Also
record aggregated stats if there are more than one buffer pool
in the server */
void
buf_stats_get_pool_info(
/*====================*/
	buf_pool_t*		buf_pool,	/*!< in: buffer pool */
	ulint			pool_id,	/*!< in: buffer pool ID */
	buf_pool_info_t*	all_pool_info)	/*!< in/out: buffer pool info
						to fill */
{
	buf_pool_info_t*	pool_info;
	time_t			current_time;
	double			time_elapsed;

	/* Find appropriate pool_info to store stats for this buffer pool */
	pool_info = &all_pool_info[pool_id];

	buf_pool_mutex_enter(buf_pool);
	buf_flush_list_mutex_enter(buf_pool);

	pool_info->pool_unique_id = pool_id;

	pool_info->pool_size = buf_pool->curr_size;

	pool_info->lru_len = UT_LIST_GET_LEN(buf_pool->LRU);

	pool_info->old_lru_len = buf_pool->LRU_old_len;

	pool_info->free_list_len = UT_LIST_GET_LEN(buf_pool->free);

	pool_info->flush_list_len = UT_LIST_GET_LEN(buf_pool->flush_list);

	pool_info->n_pend_unzip = UT_LIST_GET_LEN(buf_pool->unzip_LRU);

	pool_info->n_pend_reads = buf_pool->n_pend_reads;

	pool_info->n_pending_flush_lru =
		 (buf_pool->n_flush[BUF_FLUSH_LRU]
		  + buf_pool->init_flush[BUF_FLUSH_LRU]);

	pool_info->n_pending_flush_list =
		 (buf_pool->n_flush[BUF_FLUSH_LIST]
		  + buf_pool->init_flush[BUF_FLUSH_LIST]);

	pool_info->n_pending_flush_single_page =
		 (buf_pool->n_flush[BUF_FLUSH_SINGLE_PAGE]
		  + buf_pool->init_flush[BUF_FLUSH_SINGLE_PAGE]);

	buf_flush_list_mutex_exit(buf_pool);

	current_time = time(NULL);
	time_elapsed = 0.001 + difftime(current_time,
					buf_pool->last_printout_time);

	pool_info->n_pages_made_young = buf_pool->stat.n_pages_made_young;

	pool_info->n_pages_not_made_young =
		buf_pool->stat.n_pages_not_made_young;

	pool_info->n_pages_read = buf_pool->stat.n_pages_read;

	pool_info->n_pages_created = buf_pool->stat.n_pages_created;

	pool_info->n_pages_written = buf_pool->stat.n_pages_written;

	pool_info->n_page_gets = buf_pool->stat.n_page_gets;

	pool_info->n_ra_pages_read_rnd = buf_pool->stat.n_ra_pages_read_rnd;
	pool_info->n_ra_pages_read = buf_pool->stat.n_ra_pages_read;

	pool_info->n_ra_pages_evicted = buf_pool->stat.n_ra_pages_evicted;

	pool_info->page_made_young_rate =
		 (buf_pool->stat.n_pages_made_young
		  - buf_pool->old_stat.n_pages_made_young) / time_elapsed;

	pool_info->page_not_made_young_rate =
		 (buf_pool->stat.n_pages_not_made_young
		  - buf_pool->old_stat.n_pages_not_made_young) / time_elapsed;

	pool_info->pages_read_rate =
		(buf_pool->stat.n_pages_read
		  - buf_pool->old_stat.n_pages_read) / time_elapsed;

	pool_info->pages_created_rate =
		(buf_pool->stat.n_pages_created
		 - buf_pool->old_stat.n_pages_created) / time_elapsed;

	pool_info->pages_written_rate =
		(buf_pool->stat.n_pages_written
		 - buf_pool->old_stat.n_pages_written) / time_elapsed;

	pool_info->n_page_get_delta = buf_pool->stat.n_page_gets
				      - buf_pool->old_stat.n_page_gets;

	if (pool_info->n_page_get_delta) {
		pool_info->page_read_delta = buf_pool->stat.n_pages_read
					     - buf_pool->old_stat.n_pages_read;

		pool_info->young_making_delta =
			buf_pool->stat.n_pages_made_young
			- buf_pool->old_stat.n_pages_made_young;

		pool_info->not_young_making_delta =
			buf_pool->stat.n_pages_not_made_young
			- buf_pool->old_stat.n_pages_not_made_young;
	}
	pool_info->pages_readahead_rnd_rate =
		 (buf_pool->stat.n_ra_pages_read_rnd
		  - buf_pool->old_stat.n_ra_pages_read_rnd) / time_elapsed;


	pool_info->pages_readahead_rate =
		 (buf_pool->stat.n_ra_pages_read
		  - buf_pool->old_stat.n_ra_pages_read) / time_elapsed;

	pool_info->pages_evicted_rate =
		(buf_pool->stat.n_ra_pages_evicted
		 - buf_pool->old_stat.n_ra_pages_evicted) / time_elapsed;

	pool_info->unzip_lru_len = UT_LIST_GET_LEN(buf_pool->unzip_LRU);

	pool_info->io_sum = buf_LRU_stat_sum.io;

	pool_info->io_cur = buf_LRU_stat_cur.io;

	pool_info->unzip_sum = buf_LRU_stat_sum.unzip;

	pool_info->unzip_cur = buf_LRU_stat_cur.unzip;

	buf_refresh_io_stats(buf_pool);
	buf_pool_mutex_exit(buf_pool);
}

/*********************************************************************//**
Prints info of the buffer i/o. */
static
void
buf_print_io_instance(
/*==================*/
	buf_pool_info_t*pool_info,	/*!< in: buffer pool info */
	FILE*		file)		/*!< in/out: buffer where to print */
{
	ut_ad(pool_info);

	fprintf(file,
		"Buffer pool size   " ULINTPF "\n"
		"Free buffers       " ULINTPF "\n"
		"Database pages     " ULINTPF "\n"
		"Old database pages " ULINTPF "\n"
		"Modified db pages  " ULINTPF "\n"
		"Percent of dirty pages(LRU & free pages): %.3f\n"
		"Max dirty pages percent: %.3f\n"
		"Pending reads " ULINTPF "\n"
		"Pending writes: LRU " ULINTPF ", flush list " ULINTPF
		", single page " ULINTPF "\n",
		pool_info->pool_size,
		pool_info->free_list_len,
		pool_info->lru_len,
		pool_info->old_lru_len,
		pool_info->flush_list_len,
		(((double) pool_info->flush_list_len) /
		  (pool_info->lru_len + pool_info->free_list_len + 1.0)) * 100.0,
		srv_max_buf_pool_modified_pct,
		pool_info->n_pend_reads,
		pool_info->n_pending_flush_lru,
		pool_info->n_pending_flush_list,
		pool_info->n_pending_flush_single_page);

	fprintf(file,
		"Pages made young " ULINTPF ", not young " ULINTPF "\n"
		"%.2f youngs/s, %.2f non-youngs/s\n"
		"Pages read " ULINTPF ", created " ULINTPF
		", written " ULINTPF "\n"
		"%.2f reads/s, %.2f creates/s, %.2f writes/s\n",
		pool_info->n_pages_made_young,
		pool_info->n_pages_not_made_young,
		pool_info->page_made_young_rate,
		pool_info->page_not_made_young_rate,
		pool_info->n_pages_read,
		pool_info->n_pages_created,
		pool_info->n_pages_written,
		pool_info->pages_read_rate,
		pool_info->pages_created_rate,
		pool_info->pages_written_rate);

	if (pool_info->n_page_get_delta) {
		double hit_rate = double(pool_info->page_read_delta)
			/ pool_info->n_page_get_delta;

		if (hit_rate > 1) {
			hit_rate = 1;
		}

		fprintf(file,
			"Buffer pool hit rate " ULINTPF " / 1000,"
			" young-making rate " ULINTPF " / 1000 not "
			ULINTPF " / 1000\n",
			ulint(1000 * (1 - hit_rate)),
			ulint(1000 * double(pool_info->young_making_delta)
			      / pool_info->n_page_get_delta),
			ulint(1000 * double(pool_info->not_young_making_delta)
			      / pool_info->n_page_get_delta));
	} else {
		fputs("No buffer pool page gets since the last printout\n",
		      file);
	}

	/* Statistics about read ahead algorithm */
	fprintf(file, "Pages read ahead %.2f/s,"
		" evicted without access %.2f/s,"
		" Random read ahead %.2f/s\n",

		pool_info->pages_readahead_rate,
		pool_info->pages_evicted_rate,
		pool_info->pages_readahead_rnd_rate);

	/* Print some values to help us with visualizing what is
	happening with LRU eviction. */
	fprintf(file,
		"LRU len: " ULINTPF ", unzip_LRU len: " ULINTPF "\n"
		"I/O sum[" ULINTPF "]:cur[" ULINTPF "], "
		"unzip sum[" ULINTPF "]:cur[" ULINTPF "]\n",
		pool_info->lru_len, pool_info->unzip_lru_len,
		pool_info->io_sum, pool_info->io_cur,
		pool_info->unzip_sum, pool_info->unzip_cur);
}

/*********************************************************************//**
Prints info of the buffer i/o. */
void
buf_print_io(
/*=========*/
	FILE*	file)	/*!< in/out: buffer where to print */
{
	ulint			i;
	buf_pool_info_t*	pool_info;
	buf_pool_info_t*	pool_info_total;

	/* If srv_buf_pool_instances is greater than 1, allocate
	one extra buf_pool_info_t, the last one stores
	aggregated/total values from all pools */
	if (srv_buf_pool_instances > 1) {
		pool_info = (buf_pool_info_t*) ut_zalloc_nokey((
			srv_buf_pool_instances + 1) * sizeof *pool_info);

		pool_info_total = &pool_info[srv_buf_pool_instances];
	} else {
		ut_a(srv_buf_pool_instances == 1);

		pool_info_total = pool_info =
			static_cast<buf_pool_info_t*>(
				ut_zalloc_nokey(sizeof *pool_info));
	}

	for (i = 0; i < srv_buf_pool_instances; i++) {
		buf_pool_t*	buf_pool;

		buf_pool = buf_pool_from_array(i);

		/* Fetch individual buffer pool info and calculate
		aggregated stats along the way */
		buf_stats_get_pool_info(buf_pool, i, pool_info);

		/* If we have more than one buffer pool, store
		the aggregated stats  */
		if (srv_buf_pool_instances > 1) {
			buf_stats_aggregate_pool_info(pool_info_total,
						      &pool_info[i]);
		}
	}

	/* Print the aggreate buffer pool info */
	buf_print_io_instance(pool_info_total, file);

	/* If there are more than one buffer pool, print each individual pool
	info */
	if (srv_buf_pool_instances > 1) {
		fputs("----------------------\n"
		"INDIVIDUAL BUFFER POOL INFO\n"
		"----------------------\n", file);

		for (i = 0; i < srv_buf_pool_instances; i++) {
			fprintf(file, "---BUFFER POOL " ULINTPF "\n", i);
			buf_print_io_instance(&pool_info[i], file);
		}
	}

	ut_free(pool_info);
}

/**********************************************************************//**
Refreshes the statistics used to print per-second averages. */
void
buf_refresh_io_stats_all(void)
/*==========================*/
{
	for (ulint i = 0; i < srv_buf_pool_instances; i++) {
		buf_pool_t*	buf_pool;

		buf_pool = buf_pool_from_array(i);

		buf_refresh_io_stats(buf_pool);
	}
}

/**********************************************************************//**
Check if all pages in all buffer pools are in a replacable state.
@return FALSE if not */
ibool
buf_all_freed(void)
/*===============*/
{
	for (ulint i = 0; i < srv_buf_pool_instances; i++) {
		buf_pool_t*	buf_pool;

		buf_pool = buf_pool_from_array(i);

		if (!buf_all_freed_instance(buf_pool)) {
			return(FALSE);
		}
	}

	return(TRUE);
}

/*********************************************************************//**
Checks that there currently are no pending i/o-operations for the buffer
pool.
@return number of pending i/o */
ulint
buf_pool_check_no_pending_io(void)
/*==============================*/
{
	ulint		i;
	ulint		pending_io = 0;

	buf_pool_mutex_enter_all();

	for (i = 0; i < srv_buf_pool_instances; i++) {
		const buf_pool_t*	buf_pool;

		buf_pool = buf_pool_from_array(i);

		pending_io += buf_pool->n_pend_reads
			      + buf_pool->n_flush[BUF_FLUSH_LRU]
			      + buf_pool->n_flush[BUF_FLUSH_SINGLE_PAGE]
			      + buf_pool->n_flush[BUF_FLUSH_LIST];

	}

	buf_pool_mutex_exit_all();

	return(pending_io);
}

/** Print the given page_id_t object.
@param[in,out]	out	the output stream
@param[in]	page_id	the page_id_t object to be printed
@return the output stream */
std::ostream&
operator<<(
	std::ostream&		out,
	const page_id_t		page_id)
{
	out << "[page id: space=" << page_id.m_space
		<< ", page number=" << page_id.m_page_no << "]";
	return(out);
}

/** Print the given buf_pool_t object.
@param[in,out]	out		the output stream
@param[in]	buf_pool	the buf_pool_t object to be printed
@return the output stream */
std::ostream&
operator<<(
	std::ostream&		out,
	const buf_pool_t&	buf_pool)
{
	out << "[buffer pool instance: "
		<< "buf_pool size=" << buf_pool.curr_size
		<< ", database pages=" << UT_LIST_GET_LEN(buf_pool.LRU)
		<< ", free pages=" << UT_LIST_GET_LEN(buf_pool.free)
		<< ", modified database pages="
		<< UT_LIST_GET_LEN(buf_pool.flush_list)
		<< ", n pending decompressions=" << buf_pool.n_pend_unzip
		<< ", n pending reads=" << buf_pool.n_pend_reads
		<< ", n pending flush LRU=" << buf_pool.n_flush[BUF_FLUSH_LRU]
		<< " list=" << buf_pool.n_flush[BUF_FLUSH_LIST]
		<< " single page=" << buf_pool.n_flush[BUF_FLUSH_SINGLE_PAGE]
		<< ", pages made young=" << buf_pool.stat.n_pages_made_young
		<< ", not young=" << buf_pool.stat.n_pages_not_made_young
		<< ", pages read=" << buf_pool.stat.n_pages_read
		<< ", created=" << buf_pool.stat.n_pages_created
		<< ", written=" << buf_pool.stat.n_pages_written << "]";
	return(out);
}

/** Encryption and page_compression hook that is called just before
a page is written to disk.
@param[in,out]	space		tablespace
@param[in,out]	bpage		buffer page
@param[in]	src_frame	physical page frame that is being encrypted
@return	page frame to be written to file
(may be src_frame or an encrypted/compressed copy of it) */
UNIV_INTERN
byte*
buf_page_encrypt_before_write(
	fil_space_t*	space,
	buf_page_t*	bpage,
	byte*		src_frame)
{
	ut_ad(space->id == bpage->id.space());
	bpage->real_size = UNIV_PAGE_SIZE;

	fil_page_type_validate(src_frame);

	switch (bpage->id.page_no()) {
	case 0:
		/* Page 0 of a tablespace is not encrypted/compressed */
		return src_frame;
	case TRX_SYS_PAGE_NO:
		if (bpage->id.space() == TRX_SYS_SPACE) {
			/* don't encrypt/compress page as it contains
			address to dblwr buffer */
			return src_frame;
		}
	}

	fil_space_crypt_t* crypt_data = space->crypt_data;

	const bool encrypted = crypt_data
		&& !crypt_data->not_encrypted()
		&& crypt_data->type != CRYPT_SCHEME_UNENCRYPTED
		&& (!crypt_data->is_default_encryption()
		    || srv_encrypt_tables);

	bool page_compressed = FSP_FLAGS_HAS_PAGE_COMPRESSION(space->flags);

	if (!encrypted && !page_compressed) {
		/* No need to encrypt or page compress the page.
		Clear key-version & crypt-checksum. */
		memset(src_frame + FIL_PAGE_FILE_FLUSH_LSN_OR_KEY_VERSION, 0, 8);
		return src_frame;
	}

	ut_ad(!bpage->size.is_compressed() || !page_compressed);
	buf_pool_t* buf_pool = buf_pool_from_bpage(bpage);
	/* Find free slot from temporary memory array */
	buf_tmp_buffer_t* slot = buf_pool_reserve_tmp_slot(buf_pool);
	slot->out_buf = NULL;
	bpage->slot = slot;

	buf_tmp_reserve_crypt_buf(slot);
	byte *dst_frame = slot->crypt_buf;

	if (!page_compressed) {
not_compressed:
		/* Encrypt page content */
		byte* tmp = fil_space_encrypt(space,
					      bpage->id.page_no(),
					      bpage->newest_modification,
					      src_frame,
					      dst_frame);

		bpage->real_size = UNIV_PAGE_SIZE;
		slot->out_buf = dst_frame = tmp;

		ut_d(fil_page_type_validate(tmp));
	} else {
		/* First we compress the page content */
		buf_tmp_reserve_compression_buf(slot);
		byte* tmp = slot->comp_buf;
		ulint out_len = fil_page_compress(
			src_frame, tmp,
			fsp_flags_get_page_compression_level(space->flags),
			fil_space_get_block_size(space, bpage->id.page_no()),
			encrypted);
		if (!out_len) {
			goto not_compressed;
		}

		bpage->real_size = out_len;

		/* Workaround for MDEV-15527. */
		memset(tmp + out_len, 0 , srv_page_size - out_len);
		ut_d(fil_page_type_validate(tmp));

		if (encrypted) {
			/* And then we encrypt the page content */
			tmp = fil_space_encrypt(space,
						bpage->id.page_no(),
						bpage->newest_modification,
						tmp,
						dst_frame);
		}

		slot->out_buf = dst_frame = tmp;
	}

	ut_d(fil_page_type_validate(dst_frame));

	// return dst_frame which will be written
	return dst_frame;
}

/**
Should we punch hole to deallocate unused portion of the page.
@param[in]	bpage		Page control block
@return true if punch hole should be used, false if not */
bool
buf_page_should_punch_hole(
	const buf_page_t* bpage)
{
	return (bpage->real_size != bpage->size.physical());
}

/**
Calculate the length of trim (punch_hole) operation.
@param[in]	bpage		Page control block
@param[in]	write_length	Write length
@return length of the trim or zero. */
ulint
buf_page_get_trim_length(
	const buf_page_t*	bpage,
	ulint			write_length)
{
	return (bpage->size.physical() - write_length);
}
#endif /* !UNIV_INNOCHECKSUM */<|MERGE_RESOLUTION|>--- conflicted
+++ resolved
@@ -780,7 +780,7 @@
 #endif /* UNIV_INNOCHECKSUM */
 
 	if (checksum_field1 != checksum_field2) {
-		goto invalid;
+		return false;
 	}
 
 	if (checksum_field1 == crc32) {
@@ -793,11 +793,6 @@
 		}
 	}
 
-invalid:
-	DBUG_LOG("checksum", "Page checksum crc32 not valid"
-		   << " field1 " << checksum_field1
-		   << " field2 " << checksum_field2
-		 << " crc32 " << crc32);
 	return(false);
 }
 
@@ -944,20 +939,14 @@
 	const void* 	 	space)
 #endif
 {
-<<<<<<< HEAD
-	size_t checksum_field1 = 0;
-	size_t checksum_field2 = 0;
 #ifndef UNIV_INNOCHECKSUM
 	DBUG_EXECUTE_IF("buf_page_import_corrupt_failure", return(true); );
 #endif
-=======
-	DBUG_EXECUTE_IF("buf_page_import_corrupt_failure", return(TRUE); );
-	ulint checksum_field1 = 0;
-	ulint checksum_field2 = 0;
-	bool  crc32_inited = false;
-	ib_uint32_t crc32 = ULINT32_UNDEFINED;
-
->>>>>>> 621041b6
+	size_t		checksum_field1 = 0;
+	size_t		checksum_field2 = 0;
+	uint32_t	crc32 = 0;
+	bool		crc32_inited = false;
+
 	ulint page_type = mach_read_from_2(read_buf + FIL_PAGE_TYPE);
 
 	/* We can trust page type if page compression is set on tablespace
@@ -985,17 +974,7 @@
 
 		/* Stored log sequence numbers at the start and the end
 		of page do not match */
-<<<<<<< HEAD
-#ifndef UNIV_INNOCHECKSUM
-		ib::info() << "Log sequence number at the start "
-			   << mach_read_from_4(read_buf + FIL_PAGE_LSN + 4)
-			   << " and the end "
-			   << mach_read_from_4(read_buf + UNIV_PAGE_SIZE - FIL_PAGE_END_LSN_OLD_CHKSUM + 4)
-			   << " do not match";
-#endif /* UNIV_INNOCHECKSUM */
-=======
-
->>>>>>> 621041b6
+
 		return(true);
 	}
 
@@ -1037,14 +1016,9 @@
 		return(false);
 	}
 
-<<<<<<< HEAD
 	if (page_size.is_compressed()) {
 		return(!page_zip_verify_checksum(read_buf,
 						 page_size.physical()));
-=======
-	if (zip_size) {
-		return(!page_zip_verify_checksum(read_buf, zip_size));
->>>>>>> 621041b6
 	}
 
 	checksum_field1 = mach_read_from_4(
@@ -1066,27 +1040,9 @@
 		ulint i;
 
 		/* make sure that the page is really empty */
-<<<<<<< HEAD
-		for (i = 0; i < page_size.logical(); ++i) {
-
-			/* The FIL_PAGE_ARCH_LOG_NO_OR_SPACE_ID has been
-			repurposed for page compression. It can be
-			set for uncompressed empty pages. */
-
-			if ((i < FIL_PAGE_FILE_FLUSH_LSN_OR_KEY_VERSION
-			     || i >= FIL_PAGE_ARCH_LOG_NO_OR_SPACE_ID)
-			    && read_buf[i] != 0) {
-
-#ifndef UNIV_INNOCHECKSUM
-				ib::info() << "Checksum fields zero but page is not empty.";
-#endif
-
-				break;
-=======
 		for (ulint i = 0; i < UNIV_PAGE_SIZE; i++) {
 			if (read_buf[i] != 0) {
 				return(true);
->>>>>>> 621041b6
 			}
 		}
 #ifdef UNIV_INNOCHECKSUM
@@ -1103,44 +1059,26 @@
 #endif /* UNIV_INNOCHECKSUM */
 	}
 
-<<<<<<< HEAD
-#ifndef UNIV_INNOCHECKSUM
-	const page_id_t	page_id(mach_read_from_4(
-					read_buf + FIL_PAGE_SPACE_ID),
-				mach_read_from_4(
-					read_buf + FIL_PAGE_OFFSET));
-#endif /* UNIV_INNOCHECKSUM */
-
-=======
->>>>>>> 621041b6
 	const srv_checksum_algorithm_t	curr_algo =
 		static_cast<srv_checksum_algorithm_t>(srv_checksum_algorithm);
-
-	bool	legacy_checksum_checked = false;
 
 	switch (curr_algo) {
 	case SRV_CHECKSUM_ALGORITHM_STRICT_CRC32:
 		return !buf_page_is_checksum_valid_crc32(
+			read_buf, checksum_field1, checksum_field2, false)
+			&& !buf_page_is_checksum_valid_crc32(
+				read_buf, checksum_field1, checksum_field2,
+				true);
+	case SRV_CHECKSUM_ALGORITHM_STRICT_INNODB:
+		return !buf_page_is_checksum_valid_innodb(
 			read_buf, checksum_field1, checksum_field2);
-
-<<<<<<< HEAD
-		if (buf_page_is_checksum_valid_crc32(read_buf,
-			checksum_field1, checksum_field2, false)) {
-			return(false);
-		}
-
+	case SRV_CHECKSUM_ALGORITHM_STRICT_NONE:
+		return !buf_page_is_checksum_valid_none(
+			read_buf, checksum_field1, checksum_field2);
+	case SRV_CHECKSUM_ALGORITHM_CRC32:
+	case SRV_CHECKSUM_ALGORITHM_INNODB:
 		if (buf_page_is_checksum_valid_none(read_buf,
 			checksum_field1, checksum_field2)) {
-			if (curr_algo
-			    == SRV_CHECKSUM_ALGORITHM_STRICT_CRC32) {
-#ifndef UNIV_INNOCHECKSUM
-				page_warn_strict_checksum(
-					curr_algo,
-					SRV_CHECKSUM_ALGORITHM_NONE,
-					page_id);
-#endif /* !UNIV_INNOCHECKSUM */
-			}
-
 #ifdef UNIV_INNOCHECKSUM
 			if (log_file) {
 				fprintf(log_file, "page::%llu;"
@@ -1158,15 +1096,9 @@
 					checksum_field1);
 			}
 #endif /* UNIV_INNOCHECKSUM */
-=======
-	case SRV_CHECKSUM_ALGORITHM_STRICT_INNODB:
-		return !buf_page_is_checksum_valid_innodb(
-			read_buf, checksum_field1, checksum_field2);
-	case SRV_CHECKSUM_ALGORITHM_STRICT_NONE:
-		return !buf_page_is_checksum_valid_none(
-			read_buf, checksum_field1, checksum_field2);
-	case SRV_CHECKSUM_ALGORITHM_CRC32:
-	case SRV_CHECKSUM_ALGORITHM_INNODB:
+			return false;
+		}
+
 		/* Very old versions of InnoDB only stored 8 byte lsn to the
 		start and the end of the page. */
 
@@ -1176,65 +1108,22 @@
 		if (checksum_field2
 		    != mach_read_from_4(read_buf + FIL_PAGE_LSN)
 		    && checksum_field2 != BUF_NO_CHECKSUM_MAGIC) {
->>>>>>> 621041b6
-
-			/* The checksum does not match any of the
-			fast to check. First check the selected algorithm
-			for writing checksums because we assume that the
-			chance of it matching is higher. */
-
-<<<<<<< HEAD
-		/* We need to check whether the stored checksum matches legacy
-		big endian checksum or Innodb checksum. We optimize the order
-		based on earlier results. if earlier we have found pages
-		matching legacy big endian checksum, we try to match it first.
-		Otherwise we check innodb checksum first. */
-		if (legacy_big_endian_checksum) {
-			if (buf_page_is_checksum_valid_crc32(read_buf,
-				checksum_field1, checksum_field2, true)) {
-
-				return(false);
-			}
-			legacy_checksum_checked = true;
-		}
-
-		if (buf_page_is_checksum_valid_innodb(read_buf,
-			checksum_field1, checksum_field2)) {
-			if (curr_algo
-			    == SRV_CHECKSUM_ALGORITHM_STRICT_CRC32) {
-#ifndef UNIV_INNOCHECKSUM
-				page_warn_strict_checksum(
-					curr_algo,
-					SRV_CHECKSUM_ALGORITHM_INNODB,
-					page_id);
-#endif
-			}
-=======
+
 			if (srv_checksum_algorithm
 			    == SRV_CHECKSUM_ALGORITHM_CRC32) {
->>>>>>> 621041b6
-
-				crc32 = buf_calc_page_crc32(read_buf);
+
+				crc32 = buf_calc_page_crc32(
+					read_buf, legacy_big_endian_checksum);
 				crc32_inited = true;
 
-<<<<<<< HEAD
-		/* If legacy checksum is not checked, do it now. */
-		if (!legacy_checksum_checked && buf_page_is_checksum_valid_crc32(
-			read_buf, checksum_field1, checksum_field2, true)) {
-
-			legacy_big_endian_checksum = true;
-			return(false);
-		}
-
-#ifdef UNIV_INNOCHECKSUM
-		if (log_file) {
-			fprintf(log_file, "Fail; page::%llu;"
-				" invalid (fails crc32 checksum)\n",
-				cur_page_num);
-		}
-#endif /* UNIV_INNOCHECKSUM */
-		return(true);
-=======
+				if (!legacy_big_endian_checksum
+				    && checksum_field2 != crc32) {
+					crc32 = buf_calc_page_crc32(read_buf,
+								    true);
+					legacy_big_endian_checksum =
+						checksum_field2 == crc32;
+				}
+
 				if (checksum_field2 != crc32
 				    && checksum_field2
 				       != buf_calc_page_old_checksum(read_buf)) {
@@ -1243,140 +1132,82 @@
 			} else {
 				ut_ad(srv_checksum_algorithm
 				      == SRV_CHECKSUM_ALGORITHM_INNODB);
->>>>>>> 621041b6
 
 				if (checksum_field2
 				    != buf_calc_page_old_checksum(read_buf)) {
-
-					crc32 = buf_calc_page_crc32(read_buf);
+					crc32 = buf_calc_page_crc32(
+						read_buf,
+						legacy_big_endian_checksum);
 					crc32_inited = true;
 
-<<<<<<< HEAD
-		if (buf_page_is_checksum_valid_none(read_buf,
-			checksum_field1, checksum_field2)) {
-			if (curr_algo
-			    == SRV_CHECKSUM_ALGORITHM_STRICT_INNODB) {
-#ifndef UNIV_INNOCHECKSUM
-				page_warn_strict_checksum(
-					curr_algo,
-					SRV_CHECKSUM_ALGORITHM_NONE,
-					page_id);
-#endif
-			}
-#ifdef UNIV_INNOCHECKSUM
-			if (log_file) {
-				fprintf(log_file, "page::%llu;"
-					" old style: calculated = %u;"
-					" recorded = %zu;\n", cur_page_num,
-					buf_calc_page_old_checksum(read_buf),
-					checksum_field2);
-				fprintf(log_file, "page::%llu;"
-					" new style: calculated = %u;"
-					" crc32 = %u; recorded = %zu;\n",
-					cur_page_num,
-					buf_calc_page_new_checksum(read_buf),
-					buf_calc_page_crc32(read_buf),
-					checksum_field1);
-=======
+					if (!legacy_big_endian_checksum
+					    && checksum_field2 != crc32) {
+						crc32 = buf_calc_page_crc32(
+							read_buf, true);
+						legacy_big_endian_checksum =
+							checksum_field2 == crc32;
+					}
+
 					if (checksum_field2 != crc32) {
 						return true;
 					}
 				}
->>>>>>> 621041b6
 			}
 		}
 
-<<<<<<< HEAD
-		if (buf_page_is_checksum_valid_crc32(read_buf,
-			checksum_field1, checksum_field2, false)
-		    || buf_page_is_checksum_valid_crc32(read_buf,
-			checksum_field1, checksum_field2, true)) {
-
-			if (curr_algo
-			    == SRV_CHECKSUM_ALGORITHM_STRICT_INNODB) {
-#ifndef UNIV_INNOCHECKSUM
-				page_warn_strict_checksum(
-					curr_algo,
-					SRV_CHECKSUM_ALGORITHM_CRC32,
-					page_id);
-#endif
+		if (checksum_field1 == 0
+		    || checksum_field1 == BUF_NO_CHECKSUM_MAGIC) {
+		} else if (srv_checksum_algorithm
+			   == SRV_CHECKSUM_ALGORITHM_CRC32) {
+
+			if (!crc32_inited) {
+				crc32 = buf_calc_page_crc32(
+					read_buf,
+					legacy_big_endian_checksum);
+				crc32_inited = true;
+
+				if (!legacy_big_endian_checksum
+				    && checksum_field2 != crc32) {
+					crc32 = buf_calc_page_crc32(
+						read_buf, true);
+					legacy_big_endian_checksum =
+						checksum_field2 == crc32;
+				}
 			}
-=======
-		/* old field is fine, check the new field */
->>>>>>> 621041b6
-
-		/* InnoDB versions < 4.0.14 and < 4.1.1 stored the space id
-		(always equal to 0), to FIL_PAGE_SPACE_OR_CHKSUM */
-
-		if (checksum_field1 != 0
-		    && checksum_field1 != BUF_NO_CHECKSUM_MAGIC) {
-
-			/* The checksum does not match any of the
-			   fast to check. First check the selected algorithm
-			   for writing checksums because we assume that the
-			   chance of it matching is higher. */
-
-			if (srv_checksum_algorithm
-			    == SRV_CHECKSUM_ALGORITHM_CRC32) {
+
+			if (checksum_field1 != crc32
+			    && checksum_field1
+			    != buf_calc_page_new_checksum(read_buf)) {
+				return true;
+			}
+		} else {
+			ut_ad(srv_checksum_algorithm
+			      == SRV_CHECKSUM_ALGORITHM_INNODB);
+
+			if (checksum_field1
+			    != buf_calc_page_new_checksum(read_buf)) {
 
 				if (!crc32_inited) {
-					crc32 = buf_calc_page_crc32(read_buf);
+					crc32 = buf_calc_page_crc32(
+						read_buf,
+						legacy_big_endian_checksum);
 					crc32_inited = true;
+
+					if (!legacy_big_endian_checksum
+					    && checksum_field2 != crc32) {
+						crc32 = buf_calc_page_crc32(
+							read_buf, true);
+						legacy_big_endian_checksum =
+							checksum_field2 == crc32;
+					}
 				}
 
-<<<<<<< HEAD
-		if (buf_page_is_checksum_valid_crc32(read_buf,
-			checksum_field1, checksum_field2, false)
-		    || buf_page_is_checksum_valid_crc32(read_buf,
-			checksum_field1, checksum_field2, true)) {
-#ifndef UNIV_INNOCHECKSUM
-			page_warn_strict_checksum(
-				curr_algo,
-				SRV_CHECKSUM_ALGORITHM_CRC32,
-				page_id);
-#endif /* !UNIV_INNOCHECKSUM */
-			return(false);
-		}
-
-		if (buf_page_is_checksum_valid_innodb(read_buf,
-			checksum_field1, checksum_field2)) {
-#ifndef UNIV_INNOCHECKSUM
-			page_warn_strict_checksum(
-				curr_algo,
-				SRV_CHECKSUM_ALGORITHM_INNODB,
-				page_id);
-#endif /* !UNIV_INNOCHECKSUM */
-			return(false);
-		}
-=======
-				if (checksum_field1 != crc32
-				    && checksum_field1
-				    != buf_calc_page_new_checksum(read_buf)) {
+				if (checksum_field1 != crc32) {
 					return true;
 				}
-			} else {
-				ut_ad(srv_checksum_algorithm
-				      == SRV_CHECKSUM_ALGORITHM_INNODB);
-
-				if (checksum_field1
-				    != buf_calc_page_new_checksum(read_buf)) {
->>>>>>> 621041b6
-
-					if (!crc32_inited) {
-						crc32 = buf_calc_page_crc32(
-							read_buf);
-						crc32_inited = true;
-					}
-
-					if (checksum_field1 != crc32) {
-						return true;
-					}
-				}
 			}
 		}
 
-		/* If CRC32 is stored in at least one of the fields then the
-		other field must also be CRC32 */
 		if (crc32_inited
 		    && ((checksum_field1 == crc32
 			 && checksum_field2 != crc32)
@@ -1387,15 +1218,8 @@
 
 		break;
 	case SRV_CHECKSUM_ALGORITHM_NONE:
-<<<<<<< HEAD
 		/* should have returned false earlier */
 		break;
-=======
-		/* should have returned FALSE earlier */
-		ut_error;
->>>>>>> 621041b6
-	/* no default so the compiler will emit a warning if new enum
-	is added and not handled here */
 	}
 
 	return false;
