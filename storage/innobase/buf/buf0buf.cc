/*****************************************************************************

Copyright (c) 1995, 2016, Oracle and/or its affiliates. All Rights Reserved.
Copyright (c) 2008, Google Inc.
<<<<<<< HEAD
Copyright (c) 2013, 2017, MariaDB Corporation. All Rights Reserved.
=======
Copyright (c) 2017, MariaDB Corporation.
>>>>>>> 54bb04f7

Portions of this file contain modifications contributed and copyrighted by
Google, Inc. Those modifications are gratefully acknowledged and are described
briefly in the InnoDB documentation. The contributions by Google are
incorporated with their permission, and subject to the conditions contained in
the file COPYING.Google.

This program is free software; you can redistribute it and/or modify it under
the terms of the GNU General Public License as published by the Free Software
Foundation; version 2 of the License.

This program is distributed in the hope that it will be useful, but WITHOUT
ANY WARRANTY; without even the implied warranty of MERCHANTABILITY or FITNESS
FOR A PARTICULAR PURPOSE. See the GNU General Public License for more details.

You should have received a copy of the GNU General Public License along with
this program; if not, write to the Free Software Foundation, Inc.,
51 Franklin Street, Suite 500, Boston, MA 02110-1335 USA

*****************************************************************************/

/**************************************************//**
@file buf/buf0buf.cc
The database buffer buf_pool

Created 11/5/1995 Heikki Tuuri
*******************************************************/

#include "buf0buf.h"

#ifdef UNIV_NONINL
#include "buf0buf.ic"
#endif

#include "mem0mem.h"
#include "btr0btr.h"
#include "fil0fil.h"
#include "fil0crypt.h"
#ifndef UNIV_HOTBACKUP
#include "buf0buddy.h"
#include "lock0lock.h"
#include "btr0sea.h"
#include "ibuf0ibuf.h"
#include "trx0undo.h"
#include "log0log.h"
#endif /* !UNIV_HOTBACKUP */
#include "srv0srv.h"
#include "dict0dict.h"
#include "log0recv.h"
#include "page0zip.h"
#include "srv0mon.h"
#include "buf0checksum.h"
#ifdef HAVE_LIBNUMA
#include <numa.h>
#include <numaif.h>
#endif // HAVE_LIBNUMA
#include "fil0pagecompress.h"
#include "ha_prototypes.h"
#include "ut0byte.h"
#include <new>

#ifdef HAVE_LZO
#include "lzo/lzo1x.h"
#endif

/*
		IMPLEMENTATION OF THE BUFFER POOL
		=================================

Performance improvement:
------------------------
Thread scheduling in NT may be so slow that the OS wait mechanism should
not be used even in waiting for disk reads to complete.
Rather, we should put waiting query threads to the queue of
waiting jobs, and let the OS thread do something useful while the i/o
is processed. In this way we could remove most OS thread switches in
an i/o-intensive benchmark like TPC-C.

A possibility is to put a user space thread library between the database
and NT. User space thread libraries might be very fast.

SQL Server 7.0 can be configured to use 'fibers' which are lightweight
threads in NT. These should be studied.

		Buffer frames and blocks
		------------------------
Following the terminology of Gray and Reuter, we call the memory
blocks where file pages are loaded buffer frames. For each buffer
frame there is a control block, or shortly, a block, in the buffer
control array. The control info which does not need to be stored
in the file along with the file page, resides in the control block.

		Buffer pool struct
		------------------
The buffer buf_pool contains a single mutex which protects all the
control data structures of the buf_pool. The content of a buffer frame is
protected by a separate read-write lock in its control block, though.
These locks can be locked and unlocked without owning the buf_pool->mutex.
The OS events in the buf_pool struct can be waited for without owning the
buf_pool->mutex.

The buf_pool->mutex is a hot-spot in main memory, causing a lot of
memory bus traffic on multiprocessor systems when processors
alternately access the mutex. On our Pentium, the mutex is accessed
maybe every 10 microseconds. We gave up the solution to have mutexes
for each control block, for instance, because it seemed to be
complicated.

A solution to reduce mutex contention of the buf_pool->mutex is to
create a separate mutex for the page hash table. On Pentium,
accessing the hash table takes 2 microseconds, about half
of the total buf_pool->mutex hold time.

		Control blocks
		--------------

The control block contains, for instance, the bufferfix count
which is incremented when a thread wants a file page to be fixed
in a buffer frame. The bufferfix operation does not lock the
contents of the frame, however. For this purpose, the control
block contains a read-write lock.

The buffer frames have to be aligned so that the start memory
address of a frame is divisible by the universal page size, which
is a power of two.

We intend to make the buffer buf_pool size on-line reconfigurable,
that is, the buf_pool size can be changed without closing the database.
Then the database administarator may adjust it to be bigger
at night, for example. The control block array must
contain enough control blocks for the maximum buffer buf_pool size
which is used in the particular database.
If the buf_pool size is cut, we exploit the virtual memory mechanism of
the OS, and just refrain from using frames at high addresses. Then the OS
can swap them to disk.

The control blocks containing file pages are put to a hash table
according to the file address of the page.
We could speed up the access to an individual page by using
"pointer swizzling": we could replace the page references on
non-leaf index pages by direct pointers to the page, if it exists
in the buf_pool. We could make a separate hash table where we could
chain all the page references in non-leaf pages residing in the buf_pool,
using the page reference as the hash key,
and at the time of reading of a page update the pointers accordingly.
Drawbacks of this solution are added complexity and,
possibly, extra space required on non-leaf pages for memory pointers.
A simpler solution is just to speed up the hash table mechanism
in the database, using tables whose size is a power of 2.

		Lists of blocks
		---------------

There are several lists of control blocks.

The free list (buf_pool->free) contains blocks which are currently not
used.

The common LRU list contains all the blocks holding a file page
except those for which the bufferfix count is non-zero.
The pages are in the LRU list roughly in the order of the last
access to the page, so that the oldest pages are at the end of the
list. We also keep a pointer to near the end of the LRU list,
which we can use when we want to artificially age a page in the
buf_pool. This is used if we know that some page is not needed
again for some time: we insert the block right after the pointer,
causing it to be replaced sooner than would normally be the case.
Currently this aging mechanism is used for read-ahead mechanism
of pages, and it can also be used when there is a scan of a full
table which cannot fit in the memory. Putting the pages near the
end of the LRU list, we make sure that most of the buf_pool stays
in the main memory, undisturbed.

The unzip_LRU list contains a subset of the common LRU list.  The
blocks on the unzip_LRU list hold a compressed file page and the
corresponding uncompressed page frame.  A block is in unzip_LRU if and
only if the predicate buf_page_belongs_to_unzip_LRU(&block->page)
holds.  The blocks in unzip_LRU will be in same order as they are in
the common LRU list.  That is, each manipulation of the common LRU
list will result in the same manipulation of the unzip_LRU list.

The chain of modified blocks (buf_pool->flush_list) contains the blocks
holding file pages that have been modified in the memory
but not written to disk yet. The block with the oldest modification
which has not yet been written to disk is at the end of the chain.
The access to this list is protected by buf_pool->flush_list_mutex.

The chain of unmodified compressed blocks (buf_pool->zip_clean)
contains the control blocks (buf_page_t) of those compressed pages
that are not in buf_pool->flush_list and for which no uncompressed
page has been allocated in the buffer pool.  The control blocks for
uncompressed pages are accessible via buf_block_t objects that are
reachable via buf_pool->chunks[].

The chains of free memory blocks (buf_pool->zip_free[]) are used by
the buddy allocator (buf0buddy.cc) to keep track of currently unused
memory blocks of size sizeof(buf_page_t)..UNIV_PAGE_SIZE / 2.  These
blocks are inside the UNIV_PAGE_SIZE-sized memory blocks of type
BUF_BLOCK_MEMORY that the buddy allocator requests from the buffer
pool.  The buddy allocator is solely used for allocating control
blocks for compressed pages (buf_page_t) and compressed page frames.

		Loading a file page
		-------------------

First, a victim block for replacement has to be found in the
buf_pool. It is taken from the free list or searched for from the
end of the LRU-list. An exclusive lock is reserved for the frame,
the io_fix field is set in the block fixing the block in buf_pool,
and the io-operation for loading the page is queued. The io-handler thread
releases the X-lock on the frame and resets the io_fix field
when the io operation completes.

A thread may request the above operation using the function
buf_page_get(). It may then continue to request a lock on the frame.
The lock is granted when the io-handler releases the x-lock.

		Read-ahead
		----------

The read-ahead mechanism is intended to be intelligent and
isolated from the semantically higher levels of the database
index management. From the higher level we only need the
information if a file page has a natural successor or
predecessor page. On the leaf level of a B-tree index,
these are the next and previous pages in the natural
order of the pages.

Let us first explain the read-ahead mechanism when the leafs
of a B-tree are scanned in an ascending or descending order.
When a read page is the first time referenced in the buf_pool,
the buffer manager checks if it is at the border of a so-called
linear read-ahead area. The tablespace is divided into these
areas of size 64 blocks, for example. So if the page is at the
border of such an area, the read-ahead mechanism checks if
all the other blocks in the area have been accessed in an
ascending or descending order. If this is the case, the system
looks at the natural successor or predecessor of the page,
checks if that is at the border of another area, and in this case
issues read-requests for all the pages in that area. Maybe
we could relax the condition that all the pages in the area
have to be accessed: if data is deleted from a table, there may
appear holes of unused pages in the area.

A different read-ahead mechanism is used when there appears
to be a random access pattern to a file.
If a new page is referenced in the buf_pool, and several pages
of its random access area (for instance, 32 consecutive pages
in a tablespace) have recently been referenced, we may predict
that the whole area may be needed in the near future, and issue
the read requests for the whole area.
*/

#ifndef UNIV_HOTBACKUP
/** Value in microseconds */
static const int WAIT_FOR_READ	= 100;
/** Number of attemtps made to read in a page in the buffer pool */
static const ulint BUF_PAGE_READ_MAX_RETRIES = 100;

/** The buffer pools of the database */
UNIV_INTERN buf_pool_t*	buf_pool_ptr;

#if defined UNIV_DEBUG || defined UNIV_BUF_DEBUG
static ulint	buf_dbg_counter	= 0; /*!< This is used to insert validation
					operations in execution in the
					debug version */
#endif /* UNIV_DEBUG || UNIV_BUF_DEBUG */
#ifdef UNIV_DEBUG
/** If this is set TRUE, the program prints info whenever
read-ahead or flush occurs */
UNIV_INTERN ibool		buf_debug_prints = FALSE;
#endif /* UNIV_DEBUG */

#ifdef UNIV_PFS_RWLOCK
/* Keys to register buffer block related rwlocks and mutexes with
performance schema */
UNIV_INTERN mysql_pfs_key_t	buf_block_lock_key;
# ifdef UNIV_SYNC_DEBUG
UNIV_INTERN mysql_pfs_key_t	buf_block_debug_latch_key;
# endif /* UNIV_SYNC_DEBUG */
#endif /* UNIV_PFS_RWLOCK */

#ifdef UNIV_PFS_MUTEX
UNIV_INTERN mysql_pfs_key_t	buffer_block_mutex_key;
UNIV_INTERN mysql_pfs_key_t	buf_pool_mutex_key;
UNIV_INTERN mysql_pfs_key_t	buf_pool_zip_mutex_key;
UNIV_INTERN mysql_pfs_key_t	flush_list_mutex_key;
#endif /* UNIV_PFS_MUTEX */

#if defined UNIV_PFS_MUTEX || defined UNIV_PFS_RWLOCK
# ifndef PFS_SKIP_BUFFER_MUTEX_RWLOCK

/* Buffer block mutexes and rwlocks can be registered
in one group rather than individually. If PFS_GROUP_BUFFER_SYNC
is defined, register buffer block mutex and rwlock
in one group after their initialization. */
#  define PFS_GROUP_BUFFER_SYNC

/* This define caps the number of mutexes/rwlocks can
be registered with performance schema. Developers can
modify this define if necessary. Please note, this would
be effective only if PFS_GROUP_BUFFER_SYNC is defined. */
#  define PFS_MAX_BUFFER_MUTEX_LOCK_REGISTER	ULINT_MAX

# endif /* !PFS_SKIP_BUFFER_MUTEX_RWLOCK */
#endif /* UNIV_PFS_MUTEX || UNIV_PFS_RWLOCK */

/** Macro to determine whether the read of write counter is used depending
on the io_type */
#define MONITOR_RW_COUNTER(io_type, counter)		\
	((io_type == BUF_IO_READ)			\
	 ? (counter##_READ)				\
	 : (counter##_WRITTEN))

/** Decrypt a page.
@param[in,out]	bpage	Page control block
@param[in,out]	space	tablespace
@return whether the operation was successful */
static
bool
buf_page_decrypt_after_read(buf_page_t* bpage, fil_space_t* space)
	MY_ATTRIBUTE((nonnull));

/* prototypes for new functions added to ha_innodb.cc */
trx_t* innobase_get_trx();

/********************************************************************//**
Gets the smallest oldest_modification lsn for any page in the pool. Returns
zero if all modified pages have been flushed to disk.
@return oldest modification in pool, zero if none */
UNIV_INTERN
lsn_t
buf_pool_get_oldest_modification(void)
/*==================================*/
{
	ulint		i;
	buf_page_t*	bpage;
	lsn_t		lsn = 0;
	lsn_t		oldest_lsn = 0;

	/* When we traverse all the flush lists we don't want another
	thread to add a dirty page to any flush list. */
	log_flush_order_mutex_enter();

	for (i = 0; i < srv_buf_pool_instances; i++) {
		buf_pool_t*	buf_pool;

		buf_pool = buf_pool_from_array(i);

		buf_flush_list_mutex_enter(buf_pool);

		bpage = UT_LIST_GET_LAST(buf_pool->flush_list);

		if (bpage != NULL) {
			ut_ad(bpage->in_flush_list);
			lsn = bpage->oldest_modification;
		}

		buf_flush_list_mutex_exit(buf_pool);

		if (!oldest_lsn || oldest_lsn > lsn) {
			oldest_lsn = lsn;
		}
	}

	log_flush_order_mutex_exit();

	/* The returned answer may be out of date: the flush_list can
	change after the mutex has been released. */

	return(oldest_lsn);
}

/********************************************************************//**
Get total buffer pool statistics. */
UNIV_INTERN
void
buf_get_total_list_len(
/*===================*/
	ulint*		LRU_len,	/*!< out: length of all LRU lists */
	ulint*		free_len,	/*!< out: length of all free lists */
	ulint*		flush_list_len)	/*!< out: length of all flush lists */
{
	ulint		i;

	*LRU_len = 0;
	*free_len = 0;
	*flush_list_len = 0;

	for (i = 0; i < srv_buf_pool_instances; i++) {
		buf_pool_t*	buf_pool;

		buf_pool = buf_pool_from_array(i);

		*LRU_len += UT_LIST_GET_LEN(buf_pool->LRU);
		*free_len += UT_LIST_GET_LEN(buf_pool->free);
		*flush_list_len += UT_LIST_GET_LEN(buf_pool->flush_list);
	}
}

/********************************************************************//**
Get total list size in bytes from all buffer pools. */
UNIV_INTERN
void
buf_get_total_list_size_in_bytes(
/*=============================*/
	buf_pools_list_size_t*	buf_pools_list_size)	/*!< out: list sizes
							in all buffer pools */
{
	ut_ad(buf_pools_list_size);
	memset(buf_pools_list_size, 0, sizeof(*buf_pools_list_size));

	for (ulint i = 0; i < srv_buf_pool_instances; i++) {
		buf_pool_t*	buf_pool;

		buf_pool = buf_pool_from_array(i);
		/* We don't need mutex protection since this is
		for statistics purpose */
		buf_pools_list_size->LRU_bytes += buf_pool->stat.LRU_bytes;
		buf_pools_list_size->unzip_LRU_bytes +=
			UT_LIST_GET_LEN(buf_pool->unzip_LRU) * UNIV_PAGE_SIZE;
		buf_pools_list_size->flush_list_bytes +=
			buf_pool->stat.flush_list_bytes;
	}
}

/********************************************************************//**
Get total buffer pool statistics. */
UNIV_INTERN
void
buf_get_total_stat(
/*===============*/
	buf_pool_stat_t*	tot_stat)	/*!< out: buffer pool stats */
{
	ulint			i;

	memset(tot_stat, 0, sizeof(*tot_stat));

	for (i = 0; i < srv_buf_pool_instances; i++) {
		buf_pool_stat_t*buf_stat;
		buf_pool_t*	buf_pool;

		buf_pool = buf_pool_from_array(i);

		buf_stat = &buf_pool->stat;
		tot_stat->n_page_gets += buf_stat->n_page_gets;
		tot_stat->n_pages_read += buf_stat->n_pages_read;
		tot_stat->n_pages_written += buf_stat->n_pages_written;
		tot_stat->n_pages_created += buf_stat->n_pages_created;
		tot_stat->n_ra_pages_read_rnd += buf_stat->n_ra_pages_read_rnd;
		tot_stat->n_ra_pages_read += buf_stat->n_ra_pages_read;
		tot_stat->n_ra_pages_evicted += buf_stat->n_ra_pages_evicted;
		tot_stat->n_pages_made_young += buf_stat->n_pages_made_young;

		tot_stat->n_pages_not_made_young +=
			buf_stat->n_pages_not_made_young;
	}
}

/********************************************************************//**
Allocates a buffer block.
@return own: the allocated block, in state BUF_BLOCK_MEMORY */
UNIV_INTERN
buf_block_t*
buf_block_alloc(
/*============*/
	buf_pool_t*	buf_pool)	/*!< in/out: buffer pool instance,
					or NULL for round-robin selection
					of the buffer pool */
{
	buf_block_t*	block;
	ulint		index;
	static ulint	buf_pool_index;

	if (buf_pool == NULL) {
		/* We are allocating memory from any buffer pool, ensure
		we spread the grace on all buffer pool instances. */
		index = buf_pool_index++ % srv_buf_pool_instances;
		buf_pool = buf_pool_from_array(index);
	}

	block = buf_LRU_get_free_block(buf_pool);

	buf_block_set_state(block, BUF_BLOCK_MEMORY);

	return(block);
}
#endif /* !UNIV_HOTBACKUP */

/** Check if a page is all zeroes.
@param[in]	read_buf	database page
@param[in]	zip_size	ROW_FORMAT=COMPRESSED page size, or 0
@return	whether the page is all zeroes */
UNIV_INTERN
bool
buf_page_is_zeroes(const byte* read_buf, ulint zip_size)
{
	const ulint page_size = zip_size ? zip_size : UNIV_PAGE_SIZE;

	for (ulint i = 0; i < page_size; i++) {
		if (read_buf[i] != 0) {
			return(false);
		}
	}
	return(true);
}

/** Checks if the page is in crc32 checksum format.
@param[in]	read_buf	database page
@param[in]	checksum_field1	new checksum field
@param[in]	checksum_field2	old checksum field
@return true if the page is in crc32 checksum format */
UNIV_INTERN
bool
buf_page_is_checksum_valid_crc32(
	const byte*	read_buf,
	ulint		checksum_field1,
	ulint		checksum_field2)
{
	ib_uint32_t	crc32 = buf_calc_page_crc32(read_buf);

	if (!(checksum_field1 == crc32 && checksum_field2 == crc32)) {
		DBUG_PRINT("buf_checksum",
			("Page checksum crc32 not valid field1 " ULINTPF
			 " field2 " ULINTPF " crc32 %u.",
				checksum_field1, checksum_field2, crc32));
		return (false);
	}


	return (true);
}

/** Checks if the page is in innodb checksum format.
@param[in]	read_buf	database page
@param[in]	checksum_field1	new checksum field
@param[in]	checksum_field2	old checksum field
@return true if the page is in innodb checksum format */
UNIV_INTERN
bool
buf_page_is_checksum_valid_innodb(
	const byte*	read_buf,
	ulint		checksum_field1,
	ulint		checksum_field2)
{
	/* There are 2 valid formulas for
	checksum_field2 (old checksum field) which algo=innodb could have
	written to the page:

	1. Very old versions of InnoDB only stored 8 byte lsn to the
	start and the end of the page.

	2. Newer InnoDB versions store the old formula checksum
	(buf_calc_page_old_checksum()). */

	if (checksum_field2 != mach_read_from_4(read_buf + FIL_PAGE_LSN)
	    && checksum_field2 != buf_calc_page_old_checksum(read_buf)) {
		DBUG_PRINT("buf_checksum",
			("Page checksum innodb not valid field1 " ULINTPF
				" field2 " ULINTPF "crc32 " ULINTPF " lsn " ULINTPF ".",
			checksum_field1, checksum_field2, buf_calc_page_old_checksum(read_buf),
				mach_read_from_4(read_buf + FIL_PAGE_LSN)));

		return(false);
	}

	/* old field is fine, check the new field */

	/* InnoDB versions < 4.0.14 and < 4.1.1 stored the space id
	(always equal to 0), to FIL_PAGE_SPACE_OR_CHKSUM */

	if (checksum_field1 != 0
	    && checksum_field1 != buf_calc_page_new_checksum(read_buf)) {
		DBUG_PRINT("buf_checksum",
			("Page checksum innodb not valid field1 " ULINTPF
				" field2 " ULINTPF "crc32 " ULINTPF " lsn " ULINTPF ".",
			checksum_field1, checksum_field2, buf_calc_page_new_checksum(read_buf),
				mach_read_from_4(read_buf + FIL_PAGE_LSN)));

		return(false);
	}

	return(true);
}

/** Checks if the page is in none checksum format.
@param[in]	read_buf	database page
@param[in]	checksum_field1	new checksum field
@param[in]	checksum_field2	old checksum field
@return true if the page is in none checksum format */
UNIV_INTERN
bool
buf_page_is_checksum_valid_none(
	const byte*	read_buf,
	ulint		checksum_field1,
	ulint		checksum_field2)
{

	if (!(checksum_field1 == checksum_field2 && checksum_field1 == BUF_NO_CHECKSUM_MAGIC)) {
		DBUG_PRINT("buf_checksum",
			("Page checksum none not valid field1 " ULINTPF
				" field2 " ULINTPF "crc32 " ULINTPF " lsn " ULINTPF ".",
			checksum_field1, checksum_field2, BUF_NO_CHECKSUM_MAGIC,
				mach_read_from_4(read_buf + FIL_PAGE_LSN)));
	}

	return(checksum_field1 == checksum_field2
	       && checksum_field1 == BUF_NO_CHECKSUM_MAGIC);
}

/** Check if a page is corrupt.
@param[in]	check_lsn		true if LSN should be checked
@param[in]	read_buf		Page to be checked
@param[in]	zip_size		compressed size or 0
@param[in]	space			Pointer to tablespace
@return	true if corrupted, false if not */
UNIV_INTERN
bool
buf_page_is_corrupted(
	bool			check_lsn,
	const byte*		read_buf,
	ulint			zip_size,
	const fil_space_t* 	space)
{
	ulint		checksum_field1;
	ulint		checksum_field2;
	ulint 		space_id = mach_read_from_4(
		read_buf + FIL_PAGE_ARCH_LOG_NO_OR_SPACE_ID);
	ulint page_type = mach_read_from_2(
		read_buf + FIL_PAGE_TYPE);

	/* We can trust page type if page compression is set on tablespace
	flags because page compression flag means file must have been
	created with 10.1 (later than 5.5 code base). In 10.1 page
	compressed tables do not contain post compression checksum and
	FIL_PAGE_END_LSN_OLD_CHKSUM field stored.  Note that space can
	be null if we are in fil_check_first_page() and first page
	is not compressed or encrypted. Page checksum is verified
	after decompression (i.e. normally pages are already
	decompressed at this stage). */
	if ((page_type == FIL_PAGE_PAGE_COMPRESSED ||
	     page_type == FIL_PAGE_PAGE_COMPRESSED_ENCRYPTED)
	    && space && FSP_FLAGS_HAS_PAGE_COMPRESSION(space->flags)) {
		return (false);
	}

	if (!zip_size
	    && memcmp(read_buf + FIL_PAGE_LSN + 4,
		      read_buf + UNIV_PAGE_SIZE
		      - FIL_PAGE_END_LSN_OLD_CHKSUM + 4, 4)) {

		/* Stored log sequence numbers at the start and the end
		of page do not match */

		ib_logf(IB_LOG_LEVEL_INFO,
			"Log sequence number at the start %lu and the end %lu do not match.",
			mach_read_from_4(read_buf + FIL_PAGE_LSN + 4),
			mach_read_from_4(read_buf + UNIV_PAGE_SIZE - FIL_PAGE_END_LSN_OLD_CHKSUM + 4));

		return(true);
	}

#ifndef UNIV_HOTBACKUP
	if (check_lsn && recv_lsn_checks_on) {
		lsn_t	current_lsn;

		/* Since we are going to reset the page LSN during the import
		phase it makes no sense to spam the log with error messages. */

		if (log_peek_lsn(&current_lsn)
		    && current_lsn
		    < mach_read_from_8(read_buf + FIL_PAGE_LSN)) {
			ut_print_timestamp(stderr);

			fprintf(stderr,
				" InnoDB: Error: page %lu log sequence number"
				" " LSN_PF "\n"
				"InnoDB: is in the future! Current system "
				"log sequence number " LSN_PF ".\n"
				"InnoDB: Your database may be corrupt or "
				"you may have copied the InnoDB\n"
				"InnoDB: tablespace but not the InnoDB "
				"log files. See\n"
				"InnoDB: " REFMAN
				"forcing-innodb-recovery.html\n"
				"InnoDB: for more information.\n",
				(ulint) mach_read_from_4(
					read_buf + FIL_PAGE_OFFSET),
				(lsn_t) mach_read_from_8(
					read_buf + FIL_PAGE_LSN),
				current_lsn);
		}
	}
#endif

	/* Check whether the checksum fields have correct values */

	if (srv_checksum_algorithm == SRV_CHECKSUM_ALGORITHM_NONE) {
		return(false);
	}

	if (zip_size) {
		return(!page_zip_verify_checksum(read_buf, zip_size));
	}

	checksum_field1 = mach_read_from_4(
		read_buf + FIL_PAGE_SPACE_OR_CHKSUM);

	checksum_field2 = mach_read_from_4(
		read_buf + UNIV_PAGE_SIZE - FIL_PAGE_END_LSN_OLD_CHKSUM);

#if FIL_PAGE_LSN % 8
#error "FIL_PAGE_LSN must be 64 bit aligned"
#endif

	/* declare empty pages non-corrupted */
	if (checksum_field1 == 0 && checksum_field2 == 0
	    && *reinterpret_cast<const ib_uint64_t*>(read_buf +
						     FIL_PAGE_LSN) == 0) {
		/* make sure that the page is really empty */
		for (ulint i = 0; i < UNIV_PAGE_SIZE; i++) {
			if (read_buf[i] != 0) {
				ib_logf(IB_LOG_LEVEL_INFO,
					"Checksum fields zero but page is not empty.");

				return(true);
			}
		}

		return(false);
	}

	DBUG_EXECUTE_IF("buf_page_is_corrupt_failure", return(true); );

	ulint	page_no = mach_read_from_4(read_buf + FIL_PAGE_OFFSET);

	const srv_checksum_algorithm_t	curr_algo =
		static_cast<srv_checksum_algorithm_t>(srv_checksum_algorithm);

	switch (curr_algo) {
	case SRV_CHECKSUM_ALGORITHM_CRC32:
	case SRV_CHECKSUM_ALGORITHM_STRICT_CRC32:

		if (buf_page_is_checksum_valid_crc32(read_buf,
			checksum_field1, checksum_field2)) {
			return(false);
		}

		if (buf_page_is_checksum_valid_none(read_buf,
			checksum_field1, checksum_field2)) {
			if (curr_algo
			    == SRV_CHECKSUM_ALGORITHM_STRICT_CRC32) {
				page_warn_strict_checksum(
					curr_algo,
					SRV_CHECKSUM_ALGORITHM_NONE,
					space_id, page_no);
			}

			return(false);
		}

		if (buf_page_is_checksum_valid_innodb(read_buf,
			checksum_field1, checksum_field2)) {
			if (curr_algo
			    == SRV_CHECKSUM_ALGORITHM_STRICT_CRC32) {
				page_warn_strict_checksum(
					curr_algo,
					SRV_CHECKSUM_ALGORITHM_INNODB,
					space_id, page_no);
			}

			return(false);
		}

		return(true);

	case SRV_CHECKSUM_ALGORITHM_INNODB:
	case SRV_CHECKSUM_ALGORITHM_STRICT_INNODB:

		if (buf_page_is_checksum_valid_innodb(read_buf,
			checksum_field1, checksum_field2)) {
			return(false);
		}

		if (buf_page_is_checksum_valid_none(read_buf,
			checksum_field1, checksum_field2)) {
			if (curr_algo
			    == SRV_CHECKSUM_ALGORITHM_STRICT_INNODB) {
				page_warn_strict_checksum(
					curr_algo,
					SRV_CHECKSUM_ALGORITHM_NONE,
					space_id, page_no);
			}

			return(false);
		}

		if (buf_page_is_checksum_valid_crc32(read_buf,
			checksum_field1, checksum_field2)) {
			if (curr_algo
			    == SRV_CHECKSUM_ALGORITHM_STRICT_INNODB) {
				page_warn_strict_checksum(
					curr_algo,
					SRV_CHECKSUM_ALGORITHM_CRC32,
					space_id, page_no);
			}

			return(false);
		}

		return(true);

	case SRV_CHECKSUM_ALGORITHM_STRICT_NONE:

		if (buf_page_is_checksum_valid_none(read_buf,
			checksum_field1, checksum_field2)) {
			return(false);
		}

		if (buf_page_is_checksum_valid_crc32(read_buf,
			checksum_field1, checksum_field2)) {
			page_warn_strict_checksum(
				curr_algo,
				SRV_CHECKSUM_ALGORITHM_CRC32,
				space_id, page_no);
			return(false);
		}

		if (buf_page_is_checksum_valid_innodb(read_buf,
			checksum_field1, checksum_field2)) {
			page_warn_strict_checksum(
				curr_algo,
				SRV_CHECKSUM_ALGORITHM_INNODB,
				space_id, page_no);
			return(false);
		}

		return(true);

	case SRV_CHECKSUM_ALGORITHM_NONE:
		/* should have returned FALSE earlier */
		break;
	/* no default so the compiler will emit a warning if new enum
	is added and not handled here */
	}

	ut_error;
	return(false);
}

/********************************************************************//**
Prints a page to stderr. */
UNIV_INTERN
void
buf_page_print(
/*===========*/
	const byte*	read_buf,	/*!< in: a database page */
	ulint		zip_size,	/*!< in: compressed page size, or
					0 for uncompressed pages */
	ulint		flags)		/*!< in: 0 or
					BUF_PAGE_PRINT_NO_CRASH or
					BUF_PAGE_PRINT_NO_FULL */

{
#ifndef UNIV_HOTBACKUP
	dict_index_t*	index;
#endif /* !UNIV_HOTBACKUP */
	ulint		size = zip_size;

	if (!size) {
		size = UNIV_PAGE_SIZE;
	}

	if (!(flags & BUF_PAGE_PRINT_NO_FULL)) {
		ut_print_timestamp(stderr);
		fprintf(stderr,
			" InnoDB: Page dump in ascii and hex (%lu bytes):\n",
			size);
		ut_print_buf(stderr, read_buf, size);
		fputs("\nInnoDB: End of page dump\n", stderr);
	}

	if (zip_size) {
		/* Print compressed page. */
		ut_print_timestamp(stderr);
		fprintf(stderr,
			" InnoDB: Compressed page type (" ULINTPF "); "
			"stored checksum in field1 " ULINTPF "; "
			"calculated checksums for field1: "
			"%s " ULINTPF ", "
			"%s " ULINTPF ", "
			"%s " ULINTPF "; "
			"page LSN " LSN_PF "; "
			"page number (if stored to page already) " ULINTPF "; "
			"space id (if stored to page already) " ULINTPF "\n",
			fil_page_get_type(read_buf),
			mach_read_from_4(read_buf + FIL_PAGE_SPACE_OR_CHKSUM),
			buf_checksum_algorithm_name(
				SRV_CHECKSUM_ALGORITHM_CRC32),
			page_zip_calc_checksum(read_buf, zip_size,
				SRV_CHECKSUM_ALGORITHM_CRC32),
			buf_checksum_algorithm_name(
				SRV_CHECKSUM_ALGORITHM_INNODB),
			page_zip_calc_checksum(read_buf, zip_size,
				SRV_CHECKSUM_ALGORITHM_INNODB),
			buf_checksum_algorithm_name(
				SRV_CHECKSUM_ALGORITHM_NONE),
			page_zip_calc_checksum(read_buf, zip_size,
				SRV_CHECKSUM_ALGORITHM_NONE),
			mach_read_from_8(read_buf + FIL_PAGE_LSN),
			mach_read_from_4(read_buf + FIL_PAGE_OFFSET),
			mach_read_from_4(read_buf
					 + FIL_PAGE_ARCH_LOG_NO_OR_SPACE_ID));
	} else {
		ut_print_timestamp(stderr);
		fprintf(stderr, " InnoDB: uncompressed page, "
			"stored checksum in field1 " ULINTPF ", "
			"calculated checksums for field1: "
			"%s " UINT32PF ", "
			"%s " ULINTPF ", "
			"%s " ULINTPF ", "

			"stored checksum in field2 " ULINTPF ", "
			"calculated checksums for field2: "
			"%s " UINT32PF ", "
			"%s " ULINTPF ", "
			"%s " ULINTPF ", "

			"page LSN " ULINTPF " " ULINTPF ", "
			"low 4 bytes of LSN at page end " ULINTPF ", "
			"page number (if stored to page already) " ULINTPF ", "
			"space id (if created with >= MySQL-4.1.1 "
			"and stored already) %lu\n",
			mach_read_from_4(read_buf + FIL_PAGE_SPACE_OR_CHKSUM),
			buf_checksum_algorithm_name(SRV_CHECKSUM_ALGORITHM_CRC32),
			buf_calc_page_crc32(read_buf),
			buf_checksum_algorithm_name(SRV_CHECKSUM_ALGORITHM_INNODB),
			buf_calc_page_new_checksum(read_buf),
			buf_checksum_algorithm_name(SRV_CHECKSUM_ALGORITHM_NONE),
			BUF_NO_CHECKSUM_MAGIC,

			mach_read_from_4(read_buf + UNIV_PAGE_SIZE
					 - FIL_PAGE_END_LSN_OLD_CHKSUM),
			buf_checksum_algorithm_name(SRV_CHECKSUM_ALGORITHM_CRC32),
			buf_calc_page_crc32(read_buf),
			buf_checksum_algorithm_name(SRV_CHECKSUM_ALGORITHM_INNODB),
			buf_calc_page_old_checksum(read_buf),
			buf_checksum_algorithm_name(SRV_CHECKSUM_ALGORITHM_NONE),
			BUF_NO_CHECKSUM_MAGIC,

			mach_read_from_4(read_buf + FIL_PAGE_LSN),
			mach_read_from_4(read_buf + FIL_PAGE_LSN + 4),
			mach_read_from_4(read_buf + UNIV_PAGE_SIZE
					 - FIL_PAGE_END_LSN_OLD_CHKSUM + 4),
			mach_read_from_4(read_buf + FIL_PAGE_OFFSET),
			mach_read_from_4(read_buf
					 + FIL_PAGE_ARCH_LOG_NO_OR_SPACE_ID));

		ulint page_type = fil_page_get_type(read_buf);

		fprintf(stderr, "InnoDB: page type %ld meaning %s\n", page_type,
			fil_get_page_type_name(page_type));
	}

#ifndef UNIV_HOTBACKUP
	if (mach_read_from_2(read_buf + TRX_UNDO_PAGE_HDR + TRX_UNDO_PAGE_TYPE)
	    == TRX_UNDO_INSERT) {
		fprintf(stderr,
			"InnoDB: Page may be an insert undo log page\n");
	} else if (mach_read_from_2(read_buf + TRX_UNDO_PAGE_HDR
				    + TRX_UNDO_PAGE_TYPE)
		   == TRX_UNDO_UPDATE) {
		fprintf(stderr,
			"InnoDB: Page may be an update undo log page\n");
	}
#endif /* !UNIV_HOTBACKUP */

	switch (fil_page_get_type(read_buf)) {
		index_id_t	index_id;
	case FIL_PAGE_INDEX:
		index_id = btr_page_get_index_id(read_buf);
		fprintf(stderr,
			"InnoDB: Page may be an index page where"
			" index id is %llu\n",
			(ullint) index_id);
#ifndef UNIV_HOTBACKUP
		index = dict_index_find_on_id_low(index_id);
		if (index) {
			fputs("InnoDB: (", stderr);
			dict_index_name_print(stderr, NULL, index);
			fputs(")\n", stderr);
		}
#endif /* !UNIV_HOTBACKUP */
		break;
	case FIL_PAGE_INODE:
		fputs("InnoDB: Page may be an 'inode' page\n", stderr);
		break;
	case FIL_PAGE_IBUF_FREE_LIST:
		fputs("InnoDB: Page may be an insert buffer free list page\n",
		      stderr);
		break;
	case FIL_PAGE_TYPE_ALLOCATED:
		fputs("InnoDB: Page may be a freshly allocated page\n",
		      stderr);
		break;
	case FIL_PAGE_IBUF_BITMAP:
		fputs("InnoDB: Page may be an insert buffer bitmap page\n",
		      stderr);
		break;
	case FIL_PAGE_TYPE_SYS:
		fputs("InnoDB: Page may be a system page\n",
		      stderr);
		break;
	case FIL_PAGE_TYPE_TRX_SYS:
		fputs("InnoDB: Page may be a transaction system page\n",
		      stderr);
		break;
	case FIL_PAGE_TYPE_FSP_HDR:
		fputs("InnoDB: Page may be a file space header page\n",
		      stderr);
		break;
	case FIL_PAGE_TYPE_XDES:
		fputs("InnoDB: Page may be an extent descriptor page\n",
		      stderr);
		break;
	case FIL_PAGE_TYPE_BLOB:
		fputs("InnoDB: Page may be a BLOB page\n",
		      stderr);
		break;
	case FIL_PAGE_TYPE_ZBLOB:
	case FIL_PAGE_TYPE_ZBLOB2:
		fputs("InnoDB: Page may be a compressed BLOB page\n",
		      stderr);
		break;
	}

	ut_ad(flags & BUF_PAGE_PRINT_NO_CRASH);
}

#ifndef UNIV_HOTBACKUP

# ifdef PFS_GROUP_BUFFER_SYNC
/********************************************************************//**
This function registers mutexes and rwlocks in buffer blocks with
performance schema. If PFS_MAX_BUFFER_MUTEX_LOCK_REGISTER is
defined to be a value less than chunk->size, then only mutexes
and rwlocks in the first PFS_MAX_BUFFER_MUTEX_LOCK_REGISTER
blocks are registered. */
static
void
pfs_register_buffer_block(
/*======================*/
	buf_chunk_t*	chunk)		/*!< in/out: chunk of buffers */
{
	ulint		i;
	ulint		num_to_register;
	buf_block_t*    block;

	block = chunk->blocks;

	num_to_register = ut_min(chunk->size,
				 PFS_MAX_BUFFER_MUTEX_LOCK_REGISTER);

	for (i = 0; i < num_to_register; i++) {
		ib_mutex_t*	mutex;
		rw_lock_t*	rwlock;

#  ifdef UNIV_PFS_MUTEX
		mutex = &block->mutex;
		ut_a(!mutex->pfs_psi);
		mutex->pfs_psi = (PSI_server)
			? PSI_server->init_mutex(buffer_block_mutex_key, mutex)
			: NULL;
#  endif /* UNIV_PFS_MUTEX */

#  ifdef UNIV_PFS_RWLOCK
		rwlock = &block->lock;
		ut_a(!rwlock->pfs_psi);
		rwlock->pfs_psi = (PSI_server)
			? PSI_server->init_rwlock(buf_block_lock_key, rwlock)
			: NULL;

#   ifdef UNIV_SYNC_DEBUG
		rwlock = &block->debug_latch;
		ut_a(!rwlock->pfs_psi);
		rwlock->pfs_psi = (PSI_server)
			? PSI_server->init_rwlock(buf_block_debug_latch_key,
						  rwlock)
			: NULL;
#   endif /* UNIV_SYNC_DEBUG */

#  endif /* UNIV_PFS_RWLOCK */
		block++;
	}
}
# endif /* PFS_GROUP_BUFFER_SYNC */

/********************************************************************//**
Initializes a buffer control block when the buf_pool is created. */
static
void
buf_block_init(
/*===========*/
	buf_pool_t*	buf_pool,	/*!< in: buffer pool instance */
	buf_block_t*	block,		/*!< in: pointer to control block */
	byte*		frame)		/*!< in: pointer to buffer frame */
{
	UNIV_MEM_DESC(frame, UNIV_PAGE_SIZE);

	block->frame = frame;

	block->page.buf_pool_index = buf_pool_index(buf_pool);
	block->page.flush_type = BUF_FLUSH_LRU;
	block->page.state = BUF_BLOCK_NOT_USED;
	block->page.buf_fix_count = 0;
	block->page.io_fix = BUF_IO_NONE;
	block->page.encrypted = false;
	block->page.real_size = 0;
	block->page.write_size = 0;
	block->modify_clock = 0;
	block->page.slot = NULL;

#if defined UNIV_DEBUG_FILE_ACCESSES || defined UNIV_DEBUG
	block->page.file_page_was_freed = FALSE;
#endif /* UNIV_DEBUG_FILE_ACCESSES || UNIV_DEBUG */

	block->check_index_page_at_flush = FALSE;
	block->index = NULL;

#ifdef UNIV_DEBUG
	block->page.in_page_hash = FALSE;
	block->page.in_zip_hash = FALSE;
	block->page.in_flush_list = FALSE;
	block->page.in_free_list = FALSE;
	block->page.in_LRU_list = FALSE;
	block->in_unzip_LRU_list = FALSE;
#endif /* UNIV_DEBUG */
#if defined UNIV_AHI_DEBUG || defined UNIV_DEBUG
	block->n_pointers = 0;
#endif /* UNIV_AHI_DEBUG || UNIV_DEBUG */
	page_zip_des_init(&block->page.zip);

#if defined PFS_SKIP_BUFFER_MUTEX_RWLOCK || defined PFS_GROUP_BUFFER_SYNC
	/* If PFS_SKIP_BUFFER_MUTEX_RWLOCK is defined, skip registration
	of buffer block mutex/rwlock with performance schema. If
	PFS_GROUP_BUFFER_SYNC is defined, skip the registration
	since buffer block mutex/rwlock will be registered later in
	pfs_register_buffer_block() */

	mutex_create(PFS_NOT_INSTRUMENTED, &block->mutex, SYNC_BUF_BLOCK);
	rw_lock_create(PFS_NOT_INSTRUMENTED, &block->lock, SYNC_LEVEL_VARYING);

# ifdef UNIV_SYNC_DEBUG
	rw_lock_create(PFS_NOT_INSTRUMENTED,
		       &block->debug_latch, SYNC_NO_ORDER_CHECK);
# endif /* UNIV_SYNC_DEBUG */

#else /* PFS_SKIP_BUFFER_MUTEX_RWLOCK || PFS_GROUP_BUFFER_SYNC */
	mutex_create(buffer_block_mutex_key, &block->mutex, SYNC_BUF_BLOCK);
	rw_lock_create(buf_block_lock_key, &block->lock, SYNC_LEVEL_VARYING);

# ifdef UNIV_SYNC_DEBUG
	rw_lock_create(buf_block_debug_latch_key,
		       &block->debug_latch, SYNC_NO_ORDER_CHECK);
# endif /* UNIV_SYNC_DEBUG */
#endif /* PFS_SKIP_BUFFER_MUTEX_RWLOCK || PFS_GROUP_BUFFER_SYNC */

	ut_ad(rw_lock_validate(&(block->lock)));
}

/********************************************************************//**
Allocates a chunk of buffer frames.
@return	chunk, or NULL on failure */
static
buf_chunk_t*
buf_chunk_init(
/*===========*/
	buf_pool_t*	buf_pool,	/*!< in: buffer pool instance */
	buf_chunk_t*	chunk,		/*!< out: chunk of buffers */
	ulint		mem_size)	/*!< in: requested size in bytes */
{
	buf_block_t*	block;
	byte*		frame;
	ulint		i;

	/* Round down to a multiple of page size,
	although it already should be. */
	mem_size = ut_2pow_round(mem_size, UNIV_PAGE_SIZE);
	/* Reserve space for the block descriptors. */
	mem_size += ut_2pow_round((mem_size / UNIV_PAGE_SIZE) * (sizeof *block)
				  + (UNIV_PAGE_SIZE - 1), UNIV_PAGE_SIZE);

	chunk->mem_size = mem_size;
	chunk->mem = os_mem_alloc_large(&chunk->mem_size);

	if (UNIV_UNLIKELY(chunk->mem == NULL)) {

		return(NULL);
	}

#ifdef HAVE_LIBNUMA
	if (srv_numa_interleave) {
		int	st = mbind(chunk->mem, chunk->mem_size,
				   MPOL_INTERLEAVE,
				   numa_all_nodes_ptr->maskp,
				   numa_all_nodes_ptr->size,
				   MPOL_MF_MOVE);
		if (st != 0) {
			ib_logf(IB_LOG_LEVEL_WARN,
				"Failed to set NUMA memory policy of buffer"
				" pool page frames to MPOL_INTERLEAVE"
				" (error: %s).", strerror(errno));
		}
	}
#endif // HAVE_LIBNUMA

	/* Allocate the block descriptors from
	the start of the memory block. */
	chunk->blocks = (buf_block_t*) chunk->mem;

	/* Align a pointer to the first frame.  Note that when
	os_large_page_size is smaller than UNIV_PAGE_SIZE,
	we may allocate one fewer block than requested.  When
	it is bigger, we may allocate more blocks than requested. */

	frame = (byte*) ut_align(chunk->mem, UNIV_PAGE_SIZE);
	chunk->size = chunk->mem_size / UNIV_PAGE_SIZE
		- (frame != chunk->mem);

	/* Subtract the space needed for block descriptors. */
	{
		ulint	size = chunk->size;

		while (frame < (byte*) (chunk->blocks + size)) {
			frame += UNIV_PAGE_SIZE;
			size--;
		}

		chunk->size = size;
	}

	/* Init block structs and assign frames for them. Then we
	assign the frames to the first blocks (we already mapped the
	memory above). */

	block = chunk->blocks;

	for (i = chunk->size; i--; ) {

		buf_block_init(buf_pool, block, frame);
		UNIV_MEM_INVALID(block->frame, UNIV_PAGE_SIZE);

		/* Add the block to the free list */
		UT_LIST_ADD_LAST(list, buf_pool->free, (&block->page));

		ut_d(block->page.in_free_list = TRUE);
		ut_ad(buf_pool_from_block(block) == buf_pool);

		block++;
		frame += UNIV_PAGE_SIZE;
	}

#ifdef PFS_GROUP_BUFFER_SYNC
	pfs_register_buffer_block(chunk);
#endif
	return(chunk);
}

#ifdef UNIV_DEBUG
/*********************************************************************//**
Finds a block in the given buffer chunk that points to a
given compressed page.
@return	buffer block pointing to the compressed page, or NULL */
static
buf_block_t*
buf_chunk_contains_zip(
/*===================*/
	buf_chunk_t*	chunk,	/*!< in: chunk being checked */
	const void*	data)	/*!< in: pointer to compressed page */
{
	buf_block_t*	block;
	ulint		i;

	block = chunk->blocks;

	for (i = chunk->size; i--; block++) {
		if (block->page.zip.data == data) {

			return(block);
		}
	}

	return(NULL);
}

/*********************************************************************//**
Finds a block in the buffer pool that points to a
given compressed page.
@return	buffer block pointing to the compressed page, or NULL */
UNIV_INTERN
buf_block_t*
buf_pool_contains_zip(
/*==================*/
	buf_pool_t*	buf_pool,	/*!< in: buffer pool instance */
	const void*	data)		/*!< in: pointer to compressed page */
{
	ulint		n;
	buf_chunk_t*	chunk = buf_pool->chunks;

	ut_ad(buf_pool);
	ut_ad(buf_pool_mutex_own(buf_pool));
	for (n = buf_pool->n_chunks; n--; chunk++) {

		buf_block_t* block = buf_chunk_contains_zip(chunk, data);

		if (block) {
			return(block);
		}
	}

	return(NULL);
}
#endif /* UNIV_DEBUG */

/*********************************************************************//**
Checks that all file pages in the buffer chunk are in a replaceable state.
@return	address of a non-free block, or NULL if all freed */
static
const buf_block_t*
buf_chunk_not_freed(
/*================*/
	buf_chunk_t*	chunk)	/*!< in: chunk being checked */
{
	buf_block_t*	block;
	ulint		i;

	block = chunk->blocks;

	for (i = chunk->size; i--; block++) {
		ibool	ready;

		switch (buf_block_get_state(block)) {
		case BUF_BLOCK_POOL_WATCH:
		case BUF_BLOCK_ZIP_PAGE:
		case BUF_BLOCK_ZIP_DIRTY:
			/* The uncompressed buffer pool should never
			contain compressed block descriptors. */
			ut_error;
			break;
		case BUF_BLOCK_NOT_USED:
		case BUF_BLOCK_READY_FOR_USE:
		case BUF_BLOCK_MEMORY:
		case BUF_BLOCK_REMOVE_HASH:
			/* Skip blocks that are not being used for
			file pages. */
			break;
		case BUF_BLOCK_FILE_PAGE:
			mutex_enter(&block->mutex);
			ready = buf_flush_ready_for_replace(&block->page);
			mutex_exit(&block->mutex);

			if (!ready) {

				return(block);
			}

			break;
		}
	}

	return(NULL);
}

/********************************************************************//**
Set buffer pool size variables after resizing it */
static
void
buf_pool_set_sizes(void)
/*====================*/
{
	ulint	i;
	ulint	curr_size = 0;

	buf_pool_mutex_enter_all();

	for (i = 0; i < srv_buf_pool_instances; i++) {
		buf_pool_t*	buf_pool;

		buf_pool = buf_pool_from_array(i);
		curr_size += buf_pool->curr_pool_size;
	}

	srv_buf_pool_curr_size = curr_size;
	srv_buf_pool_old_size = srv_buf_pool_size;

	buf_pool_mutex_exit_all();
}

/********************************************************************//**
Initialize a buffer pool instance.
@return DB_SUCCESS if all goes well. */
UNIV_INTERN
ulint
buf_pool_init_instance(
/*===================*/
	buf_pool_t*	buf_pool,	/*!< in: buffer pool instance */
	ulint		buf_pool_size,	/*!< in: size in bytes */
	ulint		instance_no)	/*!< in: id of the instance */
{
	ulint		i;
	buf_chunk_t*	chunk;

	/* 1. Initialize general fields
	------------------------------- */
	mutex_create(buf_pool_mutex_key,
		     &buf_pool->mutex, SYNC_BUF_POOL);
	mutex_create(buf_pool_zip_mutex_key,
		     &buf_pool->zip_mutex, SYNC_BUF_BLOCK);

	buf_pool_mutex_enter(buf_pool);

	if (buf_pool_size > 0) {
		buf_pool->n_chunks = 1;

		buf_pool->chunks = chunk =
			(buf_chunk_t*) mem_zalloc(sizeof *chunk);

		if (!buf_chunk_init(buf_pool, chunk, buf_pool_size)) {
			mem_free(chunk);
			mem_free(buf_pool);

			buf_pool_mutex_exit(buf_pool);

			return(DB_ERROR);
		}

		buf_pool->instance_no = instance_no;
		buf_pool->old_pool_size = buf_pool_size;
		buf_pool->curr_size = chunk->size;
		buf_pool->curr_pool_size = buf_pool->curr_size * UNIV_PAGE_SIZE;

		/* Number of locks protecting page_hash must be a
		power of two */
		srv_n_page_hash_locks = static_cast<ulong>(
				 ut_2_power_up(srv_n_page_hash_locks));
		ut_a(srv_n_page_hash_locks != 0);
		ut_a(srv_n_page_hash_locks <= MAX_PAGE_HASH_LOCKS);

		buf_pool->page_hash = ha_create(2 * buf_pool->curr_size,
						srv_n_page_hash_locks,
						MEM_HEAP_FOR_PAGE_HASH,
						SYNC_BUF_PAGE_HASH);

		buf_pool->zip_hash = hash_create(2 * buf_pool->curr_size);

		buf_pool->last_printout_time = ut_time();
	}
	/* 2. Initialize flushing fields
	-------------------------------- */

	mutex_create(flush_list_mutex_key, &buf_pool->flush_list_mutex,
		     SYNC_BUF_FLUSH_LIST);

	for (i = BUF_FLUSH_LRU; i < BUF_FLUSH_N_TYPES; i++) {
		buf_pool->no_flush[i] = os_event_create();
	}

	buf_pool->watch = (buf_page_t*) mem_zalloc(
		sizeof(*buf_pool->watch) * BUF_POOL_WATCH_SIZE);

	/* All fields are initialized by mem_zalloc(). */

	buf_pool->try_LRU_scan = TRUE;

	/* Initialize the hazard pointer for flush_list batches */
	new(&buf_pool->flush_hp)
		FlushHp(buf_pool, &buf_pool->flush_list_mutex);

	/* Initialize the hazard pointer for LRU batches */
	new(&buf_pool->lru_hp) LRUHp(buf_pool, &buf_pool->mutex);

	/* Initialize the iterator for LRU scan search */
	new(&buf_pool->lru_scan_itr) LRUItr(buf_pool, &buf_pool->mutex);

	/* Initialize the iterator for single page scan search */
	new(&buf_pool->single_scan_itr) LRUItr(buf_pool, &buf_pool->mutex);

	/* Initialize the temporal memory array and slots */
	buf_pool->tmp_arr = (buf_tmp_array_t *)mem_zalloc(sizeof(buf_tmp_array_t));
	ulint n_slots = (srv_n_read_io_threads + srv_n_write_io_threads) * (8 * OS_AIO_N_PENDING_IOS_PER_THREAD);
	buf_pool->tmp_arr->n_slots = n_slots;
	buf_pool->tmp_arr->slots = (buf_tmp_buffer_t*)mem_zalloc(sizeof(buf_tmp_buffer_t) * n_slots);

	buf_pool_mutex_exit(buf_pool);

	DBUG_EXECUTE_IF("buf_pool_init_instance_force_oom",
		return(DB_ERROR); );

	return(DB_SUCCESS);
}

/********************************************************************//**
free one buffer pool instance */
static
void
buf_pool_free_instance(
/*===================*/
	buf_pool_t*	buf_pool)	/* in,own: buffer pool instance
					to free */
{
	buf_chunk_t*	chunk;
	buf_chunk_t*	chunks;
	buf_page_t*	bpage;

	bpage = UT_LIST_GET_LAST(buf_pool->LRU);
	while (bpage != NULL) {
		buf_page_t*	prev_bpage = UT_LIST_GET_PREV(LRU, bpage);
		enum buf_page_state	state = buf_page_get_state(bpage);

		ut_ad(buf_page_in_file(bpage));
		ut_ad(bpage->in_LRU_list);

		if (state != BUF_BLOCK_FILE_PAGE) {
			/* We must not have any dirty block except
			when doing a fast shutdown. */
			ut_ad(state == BUF_BLOCK_ZIP_PAGE
			      || srv_fast_shutdown == 2);
			buf_page_free_descriptor(bpage);
		}

		bpage = prev_bpage;
	}

	mem_free(buf_pool->watch);
	buf_pool->watch = NULL;

	chunks = buf_pool->chunks;
	chunk = chunks + buf_pool->n_chunks;

	while (--chunk >= chunks) {
		os_mem_free_large(chunk->mem, chunk->mem_size);
	}

	mem_free(buf_pool->chunks);
	ha_clear(buf_pool->page_hash);
	hash_table_free(buf_pool->page_hash);
	hash_table_free(buf_pool->zip_hash);

	/* Free all used temporary slots */
	if (buf_pool->tmp_arr) {
		for(ulint i = 0; i < buf_pool->tmp_arr->n_slots; i++) {
			buf_tmp_buffer_t* slot = &(buf_pool->tmp_arr->slots[i]);
#ifdef HAVE_LZO
			if (slot && slot->lzo_mem) {
				ut_free(slot->lzo_mem);
				slot->lzo_mem = NULL;
			}
#endif
			if (slot && slot->crypt_buf_free) {
				ut_free(slot->crypt_buf_free);
				slot->crypt_buf_free = NULL;
			}

			if (slot && slot->comp_buf_free) {
				ut_free(slot->comp_buf_free);
				slot->comp_buf_free = NULL;
			}
		}
	}

	mem_free(buf_pool->tmp_arr->slots);
	mem_free(buf_pool->tmp_arr);
	buf_pool->tmp_arr = NULL;
}

/********************************************************************//**
Creates the buffer pool.
@return	DB_SUCCESS if success, DB_ERROR if not enough memory or error */
UNIV_INTERN
dberr_t
buf_pool_init(
/*==========*/
	ulint	total_size,	/*!< in: size of the total pool in bytes */
	ulint	n_instances)	/*!< in: number of instances */
{
	ulint		i;
	const ulint	size	= total_size / n_instances;

	ut_ad(n_instances > 0);
	ut_ad(n_instances <= MAX_BUFFER_POOLS);
	ut_ad(n_instances == srv_buf_pool_instances);

#ifdef HAVE_LIBNUMA
	if (srv_numa_interleave) {
		ib_logf(IB_LOG_LEVEL_INFO,
			"Setting NUMA memory policy to MPOL_INTERLEAVE");
		if (set_mempolicy(MPOL_INTERLEAVE,
				  numa_all_nodes_ptr->maskp,
				  numa_all_nodes_ptr->size) != 0) {
			ib_logf(IB_LOG_LEVEL_WARN,
				"Failed to set NUMA memory policy to"
				" MPOL_INTERLEAVE (error: %s).",
				strerror(errno));
		}
	}
#endif // HAVE_LIBNUMA

	buf_pool_ptr = (buf_pool_t*) mem_zalloc(
		n_instances * sizeof *buf_pool_ptr);

	for (i = 0; i < n_instances; i++) {
		buf_pool_t*	ptr	= &buf_pool_ptr[i];

		if (buf_pool_init_instance(ptr, size, i) != DB_SUCCESS) {

			/* Free all the instances created so far. */
			buf_pool_free(i);

			return(DB_ERROR);
		}
	}

	buf_pool_set_sizes();
	buf_LRU_old_ratio_update(100 * 3/ 8, FALSE);

	btr_search_sys_create(buf_pool_get_curr_size() / sizeof(void*) / 64);

#ifdef HAVE_LIBNUMA
	if (srv_numa_interleave) {
		ib_logf(IB_LOG_LEVEL_INFO,
			"Setting NUMA memory policy to MPOL_DEFAULT");
		if (set_mempolicy(MPOL_DEFAULT, NULL, 0) != 0) {
			ib_logf(IB_LOG_LEVEL_WARN,
				"Failed to set NUMA memory policy to"
				" MPOL_DEFAULT (error: %s).", strerror(errno));
		}
	}
#endif // HAVE_LIBNUMA

	buf_flush_event = os_event_create();

	return(DB_SUCCESS);
}

/********************************************************************//**
Frees the buffer pool at shutdown.  This must not be invoked before
freeing all mutexes. */
UNIV_INTERN
void
buf_pool_free(
/*==========*/
	ulint	n_instances)	/*!< in: numbere of instances to free */
{
	ulint	i;

	for (i = 0; i < n_instances; i++) {
		buf_pool_free_instance(buf_pool_from_array(i));
	}

	mem_free(buf_pool_ptr);
	buf_pool_ptr = NULL;
}

/********************************************************************//**
Clears the adaptive hash index on all pages in the buffer pool. */
UNIV_INTERN
void
buf_pool_clear_hash_index(void)
/*===========================*/
{
	ulint	p;

#ifdef UNIV_SYNC_DEBUG
	ut_ad(rw_lock_own(&btr_search_latch, RW_LOCK_EX));
#endif /* UNIV_SYNC_DEBUG */
	ut_ad(!btr_search_enabled);

	for (p = 0; p < srv_buf_pool_instances; p++) {
		buf_pool_t*	buf_pool = buf_pool_from_array(p);
		buf_chunk_t*	chunks	= buf_pool->chunks;
		buf_chunk_t*	chunk	= chunks + buf_pool->n_chunks;

		while (--chunk >= chunks) {
			buf_block_t*	block	= chunk->blocks;
			ulint		i	= chunk->size;

			for (; i--; block++) {
				dict_index_t*	index	= block->index;

				/* We can set block->index = NULL
				when we have an x-latch on btr_search_latch;
				see the comment in buf0buf.h */

				if (!index) {
					/* Not hashed */
					continue;
				}

				block->index = NULL;
# if defined UNIV_AHI_DEBUG || defined UNIV_DEBUG
				block->n_pointers = 0;
# endif /* UNIV_AHI_DEBUG || UNIV_DEBUG */
			}
		}
	}
}

/********************************************************************//**
Relocate a buffer control block.  Relocates the block on the LRU list
and in buf_pool->page_hash.  Does not relocate bpage->list.
The caller must take care of relocating bpage->list. */
UNIV_INTERN
void
buf_relocate(
/*=========*/
	buf_page_t*	bpage,	/*!< in/out: control block being relocated;
				buf_page_get_state(bpage) must be
				BUF_BLOCK_ZIP_DIRTY or BUF_BLOCK_ZIP_PAGE */
	buf_page_t*	dpage)	/*!< in/out: destination control block */
{
	buf_page_t*	b;
	ulint		fold;
	buf_pool_t*	buf_pool = buf_pool_from_bpage(bpage);

	fold = buf_page_address_fold(bpage->space, bpage->offset);

	ut_ad(buf_pool_mutex_own(buf_pool));
	ut_ad(buf_page_hash_lock_held_x(buf_pool, bpage));
	ut_ad(mutex_own(buf_page_get_mutex(bpage)));
	ut_a(buf_page_get_io_fix(bpage) == BUF_IO_NONE);
	ut_a(bpage->buf_fix_count == 0);
	ut_ad(bpage->in_LRU_list);
	ut_ad(!bpage->in_zip_hash);
	ut_ad(bpage->in_page_hash);
	ut_ad(bpage == buf_page_hash_get_low(buf_pool,
					     bpage->space,
					     bpage->offset,
					     fold));

	ut_ad(!buf_pool_watch_is_sentinel(buf_pool, bpage));
#ifdef UNIV_DEBUG
	switch (buf_page_get_state(bpage)) {
	case BUF_BLOCK_POOL_WATCH:
	case BUF_BLOCK_NOT_USED:
	case BUF_BLOCK_READY_FOR_USE:
	case BUF_BLOCK_FILE_PAGE:
	case BUF_BLOCK_MEMORY:
	case BUF_BLOCK_REMOVE_HASH:
		ut_error;
	case BUF_BLOCK_ZIP_DIRTY:
	case BUF_BLOCK_ZIP_PAGE:
		break;
	}
#endif /* UNIV_DEBUG */

	memcpy(dpage, bpage, sizeof *dpage);

	/* Important that we adjust the hazard pointer before
	removing bpage from LRU list. */
	buf_LRU_adjust_hp(buf_pool, bpage);

	ut_d(bpage->in_LRU_list = FALSE);
	ut_d(bpage->in_page_hash = FALSE);

	/* relocate buf_pool->LRU */
	b = UT_LIST_GET_PREV(LRU, bpage);
	UT_LIST_REMOVE(LRU, buf_pool->LRU, bpage);

	if (b) {
		UT_LIST_INSERT_AFTER(LRU, buf_pool->LRU, b, dpage);
	} else {
		UT_LIST_ADD_FIRST(LRU, buf_pool->LRU, dpage);
	}

	if (UNIV_UNLIKELY(buf_pool->LRU_old == bpage)) {
		buf_pool->LRU_old = dpage;
#ifdef UNIV_LRU_DEBUG
		/* buf_pool->LRU_old must be the first item in the LRU list
		whose "old" flag is set. */
		ut_a(buf_pool->LRU_old->old);
		ut_a(!UT_LIST_GET_PREV(LRU, buf_pool->LRU_old)
		     || !UT_LIST_GET_PREV(LRU, buf_pool->LRU_old)->old);
		ut_a(!UT_LIST_GET_NEXT(LRU, buf_pool->LRU_old)
		     || UT_LIST_GET_NEXT(LRU, buf_pool->LRU_old)->old);
	} else {
		/* Check that the "old" flag is consistent in
		the block and its neighbours. */
		buf_page_set_old(dpage, buf_page_is_old(dpage));
#endif /* UNIV_LRU_DEBUG */
	}

        ut_d(UT_LIST_VALIDATE(
		LRU, buf_page_t, buf_pool->LRU, CheckInLRUList()));

	/* relocate buf_pool->page_hash */
	HASH_DELETE(buf_page_t, hash, buf_pool->page_hash, fold, bpage);
	HASH_INSERT(buf_page_t, hash, buf_pool->page_hash, fold, dpage);
}

/** Hazard Pointer implementation. */

/** Set current value
@param bpage	buffer block to be set as hp */
void
HazardPointer::set(buf_page_t* bpage)
{
	ut_ad(mutex_own(m_mutex));
	ut_ad(!bpage || buf_pool_from_bpage(bpage) == m_buf_pool);
	ut_ad(!bpage || buf_page_in_file(bpage));

	m_hp = bpage;
}

/** Checks if a bpage is the hp
@param bpage    buffer block to be compared
@return true if it is hp */

bool
HazardPointer::is_hp(const buf_page_t* bpage)
{
	ut_ad(mutex_own(m_mutex));
	ut_ad(!m_hp || buf_pool_from_bpage(m_hp) == m_buf_pool);
	ut_ad(!bpage || buf_pool_from_bpage(bpage) == m_buf_pool);

	return(bpage == m_hp);
}

/** Adjust the value of hp. This happens when some other thread working
on the same list attempts to remove the hp from the list.
@param bpage	buffer block to be compared */

void
FlushHp::adjust(const buf_page_t* bpage)
{
	ut_ad(bpage != NULL);

	/** We only support reverse traversal for now. */
	if (is_hp(bpage)) {
		m_hp = UT_LIST_GET_PREV(list, m_hp);
	}

	ut_ad(!m_hp || m_hp->in_flush_list);
}

/** Adjust the value of hp. This happens when some other thread working
on the same list attempts to remove the hp from the list.
@param bpage	buffer block to be compared */

void
LRUHp::adjust(const buf_page_t* bpage)
{
	ut_ad(bpage);

	/** We only support reverse traversal for now. */
	if (is_hp(bpage)) {
		m_hp = UT_LIST_GET_PREV(LRU, m_hp);
	}

	ut_ad(!m_hp || m_hp->in_LRU_list);
}

/** Selects from where to start a scan. If we have scanned too deep into
the LRU list it resets the value to the tail of the LRU list.
@return buf_page_t from where to start scan. */

buf_page_t*
LRUItr::start()
{
	ut_ad(mutex_own(m_mutex));

	if (!m_hp || m_hp->old) {
		m_hp = UT_LIST_GET_LAST(m_buf_pool->LRU);
	}

	return(m_hp);
}

/********************************************************************//**
Determine if a block is a sentinel for a buffer pool watch.
@return	TRUE if a sentinel for a buffer pool watch, FALSE if not */
UNIV_INTERN
ibool
buf_pool_watch_is_sentinel(
/*=======================*/
	buf_pool_t*		buf_pool,	/*!< buffer pool instance */
	const buf_page_t*	bpage)		/*!< in: block */
{
	/* We must also own the appropriate hash lock. */
	ut_ad(buf_page_hash_lock_held_s_or_x(buf_pool, bpage));
	ut_ad(buf_page_in_file(bpage));

	if (bpage < &buf_pool->watch[0]
	    || bpage >= &buf_pool->watch[BUF_POOL_WATCH_SIZE]) {

		ut_ad(buf_page_get_state(bpage) != BUF_BLOCK_ZIP_PAGE
		      || bpage->zip.data != NULL);

		return(FALSE);
	}

	ut_ad(buf_page_get_state(bpage) == BUF_BLOCK_ZIP_PAGE);
	ut_ad(!bpage->in_zip_hash);
	ut_ad(bpage->in_page_hash);
	ut_ad(bpage->zip.data == NULL);
	ut_ad(bpage->buf_fix_count > 0);
	return(TRUE);
}

/****************************************************************//**
Add watch for the given page to be read in. Caller must have
appropriate hash_lock for the bpage. This function may release the
hash_lock and reacquire it.
@return NULL if watch set, block if the page is in the buffer pool */
UNIV_INTERN
buf_page_t*
buf_pool_watch_set(
/*===============*/
	ulint	space,	/*!< in: space id */
	ulint	offset,	/*!< in: page number */
	ulint	fold)	/*!< in: buf_page_address_fold(space, offset) */
{
	buf_page_t*	bpage;
	ulint		i;
	buf_pool_t*	buf_pool = buf_pool_get(space, offset);
	rw_lock_t*	hash_lock;

	hash_lock = buf_page_hash_lock_get(buf_pool, fold);

#ifdef UNIV_SYNC_DEBUG
	ut_ad(rw_lock_own(hash_lock, RW_LOCK_EX));
#endif /* UNIV_SYNC_DEBUG */

	bpage = buf_page_hash_get_low(buf_pool, space, offset, fold);

	if (bpage != NULL) {
page_found:
		if (!buf_pool_watch_is_sentinel(buf_pool, bpage)) {
			/* The page was loaded meanwhile. */
			return(bpage);
		}

		/* Add to an existing watch. */
#ifdef PAGE_ATOMIC_REF_COUNT
		os_atomic_increment_uint32(&bpage->buf_fix_count, 1);
#else
		++bpage->buf_fix_count;
#endif /* PAGE_ATOMIC_REF_COUNT */
		return(NULL);
	}

	/* From this point this function becomes fairly heavy in terms
	of latching. We acquire the buf_pool mutex as well as all the
	hash_locks. buf_pool mutex is needed because any changes to
	the page_hash must be covered by it and hash_locks are needed
	because we don't want to read any stale information in
	buf_pool->watch[]. However, it is not in the critical code path
	as this function will be called only by the purge thread. */

/* Enable this for checksum error messages. Currently on by
default on UNIV_DEBUG for encryption bugs. */
#ifdef UNIV_DEBUG
#define UNIV_DEBUG_LEVEL2 1
#endif

	/* To obey latching order first release the hash_lock. */
	rw_lock_x_unlock(hash_lock);

	buf_pool_mutex_enter(buf_pool);
	hash_lock_x_all(buf_pool->page_hash);

	/* We have to recheck that the page
	was not loaded or a watch set by some other
	purge thread. This is because of the small
	time window between when we release the
	hash_lock to acquire buf_pool mutex above. */

	bpage = buf_page_hash_get_low(buf_pool, space, offset, fold);
	if (UNIV_LIKELY_NULL(bpage)) {
		buf_pool_mutex_exit(buf_pool);
		hash_unlock_x_all_but(buf_pool->page_hash, hash_lock);
		goto page_found;
	}

	/* The maximum number of purge threads should never exceed
	BUF_POOL_WATCH_SIZE. So there is no way for purge thread
	instance to hold a watch when setting another watch. */
	for (i = 0; i < BUF_POOL_WATCH_SIZE; i++) {
		bpage = &buf_pool->watch[i];

		ut_ad(bpage->access_time == 0);
		ut_ad(bpage->newest_modification == 0);
		ut_ad(bpage->oldest_modification == 0);
		ut_ad(bpage->zip.data == NULL);
		ut_ad(!bpage->in_zip_hash);

		switch (bpage->state) {
		case BUF_BLOCK_POOL_WATCH:
			ut_ad(!bpage->in_page_hash);
			ut_ad(bpage->buf_fix_count == 0);

			/* bpage is pointing to buf_pool->watch[],
			which is protected by buf_pool->mutex.
			Normally, buf_page_t objects are protected by
			buf_block_t::mutex or buf_pool->zip_mutex or both. */

			bpage->state = BUF_BLOCK_ZIP_PAGE;
			bpage->space = static_cast<ib_uint32_t>(space);
			bpage->offset = static_cast<ib_uint32_t>(offset);
			bpage->buf_fix_count = 1;

			ut_d(bpage->in_page_hash = TRUE);
			HASH_INSERT(buf_page_t, hash, buf_pool->page_hash,
				    fold, bpage);

			buf_pool_mutex_exit(buf_pool);
			/* Once the sentinel is in the page_hash we can
			safely release all locks except just the
			relevant hash_lock */
			hash_unlock_x_all_but(buf_pool->page_hash,
						hash_lock);

			return(NULL);
		case BUF_BLOCK_ZIP_PAGE:
			ut_ad(bpage->in_page_hash);
			ut_ad(bpage->buf_fix_count > 0);
			break;
		default:
			ut_error;
		}
	}

	/* Allocation failed.  Either the maximum number of purge
	threads should never exceed BUF_POOL_WATCH_SIZE, or this code
	should be modified to return a special non-NULL value and the
	caller should purge the record directly. */
	ut_error;

	/* Fix compiler warning */
	return(NULL);
}

/****************************************************************//**
Remove the sentinel block for the watch before replacing it with a real block.
buf_page_watch_clear() or buf_page_watch_occurred() will notice that
the block has been replaced with the real block.
@return reference count, to be added to the replacement block */
static
void
buf_pool_watch_remove(
/*==================*/
	buf_pool_t*	buf_pool,	/*!< buffer pool instance */
	ulint		fold,		/*!< in: buf_page_address_fold(
					space, offset) */
	buf_page_t*	watch)		/*!< in/out: sentinel for watch */
{
#ifdef UNIV_SYNC_DEBUG
	/* We must also own the appropriate hash_bucket mutex. */
	rw_lock_t* hash_lock = buf_page_hash_lock_get(buf_pool, fold);
	ut_ad(rw_lock_own(hash_lock, RW_LOCK_EX));
#endif /* UNIV_SYNC_DEBUG */

	ut_ad(buf_pool_mutex_own(buf_pool));

	HASH_DELETE(buf_page_t, hash, buf_pool->page_hash, fold, watch);
	ut_d(watch->in_page_hash = FALSE);
	watch->buf_fix_count = 0;
	watch->state = BUF_BLOCK_POOL_WATCH;
}

/****************************************************************//**
Stop watching if the page has been read in.
buf_pool_watch_set(space,offset) must have returned NULL before. */
UNIV_INTERN
void
buf_pool_watch_unset(
/*=================*/
	ulint	space,	/*!< in: space id */
	ulint	offset)	/*!< in: page number */
{
	buf_page_t*	bpage;
	buf_pool_t*	buf_pool = buf_pool_get(space, offset);
	ulint		fold = buf_page_address_fold(space, offset);
	rw_lock_t*	hash_lock = buf_page_hash_lock_get(buf_pool, fold);

	/* We only need to have buf_pool mutex in case where we end
	up calling buf_pool_watch_remove but to obey latching order
	we acquire it here before acquiring hash_lock. This should
	not cause too much grief as this function is only ever
	called from the purge thread. */
	buf_pool_mutex_enter(buf_pool);

	rw_lock_x_lock(hash_lock);

	/* The page must exist because buf_pool_watch_set() increments
	buf_fix_count. */

	bpage = buf_page_hash_get_low(buf_pool, space, offset, fold);

	if (!buf_pool_watch_is_sentinel(buf_pool, bpage)) {
		buf_block_unfix(reinterpret_cast<buf_block_t*>(bpage));
	} else {

		ut_ad(bpage->buf_fix_count > 0);

#ifdef PAGE_ATOMIC_REF_COUNT
		os_atomic_decrement_uint32(&bpage->buf_fix_count, 1);
#else
		--bpage->buf_fix_count;
#endif /* PAGE_ATOMIC_REF_COUNT */

		if (bpage->buf_fix_count == 0) {
			buf_pool_watch_remove(buf_pool, fold, bpage);
		}
	}

	buf_pool_mutex_exit(buf_pool);
	rw_lock_x_unlock(hash_lock);
}

/****************************************************************//**
Check if the page has been read in.
This may only be called after buf_pool_watch_set(space,offset)
has returned NULL and before invoking buf_pool_watch_unset(space,offset).
@return	FALSE if the given page was not read in, TRUE if it was */
UNIV_INTERN
ibool
buf_pool_watch_occurred(
/*====================*/
	ulint	space,	/*!< in: space id */
	ulint	offset)	/*!< in: page number */
{
	ibool		ret;
	buf_page_t*	bpage;
	buf_pool_t*	buf_pool = buf_pool_get(space, offset);
	ulint		fold	= buf_page_address_fold(space, offset);
	rw_lock_t*	hash_lock = buf_page_hash_lock_get(buf_pool,
							     fold);

	rw_lock_s_lock(hash_lock);

	/* The page must exist because buf_pool_watch_set()
	increments buf_fix_count. */
	bpage = buf_page_hash_get_low(buf_pool, space, offset, fold);

	ret = !buf_pool_watch_is_sentinel(buf_pool, bpage);
	rw_lock_s_unlock(hash_lock);

	return(ret);
}

/********************************************************************//**
Moves a page to the start of the buffer pool LRU list. This high-level
function can be used to prevent an important page from slipping out of
the buffer pool. */
UNIV_INTERN
void
buf_page_make_young(
/*================*/
	buf_page_t*	bpage)	/*!< in: buffer block of a file page */
{
	buf_pool_t*	buf_pool = buf_pool_from_bpage(bpage);

	buf_pool_mutex_enter(buf_pool);

	ut_a(buf_page_in_file(bpage));

	buf_LRU_make_block_young(bpage);

	buf_pool_mutex_exit(buf_pool);
}

/********************************************************************//**
Moves a page to the start of the buffer pool LRU list if it is too old.
This high-level function can be used to prevent an important page from
slipping out of the buffer pool. */
static
void
buf_page_make_young_if_needed(
/*==========================*/
	buf_page_t*	bpage)		/*!< in/out: buffer block of a
					file page */
{
#ifdef UNIV_DEBUG
	buf_pool_t*	buf_pool = buf_pool_from_bpage(bpage);
	ut_ad(!buf_pool_mutex_own(buf_pool));
#endif /* UNIV_DEBUG */
	ut_a(buf_page_in_file(bpage));

	if (buf_page_peek_if_too_old(bpage)) {
		buf_page_make_young(bpage);
	}
}

/********************************************************************//**
Resets the check_index_page_at_flush field of a page if found in the buffer
pool. */
UNIV_INTERN
void
buf_reset_check_index_page_at_flush(
/*================================*/
	ulint	space,	/*!< in: space id */
	ulint	offset)	/*!< in: page number */
{
	buf_block_t*	block;
	buf_pool_t*	buf_pool = buf_pool_get(space, offset);

	buf_pool_mutex_enter(buf_pool);

	block = (buf_block_t*) buf_page_hash_get(buf_pool, space, offset);

	if (block && buf_block_get_state(block) == BUF_BLOCK_FILE_PAGE) {
		ut_ad(!buf_pool_watch_is_sentinel(buf_pool, &block->page));
		block->check_index_page_at_flush = FALSE;
	}

	buf_pool_mutex_exit(buf_pool);
}

#if defined UNIV_DEBUG_FILE_ACCESSES || defined UNIV_DEBUG
/********************************************************************//**
Sets file_page_was_freed TRUE if the page is found in the buffer pool.
This function should be called when we free a file page and want the
debug version to check that it is not accessed any more unless
reallocated.
@return	control block if found in page hash table, otherwise NULL */
UNIV_INTERN
buf_page_t*
buf_page_set_file_page_was_freed(
/*=============================*/
	ulint	space,	/*!< in: space id */
	ulint	offset)	/*!< in: page number */
{
	buf_page_t*	bpage;
	buf_pool_t*	buf_pool = buf_pool_get(space, offset);
	rw_lock_t*	hash_lock;

	bpage = buf_page_hash_get_s_locked(buf_pool, space, offset,
					   &hash_lock);

	if (bpage) {
		ib_mutex_t*	block_mutex = buf_page_get_mutex(bpage);
		ut_ad(!buf_pool_watch_is_sentinel(buf_pool, bpage));
		mutex_enter(block_mutex);
		rw_lock_s_unlock(hash_lock);
		/* bpage->file_page_was_freed can already hold
		when this code is invoked from dict_drop_index_tree() */
		bpage->file_page_was_freed = TRUE;
		mutex_exit(block_mutex);
	}

	return(bpage);
}

/********************************************************************//**
Sets file_page_was_freed FALSE if the page is found in the buffer pool.
This function should be called when we free a file page and want the
debug version to check that it is not accessed any more unless
reallocated.
@return	control block if found in page hash table, otherwise NULL */
UNIV_INTERN
buf_page_t*
buf_page_reset_file_page_was_freed(
/*===============================*/
	ulint	space,	/*!< in: space id */
	ulint	offset)	/*!< in: page number */
{
	buf_page_t*	bpage;
	buf_pool_t*	buf_pool = buf_pool_get(space, offset);
	rw_lock_t*	hash_lock;

	bpage = buf_page_hash_get_s_locked(buf_pool, space, offset,
					   &hash_lock);
	if (bpage) {
		ib_mutex_t*	block_mutex = buf_page_get_mutex(bpage);
		ut_ad(!buf_pool_watch_is_sentinel(buf_pool, bpage));
		mutex_enter(block_mutex);
		rw_lock_s_unlock(hash_lock);
		bpage->file_page_was_freed = FALSE;
		mutex_exit(block_mutex);
	}

	return(bpage);
}
#endif /* UNIV_DEBUG_FILE_ACCESSES || UNIV_DEBUG */

/********************************************************************//**
Attempts to discard the uncompressed frame of a compressed page. The
caller should not be holding any mutexes when this function is called.
@return	TRUE if successful, FALSE otherwise. */
static
void
buf_block_try_discard_uncompressed(
/*===============================*/
	ulint		space,	/*!< in: space id */
	ulint		offset)	/*!< in: page number */
{
	buf_page_t*	bpage;
	buf_pool_t*	buf_pool = buf_pool_get(space, offset);

	/* Since we need to acquire buf_pool mutex to discard
	the uncompressed frame and because page_hash mutex resides
	below buf_pool mutex in sync ordering therefore we must
	first release the page_hash mutex. This means that the
	block in question can move out of page_hash. Therefore
	we need to check again if the block is still in page_hash. */
	buf_pool_mutex_enter(buf_pool);

	bpage = buf_page_hash_get(buf_pool, space, offset);

	if (bpage) {
		buf_LRU_free_page(bpage, false);
	}

	buf_pool_mutex_exit(buf_pool);
}

/********************************************************************//**
Get read access to a compressed page (usually of type
FIL_PAGE_TYPE_ZBLOB or FIL_PAGE_TYPE_ZBLOB2).
The page must be released with buf_page_release_zip().
NOTE: the page is not protected by any latch.  Mutual exclusion has to
be implemented at a higher level.  In other words, all possible
accesses to a given page through this function must be protected by
the same set of mutexes or latches.
@return	pointer to the block */
UNIV_INTERN
buf_page_t*
buf_page_get_zip(
/*=============*/
	ulint		space,	/*!< in: space id */
	ulint		zip_size,/*!< in: compressed page size */
	ulint		offset)	/*!< in: page number */
{
	buf_page_t*	bpage;
	ib_mutex_t*	block_mutex;
	rw_lock_t*	hash_lock;
	ibool		discard_attempted = FALSE;
	ibool		must_read;
	buf_pool_t*	buf_pool = buf_pool_get(space, offset);

	buf_pool->stat.n_page_gets++;

	for (;;) {
lookup:

		/* The following call will also grab the page_hash
		mutex if the page is found. */
		bpage = buf_page_hash_get_s_locked(buf_pool, space,
						offset, &hash_lock);
		if (bpage) {
			ut_ad(!buf_pool_watch_is_sentinel(buf_pool, bpage));
			break;
		}

		/* Page not in buf_pool: needs to be read from file */

		ut_ad(!hash_lock);
		dberr_t err = buf_read_page(space, zip_size, offset);

		if (err != DB_SUCCESS) {
			ib_logf(IB_LOG_LEVEL_ERROR,
				"Reading compressed page " ULINTPF
				":" ULINTPF
				" failed with error: %s.",
				space, offset, ut_strerr(err));

			goto err_exit;
		}


#if defined UNIV_DEBUG || defined UNIV_BUF_DEBUG
		ut_a(++buf_dbg_counter % 5771 || buf_validate());
#endif /* UNIV_DEBUG || UNIV_BUF_DEBUG */
	}

	ut_ad(buf_page_hash_lock_held_s(buf_pool, bpage));

	if (!bpage->zip.data) {
		/* There is no compressed page. */
err_exit:
		rw_lock_s_unlock(hash_lock);
		return(NULL);
	}

	ut_ad(!buf_pool_watch_is_sentinel(buf_pool, bpage));

	switch (buf_page_get_state(bpage)) {
	case BUF_BLOCK_POOL_WATCH:
	case BUF_BLOCK_NOT_USED:
	case BUF_BLOCK_READY_FOR_USE:
	case BUF_BLOCK_MEMORY:
	case BUF_BLOCK_REMOVE_HASH:
		ut_error;

	case BUF_BLOCK_ZIP_PAGE:
	case BUF_BLOCK_ZIP_DIRTY:
		block_mutex = &buf_pool->zip_mutex;
		mutex_enter(block_mutex);
#ifdef PAGE_ATOMIC_REF_COUNT
		os_atomic_increment_uint32(&bpage->buf_fix_count, 1);
#else
		++bpage->buf_fix_count;
#endif /* PAGE_ATOMIC_REF_COUNT */
		goto got_block;
	case BUF_BLOCK_FILE_PAGE:
		/* Discard the uncompressed page frame if possible. */
		if (!discard_attempted) {
			rw_lock_s_unlock(hash_lock);
			buf_block_try_discard_uncompressed(space, offset);
			discard_attempted = TRUE;
			goto lookup;
		}

		block_mutex = &((buf_block_t*) bpage)->mutex;

		mutex_enter(block_mutex);

		buf_block_buf_fix_inc((buf_block_t*) bpage, __FILE__, __LINE__);
		goto got_block;
	}

	ut_error;
	goto err_exit;

got_block:
	must_read = buf_page_get_io_fix(bpage) == BUF_IO_READ;

	rw_lock_s_unlock(hash_lock);
#if defined UNIV_DEBUG_FILE_ACCESSES || defined UNIV_DEBUG
	ut_a(!bpage->file_page_was_freed);
#endif /* defined UNIV_DEBUG_FILE_ACCESSES || defined UNIV_DEBUG */

	buf_page_set_accessed(bpage);

	mutex_exit(block_mutex);

	buf_page_make_young_if_needed(bpage);

#if defined UNIV_DEBUG || defined UNIV_BUF_DEBUG
	ut_a(++buf_dbg_counter % 5771 || buf_validate());
	ut_a(bpage->buf_fix_count > 0);
	ut_a(buf_page_in_file(bpage));
#endif /* UNIV_DEBUG || UNIV_BUF_DEBUG */

	if (must_read) {
		/* Let us wait until the read operation
		completes */

		for (;;) {
			enum buf_io_fix	io_fix;

			mutex_enter(block_mutex);
			io_fix = buf_page_get_io_fix(bpage);
			mutex_exit(block_mutex);

			if (io_fix == BUF_IO_READ) {

				os_thread_sleep(WAIT_FOR_READ);
			} else {
				break;
			}
		}
	}

#ifdef UNIV_IBUF_COUNT_DEBUG
	ut_a(ibuf_count_get(buf_page_get_space(bpage),
			    buf_page_get_page_no(bpage)) == 0);
#endif
	return(bpage);
}

/********************************************************************//**
Initialize some fields of a control block. */
UNIV_INLINE
void
buf_block_init_low(
/*===============*/
	buf_block_t*	block)	/*!< in: block to init */
{
	block->check_index_page_at_flush = FALSE;
	block->index		= NULL;

	block->n_hash_helps	= 0;
	block->n_fields		= 1;
	block->n_bytes		= 0;
	block->left_side	= TRUE;
}
#endif /* !UNIV_HOTBACKUP */

/********************************************************************//**
Decompress a block.
@return	TRUE if successful */
UNIV_INTERN
ibool
buf_zip_decompress(
/*===============*/
	buf_block_t*	block,	/*!< in/out: block */
	ibool		check)	/*!< in: TRUE=verify the page checksum */
{
	const byte*	frame = block->page.zip.data;
	ulint		size = page_zip_get_size(&block->page.zip);

	ut_ad(buf_block_get_zip_size(block));
	ut_a(buf_block_get_space(block) != 0);

	if (UNIV_UNLIKELY(check && !page_zip_verify_checksum(frame, size))) {

		ut_print_timestamp(stderr);
		fprintf(stderr,
			"  InnoDB: compressed page checksum mismatch"
			" (space %u page %u): stored: %lu, crc32: %lu "
			"innodb: %lu, none: %lu\n",
			block->page.space, block->page.offset,
			mach_read_from_4(frame + FIL_PAGE_SPACE_OR_CHKSUM),
			page_zip_calc_checksum(frame, size,
					       SRV_CHECKSUM_ALGORITHM_CRC32),
			page_zip_calc_checksum(frame, size,
					       SRV_CHECKSUM_ALGORITHM_INNODB),
			page_zip_calc_checksum(frame, size,
					       SRV_CHECKSUM_ALGORITHM_NONE));
		return(FALSE);
	}

	switch (fil_page_get_type(frame)) {
	case FIL_PAGE_INDEX:
		if (page_zip_decompress(&block->page.zip,
					block->frame, TRUE)) {
			return(TRUE);
		}

		fprintf(stderr,
			"InnoDB: unable to decompress space %u page %u\n",
			block->page.space,
			block->page.offset);
		return(FALSE);

	case FIL_PAGE_TYPE_ALLOCATED:
	case FIL_PAGE_INODE:
	case FIL_PAGE_IBUF_BITMAP:
	case FIL_PAGE_TYPE_FSP_HDR:
	case FIL_PAGE_TYPE_XDES:
	case FIL_PAGE_TYPE_ZBLOB:
	case FIL_PAGE_TYPE_ZBLOB2:
		/* Copy to uncompressed storage. */
		memcpy(block->frame, frame,
		       buf_block_get_zip_size(block));
		return(TRUE);
	}

	ut_print_timestamp(stderr);
	fprintf(stderr,
		"  InnoDB: unknown compressed page"
		" type %lu\n",
		fil_page_get_type(frame));
	return(FALSE);
}

#ifndef UNIV_HOTBACKUP
/*******************************************************************//**
Gets the block to whose frame the pointer is pointing to if found
in this buffer pool instance.
@return	pointer to block */
UNIV_INTERN
buf_block_t*
buf_block_align_instance(
/*=====================*/
 	buf_pool_t*	buf_pool,	/*!< in: buffer in which the block
					resides */
	const byte*	ptr)		/*!< in: pointer to a frame */
{
	buf_chunk_t*	chunk;
	ulint		i;

	/* TODO: protect buf_pool->chunks with a mutex (it will
	currently remain constant after buf_pool_init()) */
	for (chunk = buf_pool->chunks, i = buf_pool->n_chunks; i--; chunk++) {
		ulint	offs;

		if (UNIV_UNLIKELY(ptr < chunk->blocks->frame)) {

			continue;
		}
		/* else */

		offs = ptr - chunk->blocks->frame;

		offs >>= UNIV_PAGE_SIZE_SHIFT;

		if (UNIV_LIKELY(offs < chunk->size)) {
			buf_block_t*	block = &chunk->blocks[offs];

			/* The function buf_chunk_init() invokes
			buf_block_init() so that block[n].frame ==
			block->frame + n * UNIV_PAGE_SIZE.  Check it. */
			ut_ad(block->frame == page_align(ptr));
#ifdef UNIV_DEBUG
			/* A thread that updates these fields must
			hold buf_pool->mutex and block->mutex.  Acquire
			only the latter. */
			mutex_enter(&block->mutex);

			switch (buf_block_get_state(block)) {
			case BUF_BLOCK_POOL_WATCH:
			case BUF_BLOCK_ZIP_PAGE:
			case BUF_BLOCK_ZIP_DIRTY:
				/* These types should only be used in
				the compressed buffer pool, whose
				memory is allocated from
				buf_pool->chunks, in UNIV_PAGE_SIZE
				blocks flagged as BUF_BLOCK_MEMORY. */
				ut_error;
				break;
			case BUF_BLOCK_NOT_USED:
			case BUF_BLOCK_READY_FOR_USE:
			case BUF_BLOCK_MEMORY:
				/* Some data structures contain
				"guess" pointers to file pages.  The
				file pages may have been freed and
				reused.  Do not complain. */
				break;
			case BUF_BLOCK_REMOVE_HASH:
				/* buf_LRU_block_remove_hashed_page()
				will overwrite the FIL_PAGE_OFFSET and
				FIL_PAGE_ARCH_LOG_NO_OR_SPACE_ID with
				0xff and set the state to
				BUF_BLOCK_REMOVE_HASH. */
				ut_ad(page_get_space_id(page_align(ptr))
				      == 0xffffffff);
				ut_ad(page_get_page_no(page_align(ptr))
				      == 0xffffffff);
				break;
			case BUF_BLOCK_FILE_PAGE: {
				ulint space =  page_get_space_id(page_align(ptr));
				ulint offset = page_get_page_no(page_align(ptr));

				if (block->page.space != space ||
					block->page.offset != offset) {
					ib_logf(IB_LOG_LEVEL_ERROR,
						"Corruption: Block space_id %lu != page space_id %lu or "
						"Block offset %lu != page offset %lu",
						(ulint)block->page.space, space,
						(ulint)block->page.offset, offset);
				}

				ut_ad(block->page.space
					== page_get_space_id(page_align(ptr)));
				ut_ad(block->page.offset
				      == page_get_page_no(page_align(ptr)));
				break;
			}
			}

			mutex_exit(&block->mutex);
#endif /* UNIV_DEBUG */

			return(block);
		}
	}

	return(NULL);
}

/*******************************************************************//**
Gets the block to whose frame the pointer is pointing to.
@return	pointer to block, never NULL */
UNIV_INTERN
buf_block_t*
buf_block_align(
/*============*/
	const byte*	ptr)	/*!< in: pointer to a frame */
{
	ulint		i;

	for (i = 0; i < srv_buf_pool_instances; i++) {
		buf_block_t*	block;

		block = buf_block_align_instance(
			buf_pool_from_array(i), ptr);
		if (block) {
			return(block);
		}
	}

	/* The block should always be found. */
	ut_error;
	return(NULL);
}

/********************************************************************//**
Find out if a pointer belongs to a buf_block_t. It can be a pointer to
the buf_block_t itself or a member of it. This functions checks one of
the buffer pool instances.
@return	TRUE if ptr belongs to a buf_block_t struct */
static
ibool
buf_pointer_is_block_field_instance(
/*================================*/
	buf_pool_t*	buf_pool,	/*!< in: buffer pool instance */
	const void*	ptr)		/*!< in: pointer not dereferenced */
{
	const buf_chunk_t*		chunk	= buf_pool->chunks;
	const buf_chunk_t* const	echunk	= chunk + buf_pool->n_chunks;

	/* TODO: protect buf_pool->chunks with a mutex (it will
	currently remain constant after buf_pool_init()) */
	while (chunk < echunk) {
		if (ptr >= (void*) chunk->blocks
		    && ptr < (void*) (chunk->blocks + chunk->size)) {

			return(TRUE);
		}

		chunk++;
	}

	return(FALSE);
}

/********************************************************************//**
Find out if a pointer belongs to a buf_block_t. It can be a pointer to
the buf_block_t itself or a member of it
@return	TRUE if ptr belongs to a buf_block_t struct */
UNIV_INTERN
ibool
buf_pointer_is_block_field(
/*=======================*/
	const void*	ptr)	/*!< in: pointer not dereferenced */
{
	ulint	i;

	for (i = 0; i < srv_buf_pool_instances; i++) {
		ibool	found;

		found = buf_pointer_is_block_field_instance(
			buf_pool_from_array(i), ptr);
		if (found) {
			return(TRUE);
		}
	}

	return(FALSE);
}

/********************************************************************//**
Find out if a buffer block was created by buf_chunk_init().
@return	TRUE if "block" has been added to buf_pool->free by buf_chunk_init() */
static
ibool
buf_block_is_uncompressed(
/*======================*/
	buf_pool_t*		buf_pool,	/*!< in: buffer pool instance */
	const buf_block_t*	block)		/*!< in: pointer to block,
						not dereferenced */
{
	if ((((ulint) block) % sizeof *block) != 0) {
		/* The pointer should be aligned. */
		return(FALSE);
	}

	return(buf_pointer_is_block_field_instance(buf_pool, (void*) block));
}

#if defined UNIV_DEBUG || defined UNIV_IBUF_DEBUG
/********************************************************************//**
Return true if probe is enabled.
@return true if probe enabled. */
static
bool
buf_debug_execute_is_force_flush()
/*==============================*/
{
	DBUG_EXECUTE_IF("ib_buf_force_flush", return(true); );

	/* This is used during queisce testing, we want to ensure maximum
	buffering by the change buffer. */

	if (srv_ibuf_disable_background_merge) {
		return(true);
	}

	return(false);
}
#endif /* UNIV_DEBUG || UNIV_IBUF_DEBUG */

/**
Wait for the block to be read in.
@param block	The block to check */
static
void
buf_wait_for_read(buf_block_t* block)
{
	/* Note: For the PAGE_ATOMIC_REF_COUNT case:

	We are using the block->lock to check for IO state (and a dirty read).
	We set the IO_READ state under the protection of the hash_lock
	(and block->mutex). This is safe because another thread can only
	access the block (and check for IO state) after the block has been
	added to the page hashtable. */

	if (buf_block_get_io_fix(block) == BUF_IO_READ) {

		/* Wait until the read operation completes */

		ib_mutex_t*	mutex = buf_page_get_mutex(&block->page);

		for (;;) {
			buf_io_fix	io_fix;

			mutex_enter(mutex);

			io_fix = buf_block_get_io_fix(block);

			mutex_exit(mutex);

			if (io_fix == BUF_IO_READ) {
				/* Wait by temporaly s-latch */
				rw_lock_s_lock(&block->lock);
				rw_lock_s_unlock(&block->lock);
			} else {
				break;
			}
		}
	}
}

/********************************************************************//**
This is the general function used to get access to a database page.
@return	pointer to the block or NULL */
UNIV_INTERN
buf_block_t*
buf_page_get_gen(
/*=============*/
	ulint		space,	/*!< in: space id */
	ulint		zip_size,/*!< in: compressed page size in bytes
				or 0 for uncompressed pages */
	ulint		offset,	/*!< in: page number */
	ulint		rw_latch,/*!< in: RW_S_LATCH, RW_X_LATCH, RW_NO_LATCH */
	buf_block_t*	guess,	/*!< in: guessed block or NULL */
	ulint		mode,	/*!< in: BUF_GET, BUF_GET_IF_IN_POOL,
				BUF_PEEK_IF_IN_POOL, BUF_GET_NO_LATCH, or
				BUF_GET_IF_IN_POOL_OR_WATCH */
	const char*	file,	/*!< in: file name */
	ulint		line,	/*!< in: line where called */
	mtr_t*		mtr,	/*!< in: mini-transaction */
	dberr_t*        err)	/*!< out: error code */
{
	buf_block_t*	block;
	ulint		fold;
	unsigned	access_time;
	ulint		fix_type;
	rw_lock_t*	hash_lock;
	ulint		retries = 0;
	buf_block_t*	fix_block;
	ib_mutex_t*	fix_mutex = NULL;
	buf_pool_t*	buf_pool = buf_pool_get(space, offset);

	ut_ad(mtr);
	ut_ad(mtr->state == MTR_ACTIVE);
	ut_ad((rw_latch == RW_S_LATCH)
	      || (rw_latch == RW_X_LATCH)
	      || (rw_latch == RW_NO_LATCH));

	if (err) {
		*err = DB_SUCCESS;
	}

#ifdef UNIV_DEBUG
	switch (mode) {
	case BUF_GET_NO_LATCH:
		ut_ad(rw_latch == RW_NO_LATCH);
		break;
	case BUF_GET:
	case BUF_GET_IF_IN_POOL:
	case BUF_PEEK_IF_IN_POOL:
	case BUF_GET_IF_IN_POOL_OR_WATCH:
	case BUF_GET_POSSIBLY_FREED:
		break;
	default:
		ut_error;
	}
#endif /* UNIV_DEBUG */
	ut_ad(zip_size == fil_space_get_zip_size(space));
	ut_ad(ut_is_2pow(zip_size));
#ifndef UNIV_LOG_DEBUG
	ut_ad(!ibuf_inside(mtr)
	      || ibuf_page_low(space, zip_size, offset,
			       FALSE, file, line, NULL));
#endif
	buf_pool->stat.n_page_gets++;
	fold = buf_page_address_fold(space, offset);
	hash_lock = buf_page_hash_lock_get(buf_pool, fold);
loop:
	block = guess;

	rw_lock_s_lock(hash_lock);

	if (block != NULL) {

		/* If the guess is a compressed page descriptor that
		has been allocated by buf_page_alloc_descriptor(),
		it may have been freed by buf_relocate(). */

		if (!buf_block_is_uncompressed(buf_pool, block)
		    || offset != block->page.offset
		    || space != block->page.space
		    || buf_block_get_state(block) != BUF_BLOCK_FILE_PAGE) {

			/* Our guess was bogus or things have changed
			since. */
			block = guess = NULL;
		} else {
			ut_ad(!block->page.in_zip_hash);
		}
	}

	if (block == NULL) {
		block = (buf_block_t*) buf_page_hash_get_low(
			buf_pool, space, offset, fold);
	}

	if (!block || buf_pool_watch_is_sentinel(buf_pool, &block->page)) {
		rw_lock_s_unlock(hash_lock);
		block = NULL;
	}

	if (block == NULL) {

		/* Page not in buf_pool: needs to be read from file */

		if (mode == BUF_GET_IF_IN_POOL_OR_WATCH) {
			rw_lock_x_lock(hash_lock);
			block = (buf_block_t*) buf_pool_watch_set(
				space, offset, fold);

			if (UNIV_LIKELY_NULL(block)) {
				/* We can release hash_lock after we
				increment the fix count to make
				sure that no state change takes place. */
				fix_block = block;
				buf_block_fix(fix_block);

				/* Now safe to release page_hash mutex */
				rw_lock_x_unlock(hash_lock);
				goto got_block;
			}

			rw_lock_x_unlock(hash_lock);
		}

		if (mode == BUF_GET_IF_IN_POOL
		    || mode == BUF_PEEK_IF_IN_POOL
		    || mode == BUF_GET_IF_IN_POOL_OR_WATCH) {
#ifdef UNIV_SYNC_DEBUG
			ut_ad(!rw_lock_own(hash_lock, RW_LOCK_EX));
			ut_ad(!rw_lock_own(hash_lock, RW_LOCK_SHARED));
#endif /* UNIV_SYNC_DEBUG */
			return(NULL);
		}

		/* Call path is buf_read_page() -> buf_read_page_low()
		(_fil_io()) -> buf_page_io_complete() ->
		buf_decrypt_after_read() here fil_space_t* is used
		and we decrypt -> buf_page_check_corrupt() where
		page checksums are compared. Decryption/decompression
		is handled lower level, error handling is handled on lower
		level, here we need only to know is page really corrupted
		or encrypted page with correct checksum. */

		dberr_t local_err = buf_read_page(space, zip_size, offset);

		if (local_err == DB_SUCCESS) {
			buf_read_ahead_random(space, zip_size, offset,
					      ibuf_inside(mtr));

			retries = 0;
		} else if (retries < BUF_PAGE_READ_MAX_RETRIES) {
			++retries;

			DBUG_EXECUTE_IF(
				"innodb_page_corruption_retries",
				retries = BUF_PAGE_READ_MAX_RETRIES;
			);
		} else {
			if (err) {
				*err = local_err;
			}

			/* Pages whose encryption key is unavailable or used
			key, encryption algorithm or encryption method is
			incorrect are marked as encrypted in
			buf_page_check_corrupt(). Unencrypted page could be
			corrupted in a way where the key_id field is
			nonzero. There is no checksum on field
			FIL_PAGE_FILE_FLUSH_LSN_OR_KEY_VERSION. */
			if (local_err == DB_DECRYPTION_FAILED) {
				return (NULL);
			}

			/* Try to set table as corrupted instead of
			asserting. */
			if (space > TRX_SYS_SPACE &&
			    dict_set_corrupted_by_space(space)) {
				return (NULL);
			}

			ib_logf(IB_LOG_LEVEL_FATAL, "Unable"
				" to read tablespace %lu page no"
				" %lu into the buffer pool after"
				" %lu attempts"
				" The most probable cause"
				" of this error may be that the"
				" table has been corrupted."
				" You can try to fix this"
				" problem by using"
				" innodb_force_recovery."
				" Please see " REFMAN " for more"
				" details. Aborting...",
				space, offset,
				BUF_PAGE_READ_MAX_RETRIES);
		}

#if defined UNIV_DEBUG || defined UNIV_BUF_DEBUG
		ut_a(++buf_dbg_counter % 5771 || buf_validate());
#endif /* UNIV_DEBUG || UNIV_BUF_DEBUG */
		goto loop;
	} else {
		fix_block = block;
	}

	buf_block_fix(fix_block);

	/* Now safe to release page_hash mutex */
	rw_lock_s_unlock(hash_lock);

got_block:

	fix_mutex = buf_page_get_mutex(&fix_block->page);

	ut_ad(page_zip_get_size(&block->page.zip) == zip_size);

	if (mode == BUF_GET_IF_IN_POOL || mode == BUF_PEEK_IF_IN_POOL) {

		bool	must_read;

		{
			buf_page_t*	fix_page = &fix_block->page;

			mutex_enter(fix_mutex);

			buf_io_fix	io_fix = buf_page_get_io_fix(fix_page);

			must_read = (io_fix == BUF_IO_READ);

			mutex_exit(fix_mutex);
		}

		if (must_read) {
			/* The page is being read to buffer pool,
			but we cannot wait around for the read to
			complete. */
			buf_block_unfix(fix_block);

			return(NULL);
		}
	}

	switch(buf_block_get_state(fix_block)) {
		buf_page_t*	bpage;

	case BUF_BLOCK_FILE_PAGE:
		break;

	case BUF_BLOCK_ZIP_PAGE:
	case BUF_BLOCK_ZIP_DIRTY:
		if (mode == BUF_PEEK_IF_IN_POOL) {
			/* This mode is only used for dropping an
			adaptive hash index.  There cannot be an
			adaptive hash index for a compressed-only
			page, so do not bother decompressing the page. */
			buf_block_unfix(fix_block);

			return(NULL);
		}

		bpage = &block->page;

		/* Note: We have already buffer fixed this block. */
		if (bpage->buf_fix_count > 1
		    || buf_page_get_io_fix(bpage) != BUF_IO_NONE) {

			/* This condition often occurs when the buffer
			is not buffer-fixed, but I/O-fixed by
			buf_page_init_for_read(). */
			buf_block_unfix(fix_block);

			/* The block is buffer-fixed or I/O-fixed.
			Try again later. */
			os_thread_sleep(WAIT_FOR_READ);

			goto loop;
		}

		/* Buffer-fix the block so that it cannot be evicted
		or relocated while we are attempting to allocate an
		uncompressed page. */

		block = buf_LRU_get_free_block(buf_pool);

		buf_pool_mutex_enter(buf_pool);

		rw_lock_x_lock(hash_lock);

		/* Buffer-fixing prevents the page_hash from changing. */
		ut_ad(bpage == buf_page_hash_get_low(
			      buf_pool, space, offset, fold));

		buf_block_mutex_enter(block);

		mutex_enter(&buf_pool->zip_mutex);

		ut_ad(fix_block->page.buf_fix_count > 0);

#ifdef PAGE_ATOMIC_REF_COUNT
		os_atomic_decrement_uint32(&fix_block->page.buf_fix_count, 1);
#else
		--fix_block->page.buf_fix_count;
#endif /* PAGE_ATOMIC_REF_COUNT */

		fix_block = block;

		if (bpage->buf_fix_count > 0
		    || buf_page_get_io_fix(bpage) != BUF_IO_NONE) {

			mutex_exit(&buf_pool->zip_mutex);
			/* The block was buffer-fixed or I/O-fixed while
			buf_pool->mutex was not held by this thread.
			Free the block that was allocated and retry.
			This should be extremely unlikely, for example,
			if buf_page_get_zip() was invoked. */

			buf_LRU_block_free_non_file_page(block);
			buf_pool_mutex_exit(buf_pool);
			rw_lock_x_unlock(hash_lock);
			buf_block_mutex_exit(block);

			/* Try again */
			goto loop;
		}

		/* Move the compressed page from bpage to block,
		and uncompress it. */

		/* Note: this is the uncompressed block and it is not
		accessible by other threads yet because it is not in
		any list or hash table */
		buf_relocate(bpage, &block->page);

		buf_block_init_low(block);

		/* Set after relocate(). */
		block->page.buf_fix_count = 1;

		block->lock_hash_val = lock_rec_hash(space, offset);

		UNIV_MEM_DESC(&block->page.zip.data,
			page_zip_get_size(&block->page.zip));

		if (buf_page_get_state(&block->page) == BUF_BLOCK_ZIP_PAGE) {
#if defined UNIV_DEBUG || defined UNIV_BUF_DEBUG
			UT_LIST_REMOVE(list, buf_pool->zip_clean,
				       &block->page);
#endif /* UNIV_DEBUG || UNIV_BUF_DEBUG */
			ut_ad(!block->page.in_flush_list);
		} else {
			/* Relocate buf_pool->flush_list. */
			buf_flush_relocate_on_flush_list(bpage, &block->page);
		}

		/* Buffer-fix, I/O-fix, and X-latch the block
		for the duration of the decompression.
		Also add the block to the unzip_LRU list. */
		block->page.state = BUF_BLOCK_FILE_PAGE;

		/* Insert at the front of unzip_LRU list */
		buf_unzip_LRU_add_block(block, FALSE);

		buf_block_set_io_fix(block, BUF_IO_READ);
		rw_lock_x_lock_inline(&block->lock, 0, file, line);

		UNIV_MEM_INVALID(bpage, sizeof *bpage);

		rw_lock_x_unlock(hash_lock);

		++buf_pool->n_pend_unzip;

		mutex_exit(&buf_pool->zip_mutex);
		buf_pool_mutex_exit(buf_pool);

		access_time = buf_page_is_accessed(&block->page);

		buf_block_mutex_exit(block);

		buf_page_free_descriptor(bpage);

		/* Decompress the page while not holding
		buf_pool->mutex or block->mutex. */

		/* Page checksum verification is already done when
		the page is read from disk. Hence page checksum
		verification is not necessary when decompressing the page. */
		{
			bool	success = buf_zip_decompress(block, FALSE);
			ut_a(success);
		}

		if (!recv_no_ibuf_operations) {
			if (access_time) {
#ifdef UNIV_IBUF_COUNT_DEBUG
				ut_a(ibuf_count_get(space, offset) == 0);
#endif /* UNIV_IBUF_COUNT_DEBUG */
			} else {
				ibuf_merge_or_delete_for_page(
					block, space, offset, zip_size, TRUE);
			}
		}

		buf_pool_mutex_enter(buf_pool);

		/* Unfix and unlatch the block. */
		buf_block_mutex_enter(fix_block);

		buf_block_set_io_fix(fix_block, BUF_IO_NONE);

		buf_block_mutex_exit(fix_block);

		--buf_pool->n_pend_unzip;

		buf_pool_mutex_exit(buf_pool);

		rw_lock_x_unlock(&block->lock);

		break;

	case BUF_BLOCK_POOL_WATCH:
	case BUF_BLOCK_NOT_USED:
	case BUF_BLOCK_READY_FOR_USE:
	case BUF_BLOCK_MEMORY:
	case BUF_BLOCK_REMOVE_HASH:
		ut_error;
		break;
	}

	ut_ad(block == fix_block);
	ut_ad(fix_block->page.buf_fix_count > 0);

#ifdef UNIV_SYNC_DEBUG
	ut_ad(!rw_lock_own(hash_lock, RW_LOCK_EX));
	ut_ad(!rw_lock_own(hash_lock, RW_LOCK_SHARED));
#endif /* UNIV_SYNC_DEBUG */

	ut_ad(buf_block_get_state(fix_block) == BUF_BLOCK_FILE_PAGE);

#if defined UNIV_DEBUG || defined UNIV_IBUF_DEBUG

	if ((mode == BUF_GET_IF_IN_POOL || mode == BUF_GET_IF_IN_POOL_OR_WATCH)
	    && (ibuf_debug || buf_debug_execute_is_force_flush())) {

		/* Try to evict the block from the buffer pool, to use the
		insert buffer (change buffer) as much as possible. */

		buf_pool_mutex_enter(buf_pool);

		buf_block_unfix(fix_block);

		/* Now we are only holding the buf_pool->mutex,
		not block->mutex or hash_lock. Blocks cannot be
		relocated or enter or exit the buf_pool while we
		are holding the buf_pool->mutex. */

		if (buf_LRU_free_page(&fix_block->page, true)) {
			buf_pool_mutex_exit(buf_pool);
			rw_lock_x_lock(hash_lock);

			if (mode == BUF_GET_IF_IN_POOL_OR_WATCH) {
				/* Set the watch, as it would have
				been set if the page were not in the
				buffer pool in the first place. */
				block = (buf_block_t*) buf_pool_watch_set(
					space, offset, fold);
			} else {
				block = (buf_block_t*) buf_page_hash_get_low(
					buf_pool, space, offset, fold);
			}

			rw_lock_x_unlock(hash_lock);

			if (block != NULL) {
				/* Either the page has been read in or
				a watch was set on that in the window
				where we released the buf_pool::mutex
				and before we acquire the hash_lock
				above. Try again. */
				guess = block;
				goto loop;
			}

			fprintf(stderr,
				"innodb_change_buffering_debug evict %u %u\n",
				(unsigned) space, (unsigned) offset);
			return(NULL);
		}

		mutex_enter(&fix_block->mutex);

		if (buf_flush_page_try(buf_pool, fix_block)) {
			fprintf(stderr,
				"innodb_change_buffering_debug flush %u %u\n",
				(unsigned) space, (unsigned) offset);
			guess = fix_block;
			goto loop;
		}

		buf_block_mutex_exit(fix_block);

		buf_block_fix(fix_block);

		/* Failed to evict the page; change it directly */

		buf_pool_mutex_exit(buf_pool);
	}
#endif /* UNIV_DEBUG || UNIV_IBUF_DEBUG */

	ut_ad(fix_block->page.buf_fix_count > 0);

#ifdef UNIV_SYNC_DEBUG
	/* We have already buffer fixed the page, and we are committed to
	returning this page to the caller. Register for debugging. */
	{
		ibool	ret;
		ret = rw_lock_s_lock_nowait(&fix_block->debug_latch, file, line);
		ut_a(ret);
	}
#endif /* UNIV_SYNC_DEBUG */

#if defined UNIV_DEBUG_FILE_ACCESSES || defined UNIV_DEBUG
	ut_a(mode == BUF_GET_POSSIBLY_FREED
	     || !fix_block->page.file_page_was_freed);
#endif
	/* Check if this is the first access to the page */
	access_time = buf_page_is_accessed(&fix_block->page);

	/* This is a heuristic and we don't care about ordering issues. */
	if (access_time == 0) {
		buf_block_mutex_enter(fix_block);

		buf_page_set_accessed(&fix_block->page);

		buf_block_mutex_exit(fix_block);
	}

	if (mode != BUF_PEEK_IF_IN_POOL) {
		buf_page_make_young_if_needed(&fix_block->page);
	}

#if defined UNIV_DEBUG || defined UNIV_BUF_DEBUG
	ut_a(++buf_dbg_counter % 5771 || buf_validate());
	ut_a(fix_block->page.buf_fix_count > 0);
	ut_a(buf_block_get_state(fix_block) == BUF_BLOCK_FILE_PAGE);
#endif /* UNIV_DEBUG || UNIV_BUF_DEBUG */

#ifdef PAGE_ATOMIC_REF_COUNT
	/* We have to wait here because the IO_READ state was set
	under the protection of the hash_lock and the block->mutex
	but not the block->lock. */
	buf_wait_for_read(fix_block);
#endif /* PAGE_ATOMIC_REF_COUNT */

	switch (rw_latch) {
	case RW_NO_LATCH:

#ifndef PAGE_ATOMIC_REF_COUNT
		buf_wait_for_read(fix_block);
#endif /* !PAGE_ATOMIC_REF_COUNT */

		fix_type = MTR_MEMO_BUF_FIX;
		break;

	case RW_S_LATCH:
		rw_lock_s_lock_inline(&fix_block->lock, 0, file, line);

		fix_type = MTR_MEMO_PAGE_S_FIX;
		break;

	default:
		ut_ad(rw_latch == RW_X_LATCH);
		rw_lock_x_lock_inline(&fix_block->lock, 0, file, line);

		fix_type = MTR_MEMO_PAGE_X_FIX;
		break;
	}

	mtr_memo_push(mtr, fix_block, fix_type);

	if (mode != BUF_PEEK_IF_IN_POOL && !access_time) {
		/* In the case of a first access, try to apply linear
		read-ahead */

		buf_read_ahead_linear(
			space, zip_size, offset, ibuf_inside(mtr));
	}

#ifdef UNIV_IBUF_COUNT_DEBUG
	ut_a(ibuf_count_get(buf_block_get_space(fix_block),
			    buf_block_get_page_no(fix_block)) == 0);
#endif
#ifdef UNIV_SYNC_DEBUG
	ut_ad(!rw_lock_own(hash_lock, RW_LOCK_EX));
	ut_ad(!rw_lock_own(hash_lock, RW_LOCK_SHARED));
#endif /* UNIV_SYNC_DEBUG */
	return(fix_block);
}

/********************************************************************//**
This is the general function used to get optimistic access to a database
page.
@return	TRUE if success */
UNIV_INTERN
ibool
buf_page_optimistic_get(
/*====================*/
	ulint		rw_latch,/*!< in: RW_S_LATCH, RW_X_LATCH */
	buf_block_t*	block,	/*!< in: guessed buffer block */
	ib_uint64_t	modify_clock,/*!< in: modify clock value */
	const char*	file,	/*!< in: file name */
	ulint		line,	/*!< in: line where called */
	mtr_t*		mtr)	/*!< in: mini-transaction */
{
	buf_pool_t*	buf_pool;
	unsigned	access_time;
	ibool		success;
	ulint		fix_type;

	ut_ad(block);
	ut_ad(mtr);
	ut_ad(mtr->state == MTR_ACTIVE);
	ut_ad((rw_latch == RW_S_LATCH) || (rw_latch == RW_X_LATCH));

	mutex_enter(&block->mutex);

	if (UNIV_UNLIKELY(buf_block_get_state(block) != BUF_BLOCK_FILE_PAGE)) {

		mutex_exit(&block->mutex);

		return(FALSE);
	}

	buf_block_buf_fix_inc(block, file, line);

	access_time = buf_page_is_accessed(&block->page);

	buf_page_set_accessed(&block->page);

	mutex_exit(&block->mutex);

	buf_page_make_young_if_needed(&block->page);

	ut_ad(!ibuf_inside(mtr)
	      || ibuf_page(buf_block_get_space(block),
			   buf_block_get_zip_size(block),
			   buf_block_get_page_no(block), NULL));

	if (rw_latch == RW_S_LATCH) {
		success = rw_lock_s_lock_nowait(&(block->lock),
						file, line);
		fix_type = MTR_MEMO_PAGE_S_FIX;
	} else {
		success = rw_lock_x_lock_func_nowait_inline(&(block->lock),
							    file, line);
		fix_type = MTR_MEMO_PAGE_X_FIX;
	}

	if (UNIV_UNLIKELY(!success)) {
		buf_block_buf_fix_dec(block);

		return(FALSE);
	}

	if (UNIV_UNLIKELY(modify_clock != block->modify_clock)) {
		buf_block_dbg_add_level(block, SYNC_NO_ORDER_CHECK);

		if (rw_latch == RW_S_LATCH) {
			rw_lock_s_unlock(&(block->lock));
		} else {
			rw_lock_x_unlock(&(block->lock));
		}

		buf_block_buf_fix_dec(block);

		return(FALSE);
	}

	mtr_memo_push(mtr, block, fix_type);

#if defined UNIV_DEBUG || defined UNIV_BUF_DEBUG
	ut_a(++buf_dbg_counter % 5771 || buf_validate());
	ut_a(block->page.buf_fix_count > 0);
	ut_a(buf_block_get_state(block) == BUF_BLOCK_FILE_PAGE);
#endif /* UNIV_DEBUG || UNIV_BUF_DEBUG */

#if defined UNIV_DEBUG_FILE_ACCESSES || defined UNIV_DEBUG
	mutex_enter(&block->mutex);
	ut_a(!block->page.file_page_was_freed);
	mutex_exit(&block->mutex);
#endif

	if (!access_time) {
		/* In the case of a first access, try to apply linear
		read-ahead */

		buf_read_ahead_linear(buf_block_get_space(block),
				      buf_block_get_zip_size(block),
				      buf_block_get_page_no(block),
				      ibuf_inside(mtr));
	}

#ifdef UNIV_IBUF_COUNT_DEBUG
	ut_a(ibuf_count_get(buf_block_get_space(block),
			    buf_block_get_page_no(block)) == 0);
#endif
	buf_pool = buf_pool_from_block(block);
	buf_pool->stat.n_page_gets++;

	return(TRUE);
}

/********************************************************************//**
This is used to get access to a known database page, when no waiting can be
done. For example, if a search in an adaptive hash index leads us to this
frame.
@return	TRUE if success */
UNIV_INTERN
ibool
buf_page_get_known_nowait(
/*======================*/
	ulint		rw_latch,/*!< in: RW_S_LATCH, RW_X_LATCH */
	buf_block_t*	block,	/*!< in: the known page */
	ulint		mode,	/*!< in: BUF_MAKE_YOUNG or BUF_KEEP_OLD */
	const char*	file,	/*!< in: file name */
	ulint		line,	/*!< in: line where called */
	mtr_t*		mtr)	/*!< in: mini-transaction */
{
	buf_pool_t*	buf_pool;
	ibool		success;
	ulint		fix_type;

	ut_ad(mtr);
	ut_ad(mtr->state == MTR_ACTIVE);
	ut_ad((rw_latch == RW_S_LATCH) || (rw_latch == RW_X_LATCH));

	mutex_enter(&block->mutex);

	if (buf_block_get_state(block) == BUF_BLOCK_REMOVE_HASH) {
		/* Another thread is just freeing the block from the LRU list
		of the buffer pool: do not try to access this page; this
		attempt to access the page can only come through the hash
		index because when the buffer block state is ..._REMOVE_HASH,
		we have already removed it from the page address hash table
		of the buffer pool. */

		mutex_exit(&block->mutex);

		return(FALSE);
	}

	ut_a(buf_block_get_state(block) == BUF_BLOCK_FILE_PAGE);

	buf_block_buf_fix_inc(block, file, line);

	buf_page_set_accessed(&block->page);

	mutex_exit(&block->mutex);

	buf_pool = buf_pool_from_block(block);

	if (mode == BUF_MAKE_YOUNG) {
		buf_page_make_young_if_needed(&block->page);
	}

	ut_ad(!ibuf_inside(mtr) || mode == BUF_KEEP_OLD);

	if (rw_latch == RW_S_LATCH) {
		success = rw_lock_s_lock_nowait(&(block->lock),
						file, line);
		fix_type = MTR_MEMO_PAGE_S_FIX;
	} else {
		success = rw_lock_x_lock_func_nowait_inline(&(block->lock),
							    file, line);
		fix_type = MTR_MEMO_PAGE_X_FIX;
	}

	if (!success) {
		buf_block_buf_fix_dec(block);

		return(FALSE);
	}

	mtr_memo_push(mtr, block, fix_type);

#if defined UNIV_DEBUG || defined UNIV_BUF_DEBUG
	ut_a(++buf_dbg_counter % 5771 || buf_validate());
	ut_a(block->page.buf_fix_count > 0);
	ut_a(buf_block_get_state(block) == BUF_BLOCK_FILE_PAGE);
#endif /* UNIV_DEBUG || UNIV_BUF_DEBUG */
#if defined UNIV_DEBUG_FILE_ACCESSES || defined UNIV_DEBUG
	if (mode != BUF_KEEP_OLD) {
		/* If mode == BUF_KEEP_OLD, we are executing an I/O
		completion routine.  Avoid a bogus assertion failure
		when ibuf_merge_or_delete_for_page() is processing a
		page that was just freed due to DROP INDEX, or
		deleting a record from SYS_INDEXES. This check will be
		skipped in recv_recover_page() as well. */

		mutex_enter(&block->mutex);
		ut_a(!block->page.file_page_was_freed);
		mutex_exit(&block->mutex);
	}
#endif

#ifdef UNIV_IBUF_COUNT_DEBUG
	ut_a((mode == BUF_KEEP_OLD)
	     || (ibuf_count_get(buf_block_get_space(block),
				buf_block_get_page_no(block)) == 0));
#endif
	buf_pool->stat.n_page_gets++;

	return(TRUE);
}

/*******************************************************************//**
Given a tablespace id and page number tries to get that page. If the
page is not in the buffer pool it is not loaded and NULL is returned.
Suitable for using when holding the lock_sys_t::mutex.
@return	pointer to a page or NULL */
UNIV_INTERN
buf_block_t*
buf_page_try_get_func(
/*==================*/
	ulint		space_id,/*!< in: tablespace id */
	ulint		page_no,/*!< in: page number */
	ulint		rw_latch,/*!< in: RW_S_LATCH, RW_X_LATCH */
	bool		possibly_freed,
	const char*	file,	/*!< in: file name */
	ulint		line,	/*!< in: line where called */
	mtr_t*		mtr)	/*!< in: mini-transaction */
{
	buf_block_t*	block;
	ibool		success;
	ulint		fix_type;
	buf_pool_t*	buf_pool = buf_pool_get(space_id, page_no);
	rw_lock_t*	hash_lock;

	ut_ad(mtr);
	ut_ad(mtr->state == MTR_ACTIVE);

	block = buf_block_hash_get_s_locked(buf_pool, space_id,
					    page_no, &hash_lock);

	if (!block || buf_block_get_state(block) != BUF_BLOCK_FILE_PAGE) {
		if (block) {
			rw_lock_s_unlock(hash_lock);
		}
		return(NULL);
	}

	ut_ad(!buf_pool_watch_is_sentinel(buf_pool, &block->page));

	mutex_enter(&block->mutex);
	rw_lock_s_unlock(hash_lock);

#if defined UNIV_DEBUG || defined UNIV_BUF_DEBUG
	ut_a(buf_block_get_state(block) == BUF_BLOCK_FILE_PAGE);
	ut_a(buf_block_get_space(block) == space_id);
	ut_a(buf_block_get_page_no(block) == page_no);
#endif /* UNIV_DEBUG || UNIV_BUF_DEBUG */

	buf_block_buf_fix_inc(block, file, line);
	mutex_exit(&block->mutex);

	if (rw_latch == RW_S_LATCH) {
		fix_type = MTR_MEMO_PAGE_S_FIX;
		success = rw_lock_s_lock_nowait(&block->lock, file, line);
	} else {
		success = false;
	}

	if (!success) {
		/* Let us try to get an X-latch. If the current thread
		is holding an X-latch on the page, we cannot get an
		S-latch. */

		fix_type = MTR_MEMO_PAGE_X_FIX;
		success = rw_lock_x_lock_func_nowait_inline(&block->lock,
							    file, line);
	}

	if (!success) {
		buf_block_buf_fix_dec(block);

		return(NULL);
	}

	mtr_memo_push(mtr, block, fix_type);
#if defined UNIV_DEBUG || defined UNIV_BUF_DEBUG
	ut_a(++buf_dbg_counter % 5771 || buf_validate());
	ut_a(block->page.buf_fix_count > 0);
	ut_a(buf_block_get_state(block) == BUF_BLOCK_FILE_PAGE);
#endif /* UNIV_DEBUG || UNIV_BUF_DEBUG */
#if defined UNIV_DEBUG_FILE_ACCESSES || defined UNIV_DEBUG
	if (!possibly_freed) {
		mutex_enter(&block->mutex);
		ut_a(!block->page.file_page_was_freed);
		mutex_exit(&block->mutex);
	}
#endif /* UNIV_DEBUG_FILE_ACCESSES || UNIV_DEBUG */
	buf_block_dbg_add_level(block, SYNC_NO_ORDER_CHECK);

	buf_pool->stat.n_page_gets++;

#ifdef UNIV_IBUF_COUNT_DEBUG
	ut_a(ibuf_count_get(buf_block_get_space(block),
			    buf_block_get_page_no(block)) == 0);
#endif

	return(block);
}

/********************************************************************//**
Initialize some fields of a control block. */
UNIV_INLINE
void
buf_page_init_low(
/*==============*/
	buf_page_t*	bpage)	/*!< in: block to init */
{
	bpage->flush_type = BUF_FLUSH_LRU;
	bpage->io_fix = BUF_IO_NONE;
	bpage->buf_fix_count = 0;
	bpage->old = 0;
	bpage->freed_page_clock = 0;
	bpage->access_time = 0;
	bpage->newest_modification = 0;
	bpage->oldest_modification = 0;
	bpage->write_size = 0;
	bpage->encrypted = false;
	bpage->real_size = 0;
	bpage->slot = NULL;

	HASH_INVALIDATE(bpage, hash);
#if defined UNIV_DEBUG_FILE_ACCESSES || defined UNIV_DEBUG
	bpage->file_page_was_freed = FALSE;
#endif /* UNIV_DEBUG_FILE_ACCESSES || UNIV_DEBUG */
}

/********************************************************************//**
Inits a page to the buffer buf_pool. */
static MY_ATTRIBUTE((nonnull))
void
buf_page_init(
/*==========*/
	buf_pool_t*	buf_pool,/*!< in/out: buffer pool */
	ulint		space,	/*!< in: space id */
	ulint		offset,	/*!< in: offset of the page within space
				in units of a page */
	ulint		fold,	/*!< in: buf_page_address_fold(space,offset) */
	ulint		zip_size,/*!< in: compressed page size, or 0 */
	buf_block_t*	block)	/*!< in/out: block to init */
{
	buf_page_t*	hash_page;

	ut_ad(buf_pool == buf_pool_get(space, offset));
	ut_ad(buf_pool_mutex_own(buf_pool));

	ut_ad(mutex_own(&(block->mutex)));
	ut_a(buf_block_get_state(block) != BUF_BLOCK_FILE_PAGE);

#ifdef UNIV_SYNC_DEBUG
	ut_ad(rw_lock_own(buf_page_hash_lock_get(buf_pool, fold),
			  RW_LOCK_EX));
#endif /* UNIV_SYNC_DEBUG */

	/* Set the state of the block */
	buf_block_set_file_page(block, space, offset);

#ifdef UNIV_DEBUG_VALGRIND
	if (!space) {
		/* Silence valid Valgrind warnings about uninitialized
		data being written to data files.  There are some unused
		bytes on some pages that InnoDB does not initialize. */
		UNIV_MEM_VALID(block->frame, UNIV_PAGE_SIZE);
	}
#endif /* UNIV_DEBUG_VALGRIND */

	buf_block_init_low(block);

	block->lock_hash_val = lock_rec_hash(space, offset);

	buf_page_init_low(&block->page);

	/* Insert into the hash table of file pages */

	hash_page = buf_page_hash_get_low(buf_pool, space, offset, fold);

	if (hash_page == NULL) {
		/* Block not found in the hash table */
	} else if (buf_pool_watch_is_sentinel(buf_pool, hash_page)) {
		ib_uint32_t	buf_fix_count = hash_page->buf_fix_count;

	ut_a(buf_fix_count > 0);

#ifdef PAGE_ATOMIC_REF_COUNT
		os_atomic_increment_uint32(
			&block->page.buf_fix_count, buf_fix_count);
#else
		block->page.buf_fix_count += ulint(buf_fix_count);
#endif /* PAGE_ATOMIC_REF_COUNT */

		buf_pool_watch_remove(buf_pool, fold, hash_page);
	} else {
		fprintf(stderr,
			"InnoDB: Error: page %lu %lu already found"
			" in the hash table: %p, %p\n",
			space,
			offset,
			(const void*) hash_page, (const void*) block);
#if defined UNIV_DEBUG || defined UNIV_BUF_DEBUG
		mutex_exit(&block->mutex);
		buf_pool_mutex_exit(buf_pool);
		buf_print();
		buf_LRU_print();
		buf_validate();
		buf_LRU_validate();
#endif /* UNIV_DEBUG || UNIV_BUF_DEBUG */
		ut_error;
	}

	ut_ad(!block->page.in_zip_hash);
	ut_ad(!block->page.in_page_hash);
	ut_d(block->page.in_page_hash = TRUE);

	HASH_INSERT(buf_page_t, hash, buf_pool->page_hash, fold, &block->page);

	if (zip_size) {
		page_zip_set_size(&block->page.zip, zip_size);
	}
}

/********************************************************************//**
Function which inits a page for read to the buffer buf_pool. If the page is
(1) already in buf_pool, or
(2) if we specify to read only ibuf pages and the page is not an ibuf page, or
(3) if the space is deleted or being deleted,
then this function does nothing.
Sets the io_fix flag to BUF_IO_READ and sets a non-recursive exclusive lock
on the buffer frame. The io-handler must take care that the flag is cleared
and the lock released later.
@return	pointer to the block or NULL */
UNIV_INTERN
buf_page_t*
buf_page_init_for_read(
/*===================*/
	dberr_t*	err,	/*!< out: DB_SUCCESS or DB_TABLESPACE_DELETED */
	ulint		mode,	/*!< in: BUF_READ_IBUF_PAGES_ONLY, ... */
	ulint		space,	/*!< in: space id */
	ulint		zip_size,/*!< in: compressed page size, or 0 */
	ibool		unzip,	/*!< in: TRUE=request uncompressed page */
	ib_int64_t	tablespace_version,
				/*!< in: prevents reading from a wrong
				version of the tablespace in case we have done
				DISCARD + IMPORT */
	ulint		offset)	/*!< in: page number */
{
	buf_block_t*	block;
	buf_page_t*	bpage	= NULL;
	buf_page_t*	watch_page;
	rw_lock_t*	hash_lock;
	mtr_t		mtr;
	ulint		fold;
	ibool		lru	= FALSE;
	void*		data;
	buf_pool_t*	buf_pool = buf_pool_get(space, offset);

	ut_ad(buf_pool);

	*err = DB_SUCCESS;

	if (mode == BUF_READ_IBUF_PAGES_ONLY) {
		/* It is a read-ahead within an ibuf routine */

		ut_ad(!ibuf_bitmap_page(zip_size, offset));

		ibuf_mtr_start(&mtr);

		if (!recv_no_ibuf_operations
		    && !ibuf_page(space, zip_size, offset, &mtr)) {

			ibuf_mtr_commit(&mtr);

			return(NULL);
		}
	} else {
		ut_ad(mode == BUF_READ_ANY_PAGE);
	}

	if (zip_size && !unzip && !recv_recovery_is_on()) {
		block = NULL;
	} else {
		block = buf_LRU_get_free_block(buf_pool);
		ut_ad(block);
		ut_ad(buf_pool_from_block(block) == buf_pool);
	}

	fold = buf_page_address_fold(space, offset);
	hash_lock = buf_page_hash_lock_get(buf_pool, fold);

	buf_pool_mutex_enter(buf_pool);
	rw_lock_x_lock(hash_lock);

	watch_page = buf_page_hash_get_low(buf_pool, space, offset, fold);
	if (watch_page && !buf_pool_watch_is_sentinel(buf_pool, watch_page)) {
		/* The page is already in the buffer pool. */
		watch_page = NULL;
err_exit:
		rw_lock_x_unlock(hash_lock);
		if (block) {
			mutex_enter(&block->mutex);
			buf_LRU_block_free_non_file_page(block);
			mutex_exit(&block->mutex);
		}

		bpage = NULL;
		goto func_exit;
	}

	if (fil_tablespace_deleted_or_being_deleted_in_mem(
		    space, tablespace_version)) {
		/* The page belongs to a space which has been
		deleted or is being deleted. */
		*err = DB_TABLESPACE_DELETED;

		goto err_exit;
	}

	if (block) {
		bpage = &block->page;

		mutex_enter(&block->mutex);

		ut_ad(buf_pool_from_bpage(bpage) == buf_pool);

		buf_page_init(buf_pool, space, offset, fold, zip_size, block);

#ifdef PAGE_ATOMIC_REF_COUNT
		/* Note: We set the io state without the protection of
		the block->lock. This is because other threads cannot
		access this block unless it is in the hash table. */

		buf_page_set_io_fix(bpage, BUF_IO_READ);
#endif /* PAGE_ATOMIC_REF_COUNT */

		rw_lock_x_unlock(hash_lock);

		/* The block must be put to the LRU list, to the old blocks */
		buf_LRU_add_block(bpage, TRUE/* to old blocks */);

		/* We set a pass-type x-lock on the frame because then
		the same thread which called for the read operation
		(and is running now at this point of code) can wait
		for the read to complete by waiting for the x-lock on
		the frame; if the x-lock were recursive, the same
		thread would illegally get the x-lock before the page
		read is completed.  The x-lock is cleared by the
		io-handler thread. */

		rw_lock_x_lock_gen(&block->lock, BUF_IO_READ);

#ifndef PAGE_ATOMIC_REF_COUNT
		buf_page_set_io_fix(bpage, BUF_IO_READ);
#endif /* !PAGE_ATOMIC_REF_COUNT */

		if (zip_size) {
			/* buf_pool->mutex may be released and
			reacquired by buf_buddy_alloc().  Thus, we
			must release block->mutex in order not to
			break the latching order in the reacquisition
			of buf_pool->mutex.  We also must defer this
			operation until after the block descriptor has
			been added to buf_pool->LRU and
			buf_pool->page_hash. */
			mutex_exit(&block->mutex);
			data = buf_buddy_alloc(buf_pool, zip_size, &lru);
			mutex_enter(&block->mutex);
			block->page.zip.data = (page_zip_t*) data;

			/* To maintain the invariant
			block->in_unzip_LRU_list
			== buf_page_belongs_to_unzip_LRU(&block->page)
			we have to add this block to unzip_LRU
			after block->page.zip.data is set. */
			ut_ad(buf_page_belongs_to_unzip_LRU(&block->page));
			buf_unzip_LRU_add_block(block, TRUE);
		}

		mutex_exit(&block->mutex);
	} else {
		rw_lock_x_unlock(hash_lock);

		/* The compressed page must be allocated before the
		control block (bpage), in order to avoid the
		invocation of buf_buddy_relocate_block() on
		uninitialized data. */
		data = buf_buddy_alloc(buf_pool, zip_size, &lru);

		rw_lock_x_lock(hash_lock);

		/* If buf_buddy_alloc() allocated storage from the LRU list,
		it released and reacquired buf_pool->mutex.  Thus, we must
		check the page_hash again, as it may have been modified. */
		if (UNIV_UNLIKELY(lru)) {

			watch_page = buf_page_hash_get_low(
				buf_pool, space, offset, fold);

			if (UNIV_UNLIKELY(watch_page
			    && !buf_pool_watch_is_sentinel(buf_pool,
							   watch_page))) {

				/* The block was added by some other thread. */
				rw_lock_x_unlock(hash_lock);
				watch_page = NULL;
				buf_buddy_free(buf_pool, data, zip_size);

				bpage = NULL;
				goto func_exit;
			}
		}

		bpage = buf_page_alloc_descriptor();

		/* Initialize the buf_pool pointer. */
		bpage->buf_pool_index = buf_pool_index(buf_pool);

		page_zip_des_init(&bpage->zip);
		page_zip_set_size(&bpage->zip, zip_size);
		bpage->zip.data = (page_zip_t*) data;

		bpage->slot = NULL;

		mutex_enter(&buf_pool->zip_mutex);
		UNIV_MEM_DESC(bpage->zip.data,
			      page_zip_get_size(&bpage->zip));

		buf_page_init_low(bpage);

		bpage->state	= BUF_BLOCK_ZIP_PAGE;
		bpage->space	= static_cast<ib_uint32_t>(space);
		bpage->offset	= static_cast<ib_uint32_t>(offset);

#ifdef UNIV_DEBUG
		bpage->in_page_hash = FALSE;
		bpage->in_zip_hash = FALSE;
		bpage->in_flush_list = FALSE;
		bpage->in_free_list = FALSE;
		bpage->in_LRU_list = FALSE;
#endif /* UNIV_DEBUG */

		ut_d(bpage->in_page_hash = TRUE);

		if (watch_page != NULL) {

			/* Preserve the reference count. */
			ib_uint32_t	buf_fix_count;

			buf_fix_count = watch_page->buf_fix_count;

			ut_a(buf_fix_count > 0);

#ifdef PAGE_ATOMIC_REF_COUNT
			os_atomic_increment_uint32(
				&bpage->buf_fix_count, buf_fix_count);
#else
			bpage->buf_fix_count += buf_fix_count;
#endif /* PAGE_ATOMIC_REF_COUNT */

			ut_ad(buf_pool_watch_is_sentinel(buf_pool, watch_page));
			buf_pool_watch_remove(buf_pool, fold, watch_page);
		}

		HASH_INSERT(buf_page_t, hash, buf_pool->page_hash, fold,
			    bpage);

		rw_lock_x_unlock(hash_lock);

		/* The block must be put to the LRU list, to the old blocks.
		The zip_size is already set into the page zip */
		buf_LRU_add_block(bpage, TRUE/* to old blocks */);
#if defined UNIV_DEBUG || defined UNIV_BUF_DEBUG
		buf_LRU_insert_zip_clean(bpage);
#endif /* UNIV_DEBUG || UNIV_BUF_DEBUG */

		buf_page_set_io_fix(bpage, BUF_IO_READ);

		mutex_exit(&buf_pool->zip_mutex);
	}

	buf_pool->n_pend_reads++;
func_exit:
	buf_pool_mutex_exit(buf_pool);

	if (mode == BUF_READ_IBUF_PAGES_ONLY) {

		ibuf_mtr_commit(&mtr);
	}


#ifdef UNIV_SYNC_DEBUG
	ut_ad(!rw_lock_own(hash_lock, RW_LOCK_EX));
	ut_ad(!rw_lock_own(hash_lock, RW_LOCK_SHARED));
#endif /* UNIV_SYNC_DEBUG */

	ut_ad(!bpage || buf_page_in_file(bpage));
	return(bpage);
}

/********************************************************************//**
Initializes a page to the buffer buf_pool. The page is usually not read
from a file even if it cannot be found in the buffer buf_pool. This is one
of the functions which perform to a block a state transition NOT_USED =>
FILE_PAGE (the other is buf_page_get_gen).
@return	pointer to the block, page bufferfixed */
UNIV_INTERN
buf_block_t*
buf_page_create(
/*============*/
	ulint	space,	/*!< in: space id */
	ulint	offset,	/*!< in: offset of the page within space in units of
			a page */
	ulint	zip_size,/*!< in: compressed page size, or 0 */
	mtr_t*	mtr)	/*!< in: mini-transaction handle */
{
	buf_frame_t*	frame;
	buf_block_t*	block;
	ulint		fold;
	buf_block_t*	free_block	= NULL;
	buf_pool_t*	buf_pool	= buf_pool_get(space, offset);
	rw_lock_t*	hash_lock;

	ut_ad(mtr);
	ut_ad(mtr->state == MTR_ACTIVE);
	ut_ad(space || !zip_size);

	free_block = buf_LRU_get_free_block(buf_pool);

	fold = buf_page_address_fold(space, offset);
	hash_lock = buf_page_hash_lock_get(buf_pool, fold);

	buf_pool_mutex_enter(buf_pool);
	rw_lock_x_lock(hash_lock);

	block = (buf_block_t*) buf_page_hash_get_low(
		buf_pool, space, offset, fold);

	if (block
	    && buf_page_in_file(&block->page)
	    && !buf_pool_watch_is_sentinel(buf_pool, &block->page)) {
#ifdef UNIV_IBUF_COUNT_DEBUG
		ut_a(ibuf_count_get(space, offset) == 0);
#endif
#if defined UNIV_DEBUG_FILE_ACCESSES || defined UNIV_DEBUG
		block->page.file_page_was_freed = FALSE;
#endif /* UNIV_DEBUG_FILE_ACCESSES || UNIV_DEBUG */

		/* Page can be found in buf_pool */
		buf_pool_mutex_exit(buf_pool);
		rw_lock_x_unlock(hash_lock);

		buf_block_free(free_block);

		return(buf_page_get_with_no_latch(space, zip_size, offset, mtr));
	}

	/* If we get here, the page was not in buf_pool: init it there */

#ifdef UNIV_DEBUG
	if (buf_debug_prints) {
		fprintf(stderr, "Creating space %lu page %lu to buffer\n",
			space, offset);
	}
#endif /* UNIV_DEBUG */

	block = free_block;

	mutex_enter(&block->mutex);

	buf_page_init(buf_pool, space, offset, fold, zip_size, block);

	rw_lock_x_unlock(hash_lock);

	/* The block must be put to the LRU list */
	buf_LRU_add_block(&block->page, FALSE);

	buf_block_buf_fix_inc(block, __FILE__, __LINE__);
	buf_pool->stat.n_pages_created++;

	if (zip_size) {
		void*	data;
		ibool	lru;

		/* Prevent race conditions during buf_buddy_alloc(),
		which may release and reacquire buf_pool->mutex,
		by IO-fixing and X-latching the block. */

		buf_page_set_io_fix(&block->page, BUF_IO_READ);
		rw_lock_x_lock(&block->lock);

		mutex_exit(&block->mutex);
		/* buf_pool->mutex may be released and reacquired by
		buf_buddy_alloc().  Thus, we must release block->mutex
		in order not to break the latching order in
		the reacquisition of buf_pool->mutex.  We also must
		defer this operation until after the block descriptor
		has been added to buf_pool->LRU and buf_pool->page_hash. */
		data = buf_buddy_alloc(buf_pool, zip_size, &lru);
		mutex_enter(&block->mutex);
		block->page.zip.data = (page_zip_t*) data;

		/* To maintain the invariant
		block->in_unzip_LRU_list
		== buf_page_belongs_to_unzip_LRU(&block->page)
		we have to add this block to unzip_LRU after
		block->page.zip.data is set. */
		ut_ad(buf_page_belongs_to_unzip_LRU(&block->page));
		buf_unzip_LRU_add_block(block, FALSE);

		buf_page_set_io_fix(&block->page, BUF_IO_NONE);
		rw_lock_x_unlock(&block->lock);
	}

	buf_pool_mutex_exit(buf_pool);

	mtr_memo_push(mtr, block, MTR_MEMO_BUF_FIX);

	buf_page_set_accessed(&block->page);

	mutex_exit(&block->mutex);

	/* Delete possible entries for the page from the insert buffer:
	such can exist if the page belonged to an index which was dropped */

	ibuf_merge_or_delete_for_page(NULL, space, offset, zip_size, TRUE);

	frame = block->frame;

	memset(frame + FIL_PAGE_PREV, 0xff, 4);
	memset(frame + FIL_PAGE_NEXT, 0xff, 4);
	mach_write_to_2(frame + FIL_PAGE_TYPE, FIL_PAGE_TYPE_ALLOCATED);

	/* Reset to zero the file flush lsn field in the page; if the first
	page of an ibdata file is 'created' in this function into the buffer
	pool then we lose the original contents of the file flush lsn stamp.
	Then InnoDB could in a crash recovery print a big, false, corruption
	warning if the stamp contains an lsn bigger than the ib_logfile lsn. */

	memset(frame + FIL_PAGE_FILE_FLUSH_LSN_OR_KEY_VERSION, 0, 8);

#if defined UNIV_DEBUG || defined UNIV_BUF_DEBUG
	ut_a(++buf_dbg_counter % 5771 || buf_validate());
#endif /* UNIV_DEBUG || UNIV_BUF_DEBUG */
#ifdef UNIV_IBUF_COUNT_DEBUG
	ut_a(ibuf_count_get(buf_block_get_space(block),
			    buf_block_get_page_no(block)) == 0);
#endif
	return(block);
}

/********************************************************************//**
Monitor the buffer page read/write activity, and increment corresponding
counter value if MONITOR_MODULE_BUF_PAGE (module_buf_page) module is
enabled. */
static
void
buf_page_monitor(
/*=============*/
	const buf_page_t*	bpage,	/*!< in: pointer to the block */
	enum buf_io_fix		io_type)/*!< in: io_fix types */
{
	const byte*	frame;
	monitor_id_t	counter;

	/* If the counter module is not turned on, just return */
	if (!MONITOR_IS_ON(MONITOR_MODULE_BUF_PAGE)) {
		return;
	}

	ut_a(io_type == BUF_IO_READ || io_type == BUF_IO_WRITE);

	frame = bpage->zip.data
		? bpage->zip.data
		: ((buf_block_t*) bpage)->frame;

	switch (fil_page_get_type(frame)) {
		ulint	level;

	case FIL_PAGE_INDEX:
		level = btr_page_get_level_low(frame);

		/* Check if it is an index page for insert buffer */
		if (btr_page_get_index_id(frame)
		    == (index_id_t)(DICT_IBUF_ID_MIN + IBUF_SPACE_ID)) {
			if (level == 0) {
				counter = MONITOR_RW_COUNTER(
					io_type, MONITOR_INDEX_IBUF_LEAF_PAGE);
			} else {
				counter = MONITOR_RW_COUNTER(
					io_type,
					MONITOR_INDEX_IBUF_NON_LEAF_PAGE);
			}
		} else {
			if (level == 0) {
				counter = MONITOR_RW_COUNTER(
					io_type, MONITOR_INDEX_LEAF_PAGE);
			} else {
				counter = MONITOR_RW_COUNTER(
					io_type, MONITOR_INDEX_NON_LEAF_PAGE);
			}
		}
		break;

        case FIL_PAGE_UNDO_LOG:
		counter = MONITOR_RW_COUNTER(io_type, MONITOR_UNDO_LOG_PAGE);
		break;

        case FIL_PAGE_INODE:
		counter = MONITOR_RW_COUNTER(io_type, MONITOR_INODE_PAGE);
		break;

        case FIL_PAGE_IBUF_FREE_LIST:
		counter = MONITOR_RW_COUNTER(io_type,
					     MONITOR_IBUF_FREELIST_PAGE);
		break;

        case FIL_PAGE_IBUF_BITMAP:
		counter = MONITOR_RW_COUNTER(io_type,
					     MONITOR_IBUF_BITMAP_PAGE);
		break;

        case FIL_PAGE_TYPE_SYS:
		counter = MONITOR_RW_COUNTER(io_type, MONITOR_SYSTEM_PAGE);
		break;

        case FIL_PAGE_TYPE_TRX_SYS:
		counter = MONITOR_RW_COUNTER(io_type, MONITOR_TRX_SYSTEM_PAGE);
		break;

        case FIL_PAGE_TYPE_FSP_HDR:
		counter = MONITOR_RW_COUNTER(io_type, MONITOR_FSP_HDR_PAGE);
		break;

        case FIL_PAGE_TYPE_XDES:
		counter = MONITOR_RW_COUNTER(io_type, MONITOR_XDES_PAGE);
		break;

        case FIL_PAGE_TYPE_BLOB:
		counter = MONITOR_RW_COUNTER(io_type, MONITOR_BLOB_PAGE);
		break;

        case FIL_PAGE_TYPE_ZBLOB:
		counter = MONITOR_RW_COUNTER(io_type, MONITOR_ZBLOB_PAGE);
		break;

        case FIL_PAGE_TYPE_ZBLOB2:
		counter = MONITOR_RW_COUNTER(io_type, MONITOR_ZBLOB2_PAGE);
		break;

	default:
		counter = MONITOR_RW_COUNTER(io_type, MONITOR_OTHER_PAGE);
	}

	MONITOR_INC_NOCHECK(counter);
}

/********************************************************************//**
Mark a table with the specified space pointed by bpage->space corrupted.
Also remove the bpage from LRU list.
@param[in,out]		bpage			Block */
static
void
buf_mark_space_corrupt(
	buf_page_t*	bpage)
{
	buf_pool_t*	buf_pool = buf_pool_from_bpage(bpage);
	const ibool	uncompressed = (buf_page_get_state(bpage)
					== BUF_BLOCK_FILE_PAGE);
	ulint		space = bpage->space;

	/* First unfix and release lock on the bpage */
	buf_pool_mutex_enter(buf_pool);
	mutex_enter(buf_page_get_mutex(bpage));
	ut_ad(buf_page_get_io_fix(bpage) == BUF_IO_READ);
	ut_ad(bpage->buf_fix_count == 0);

	/* Set BUF_IO_NONE before we remove the block from LRU list */
	buf_page_set_io_fix(bpage, BUF_IO_NONE);

	if (uncompressed) {
		rw_lock_x_unlock_gen(
			&((buf_block_t*) bpage)->lock,
			BUF_IO_READ);
	}

	mutex_exit(buf_page_get_mutex(bpage));

	/* If block is not encrypted find the table with specified
	space id, and mark it corrupted. Encrypted tables
	are marked unusable later e.g. in ::open(). */
	if (!bpage->encrypted) {
		dict_set_corrupted_by_space(space);
	} else {
		dict_set_encrypted_by_space(space);
	}

	/* After this point bpage can't be referenced. */
	buf_LRU_free_one_page(bpage);

	ut_ad(buf_pool->n_pend_reads > 0);
	buf_pool->n_pend_reads--;

	buf_pool_mutex_exit(buf_pool);
}

/** Check if page is maybe compressed, encrypted or both when we encounter
corrupted page. Note that we can't be 100% sure if page is corrupted
or decrypt/decompress just failed.
@param[in,out]	bpage		page
@param[in,out]	space		tablespace from fil_space_acquire_for_io()
@return	whether the operation succeeded
@retval	DB_SUCCESS		if page has been read and is not corrupted
@retval	DB_PAGE_CORRUPTED	if page based on checksum check is corrupted
@retval	DB_DECRYPTION_FAILED	if page post encryption checksum matches but
after decryption normal page checksum does not match.
@retval	DB_TABLESPACE_DELETED	if accessed tablespace is not found */
static
dberr_t
buf_page_check_corrupt(buf_page_t* bpage, fil_space_t* space)
{
	ut_ad(space->n_pending_ios > 0);

	ulint zip_size = buf_page_get_zip_size(bpage);
	byte* dst_frame = (zip_size) ? bpage->zip.data :
		((buf_block_t*) bpage)->frame;
	bool still_encrypted = false;
	dberr_t err = DB_SUCCESS;
	bool corrupted = false;
	fil_space_crypt_t* crypt_data = space->crypt_data;

	/* In buf_decrypt_after_read we have either decrypted the page if
	page post encryption checksum matches and used key_id is found
	from the encryption plugin. If checksum did not match page was
	not decrypted and it could be either encrypted and corrupted
	or corrupted or good page. If we decrypted, there page could
	still be corrupted if used key does not match. */
	still_encrypted = (crypt_data &&
		crypt_data->type != CRYPT_SCHEME_UNENCRYPTED &&
		!bpage->encrypted &&
		fil_space_verify_crypt_checksum(dst_frame, zip_size,
			space, bpage->offset));
	if (!still_encrypted) {
		/* If traditional checksums match, we assume that page is
		not anymore encrypted. */
		corrupted = buf_page_is_corrupted(true, dst_frame, zip_size,
						  space);

		if (!corrupted) {
			bpage->encrypted = false;
		} else {
			err = DB_PAGE_CORRUPTED;
		}
	}

	/* Pages that we think are unencrypted but do not match the checksum
	checks could be corrupted or encrypted or both. */
	if (corrupted && !bpage->encrypted) {
		/* An error will be reported by
		buf_page_io_complete(). */
	} else if (still_encrypted || (bpage->encrypted && corrupted)) {
		bpage->encrypted = true;
		err = DB_DECRYPTION_FAILED;

		ib_logf(IB_LOG_LEVEL_ERROR,
			"The page [page id: space=%u"
			", page number=%u]"
			" in file %s cannot be decrypted.",
			bpage->space, bpage->offset,
			space->name);

		ib_logf(IB_LOG_LEVEL_INFO,
			"However key management plugin or used key_version " ULINTPF
			" is not found or"
			" used encryption algorithm or method does not match.",
			mach_read_from_4(dst_frame+FIL_PAGE_FILE_FLUSH_LSN_OR_KEY_VERSION));

		if (bpage->space > TRX_SYS_SPACE) {
			ib_logf(IB_LOG_LEVEL_INFO,
				"Marking tablespace as missing. You may drop this table or"
				" install correct key management plugin and key file.");
		}
	}

	return (err);
}

/** Complete a read or write request of a file page to or from the buffer pool.
@param[in,out]		bpage		Page to complete
@param[in]		evict		whether or not to evict the page
					from LRU list.
@return whether the operation succeeded
@retval	DB_SUCCESS		always when writing, or if a read page was OK
@retval	DB_PAGE_CORRUPTED	if the checksum fails on a page read
@retval	DB_DECRYPTION_FAILED	if page post encryption checksum matches but
				after decryption normal page checksum does
				not match */
UNIV_INTERN
dberr_t
buf_page_io_complete(buf_page_t* bpage, bool evict)
{
	enum buf_io_fix	io_type;
	buf_pool_t*	buf_pool = buf_pool_from_bpage(bpage);
	const ibool	uncompressed = (buf_page_get_state(bpage)
					== BUF_BLOCK_FILE_PAGE);
	byte*		frame = NULL;
	dberr_t 	err = DB_SUCCESS;

	ut_a(buf_page_in_file(bpage));

	/* We do not need protect io_fix here by mutex to read
	it because this is the only function where we can change the value
	from BUF_IO_READ or BUF_IO_WRITE to some other value, and our code
	ensures that this is the only thread that handles the i/o for this
	block. */

	io_type = buf_page_get_io_fix(bpage);
	ut_ad(io_type == BUF_IO_READ || io_type == BUF_IO_WRITE);

	if (io_type == BUF_IO_READ) {
		ulint	read_page_no = 0;
		ulint	read_space_id = 0;
		uint	key_version = 0;

		ut_ad(bpage->zip.data || ((buf_block_t*)bpage)->frame);
		fil_space_t* space = fil_space_acquire_for_io(bpage->space);
		if (!space) {
			return(DB_TABLESPACE_DELETED);
		}

		buf_page_decrypt_after_read(bpage, space);

		if (buf_page_get_zip_size(bpage)) {
			frame = bpage->zip.data;
		} else {
			frame = ((buf_block_t*) bpage)->frame;
		}

		if (buf_page_get_zip_size(bpage)) {
			frame = bpage->zip.data;
			os_atomic_increment_ulint(&buf_pool->n_pend_unzip, 1);
			if (uncompressed
			    && !buf_zip_decompress((buf_block_t*) bpage,
						   FALSE)) {

				os_atomic_decrement_ulint(&buf_pool->n_pend_unzip, 1);

				ib_logf(IB_LOG_LEVEL_INFO,
					"Page %u in tablespace %u zip_decompress failure.",
					bpage->offset, bpage->space);

				err = DB_PAGE_CORRUPTED;

				goto database_corrupted;
			}

			os_atomic_decrement_ulint(&buf_pool->n_pend_unzip, 1);
		} else {
			ut_a(uncompressed);
			frame = ((buf_block_t*) bpage)->frame;
		}

		/* If this page is not uninitialized and not in the
		doublewrite buffer, then the page number and space id
		should be the same as in block. */
		read_page_no = mach_read_from_4(frame + FIL_PAGE_OFFSET);
		read_space_id = mach_read_from_4(
			frame + FIL_PAGE_ARCH_LOG_NO_OR_SPACE_ID);
		key_version = mach_read_from_4(
			frame + FIL_PAGE_FILE_FLUSH_LSN_OR_KEY_VERSION);

		if (bpage->space == TRX_SYS_SPACE
		    && buf_dblwr_page_inside(bpage->offset)) {

			ut_print_timestamp(stderr);
			fprintf(stderr,
				"  InnoDB: Error: reading page %u\n"
				"InnoDB: which is in the"
				" doublewrite buffer!\n",
				bpage->offset);
		} else if (!read_space_id && !read_page_no) {
			/* This is likely an uninitialized page. */
		} else if ((bpage->space
			    && bpage->space != read_space_id)
			   || bpage->offset != read_page_no) {
			/* We did not compare space_id to read_space_id
			if bpage->space == 0, because the field on the
			page may contain garbage in MySQL < 4.1.1,
			which only supported bpage->space == 0. */

			ib_logf(IB_LOG_LEVEL_ERROR,
				"Space id and page n:o"
				" stored in the page"
				" read in are " ULINTPF ":" ULINTPF ","
				" should be %u:%u!",
				read_space_id,
				read_page_no,
				bpage->space,
				bpage->offset);
		}

		err = buf_page_check_corrupt(bpage, space);

database_corrupted:

		if (err != DB_SUCCESS) {
			/* Not a real corruption if it was triggered by
			error injection */
			DBUG_EXECUTE_IF("buf_page_is_corrupt_failure",
				if (bpage->space > TRX_SYS_SPACE) {
					buf_mark_space_corrupt(bpage);
					ib_logf(IB_LOG_LEVEL_INFO,
						"Simulated page corruption");
					fil_space_release_for_io(space);
					return(err);
				}
				err = DB_SUCCESS;
				goto page_not_corrupt;
			);

			if (err == DB_PAGE_CORRUPTED) {
				ib_logf(IB_LOG_LEVEL_ERROR,
					"Database page corruption on disk"
					" or a failed file read of tablespace %s"
					" page  [page id: space=%u"
					", page number=%u]"
					". You may have to recover from "
					"a backup.",
					space->name,
					bpage->space, bpage->offset);

				buf_page_print(frame, buf_page_get_zip_size(bpage),
					BUF_PAGE_PRINT_NO_CRASH);

				ib_logf(IB_LOG_LEVEL_INFO,
					"It is also possible that your"
					" operating system has corrupted"
					" its own file cache and rebooting"
					" your computer removes the error."
					" If the corrupt page is an index page."
					" You can also try to fix the"
					" corruption by dumping, dropping,"
					" and reimporting the corrupt table."
					" You can use CHECK TABLE to scan"
					" your table for corruption. "
					"Please refer to " REFMAN "forcing-innodb-recovery.html"
					" for information about forcing recovery.");
			}

			if (srv_force_recovery < SRV_FORCE_IGNORE_CORRUPT) {
				/* If page space id is larger than TRX_SYS_SPACE
				(0), we will attempt to mark the corresponding
				table as corrupted instead of crashing server */
				if (bpage->space > TRX_SYS_SPACE) {
					buf_mark_space_corrupt(bpage);
					fil_space_release_for_io(space);
					return(err);
				} else {
					ib_logf(IB_LOG_LEVEL_FATAL,
						"Ending processing because of a corrupt database page.");
				}
			}
		}

		DBUG_EXECUTE_IF("buf_page_is_corrupt_failure",
				page_not_corrupt:  bpage = bpage; );

		if (recv_recovery_is_on()) {
			/* Pages must be uncompressed for crash recovery. */
			ut_a(uncompressed);
			recv_recover_page(TRUE, (buf_block_t*) bpage);
		}

		if (uncompressed && !recv_no_ibuf_operations
		    && fil_page_get_type(frame) == FIL_PAGE_INDEX
		    && page_is_leaf(frame)) {

			if (bpage && bpage->encrypted) {
				ib_logf(IB_LOG_LEVEL_WARN,
					"Table in tablespace " ULINTPF " encrypted."
					"However key management plugin or used key_version %u is not found or"
					" used encryption algorithm or method does not match."
					" Can't continue opening the table.",
					read_space_id, key_version);
			} else {

				ibuf_merge_or_delete_for_page(
					(buf_block_t*)bpage, bpage->space,
					bpage->offset, buf_page_get_zip_size(bpage),
					TRUE);
			}

		}

		fil_space_release_for_io(space);
	} else {
		/* io_type == BUF_IO_WRITE */
		if (bpage->slot) {
			/* Mark slot free */
			bpage->slot->reserved = false;
			bpage->slot = NULL;
		}
	}

	buf_pool_mutex_enter(buf_pool);
	mutex_enter(buf_page_get_mutex(bpage));

#ifdef UNIV_IBUF_COUNT_DEBUG
	if (io_type == BUF_IO_WRITE || uncompressed) {
		/* For BUF_IO_READ of compressed-only blocks, the
		buffered operations will be merged by buf_page_get_gen()
		after the block has been uncompressed. */
		ut_a(ibuf_count_get(bpage->space, bpage->offset) == 0);
	}
#endif
	/* Because this thread which does the unlocking is not the same that
	did the locking, we use a pass value != 0 in unlock, which simply
	removes the newest lock debug record, without checking the thread
	id. */

	buf_page_set_io_fix(bpage, BUF_IO_NONE);
	buf_page_monitor(bpage, io_type);

	switch (io_type) {
	case BUF_IO_READ:
		/* NOTE that the call to ibuf may have moved the ownership of
		the x-latch to this OS thread: do not let this confuse you in
		debugging! */

		ut_ad(buf_pool->n_pend_reads > 0);
		buf_pool->n_pend_reads--;
		buf_pool->stat.n_pages_read++;

		if (uncompressed) {
			rw_lock_x_unlock_gen(&((buf_block_t*) bpage)->lock,
					     BUF_IO_READ);
		}

		mutex_exit(buf_page_get_mutex(bpage));

		break;

	case BUF_IO_WRITE:
		/* Write means a flush operation: call the completion
		routine in the flush system */

		buf_flush_write_complete(bpage);

		if (uncompressed) {
			rw_lock_s_unlock_gen(&((buf_block_t*) bpage)->lock,
					     BUF_IO_WRITE);
		}

		buf_pool->stat.n_pages_written++;

		/* In case of flush batches i.e.: BUF_FLUSH_LIST and
		BUF_FLUSH_LRU this function is always called from IO
		helper thread. In this case, we decide whether or not
		to evict the page based on flush type. The value
		passed as evict is the default value in function
		definition which is false.
		We always evict in case of LRU batch and never evict
		in case of flush list batch. For single page flush
		the caller sets the appropriate value. */
		if (buf_page_get_flush_type(bpage) == BUF_FLUSH_LRU) {
			evict = true;
		}

		mutex_exit(buf_page_get_mutex(bpage));
		if (evict) {
			buf_LRU_free_page(bpage, true);
		}

		break;

	default:
		ut_error;
	}

#ifdef UNIV_DEBUG
	if (buf_debug_prints) {
		fprintf(stderr, "Has %s page space %lu page no %lu\n",
			io_type == BUF_IO_READ ? "read" : "written",
			buf_page_get_space(bpage),
			buf_page_get_page_no(bpage));
	}
#endif /* UNIV_DEBUG */

	buf_pool_mutex_exit(buf_pool);

	return(err);
}

/*********************************************************************//**
Asserts that all file pages in the buffer are in a replaceable state.
@return	TRUE */
static
ibool
buf_all_freed_instance(
/*===================*/
	buf_pool_t*	buf_pool)	/*!< in: buffer pool instancce */
{
	ulint		i;
	buf_chunk_t*	chunk;

	ut_ad(buf_pool);

	buf_pool_mutex_enter(buf_pool);

	chunk = buf_pool->chunks;

	for (i = buf_pool->n_chunks; i--; chunk++) {

		const buf_block_t* block = buf_chunk_not_freed(chunk);

		if (UNIV_LIKELY_NULL(block)) {
			fil_space_t* space = fil_space_get(block->page.space);
			ib_logf(IB_LOG_LEVEL_ERROR,
				"Page %u %u still fixed or dirty.",
				block->page.space,
				block->page.offset);
			ib_logf(IB_LOG_LEVEL_ERROR,
				"Page oldest_modification " LSN_PF
				" fix_count %d io_fix %d.",
				block->page.oldest_modification,
				block->page.buf_fix_count,
				buf_page_get_io_fix(&block->page));
			ib_logf(IB_LOG_LEVEL_FATAL,
				"Page space_id %u name %s.",
				block->page.space,
				space->name ? space->name : "NULL");
		}
	}

	buf_pool_mutex_exit(buf_pool);

	return(TRUE);
}

/*********************************************************************//**
Invalidates file pages in one buffer pool instance */
static
void
buf_pool_invalidate_instance(
/*=========================*/
	buf_pool_t*	buf_pool)	/*!< in: buffer pool instance */
{
	ulint		i;

	buf_pool_mutex_enter(buf_pool);

	for (i = BUF_FLUSH_LRU; i < BUF_FLUSH_N_TYPES; i++) {

		/* As this function is called during startup and
		during redo application phase during recovery, InnoDB
		is single threaded (apart from IO helper threads) at
		this stage. No new write batch can be in intialization
		stage at this point. */
		ut_ad(buf_pool->init_flush[i] == FALSE);

		/* However, it is possible that a write batch that has
		been posted earlier is still not complete. For buffer
		pool invalidation to proceed we must ensure there is NO
		write activity happening. */
		if (buf_pool->n_flush[i] > 0) {
			buf_flush_t	type = static_cast<buf_flush_t>(i);

			buf_pool_mutex_exit(buf_pool);
			buf_flush_wait_batch_end(buf_pool, type);
			buf_pool_mutex_enter(buf_pool);
		}
	}

	buf_pool_mutex_exit(buf_pool);

	ut_ad(buf_all_freed_instance(buf_pool));

	buf_pool_mutex_enter(buf_pool);

	while (buf_LRU_scan_and_free_block(buf_pool, TRUE)) {
	}

	ut_ad(UT_LIST_GET_LEN(buf_pool->LRU) == 0);
	ut_ad(UT_LIST_GET_LEN(buf_pool->unzip_LRU) == 0);

	buf_pool->freed_page_clock = 0;
	buf_pool->LRU_old = NULL;
	buf_pool->LRU_old_len = 0;

	memset(&buf_pool->stat, 0x00, sizeof(buf_pool->stat));
	buf_refresh_io_stats(buf_pool);

	buf_pool_mutex_exit(buf_pool);
}

/*********************************************************************//**
Invalidates the file pages in the buffer pool when an archive recovery is
completed. All the file pages buffered must be in a replaceable state when
this function is called: not latched and not modified. */
UNIV_INTERN
void
buf_pool_invalidate(void)
/*=====================*/
{
	ulint   i;

	for (i = 0; i < srv_buf_pool_instances; i++) {
		buf_pool_invalidate_instance(buf_pool_from_array(i));
	}
}

#if defined UNIV_DEBUG || defined UNIV_BUF_DEBUG
/*********************************************************************//**
Validates data in one buffer pool instance
@return	TRUE */
static
ibool
buf_pool_validate_instance(
/*=======================*/
	buf_pool_t*	buf_pool)	/*!< in: buffer pool instance */
{
	buf_page_t*	b;
	buf_chunk_t*	chunk;
	ulint		i;
	ulint		n_lru_flush	= 0;
	ulint		n_page_flush	= 0;
	ulint		n_list_flush	= 0;
	ulint		n_lru		= 0;
	ulint		n_flush		= 0;
	ulint		n_free		= 0;
	ulint		n_zip		= 0;
	ulint		fold		= 0;
	ulint		space		= 0;
	ulint		offset		= 0;

	ut_ad(buf_pool);

	buf_pool_mutex_enter(buf_pool);
	hash_lock_x_all(buf_pool->page_hash);

	chunk = buf_pool->chunks;

	/* Check the uncompressed blocks. */

	for (i = buf_pool->n_chunks; i--; chunk++) {

		ulint		j;
		buf_block_t*	block = chunk->blocks;

		for (j = chunk->size; j--; block++) {

			mutex_enter(&block->mutex);

			switch (buf_block_get_state(block)) {
			case BUF_BLOCK_POOL_WATCH:
			case BUF_BLOCK_ZIP_PAGE:
			case BUF_BLOCK_ZIP_DIRTY:
				/* These should only occur on
				zip_clean, zip_free[], or flush_list. */
				ut_error;
				break;

			case BUF_BLOCK_FILE_PAGE:
				space = buf_block_get_space(block);
				offset = buf_block_get_page_no(block);
				fold = buf_page_address_fold(space, offset);
				ut_a(buf_page_hash_get_low(buf_pool,
							   space,
							   offset,
							   fold)
				     == &block->page);

#ifdef UNIV_IBUF_COUNT_DEBUG
				ut_a(buf_page_get_io_fix(&block->page)
				     == BUF_IO_READ
				     || !ibuf_count_get(buf_block_get_space(
								block),
							buf_block_get_page_no(
								block)));
#endif
				switch (buf_page_get_io_fix(&block->page)) {
				case BUF_IO_NONE:
					break;

				case BUF_IO_WRITE:
					switch (buf_page_get_flush_type(
							&block->page)) {
					case BUF_FLUSH_LRU:
						n_lru_flush++;
						goto assert_s_latched;
					case BUF_FLUSH_SINGLE_PAGE:
						n_page_flush++;
assert_s_latched:
						ut_a(rw_lock_is_locked(
							     &block->lock,
								     RW_LOCK_SHARED));
						break;
					case BUF_FLUSH_LIST:
						n_list_flush++;
						break;
					default:
						ut_error;
					}

					break;

				case BUF_IO_READ:

					ut_a(rw_lock_is_locked(&block->lock,
							       RW_LOCK_EX));
					break;

				case BUF_IO_PIN:
					break;
				}

				n_lru++;
				break;

			case BUF_BLOCK_NOT_USED:
				n_free++;
				break;

			case BUF_BLOCK_READY_FOR_USE:
			case BUF_BLOCK_MEMORY:
			case BUF_BLOCK_REMOVE_HASH:
				/* do nothing */
				break;
			}

			mutex_exit(&block->mutex);
		}
	}

	mutex_enter(&buf_pool->zip_mutex);

	/* Check clean compressed-only blocks. */

	for (b = UT_LIST_GET_FIRST(buf_pool->zip_clean); b;
	     b = UT_LIST_GET_NEXT(list, b)) {
		ut_a(buf_page_get_state(b) == BUF_BLOCK_ZIP_PAGE);
		switch (buf_page_get_io_fix(b)) {
		case BUF_IO_NONE:
		case BUF_IO_PIN:
			/* All clean blocks should be I/O-unfixed. */
			break;
		case BUF_IO_READ:
			/* In buf_LRU_free_page(), we temporarily set
			b->io_fix = BUF_IO_READ for a newly allocated
			control block in order to prevent
			buf_page_get_gen() from decompressing the block. */
			break;
		default:
			ut_error;
			break;
		}

		/* It is OK to read oldest_modification here because
		we have acquired buf_pool->zip_mutex above which acts
		as the 'block->mutex' for these bpages. */
		ut_a(!b->oldest_modification);
		fold = buf_page_address_fold(b->space, b->offset);
		ut_a(buf_page_hash_get_low(buf_pool, b->space, b->offset,
					   fold) == b);
		n_lru++;
		n_zip++;
	}

	/* Check dirty blocks. */

	buf_flush_list_mutex_enter(buf_pool);
	for (b = UT_LIST_GET_FIRST(buf_pool->flush_list); b;
	     b = UT_LIST_GET_NEXT(list, b)) {
		ut_ad(b->in_flush_list);
		ut_a(b->oldest_modification);
		n_flush++;

		switch (buf_page_get_state(b)) {
		case BUF_BLOCK_ZIP_DIRTY:
			n_lru++;
			n_zip++;
			switch (buf_page_get_io_fix(b)) {
			case BUF_IO_NONE:
			case BUF_IO_READ:
			case BUF_IO_PIN:
				break;
			case BUF_IO_WRITE:
				switch (buf_page_get_flush_type(b)) {
				case BUF_FLUSH_LRU:
					n_lru_flush++;
					break;
				case BUF_FLUSH_SINGLE_PAGE:
					n_page_flush++;
					break;
				case BUF_FLUSH_LIST:
					n_list_flush++;
					break;
				default:
					ut_error;
				}
				break;
			}
			break;
		case BUF_BLOCK_FILE_PAGE:
			/* uncompressed page */
			break;
		case BUF_BLOCK_POOL_WATCH:
		case BUF_BLOCK_ZIP_PAGE:
		case BUF_BLOCK_NOT_USED:
		case BUF_BLOCK_READY_FOR_USE:
		case BUF_BLOCK_MEMORY:
		case BUF_BLOCK_REMOVE_HASH:
			ut_error;
			break;
		}
		fold = buf_page_address_fold(b->space, b->offset);
		ut_a(buf_page_hash_get_low(buf_pool, b->space, b->offset,
					   fold) == b);
	}

	ut_a(UT_LIST_GET_LEN(buf_pool->flush_list) == n_flush);

	hash_unlock_x_all(buf_pool->page_hash);
	buf_flush_list_mutex_exit(buf_pool);

	mutex_exit(&buf_pool->zip_mutex);

	if (n_lru + n_free > buf_pool->curr_size + n_zip) {
		fprintf(stderr, "n LRU %lu, n free %lu, pool %lu zip %lu\n",
			n_lru, n_free,
			buf_pool->curr_size, n_zip);
		ut_error;
	}

	ut_a(UT_LIST_GET_LEN(buf_pool->LRU) == n_lru);
	if (UT_LIST_GET_LEN(buf_pool->free) != n_free) {
		fprintf(stderr, "Free list len %lu, free blocks %lu\n",
			UT_LIST_GET_LEN(buf_pool->free),
			n_free);
		ut_error;
	}

	ut_a(buf_pool->n_flush[BUF_FLUSH_LIST] == n_list_flush);
	ut_a(buf_pool->n_flush[BUF_FLUSH_LRU] == n_lru_flush);
	ut_a(buf_pool->n_flush[BUF_FLUSH_SINGLE_PAGE] == n_page_flush);

	buf_pool_mutex_exit(buf_pool);

	ut_a(buf_LRU_validate());
	ut_a(buf_flush_validate(buf_pool));

	return(TRUE);
}

/*********************************************************************//**
Validates the buffer buf_pool data structure.
@return	TRUE */
UNIV_INTERN
ibool
buf_validate(void)
/*==============*/
{
	ulint	i;

	for (i = 0; i < srv_buf_pool_instances; i++) {
		buf_pool_t*	buf_pool;

		buf_pool = buf_pool_from_array(i);

		buf_pool_validate_instance(buf_pool);
	}
	return(TRUE);
}

#endif /* UNIV_DEBUG || UNIV_BUF_DEBUG */

#if defined UNIV_DEBUG_PRINT || defined UNIV_DEBUG || defined UNIV_BUF_DEBUG
/*********************************************************************//**
Prints info of the buffer buf_pool data structure for one instance. */
static
void
buf_print_instance(
/*===============*/
	buf_pool_t*	buf_pool)
{
	index_id_t*	index_ids;
	ulint*		counts;
	ulint		size;
	ulint		i;
	ulint		j;
	index_id_t	id;
	ulint		n_found;
	buf_chunk_t*	chunk;
	dict_index_t*	index;

	ut_ad(buf_pool);

	size = buf_pool->curr_size;

	index_ids = static_cast<index_id_t*>(
		mem_alloc(size * sizeof *index_ids));

	counts = static_cast<ulint*>(mem_alloc(sizeof(ulint) * size));

	buf_pool_mutex_enter(buf_pool);
	buf_flush_list_mutex_enter(buf_pool);

	fprintf(stderr,
		"buf_pool size %lu\n"
		"database pages %lu\n"
		"free pages %lu\n"
		"modified database pages %lu\n"
		"n pending decompressions %lu\n"
		"n pending reads %lu\n"
		"n pending flush LRU %lu list %lu single page %lu\n"
		"pages made young %lu, not young %lu\n"
		"pages read %lu, created %lu, written %lu\n",
		(ulint) size,
		(ulint) UT_LIST_GET_LEN(buf_pool->LRU),
		(ulint) UT_LIST_GET_LEN(buf_pool->free),
		(ulint) UT_LIST_GET_LEN(buf_pool->flush_list),
		(ulint) buf_pool->n_pend_unzip,
		(ulint) buf_pool->n_pend_reads,
		(ulint) buf_pool->n_flush[BUF_FLUSH_LRU],
		(ulint) buf_pool->n_flush[BUF_FLUSH_LIST],
		(ulint) buf_pool->n_flush[BUF_FLUSH_SINGLE_PAGE],
		(ulint) buf_pool->stat.n_pages_made_young,
		(ulint) buf_pool->stat.n_pages_not_made_young,
		(ulint) buf_pool->stat.n_pages_read,
		(ulint) buf_pool->stat.n_pages_created,
		(ulint) buf_pool->stat.n_pages_written);

	buf_flush_list_mutex_exit(buf_pool);

	/* Count the number of blocks belonging to each index in the buffer */

	n_found = 0;

	chunk = buf_pool->chunks;

	for (i = buf_pool->n_chunks; i--; chunk++) {
		buf_block_t*	block		= chunk->blocks;
		ulint		n_blocks	= chunk->size;

		for (; n_blocks--; block++) {
			const buf_frame_t* frame = block->frame;

			if (fil_page_get_type(frame) == FIL_PAGE_INDEX) {

				id = btr_page_get_index_id(frame);

				/* Look for the id in the index_ids array */
				j = 0;

				while (j < n_found) {

					if (index_ids[j] == id) {
						counts[j]++;

						break;
					}
					j++;
				}

				if (j == n_found) {
					n_found++;
					index_ids[j] = id;
					counts[j] = 1;
				}
			}
		}
	}

	buf_pool_mutex_exit(buf_pool);

	for (i = 0; i < n_found; i++) {
		index = dict_index_get_if_in_cache(index_ids[i]);

		fprintf(stderr,
			"Block count for index %llu in buffer is about %lu",
			(ullint) index_ids[i],
			(ulint) counts[i]);

		if (index) {
			putc(' ', stderr);
			dict_index_name_print(stderr, NULL, index);
		}

		putc('\n', stderr);
	}

	mem_free(index_ids);
	mem_free(counts);

	ut_a(buf_pool_validate_instance(buf_pool));
}

/*********************************************************************//**
Prints info of the buffer buf_pool data structure. */
UNIV_INTERN
void
buf_print(void)
/*===========*/
{
	ulint   i;

	for (i = 0; i < srv_buf_pool_instances; i++) {
		buf_pool_t*	buf_pool;

		buf_pool = buf_pool_from_array(i);
		buf_print_instance(buf_pool);
	}
}
#endif /* UNIV_DEBUG_PRINT || UNIV_DEBUG || UNIV_BUF_DEBUG */

#ifdef UNIV_DEBUG
/*********************************************************************//**
Returns the number of latched pages in the buffer pool.
@return	number of latched pages */
UNIV_INTERN
ulint
buf_get_latched_pages_number_instance(
/*==================================*/
	buf_pool_t*	buf_pool)	/*!< in: buffer pool instance */
{
	buf_page_t*	b;
	ulint		i;
	buf_chunk_t*	chunk;
	ulint		fixed_pages_number = 0;

	buf_pool_mutex_enter(buf_pool);

	chunk = buf_pool->chunks;

	for (i = buf_pool->n_chunks; i--; chunk++) {
		buf_block_t*	block;
		ulint		j;

		block = chunk->blocks;

		for (j = chunk->size; j--; block++) {
			if (buf_block_get_state(block)
			    != BUF_BLOCK_FILE_PAGE) {

				continue;
			}

			mutex_enter(&block->mutex);

			if (block->page.buf_fix_count != 0
			    || buf_page_get_io_fix(&block->page)
			    != BUF_IO_NONE) {
				fixed_pages_number++;
			}

			mutex_exit(&block->mutex);
		}
	}

	mutex_enter(&buf_pool->zip_mutex);

	/* Traverse the lists of clean and dirty compressed-only blocks. */

	for (b = UT_LIST_GET_FIRST(buf_pool->zip_clean); b;
	     b = UT_LIST_GET_NEXT(list, b)) {
		ut_a(buf_page_get_state(b) == BUF_BLOCK_ZIP_PAGE);
		ut_a(buf_page_get_io_fix(b) != BUF_IO_WRITE);

		if (b->buf_fix_count != 0
		    || buf_page_get_io_fix(b) != BUF_IO_NONE) {
			fixed_pages_number++;
		}
	}

	buf_flush_list_mutex_enter(buf_pool);
	for (b = UT_LIST_GET_FIRST(buf_pool->flush_list); b;
	     b = UT_LIST_GET_NEXT(list, b)) {
		ut_ad(b->in_flush_list);

		switch (buf_page_get_state(b)) {
		case BUF_BLOCK_ZIP_DIRTY:
			if (b->buf_fix_count != 0
			    || buf_page_get_io_fix(b) != BUF_IO_NONE) {
				fixed_pages_number++;
			}
			break;
		case BUF_BLOCK_FILE_PAGE:
			/* uncompressed page */
			break;
		case BUF_BLOCK_POOL_WATCH:
		case BUF_BLOCK_ZIP_PAGE:
		case BUF_BLOCK_NOT_USED:
		case BUF_BLOCK_READY_FOR_USE:
		case BUF_BLOCK_MEMORY:
		case BUF_BLOCK_REMOVE_HASH:
			ut_error;
			break;
		}
	}

	buf_flush_list_mutex_exit(buf_pool);
	mutex_exit(&buf_pool->zip_mutex);
	buf_pool_mutex_exit(buf_pool);

	return(fixed_pages_number);
}

/*********************************************************************//**
Returns the number of latched pages in all the buffer pools.
@return	number of latched pages */
UNIV_INTERN
ulint
buf_get_latched_pages_number(void)
/*==============================*/
{
	ulint	i;
	ulint	total_latched_pages = 0;

	for (i = 0; i < srv_buf_pool_instances; i++) {
		buf_pool_t*	buf_pool;

		buf_pool = buf_pool_from_array(i);

		total_latched_pages += buf_get_latched_pages_number_instance(
			buf_pool);
	}

	return(total_latched_pages);
}

#endif /* UNIV_DEBUG */

/*********************************************************************//**
Returns the number of pending buf pool read ios.
@return	number of pending read I/O operations */
UNIV_INTERN
ulint
buf_get_n_pending_read_ios(void)
/*============================*/
{
	ulint	i;
	ulint	pend_ios = 0;

	for (i = 0; i < srv_buf_pool_instances; i++) {
		pend_ios += buf_pool_from_array(i)->n_pend_reads;
	}

	return(pend_ios);
}

/*********************************************************************//**
Returns the ratio in percents of modified pages in the buffer pool /
database pages in the buffer pool.
@return	modified page percentage ratio */
UNIV_INTERN
double
buf_get_modified_ratio_pct(void)
/*============================*/
{
	double		percentage = 0.0;
	ulint		lru_len = 0;
	ulint		free_len = 0;
	ulint		flush_list_len = 0;

	buf_get_total_list_len(&lru_len, &free_len, &flush_list_len);

	percentage = (100.0 * flush_list_len) / (1.0 + lru_len + free_len);

	/* 1 + is there to avoid division by zero */

	return(percentage);
}

/*******************************************************************//**
Aggregates a pool stats information with the total buffer pool stats  */
static
void
buf_stats_aggregate_pool_info(
/*==========================*/
	buf_pool_info_t*	total_info,	/*!< in/out: the buffer pool
						info to store aggregated
						result */
	const buf_pool_info_t*	pool_info)	/*!< in: individual buffer pool
						stats info */
{
	ut_a(total_info && pool_info);

	/* Nothing to copy if total_info is the same as pool_info */
	if (total_info == pool_info) {
		return;
	}

	total_info->pool_size += pool_info->pool_size;
	total_info->lru_len += pool_info->lru_len;
	total_info->old_lru_len += pool_info->old_lru_len;
	total_info->free_list_len += pool_info->free_list_len;
	total_info->flush_list_len += pool_info->flush_list_len;
	total_info->n_pend_unzip += pool_info->n_pend_unzip;
	total_info->n_pend_reads += pool_info->n_pend_reads;
	total_info->n_pending_flush_lru += pool_info->n_pending_flush_lru;
	total_info->n_pending_flush_list += pool_info->n_pending_flush_list;
	total_info->n_pages_made_young += pool_info->n_pages_made_young;
	total_info->n_pages_not_made_young += pool_info->n_pages_not_made_young;
	total_info->n_pages_read += pool_info->n_pages_read;
	total_info->n_pages_created += pool_info->n_pages_created;
	total_info->n_pages_written += pool_info->n_pages_written;
	total_info->n_page_gets += pool_info->n_page_gets;
	total_info->n_ra_pages_read_rnd += pool_info->n_ra_pages_read_rnd;
	total_info->n_ra_pages_read += pool_info->n_ra_pages_read;
	total_info->n_ra_pages_evicted += pool_info->n_ra_pages_evicted;
	total_info->page_made_young_rate += pool_info->page_made_young_rate;
	total_info->page_not_made_young_rate +=
		pool_info->page_not_made_young_rate;
	total_info->pages_read_rate += pool_info->pages_read_rate;
	total_info->pages_created_rate += pool_info->pages_created_rate;
	total_info->pages_written_rate += pool_info->pages_written_rate;
	total_info->n_page_get_delta += pool_info->n_page_get_delta;
	total_info->page_read_delta += pool_info->page_read_delta;
	total_info->young_making_delta += pool_info->young_making_delta;
	total_info->not_young_making_delta += pool_info->not_young_making_delta;
	total_info->pages_readahead_rnd_rate += pool_info->pages_readahead_rnd_rate;
	total_info->pages_readahead_rate += pool_info->pages_readahead_rate;
	total_info->pages_evicted_rate += pool_info->pages_evicted_rate;
	total_info->unzip_lru_len += pool_info->unzip_lru_len;
	total_info->io_sum += pool_info->io_sum;
	total_info->io_cur += pool_info->io_cur;
	total_info->unzip_sum += pool_info->unzip_sum;
	total_info->unzip_cur += pool_info->unzip_cur;
}
/*******************************************************************//**
Collect buffer pool stats information for a buffer pool. Also
record aggregated stats if there are more than one buffer pool
in the server */
UNIV_INTERN
void
buf_stats_get_pool_info(
/*====================*/
	buf_pool_t*		buf_pool,	/*!< in: buffer pool */
	ulint			pool_id,	/*!< in: buffer pool ID */
	buf_pool_info_t*	all_pool_info)	/*!< in/out: buffer pool info
						to fill */
{
	buf_pool_info_t*        pool_info;
	time_t			current_time;
	double			time_elapsed;

	/* Find appropriate pool_info to store stats for this buffer pool */
	pool_info = &all_pool_info[pool_id];

	buf_pool_mutex_enter(buf_pool);
	buf_flush_list_mutex_enter(buf_pool);

	pool_info->pool_unique_id = pool_id;

	pool_info->pool_size = buf_pool->curr_size;

	pool_info->lru_len = UT_LIST_GET_LEN(buf_pool->LRU);

	pool_info->old_lru_len = buf_pool->LRU_old_len;

	pool_info->free_list_len = UT_LIST_GET_LEN(buf_pool->free);

	pool_info->flush_list_len = UT_LIST_GET_LEN(buf_pool->flush_list);

	pool_info->n_pend_unzip = UT_LIST_GET_LEN(buf_pool->unzip_LRU);

	pool_info->n_pend_reads = buf_pool->n_pend_reads;

	pool_info->n_pending_flush_lru =
		 (buf_pool->n_flush[BUF_FLUSH_LRU]
		  + buf_pool->init_flush[BUF_FLUSH_LRU]);

	pool_info->n_pending_flush_list =
		 (buf_pool->n_flush[BUF_FLUSH_LIST]
		  + buf_pool->init_flush[BUF_FLUSH_LIST]);

	pool_info->n_pending_flush_single_page =
		 (buf_pool->n_flush[BUF_FLUSH_SINGLE_PAGE]
		  + buf_pool->init_flush[BUF_FLUSH_SINGLE_PAGE]);

	buf_flush_list_mutex_exit(buf_pool);

	current_time = time(NULL);
	time_elapsed = 0.001 + difftime(current_time,
					buf_pool->last_printout_time);

	pool_info->n_pages_made_young = buf_pool->stat.n_pages_made_young;

	pool_info->n_pages_not_made_young =
		buf_pool->stat.n_pages_not_made_young;

	pool_info->n_pages_read = buf_pool->stat.n_pages_read;

	pool_info->n_pages_created = buf_pool->stat.n_pages_created;

	pool_info->n_pages_written = buf_pool->stat.n_pages_written;

	pool_info->n_page_gets = buf_pool->stat.n_page_gets;

	pool_info->n_ra_pages_read_rnd = buf_pool->stat.n_ra_pages_read_rnd;
	pool_info->n_ra_pages_read = buf_pool->stat.n_ra_pages_read;

	pool_info->n_ra_pages_evicted = buf_pool->stat.n_ra_pages_evicted;

	pool_info->page_made_young_rate =
		 (buf_pool->stat.n_pages_made_young
		  - buf_pool->old_stat.n_pages_made_young) / time_elapsed;

	pool_info->page_not_made_young_rate =
		 (buf_pool->stat.n_pages_not_made_young
		  - buf_pool->old_stat.n_pages_not_made_young) / time_elapsed;

	pool_info->pages_read_rate =
		(buf_pool->stat.n_pages_read
		  - buf_pool->old_stat.n_pages_read) / time_elapsed;

	pool_info->pages_created_rate =
		(buf_pool->stat.n_pages_created
		 - buf_pool->old_stat.n_pages_created) / time_elapsed;

	pool_info->pages_written_rate =
		(buf_pool->stat.n_pages_written
		 - buf_pool->old_stat.n_pages_written) / time_elapsed;

	pool_info->n_page_get_delta = buf_pool->stat.n_page_gets
				      - buf_pool->old_stat.n_page_gets;

	if (pool_info->n_page_get_delta) {
		pool_info->page_read_delta = buf_pool->stat.n_pages_read
					     - buf_pool->old_stat.n_pages_read;

		pool_info->young_making_delta =
			buf_pool->stat.n_pages_made_young
			- buf_pool->old_stat.n_pages_made_young;

		pool_info->not_young_making_delta =
			buf_pool->stat.n_pages_not_made_young
			- buf_pool->old_stat.n_pages_not_made_young;
	}
	pool_info->pages_readahead_rnd_rate =
		 (buf_pool->stat.n_ra_pages_read_rnd
		  - buf_pool->old_stat.n_ra_pages_read_rnd) / time_elapsed;


	pool_info->pages_readahead_rate =
		 (buf_pool->stat.n_ra_pages_read
		  - buf_pool->old_stat.n_ra_pages_read) / time_elapsed;

	pool_info->pages_evicted_rate =
		(buf_pool->stat.n_ra_pages_evicted
		 - buf_pool->old_stat.n_ra_pages_evicted) / time_elapsed;

	pool_info->unzip_lru_len = UT_LIST_GET_LEN(buf_pool->unzip_LRU);

	pool_info->io_sum = buf_LRU_stat_sum.io;

	pool_info->io_cur = buf_LRU_stat_cur.io;

	pool_info->unzip_sum = buf_LRU_stat_sum.unzip;

	pool_info->unzip_cur = buf_LRU_stat_cur.unzip;

	buf_refresh_io_stats(buf_pool);
	buf_pool_mutex_exit(buf_pool);
}

/*********************************************************************//**
Prints info of the buffer i/o. */
UNIV_INTERN
void
buf_print_io_instance(
/*==================*/
	buf_pool_info_t*pool_info,	/*!< in: buffer pool info */
	FILE*		file)		/*!< in/out: buffer where to print */
{
	ut_ad(pool_info);

	fprintf(file,
		"Buffer pool size   %lu\n"
		"Free buffers       %lu\n"
		"Database pages     %lu\n"
		"Old database pages %lu\n"
		"Modified db pages  %lu\n"
		"Percent of dirty pages(LRU & free pages): %.3f\n"
		"Max dirty pages percent: %.3f\n"
		"Pending reads %lu\n"
		"Pending writes: LRU %lu, flush list %lu, single page %lu\n",
		pool_info->pool_size,
		pool_info->free_list_len,
		pool_info->lru_len,
		pool_info->old_lru_len,
		pool_info->flush_list_len,
		(((double) pool_info->flush_list_len) /
		  (pool_info->lru_len + pool_info->free_list_len + 1.0)) * 100.0,
		srv_max_buf_pool_modified_pct,
		pool_info->n_pend_reads,
		pool_info->n_pending_flush_lru,
		pool_info->n_pending_flush_list,
		pool_info->n_pending_flush_single_page);

	fprintf(file,
		"Pages made young %lu, not young %lu\n"
		"%.2f youngs/s, %.2f non-youngs/s\n"
		"Pages read %lu, created %lu, written %lu\n"
		"%.2f reads/s, %.2f creates/s, %.2f writes/s\n",
		pool_info->n_pages_made_young,
		pool_info->n_pages_not_made_young,
		pool_info->page_made_young_rate,
		pool_info->page_not_made_young_rate,
		pool_info->n_pages_read,
		pool_info->n_pages_created,
		pool_info->n_pages_written,
		pool_info->pages_read_rate,
		pool_info->pages_created_rate,
		pool_info->pages_written_rate);

	if (pool_info->n_page_get_delta) {
		double hit_rate = double(pool_info->page_read_delta)
			/ pool_info->n_page_get_delta;

		if (hit_rate > 1) {
			hit_rate = 1;
		}

		fprintf(file,
			"Buffer pool hit rate " ULINTPF " / 1000,"
			" young-making rate " ULINTPF " / 1000 not "
			ULINTPF " / 1000\n",
			ulint(1000 * (1 - hit_rate)),
			ulint(1000 * double(pool_info->young_making_delta)
			      / pool_info->n_page_get_delta),
			ulint(1000 * double(pool_info->not_young_making_delta)
			      / pool_info->n_page_get_delta));
	} else {
		fputs("No buffer pool page gets since the last printout\n",
		      file);
	}

	/* Statistics about read ahead algorithm */
	fprintf(file, "Pages read ahead %.2f/s,"
		" evicted without access %.2f/s,"
		" Random read ahead %.2f/s\n",

		pool_info->pages_readahead_rate,
		pool_info->pages_evicted_rate,
		pool_info->pages_readahead_rnd_rate);

	/* Print some values to help us with visualizing what is
	happening with LRU eviction. */
	fprintf(file,
		"LRU len: %lu, unzip_LRU len: %lu\n"
		"I/O sum[%lu]:cur[%lu], unzip sum[%lu]:cur[%lu]\n",
		pool_info->lru_len, pool_info->unzip_lru_len,
		pool_info->io_sum, pool_info->io_cur,
		pool_info->unzip_sum, pool_info->unzip_cur);
}

/*********************************************************************//**
Prints info of the buffer i/o. */
UNIV_INTERN
void
buf_print_io(
/*=========*/
	FILE*	file)	/*!< in/out: buffer where to print */
{
	ulint			i;
	buf_pool_info_t*	pool_info;
	buf_pool_info_t*	pool_info_total;

	/* If srv_buf_pool_instances is greater than 1, allocate
	one extra buf_pool_info_t, the last one stores
	aggregated/total values from all pools */
	if (srv_buf_pool_instances > 1) {
		pool_info = (buf_pool_info_t*) mem_zalloc((
			srv_buf_pool_instances + 1) * sizeof *pool_info);

		pool_info_total = &pool_info[srv_buf_pool_instances];
	} else {
		ut_a(srv_buf_pool_instances == 1);

		pool_info_total = pool_info =
			static_cast<buf_pool_info_t*>(
				mem_zalloc(sizeof *pool_info));
	}

	for (i = 0; i < srv_buf_pool_instances; i++) {
		buf_pool_t*	buf_pool;

		buf_pool = buf_pool_from_array(i);

		/* Fetch individual buffer pool info and calculate
		aggregated stats along the way */
		buf_stats_get_pool_info(buf_pool, i, pool_info);

		/* If we have more than one buffer pool, store
		the aggregated stats  */
		if (srv_buf_pool_instances > 1) {
			buf_stats_aggregate_pool_info(pool_info_total,
						      &pool_info[i]);
		}
	}

	/* Print the aggreate buffer pool info */
	buf_print_io_instance(pool_info_total, file);

	/* If there are more than one buffer pool, print each individual pool
	info */
	if (srv_buf_pool_instances > 1) {
		fputs("----------------------\n"
		"INDIVIDUAL BUFFER POOL INFO\n"
		"----------------------\n", file);

		for (i = 0; i < srv_buf_pool_instances; i++) {
			fprintf(file, "---BUFFER POOL %lu\n", i);
			buf_print_io_instance(&pool_info[i], file);
		}
	}

	mem_free(pool_info);
}

/**********************************************************************//**
Refreshes the statistics used to print per-second averages. */
UNIV_INTERN
void
buf_refresh_io_stats(
/*=================*/
	buf_pool_t*	buf_pool)	/*!< in: buffer pool instance */
{
	buf_pool->last_printout_time = ut_time();
	buf_pool->old_stat = buf_pool->stat;
}

/**********************************************************************//**
Refreshes the statistics used to print per-second averages. */
UNIV_INTERN
void
buf_refresh_io_stats_all(void)
/*==========================*/
{
	for (ulint i = 0; i < srv_buf_pool_instances; i++) {
		buf_pool_t*	buf_pool;

		buf_pool = buf_pool_from_array(i);

		buf_refresh_io_stats(buf_pool);
	}
}

/**********************************************************************//**
Check if all pages in all buffer pools are in a replacable state.
@return FALSE if not */
UNIV_INTERN
ibool
buf_all_freed(void)
/*===============*/
{
	for (ulint i = 0; i < srv_buf_pool_instances; i++) {
		buf_pool_t*	buf_pool;

		buf_pool = buf_pool_from_array(i);

		if (!buf_all_freed_instance(buf_pool)) {
			return(FALSE);
		}
	}

	return(TRUE);
}

/*********************************************************************//**
Checks that there currently are no pending i/o-operations for the buffer
pool.
@return	number of pending i/o */
UNIV_INTERN
ulint
buf_pool_check_no_pending_io(void)
/*==============================*/
{
	ulint		i;
	ulint		pending_io = 0;

	buf_pool_mutex_enter_all();

	for (i = 0; i < srv_buf_pool_instances; i++) {
		const buf_pool_t*	buf_pool;

		buf_pool = buf_pool_from_array(i);

		pending_io += buf_pool->n_pend_reads
			      + buf_pool->n_flush[BUF_FLUSH_LRU]
			      + buf_pool->n_flush[BUF_FLUSH_SINGLE_PAGE]
			      + buf_pool->n_flush[BUF_FLUSH_LIST];

	}

	buf_pool_mutex_exit_all();

	return(pending_io);
}

#if 0
Code currently not used
/*********************************************************************//**
Gets the current length of the free list of buffer blocks.
@return	length of the free list */
UNIV_INTERN
ulint
buf_get_free_list_len(void)
/*=======================*/
{
	ulint	len;

	buf_pool_mutex_enter(buf_pool);

	len = UT_LIST_GET_LEN(buf_pool->free);

	buf_pool_mutex_exit(buf_pool);

	return(len);
}
#endif

#else /* !UNIV_HOTBACKUP */
/********************************************************************//**
Inits a page to the buffer buf_pool, for use in mysqlbackup --restore. */
UNIV_INTERN
void
buf_page_init_for_backup_restore(
/*=============================*/
	ulint		space,	/*!< in: space id */
	ulint		offset,	/*!< in: offset of the page within space
				in units of a page */
	ulint		zip_size,/*!< in: compressed page size in bytes
				or 0 for uncompressed pages */
	buf_block_t*	block)	/*!< in: block to init */
{
	block->page.state	= BUF_BLOCK_FILE_PAGE;
	block->page.space	= space;
	block->page.offset	= offset;

	page_zip_des_init(&block->page.zip);

	/* We assume that block->page.data has been allocated
	with zip_size == UNIV_PAGE_SIZE. */
	ut_ad(zip_size <= UNIV_ZIP_SIZE_MAX);
	ut_ad(ut_is_2pow(zip_size));
	page_zip_set_size(&block->page.zip, zip_size);
	if (zip_size) {
		block->page.zip.data = block->frame + UNIV_PAGE_SIZE;
	}
}
#endif /* !UNIV_HOTBACKUP */

/********************************************************************//**
Reserve unused slot from temporary memory array and allocate necessary
temporary memory if not yet allocated.
@return reserved slot */
UNIV_INTERN
buf_tmp_buffer_t*
buf_pool_reserve_tmp_slot(
/*======================*/
	buf_pool_t*	buf_pool,	/*!< in: buffer pool where to
					reserve */
	bool		compressed)	/*!< in: is file space compressed */
{
	buf_tmp_buffer_t *free_slot=NULL;

	/* Array is protected by buf_pool mutex */
	buf_pool_mutex_enter(buf_pool);

	for(ulint i = 0; i < buf_pool->tmp_arr->n_slots; i++) {
		buf_tmp_buffer_t *slot = &buf_pool->tmp_arr->slots[i];

		if(slot->reserved == false) {
			free_slot = slot;
			break;
		}
	}

	/* We assume that free slot is found */
	ut_a(free_slot != NULL);
	free_slot->reserved = true;
	/* Now that we have reserved this slot we can release
	buf_pool mutex */
	buf_pool_mutex_exit(buf_pool);

	/* Allocate temporary memory for encryption/decryption */
	if (free_slot->crypt_buf_free == NULL) {
		free_slot->crypt_buf_free = static_cast<byte *>(ut_malloc(UNIV_PAGE_SIZE*2));
		free_slot->crypt_buf = static_cast<byte *>(ut_align(free_slot->crypt_buf_free, UNIV_PAGE_SIZE));
		memset(free_slot->crypt_buf_free, 0, UNIV_PAGE_SIZE *2);
	}

	/* For page compressed tables allocate temporary memory for
	compression/decompression */
	if (compressed && free_slot->comp_buf_free == NULL) {
		free_slot->comp_buf_free = static_cast<byte *>(ut_malloc(UNIV_PAGE_SIZE*2));
		free_slot->comp_buf = static_cast<byte *>(ut_align(free_slot->comp_buf_free, UNIV_PAGE_SIZE));
		memset(free_slot->comp_buf_free, 0, UNIV_PAGE_SIZE *2);
#ifdef HAVE_LZO
		free_slot->lzo_mem = static_cast<byte *>(ut_malloc(LZO1X_1_15_MEM_COMPRESS));
		memset(free_slot->lzo_mem, 0, LZO1X_1_15_MEM_COMPRESS);
#endif
	}

	return (free_slot);
}

/** Encryption and page_compression hook that is called just before
a page is written to disk.
@param[in,out]	space		tablespace
@param[in,out]	bpage		buffer page
@param[in]	src_frame	physical page frame that is being encrypted
@return	page frame to be written to file
(may be src_frame or an encrypted/compressed copy of it) */
UNIV_INTERN
byte*
buf_page_encrypt_before_write(
	fil_space_t*	space,
	buf_page_t*	bpage,
	byte*		src_frame)
{
	ut_ad(space->id == bpage->space);
	bpage->real_size = UNIV_PAGE_SIZE;

	fil_page_type_validate(src_frame);

	switch (bpage->offset) {
	case 0:
		/* Page 0 of a tablespace is not encrypted/compressed */
		return src_frame;
	case TRX_SYS_PAGE_NO:
		if (bpage->space == TRX_SYS_SPACE) {
			/* don't encrypt/compress page as it contains
			address to dblwr buffer */
			return src_frame;
		}
	}

	fil_space_crypt_t* crypt_data = space->crypt_data;

	const bool encrypted = crypt_data
		&& !crypt_data->not_encrypted()
		&& crypt_data->type != CRYPT_SCHEME_UNENCRYPTED
		&& (!crypt_data->is_default_encryption()
		    || srv_encrypt_tables);

	bool page_compressed = FSP_FLAGS_HAS_PAGE_COMPRESSION(space->flags);

	if (!encrypted && !page_compressed) {
		/* No need to encrypt or page compress the page.
		Clear key-version & crypt-checksum. */
		memset(src_frame + FIL_PAGE_FILE_FLUSH_LSN_OR_KEY_VERSION, 0, 8);
		return src_frame;
	}

	ulint zip_size = buf_page_get_zip_size(bpage);
	ulint page_size = (zip_size) ? zip_size : UNIV_PAGE_SIZE;
	buf_pool_t* buf_pool = buf_pool_from_bpage(bpage);
	/* Find free slot from temporary memory array */
	buf_tmp_buffer_t* slot = buf_pool_reserve_tmp_slot(buf_pool, page_compressed);
	slot->out_buf = NULL;
	bpage->slot = slot;

	byte *dst_frame = slot->crypt_buf;

	if (!page_compressed) {
		/* Encrypt page content */
		byte* tmp = fil_space_encrypt(space,
					      bpage->offset,
					      bpage->newest_modification,
					      src_frame,
					      dst_frame);

		bpage->real_size = page_size;
		slot->out_buf = dst_frame = tmp;

		ut_d(fil_page_type_validate(tmp));
	} else {
		/* First we compress the page content */
		ulint out_len = 0;

		byte *tmp = fil_compress_page(
			space,
			(byte *)src_frame,
			slot->comp_buf,
			page_size,
			fsp_flags_get_page_compression_level(space->flags),
			fil_space_get_block_size(space, bpage->offset),
			encrypted,
			&out_len,
			IF_LZO(slot->lzo_mem, NULL));

		bpage->real_size = out_len;

#ifdef UNIV_DEBUG
		fil_page_type_validate(tmp);
#endif

		if(encrypted) {

			/* And then we encrypt the page content */
			tmp = fil_space_encrypt(space,
						bpage->offset,
						bpage->newest_modification,
						tmp,
						dst_frame);
		}

		slot->out_buf = dst_frame = tmp;
	}

#ifdef UNIV_DEBUG
	fil_page_type_validate(dst_frame);
#endif

	// return dst_frame which will be written
	return dst_frame;
}

/** Decrypt a page.
@param[in,out]	bpage	Page control block
@param[in,out]	space	tablespace
@return whether the operation was successful */
static
bool
buf_page_decrypt_after_read(buf_page_t* bpage, fil_space_t* space)
{
	ut_ad(space->n_pending_ios > 0);
	ut_ad(space->id == bpage->space);

	ulint zip_size = buf_page_get_zip_size(bpage);
	ulint size = (zip_size) ? zip_size : UNIV_PAGE_SIZE;

	byte* dst_frame = (zip_size) ? bpage->zip.data :
		((buf_block_t*) bpage)->frame;
	unsigned key_version =
		mach_read_from_4(dst_frame + FIL_PAGE_FILE_FLUSH_LSN_OR_KEY_VERSION);
	bool page_compressed = fil_page_is_compressed(dst_frame);
	bool page_compressed_encrypted = fil_page_is_compressed_encrypted(dst_frame);
	buf_pool_t* buf_pool = buf_pool_from_bpage(bpage);
	bool success = true;

	if (bpage->offset == 0) {
		/* File header pages are not encrypted/compressed */
		return (true);
	}

	/* Page is encrypted if encryption information is found from
	tablespace and page contains used key_version. This is true
	also for pages first compressed and then encrypted. */
	if (!space->crypt_data) {
		key_version = 0;
	}

	if (page_compressed) {
		/* the page we read is unencrypted */
		/* Find free slot from temporary memory array */
		buf_tmp_buffer_t* slot = buf_pool_reserve_tmp_slot(buf_pool, page_compressed);

#ifdef UNIV_DEBUG
		fil_page_type_validate(dst_frame);
#endif

		/* decompress using comp_buf to dst_frame */
		fil_decompress_page(slot->comp_buf,
				    dst_frame,
				    ulong(size),
				    &bpage->write_size);

		/* Mark this slot as free */
		slot->reserved = false;
		key_version = 0;

#ifdef UNIV_DEBUG
		fil_page_type_validate(dst_frame);
#endif
	} else {
		buf_tmp_buffer_t* slot = NULL;

		if (key_version) {
			/* Verify encryption checksum before we even try to
			decrypt. */
			if (!fil_space_verify_crypt_checksum(dst_frame,
					zip_size, NULL, bpage->offset)) {

				/* Mark page encrypted in case it should
				be. */
				if (space->crypt_data->type
				    != CRYPT_SCHEME_UNENCRYPTED) {
					bpage->encrypted = true;
				}

				return (false);
			}

			/* Find free slot from temporary memory array */
			slot = buf_pool_reserve_tmp_slot(buf_pool, page_compressed);

#ifdef UNIV_DEBUG
			fil_page_type_validate(dst_frame);
#endif

			/* decrypt using crypt_buf to dst_frame */
			if (!fil_space_decrypt(space, slot->crypt_buf,
					       dst_frame, &bpage->encrypted)) {
				success = false;
			}

#ifdef UNIV_DEBUG
			fil_page_type_validate(dst_frame);
#endif
		}

		if (page_compressed_encrypted && success) {
			if (!slot) {
				slot = buf_pool_reserve_tmp_slot(buf_pool, page_compressed);
			}

#ifdef UNIV_DEBUG
			fil_page_type_validate(dst_frame);
#endif
			/* decompress using comp_buf to dst_frame */
			fil_decompress_page(slot->comp_buf,
					    dst_frame,
					    ulong(size),
					    &bpage->write_size);
			ut_d(fil_page_type_validate(dst_frame));
		}

		/* Mark this slot as free */
		if (slot) {
			slot->reserved = false;
		}
	}

	ut_ad(space->n_pending_ios > 0);
	return (success);
}<|MERGE_RESOLUTION|>--- conflicted
+++ resolved
@@ -2,11 +2,7 @@
 
 Copyright (c) 1995, 2016, Oracle and/or its affiliates. All Rights Reserved.
 Copyright (c) 2008, Google Inc.
-<<<<<<< HEAD
-Copyright (c) 2013, 2017, MariaDB Corporation. All Rights Reserved.
-=======
-Copyright (c) 2017, MariaDB Corporation.
->>>>>>> 54bb04f7
+Copyright (c) 2013, 2017, MariaDB Corporation.
 
 Portions of this file contain modifications contributed and copyrighted by
 Google, Inc. Those modifications are gratefully acknowledged and are described
