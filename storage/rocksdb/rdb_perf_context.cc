/*
   Portions Copyright (c) 2015-Present, Facebook, Inc.
   Portions Copyright (c) 2012, Monty Program Ab

   This program is free software; you can redistribute it and/or modify
   it under the terms of the GNU General Public License as published by
   the Free Software Foundation; version 2 of the License.

   This program is distributed in the hope that it will be useful,
   but WITHOUT ANY WARRANTY; without even the implied warranty of
   MERCHANTABILITY or FITNESS FOR A PARTICULAR PURPOSE.  See the
   GNU General Public License for more details.

   You should have received a copy of the GNU General Public License
   along with this program; if not, write to the Free Software
   Foundation, Inc., 59 Temple Place, Suite 330, Boston, MA  02111-1307  USA */

#include <my_config.h>

#include "rdb_mariadb_port.h"
/* This C++ file's header file */
#include "./rdb_perf_context.h"

/* C++ system header files */
#include <string>

/* RocksDB header files */
#include "rocksdb/iostats_context.h"
#include "rocksdb/perf_context.h"

/* MyRocks header files */
#include "./ha_rocksdb_proto.h"

namespace myrocks {

// To add a new metric:
//   1. Update the PC enum in rdb_perf_context.h
//   2. Update sections (A), (B), and (C) below
//   3. Update perf_context.test and show_engine.test

std::string rdb_pc_stat_types[]=
{
  // (A) These should be in the same order as the PC enum
  "USER_KEY_COMPARISON_COUNT",
  "BLOCK_CACHE_HIT_COUNT",
  "BLOCK_READ_COUNT",
  "BLOCK_READ_BYTE",
  "BLOCK_READ_TIME",
  "BLOCK_CHECKSUM_TIME",
  "BLOCK_DECOMPRESS_TIME",
  "INTERNAL_KEY_SKIPPED_COUNT",
  "INTERNAL_DELETE_SKIPPED_COUNT",
  "GET_SNAPSHOT_TIME",
  "GET_FROM_MEMTABLE_TIME",
  "GET_FROM_MEMTABLE_COUNT",
  "GET_POST_PROCESS_TIME",
  "GET_FROM_OUTPUT_FILES_TIME",
  "SEEK_ON_MEMTABLE_TIME",
  "SEEK_ON_MEMTABLE_COUNT",
  "SEEK_CHILD_SEEK_TIME",
  "SEEK_CHILD_SEEK_COUNT",
  "SEEK_IN_HEAP_TIME",
  "SEEK_INTERNAL_SEEK_TIME",
  "FIND_NEXT_USER_ENTRY_TIME",
  "WRITE_WAL_TIME",
  "WRITE_MEMTABLE_TIME",
  "WRITE_DELAY_TIME",
  "WRITE_PRE_AND_POST_PROCESS_TIME",
  "DB_MUTEX_LOCK_NANOS",
  "DB_CONDITION_WAIT_NANOS",
  "MERGE_OPERATOR_TIME_NANOS",
  "READ_INDEX_BLOCK_NANOS",
  "READ_FILTER_BLOCK_NANOS",
  "NEW_TABLE_BLOCK_ITER_NANOS",
  "NEW_TABLE_ITERATOR_NANOS",
  "BLOCK_SEEK_NANOS",
  "FIND_TABLE_NANOS",
  "IO_THREAD_POOL_ID",
  "IO_BYTES_WRITTEN",
  "IO_BYTES_READ",
  "IO_OPEN_NANOS",
  "IO_ALLOCATE_NANOS",
  "IO_WRITE_NANOS",
  "IO_READ_NANOS",
  "IO_RANGE_SYNC_NANOS",
  "IO_LOGGER_NANOS"
};

#define IO_PERF_RECORD(_field_)                                     \
  do {                                                              \
    if (rocksdb::perf_context._field_ > 0)                          \
      counters->m_value[idx] += rocksdb::perf_context._field_;      \
    idx++;                                                          \
  } while (0)
#define IO_STAT_RECORD(_field_)                                     \
  do {                                                              \
    if (rocksdb::iostats_context._field_ > 0)                       \
      counters->m_value[idx] += rocksdb::iostats_context._field_;   \
    idx++;                                                          \
  } while (0)

static void harvest_diffs(Rdb_atomic_perf_counters * const counters)
{
  // (C) These should be in the same order as the PC enum
  size_t idx= 0;
  IO_PERF_RECORD(user_key_comparison_count);
  IO_PERF_RECORD(block_cache_hit_count);
  IO_PERF_RECORD(block_read_count);
  IO_PERF_RECORD(block_read_byte);
  IO_PERF_RECORD(block_read_time);
  IO_PERF_RECORD(block_checksum_time);
  IO_PERF_RECORD(block_decompress_time);
  IO_PERF_RECORD(internal_key_skipped_count);
  IO_PERF_RECORD(internal_delete_skipped_count);
  IO_PERF_RECORD(get_snapshot_time);
  IO_PERF_RECORD(get_from_memtable_time);
  IO_PERF_RECORD(get_from_memtable_count);
  IO_PERF_RECORD(get_post_process_time);
  IO_PERF_RECORD(get_from_output_files_time);
  IO_PERF_RECORD(seek_on_memtable_time);
  IO_PERF_RECORD(seek_on_memtable_count);
  IO_PERF_RECORD(seek_child_seek_time);
  IO_PERF_RECORD(seek_child_seek_count);
  IO_PERF_RECORD(seek_min_heap_time);
  IO_PERF_RECORD(seek_internal_seek_time);
  IO_PERF_RECORD(find_next_user_entry_time);
  IO_PERF_RECORD(write_wal_time);
  IO_PERF_RECORD(write_memtable_time);
  IO_PERF_RECORD(write_delay_time);
  IO_PERF_RECORD(write_pre_and_post_process_time);
  IO_PERF_RECORD(db_mutex_lock_nanos);
  IO_PERF_RECORD(db_condition_wait_nanos);
  IO_PERF_RECORD(merge_operator_time_nanos);
  IO_PERF_RECORD(read_index_block_nanos);
  IO_PERF_RECORD(read_filter_block_nanos);
  IO_PERF_RECORD(new_table_block_iter_nanos);
  IO_PERF_RECORD(new_table_iterator_nanos);
  IO_PERF_RECORD(block_seek_nanos);
  IO_PERF_RECORD(find_table_nanos);
  IO_STAT_RECORD(thread_pool_id);
  IO_STAT_RECORD(bytes_written);
  IO_STAT_RECORD(bytes_read);
  IO_STAT_RECORD(open_nanos);
  IO_STAT_RECORD(allocate_nanos);
  IO_STAT_RECORD(write_nanos);
  IO_STAT_RECORD(read_nanos);
  IO_STAT_RECORD(range_sync_nanos);
  IO_STAT_RECORD(logger_nanos);
}

#undef IO_PERF_DIFF
#undef IO_STAT_DIFF


static Rdb_atomic_perf_counters rdb_global_perf_counters;

void rdb_get_global_perf_counters(Rdb_perf_counters* const counters)
{
  DBUG_ASSERT(counters != nullptr);

  counters->load(rdb_global_perf_counters);
}

void Rdb_perf_counters::load(const Rdb_atomic_perf_counters &atomic_counters)
{
  for (int i= 0; i < PC_MAX_IDX; i++) {
    m_value[i]= atomic_counters.m_value[i].load(std::memory_order_relaxed);
  }
}

bool Rdb_io_perf::start(const uint32_t perf_context_level)
{
  const rocksdb::PerfLevel perf_level=
    static_cast<rocksdb::PerfLevel>(perf_context_level);

  if (rocksdb::GetPerfLevel() != perf_level)
  {
    rocksdb::SetPerfLevel(perf_level);
  }

  if (perf_level == rocksdb::kDisable)
  {
    return false;
  }

  rocksdb::perf_context.Reset();
  rocksdb::iostats_context.Reset();
  return true;
}

void Rdb_io_perf::end_and_record(const uint32_t perf_context_level)
{
  const rocksdb::PerfLevel perf_level=
    static_cast<rocksdb::PerfLevel>(perf_context_level);

  if (perf_level == rocksdb::kDisable)
  {
    return;
  }

  if (m_atomic_counters)
  {
    harvest_diffs(m_atomic_counters);
  }
  harvest_diffs(&rdb_global_perf_counters);

  if (m_shared_io_perf_read &&
      (rocksdb::perf_context.block_read_byte != 0 ||
       rocksdb::perf_context.block_read_count != 0 ||
       rocksdb::perf_context.block_read_time != 0))
  {
#ifdef MARIAROCKS_NOT_YET
    my_io_perf_t io_perf_read;

    io_perf_read.init();
    io_perf_read.bytes= rocksdb::perf_context.block_read_byte;
    io_perf_read.requests= rocksdb::perf_context.block_read_count;

    /*
      Rocksdb does not distinguish between I/O service and wait time, so just
      use svc time.
     */
    io_perf_read.svc_time_max= io_perf_read.svc_time=
        rocksdb::perf_context.block_read_time;

<<<<<<< HEAD
    my_io_perf_sum_atomic_helper(m_shared_io_perf_read, &io_perf_read);
    my_io_perf_sum(&m_stats->table_io_perf_read, &io_perf_read);
#endif
=======
    m_shared_io_perf_read->sum(io_perf_read);
    m_stats->table_io_perf_read.sum(io_perf_read);
>>>>>>> cfb59f31
  }

#ifdef MARIAROCKS_NOT_YET
  if (m_stats) {
    if (rocksdb::perf_context.internal_key_skipped_count != 0)
    {
      m_stats->key_skipped += rocksdb::perf_context.internal_key_skipped_count;
    }

    if (rocksdb::perf_context.internal_delete_skipped_count != 0)
    {
      m_stats->delete_skipped +=
          rocksdb::perf_context.internal_delete_skipped_count;
    }
  }
#endif
}

}  // namespace myrocks<|MERGE_RESOLUTION|>--- conflicted
+++ resolved
@@ -223,14 +223,9 @@
     io_perf_read.svc_time_max= io_perf_read.svc_time=
         rocksdb::perf_context.block_read_time;
 
-<<<<<<< HEAD
-    my_io_perf_sum_atomic_helper(m_shared_io_perf_read, &io_perf_read);
-    my_io_perf_sum(&m_stats->table_io_perf_read, &io_perf_read);
-#endif
-=======
     m_shared_io_perf_read->sum(io_perf_read);
     m_stats->table_io_perf_read.sum(io_perf_read);
->>>>>>> cfb59f31
+#endif
   }
 
 #ifdef MARIAROCKS_NOT_YET
