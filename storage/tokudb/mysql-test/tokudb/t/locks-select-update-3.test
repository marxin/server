--- conflicted
+++ resolved
@@ -11,11 +11,7 @@
 # t2 update
 update t set b=b+1 where a=1;
 connect(conn1,localhost,root);
-<<<<<<< HEAD
-set session tokudb_lock_timeout= 60000;
-=======
 set session tokudb_lock_timeout=60000;
->>>>>>> b1a2031f
 set session transaction isolation level read committed;
 begin;
 # t2 select for update, should hang until t1 commits
