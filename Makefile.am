--- conflicted
+++ resolved
@@ -1,8 +1,4 @@
-<<<<<<< HEAD
-# Copyright 2000-2008 MySQL AB, 2008 Sun Microsystems, Inc.
-=======
 # Copyright 2000-2008 MySQL AB, 2009 Sun Microsystems, Inc.
->>>>>>> 6b9492c2
 # 
 # This program is free software; you can redistribute it and/or modify
 # it under the terms of the GNU General Public License as published by
@@ -28,11 +24,7 @@
 SUBDIRS =		. include @docs_dirs@ @zlib_dir@ \
 			@readline_topdir@ sql-common scripts \
 			@pstack_dir@ \
-<<<<<<< HEAD
-			@sql_union_dirs@ unittest storage plugin \
-=======
 			@sql_union_dirs@ unittest \
->>>>>>> 6b9492c2
 			@sql_server@ @man_dirs@ tests \
 			netware @libmysqld_dirs@ \
 			mysql-test support-files sql-bench @tools_dirs@ \
