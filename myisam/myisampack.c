--- conflicted
+++ resolved
@@ -1992,13 +1992,9 @@
   {
     reg3 uint byte_buff;
     bits= (uint) -file_buffer.bits;
-<<<<<<< HEAD
-    byte_buff=file_buffer.current_byte | (uint) (value >> bits);
-=======
     DBUG_ASSERT(bits <= 8 * sizeof(value));
-    byte_buff= (file_buffer.byte |
+    byte_buff= (file_buffer.current_byte |
                ((bits != 8 * sizeof(value)) ? (uint) (value >> bits) : 0));
->>>>>>> 66a158a9
 #if BITS_SAVED == 32
     *file_buffer.pos++= (byte) (byte_buff >> 24) ;
     *file_buffer.pos++= (byte) (byte_buff >> 16) ;
